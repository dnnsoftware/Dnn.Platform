﻿<?xml version="1.0" encoding="utf-8"?>
<root>
  <!-- 
    Microsoft ResX Schema 
    
    Version 2.0
    
    The primary goals of this format is to allow a simple XML format 
    that is mostly human readable. The generation and parsing of the 
    various data types are done through the TypeConverter classes 
    associated with the data types.
    
    Example:
    
    ... ado.net/XML headers & schema ...
    <resheader name="resmimetype">text/microsoft-resx</resheader>
    <resheader name="version">2.0</resheader>
    <resheader name="reader">System.Resources.ResXResourceReader, System.Windows.Forms, ...</resheader>
    <resheader name="writer">System.Resources.ResXResourceWriter, System.Windows.Forms, ...</resheader>
    <data name="Name1"><value>this is my long string</value><comment>this is a comment</comment></data>
    <data name="Color1" type="System.Drawing.Color, System.Drawing">Blue</data>
    <data name="Bitmap1" mimetype="application/x-microsoft.net.object.binary.base64">
        <value>[base64 mime encoded serialized .NET Framework object]</value>
    </data>
    <data name="Icon1" type="System.Drawing.Icon, System.Drawing" mimetype="application/x-microsoft.net.object.bytearray.base64">
        <value>[base64 mime encoded string representing a byte array form of the .NET Framework object]</value>
        <comment>This is a comment</comment>
    </data>
                
    There are any number of "resheader" rows that contain simple 
    name/value pairs.
    
    Each data row contains a name, and value. The row also contains a 
    type or mimetype. Type corresponds to a .NET class that support 
    text/value conversion through the TypeConverter architecture. 
    Classes that don't support this are serialized and stored with the 
    mimetype set.
    
    The mimetype is used for serialized objects, and tells the 
    ResXResourceReader how to depersist the object. This is currently not 
    extensible. For a given mimetype the value must be set accordingly:
    
    Note - application/x-microsoft.net.object.binary.base64 is the format 
    that the ResXResourceWriter will generate, however the reader can 
    read any of the formats listed below.
    
    mimetype: application/x-microsoft.net.object.binary.base64
    value   : The object must be serialized with 
            : System.Runtime.Serialization.Formatters.Binary.BinaryFormatter
            : and then encoded with base64 encoding.
    
    mimetype: application/x-microsoft.net.object.soap.base64
    value   : The object must be serialized with 
            : System.Runtime.Serialization.Formatters.Soap.SoapFormatter
            : and then encoded with base64 encoding.

    mimetype: application/x-microsoft.net.object.bytearray.base64
    value   : The object must be serialized into a byte array 
            : using a System.ComponentModel.TypeConverter
            : and then encoded with base64 encoding.
    -->
  <xsd:schema id="root" xmlns="" xmlns:xsd="http://www.w3.org/2001/XMLSchema" xmlns:msdata="urn:schemas-microsoft-com:xml-msdata">
    <xsd:import namespace="http://www.w3.org/XML/1998/namespace" />
    <xsd:element name="root" msdata:IsDataSet="true">
      <xsd:complexType>
        <xsd:choice maxOccurs="unbounded">
          <xsd:element name="metadata">
            <xsd:complexType>
              <xsd:sequence>
                <xsd:element name="value" type="xsd:string" minOccurs="0" />
              </xsd:sequence>
              <xsd:attribute name="name" use="required" type="xsd:string" />
              <xsd:attribute name="type" type="xsd:string" />
              <xsd:attribute name="mimetype" type="xsd:string" />
              <xsd:attribute ref="xml:space" />
            </xsd:complexType>
          </xsd:element>
          <xsd:element name="assembly">
            <xsd:complexType>
              <xsd:attribute name="alias" type="xsd:string" />
              <xsd:attribute name="name" type="xsd:string" />
            </xsd:complexType>
          </xsd:element>
          <xsd:element name="data">
            <xsd:complexType>
              <xsd:sequence>
                <xsd:element name="value" type="xsd:string" minOccurs="0" msdata:Ordinal="1" />
                <xsd:element name="comment" type="xsd:string" minOccurs="0" msdata:Ordinal="2" />
              </xsd:sequence>
              <xsd:attribute name="name" type="xsd:string" use="required" msdata:Ordinal="1" />
              <xsd:attribute name="type" type="xsd:string" msdata:Ordinal="3" />
              <xsd:attribute name="mimetype" type="xsd:string" msdata:Ordinal="4" />
              <xsd:attribute ref="xml:space" />
            </xsd:complexType>
          </xsd:element>
          <xsd:element name="resheader">
            <xsd:complexType>
              <xsd:sequence>
                <xsd:element name="value" type="xsd:string" minOccurs="0" msdata:Ordinal="1" />
              </xsd:sequence>
              <xsd:attribute name="name" type="xsd:string" use="required" />
            </xsd:complexType>
          </xsd:element>
        </xsd:choice>
      </xsd:complexType>
    </xsd:element>
  </xsd:schema>
  <resheader name="resmimetype">
    <value>text/microsoft-resx</value>
  </resheader>
  <resheader name="version">
    <value>2.0</value>
  </resheader>
  <resheader name="reader">
    <value>System.Resources.ResXResourceReader, System.Windows.Forms, Version=4.0.0.0, Culture=neutral, PublicKeyToken=b77a5c561934e089</value>
  </resheader>
  <resheader name="writer">
    <value>System.Resources.ResXResourceWriter, System.Windows.Forms, Version=4.0.0.0, Culture=neutral, PublicKeyToken=b77a5c561934e089</value>
  </resheader>
  <data name="absLnk.Text" xml:space="preserve">
    <value>Bezwzględny adres URL  - &lt;em&gt;'http://www.MyWebsite.com/Images/MyImage.jpg'&lt;/em&gt;</value>
  </data>
  <data name="AreYouSure.Text" xml:space="preserve">
    <value>Na pewno usunąć plik?</value>
  </data>
  <data name="chkAspect.Text" xml:space="preserve">
    <value>Zachowaj proporcje</value>
  </data>
  <data name="chkHumanFriendy.Text" xml:space="preserve">
    <value>Przyjazny adres URL</value>
  </data>
  <data name="cmdCancel.Text" xml:space="preserve">
    <value>Zamknij okno</value>
  </data>
  <data name="cmdCreate.Help" xml:space="preserve">
    <value>Utwórz nowy podfolder</value>
  </data>
  <data name="cmdCreate.Text" xml:space="preserve">
    <value>Utwórz nowy folder</value>
  </data>
  <data name="cmdCreateCancel.Text" xml:space="preserve">
    <value>Anuluj</value>
  </data>
  <data name="cmdCreateFolder.Text" xml:space="preserve">
    <value>Utwórz teraz</value>
  </data>
  <data name="cmdCrop.Text" xml:space="preserve">
    <value>Przytnij</value>
  </data>
  <data name="cmdCropCancel.Text" xml:space="preserve">
    <value>Anuluj edycję</value>
  </data>
  <data name="cmdCropNow.Text" xml:space="preserve">
    <value>Utwórz nowy obraz</value>
  </data>
  <data name="cmdDelete.Help" xml:space="preserve">
    <value>Usuń zaznaczony plik</value>
  </data>
  <data name="cmdDelete.Text" xml:space="preserve">
    <value>Usuń plik</value>
  </data>
  <data name="cmdDownload.Help" xml:space="preserve">
    <value>Pobierz wybrany plik</value>
  </data>
  <data name="cmdDownload.Text" xml:space="preserve">
    <value>Pobierz plik</value>
  </data>
  <data name="cmdResize2.Text" xml:space="preserve">
    <value>Zmień rozmiar</value>
  </data>
  <data name="cmdResizeCancel.Text" xml:space="preserve">
    <value>Anuluj zmianę rozmiaru</value>
  </data>
  <data name="cmdResizeNow.Text" xml:space="preserve">
    <value>Zmień rozmiar teraz</value>
  </data>
  <data name="cmdResizer.Help" xml:space="preserve">
    <value>Edytuj wybrany plik</value>
  </data>
  <data name="cmdResizer.Text" xml:space="preserve">
    <value>Edytor obrazów</value>
  </data>
  <data name="cmdRotate.Text" xml:space="preserve">
    <value>Obróć</value>
  </data>
  <data name="cmdUpload.Help" xml:space="preserve">
    <value>Wyślij nowy plik</value>
  </data>
  <data name="cmdUpload.Text" xml:space="preserve">
    <value>Wyślij plik</value>
  </data>
  <data name="cmdUploadCancel.Text" xml:space="preserve">
    <value>Anuluj wysyłanie</value>
  </data>
  <data name="cmdUploadNow.Text" xml:space="preserve">
    <value>Wyślij teraz</value>
  </data>
  <data name="cmdZoom.Text" xml:space="preserve">
    <value>Przybliż</value>
  </data>
  <data name="DetailView.Text" xml:space="preserve">
    <value>Widok szczegółowy</value>
  </data>
  <data name="DetailViewTitle.Text" xml:space="preserve">
    <value>Wyświetla każdy plik z dużym podglądem, nazwą pliku i informacjami</value>
  </data>
  <data name="Error1.Text" xml:space="preserve">
    <value>Brak autoryzacji!</value>
  </data>
  <data name="Error2.Text" xml:space="preserve">
    <value>Niedozwolone rozszerzenie pliku!</value>
  </data>
  <data name="Error3.Text" xml:space="preserve">
    <value>Niedozwolone rozszerzenie pliku!</value>
  </data>
  <data name="Error4.Text" xml:space="preserve">
    <value>Brak autoryzacji do wyświetlenia folderu!</value>
  </data>
  <data name="Error5.Text" xml:space="preserve">
    <value>Brak wybranych plików.</value>
  </data>
  <data name="ExtraTabOptions.Text" xml:space="preserve">
    <value>Opcje kart:</value>
  </data>
  <data name="FileLink.Text" xml:space="preserve">
    <value>Odnośnik pliku</value>
  </data>
  <data name="FileSizeRestriction.Text" xml:space="preserve">
    <value>Limit wielkości pliku wynosi {0} MB.</value>
  </data>
  <data name="FileToBig.Text" xml:space="preserve">
    <value>Plik jest za duży, aby go wysłać.</value>
  </data>
  <data name="FirstPage.Text" xml:space="preserve">
    <value>Pierwsza strona</value>
  </data>
  <data name="GoTo.Text" xml:space="preserve">
    <value>Przejdź do </value>
  </data>
  <data name="IconsView.Text" xml:space="preserve">
    <value>Widok ikon</value>
  </data>
  <data name="IconsViewTitle.Text" xml:space="preserve">
    <value>Wyświetla wszystkie pliki z podglądem jako kafelki</value>
  </data>
  <data name="imgOriginal.Text" xml:space="preserve">
    <value>Pierwotny obraz (dopasowany do ekranu)</value>
  </data>
  <data name="imgResized.Text" xml:space="preserve">
    <value>Podgląd zmienionego obrazu (dopasowany do ekranu)</value>
  </data>
  <data name="LabelAnchor.Text" xml:space="preserve">
    <value>Wybierz kotwicę strony:</value>
  </data>
  <data name="LabelTabLanguage.Text" xml:space="preserve">
    <value>Dodatkowy parametr językowy:</value>
  </data>
  <data name="LastPage.Text" xml:space="preserve">
    <value>Ostatnia strona</value>
  </data>
  <data name="lblChoosetab.Text" xml:space="preserve">
    <value>Wybierz stronę:</value>
  </data>
  <data name="lblClearPreview.Text" xml:space="preserve">
    <value>Wyczyść podgląd</value>
  </data>
  <data name="lblConFiles.Text" xml:space="preserve">
    <value>Zawarte pliki:</value>
  </data>
  <data name="lblCropInfo.Text" xml:space="preserve">
    <value>Tutaj znajduje się nowy zmieniony obraz</value>
  </data>
  <data name="lblCurrent.Text" xml:space="preserve">
    <value>Bieżący katalog:</value>
  </data>
  <data name="lblHeight.Text" xml:space="preserve">
    <value>Nowa wysokość:</value>
  </data>
  <data name="lblImgQuality.Text" xml:space="preserve">
    <value>Jakość obrazu (kompresja):</value>
  </data>
  <data name="lblNewFoldName.Text" xml:space="preserve">
    <value>Nazwa nowego folderu:</value>
  </data>
  <data name="lblOriginal.Text" xml:space="preserve">
    <value>Pierwotny:</value>
  </data>
  <data name="lblOtherTools.Text" xml:space="preserve">
    <value>Inne narzędzia:</value>
  </data>
  <data name="lblPreview.Text" xml:space="preserve">
    <value>Podgląd:</value>
  </data>
  <data name="lblResizeHeader.Text" xml:space="preserve">
    <value>Edytor obrazów: zmiana rozmiaru</value>
  </data>
  <data name="lblResizeHeader2.Text" xml:space="preserve">
    <value>Edytor obrazów: przycinanie, przybliżenie i obracanie</value>
  </data>
  <data name="lblShowPreview.Text" xml:space="preserve">
    <value>Wyświetl podgląd</value>
  </data>
  <data name="lblSubDirs.Text" xml:space="preserve">
    <value>Katalogi:</value>
  </data>
  <data name="lblThumbName.Text" xml:space="preserve">
    <value>Nowa nazwa pliku:</value>
  </data>
  <data name="lblUrlType.Text" xml:space="preserve">
    <value>Wybierz rodzaj adresu URL:</value>
  </data>
  <data name="lblWidth.Text" xml:space="preserve">
    <value>Nowa szerokość</value>
  </data>
  <data name="ListView.Text" xml:space="preserve">
    <value>Widok listy</value>
  </data>
  <data name="ListViewTitle.Text" xml:space="preserve">
    <value>Wyświetla podgląd obrazu, nazwę pliku i informacje o pliku</value>
  </data>
  <data name="lnkAbsClick.Text" xml:space="preserve">
    <value>Bezwzględny bezpieczny adres URL  - &lt;em&gt;'http://www.MyWebsite.com/LinkClick.aspx?fileticket=xyz'&lt;/em&gt;</value>
  </data>
  <data name="lnkClick.Text" xml:space="preserve">
    <value>Bezpieczny adres URL  - &lt;em&gt;'/LinkClick.aspx?fileticket=xyz'&lt;/em&gt;</value>
  </data>
  <data name="NextPage.Text" xml:space="preserve">
    <value>Następna strona</value>
  </data>
  <data name="None.Text" xml:space="preserve">
    <value>Brak</value>
  </data>
  <data name="PageLink.Text" xml:space="preserve">
    <value>Odnośnik strony</value>
  </data>
  <data name="PreviousPage.Text" xml:space="preserve">
    <value>Poprzednia strona</value>
  </data>
  <data name="relLnk.Text" xml:space="preserve">
    <value>Względny adres URL  - &lt;em&gt;'/Images/MyImage.jpg'&lt;/em&gt;</value>
  </data>
  <data name="SortAscending.Help" xml:space="preserve">
    <value>Sortuj listę plików wg. nazw w kolejności rosnącej</value>
  </data>
  <data name="SortAscending.Text" xml:space="preserve">
    <value>Sortuj rosnąco</value>
  </data>
  <data name="SortDescending.Help" xml:space="preserve">
    <value>Sortuj pliki wg. nazw w kolejności malejącej</value>
  </data>
  <data name="SortDescending.Text" xml:space="preserve">
    <value>Sortuj malejąco</value>
  </data>
  <data name="SpaceUsed.Text" xml:space="preserve">
    <value>Użyte miejsce: {0} z {1}</value>
  </data>
  <data name="Syncronize.Help" xml:space="preserve">
    <value>Synchronizuj folder z bazą danych</value>
  </data>
  <data name="Syncronize.Text" xml:space="preserve">
    <value>Zsynchronizuj folder</value>
  </data>
  <data name="TrackClicks.Text" xml:space="preserve">
    <value>Śledzić liczbę kliknięć odnośnika?</value>
  </data>
  <data name="UnlimitedSpace.Text" xml:space="preserve">
    <value>[bez ograniczeń]</value>
  </data>
  <data name="Wait.Text" xml:space="preserve">
    <value>Proszę czekać...</value>
  </data>
  <data name="WaitMessage.Text" xml:space="preserve">
    <value>Wczytywanie strony i przetwarzanie kotwic...</value>
  </data>
  <data name="OverrideFile.Text" xml:space="preserve">
    <value>Override File if exists, otherwise a new File with underscore _1 will be created?</value>
  </data>
  <data name="FileToBigMessage.Text" xml:space="preserve">
    <value>Uploaded File is bigger then the allowed file size!</value>
  </data>
  <data name="AddFiles.Text" xml:space="preserve">
    <value>Add file(s)...</value>
  </data>
  <data name="DropHere.Text" xml:space="preserve">
    <value>Drop file(s) here</value>
  </data>
  <data name="StartUploads.Text" xml:space="preserve">
    <value>Start upload(s)</value>
  </data>
<<<<<<< HEAD
  <data name="BrowserModus.Image.Text" xml:space="preserve">
    <value>Image</value>
  </data>
  <data name="BrowserModus.Link.Text" xml:space="preserve">
    <value>Link</value>
  </data>
  <data name="Created.Text" xml:space="preserve">
    <value>Created</value>
  </data>
  <data name="lblBrowserModus.Text" xml:space="preserve">
    <value>Browser-Modus: {0}</value>
  </data>
  <data name="Size.Text" xml:space="preserve">
    <value>Size</value>
=======
  <data name="RootFolder.Text" xml:space="preserve">
    <value>Root Folder</value>
>>>>>>> f4bc9aaa
  </data>
</root><|MERGE_RESOLUTION|>--- conflicted
+++ resolved
@@ -387,7 +387,9 @@
   <data name="StartUploads.Text" xml:space="preserve">
     <value>Start upload(s)</value>
   </data>
-<<<<<<< HEAD
+  <data name="RootFolder.Text" xml:space="preserve">
+    <value>Root Folder</value>
+  </data>
   <data name="BrowserModus.Image.Text" xml:space="preserve">
     <value>Image</value>
   </data>
@@ -402,9 +404,5 @@
   </data>
   <data name="Size.Text" xml:space="preserve">
     <value>Size</value>
-=======
-  <data name="RootFolder.Text" xml:space="preserve">
-    <value>Root Folder</value>
->>>>>>> f4bc9aaa
   </data>
 </root>