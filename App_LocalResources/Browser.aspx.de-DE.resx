﻿<?xml version="1.0" encoding="utf-8"?>
<root>
  <!-- 
    Microsoft ResX Schema 
    
    Version 2.0
    
    The primary goals of this format is to allow a simple XML format 
    that is mostly human readable. The generation and parsing of the 
    various data types are done through the TypeConverter classes 
    associated with the data types.
    
    Example:
    
    ... ado.net/XML headers & schema ...
    <resheader name="resmimetype">text/microsoft-resx</resheader>
    <resheader name="version">2.0</resheader>
    <resheader name="reader">System.Resources.ResXResourceReader, System.Windows.Forms, ...</resheader>
    <resheader name="writer">System.Resources.ResXResourceWriter, System.Windows.Forms, ...</resheader>
    <data name="Name1"><value>this is my long string</value><comment>this is a comment</comment></data>
    <data name="Color1" type="System.Drawing.Color, System.Drawing">Blue</data>
    <data name="Bitmap1" mimetype="application/x-microsoft.net.object.binary.base64">
        <value>[base64 mime encoded serialized .NET Framework object]</value>
    </data>
    <data name="Icon1" type="System.Drawing.Icon, System.Drawing" mimetype="application/x-microsoft.net.object.bytearray.base64">
        <value>[base64 mime encoded string representing a byte array form of the .NET Framework object]</value>
        <comment>This is a comment</comment>
    </data>
                
    There are any number of "resheader" rows that contain simple 
    name/value pairs.
    
    Each data row contains a name, and value. The row also contains a 
    type or mimetype. Type corresponds to a .NET class that support 
    text/value conversion through the TypeConverter architecture. 
    Classes that don't support this are serialized and stored with the 
    mimetype set.
    
    The mimetype is used for serialized objects, and tells the 
    ResXResourceReader how to depersist the object. This is currently not 
    extensible. For a given mimetype the value must be set accordingly:
    
    Note - application/x-microsoft.net.object.binary.base64 is the format 
    that the ResXResourceWriter will generate, however the reader can 
    read any of the formats listed below.
    
    mimetype: application/x-microsoft.net.object.binary.base64
    value   : The object must be serialized with 
            : System.Runtime.Serialization.Formatters.Binary.BinaryFormatter
            : and then encoded with base64 encoding.
    
    mimetype: application/x-microsoft.net.object.soap.base64
    value   : The object must be serialized with 
            : System.Runtime.Serialization.Formatters.Soap.SoapFormatter
            : and then encoded with base64 encoding.

    mimetype: application/x-microsoft.net.object.bytearray.base64
    value   : The object must be serialized into a byte array 
            : using a System.ComponentModel.TypeConverter
            : and then encoded with base64 encoding.
    -->
  <xsd:schema id="root" xmlns="" xmlns:xsd="http://www.w3.org/2001/XMLSchema" xmlns:msdata="urn:schemas-microsoft-com:xml-msdata">
    <xsd:import namespace="http://www.w3.org/XML/1998/namespace" />
    <xsd:element name="root" msdata:IsDataSet="true">
      <xsd:complexType>
        <xsd:choice maxOccurs="unbounded">
          <xsd:element name="metadata">
            <xsd:complexType>
              <xsd:sequence>
                <xsd:element name="value" type="xsd:string" minOccurs="0" />
              </xsd:sequence>
              <xsd:attribute name="name" use="required" type="xsd:string" />
              <xsd:attribute name="type" type="xsd:string" />
              <xsd:attribute name="mimetype" type="xsd:string" />
              <xsd:attribute ref="xml:space" />
            </xsd:complexType>
          </xsd:element>
          <xsd:element name="assembly">
            <xsd:complexType>
              <xsd:attribute name="alias" type="xsd:string" />
              <xsd:attribute name="name" type="xsd:string" />
            </xsd:complexType>
          </xsd:element>
          <xsd:element name="data">
            <xsd:complexType>
              <xsd:sequence>
                <xsd:element name="value" type="xsd:string" minOccurs="0" msdata:Ordinal="1" />
                <xsd:element name="comment" type="xsd:string" minOccurs="0" msdata:Ordinal="2" />
              </xsd:sequence>
              <xsd:attribute name="name" type="xsd:string" use="required" msdata:Ordinal="1" />
              <xsd:attribute name="type" type="xsd:string" msdata:Ordinal="3" />
              <xsd:attribute name="mimetype" type="xsd:string" msdata:Ordinal="4" />
              <xsd:attribute ref="xml:space" />
            </xsd:complexType>
          </xsd:element>
          <xsd:element name="resheader">
            <xsd:complexType>
              <xsd:sequence>
                <xsd:element name="value" type="xsd:string" minOccurs="0" msdata:Ordinal="1" />
              </xsd:sequence>
              <xsd:attribute name="name" type="xsd:string" use="required" />
            </xsd:complexType>
          </xsd:element>
        </xsd:choice>
      </xsd:complexType>
    </xsd:element>
  </xsd:schema>
  <resheader name="resmimetype">
    <value>text/microsoft-resx</value>
  </resheader>
  <resheader name="version">
    <value>2.0</value>
  </resheader>
  <resheader name="reader">
    <value>System.Resources.ResXResourceReader, System.Windows.Forms, Version=4.0.0.0, Culture=neutral, PublicKeyToken=b77a5c561934e089</value>
  </resheader>
  <resheader name="writer">
    <value>System.Resources.ResXResourceWriter, System.Windows.Forms, Version=4.0.0.0, Culture=neutral, PublicKeyToken=b77a5c561934e089</value>
  </resheader>
  <assembly alias="System" name="System, Version=4.0.0.0, Culture=neutral, PublicKeyToken=b77a5c561934e089" />
  <data name="$this.DefaultModifiers" type="System.CodeDom.MemberAttributes, System">
    <value>Private</value>
  </data>
  <assembly alias="mscorlib" name="mscorlib, Version=4.0.0.0, Culture=neutral, PublicKeyToken=b77a5c561934e089" />
  <data name="$this.TrayLargeIcon" type="System.Boolean, mscorlib">
    <value>False</value>
  </data>
  <data name="$this.TrayAutoArrange" type="System.Boolean, mscorlib">
    <value>True</value>
  </data>
  <data name="cmdCancel.Text" xml:space="preserve">
    <value>Fenster Schliessen</value>
  </data>
  <data name="cmdClose.Text" xml:space="preserve">
    <value>OK</value>
  </data>
  <data name="lblConFiles.Text" xml:space="preserve">
    <value>Enthaltene Dateien:</value>
  </data>
  <data name="lblCurrent.Text" xml:space="preserve">
    <value>Aktueller Ordner:</value>
  </data>
  <data name="lblSubDirs.Text" xml:space="preserve">
    <value>Ordner:</value>
  </data>
  <data name="cmdDownload.Help" xml:space="preserve">
    <value>Ausgewählte Datei Herunterladen</value>
  </data>
  <data name="cmdDownload.Text" xml:space="preserve">
    <value>Datei Herunterladen</value>
  </data>
  <data name="cmdUpload.Help" xml:space="preserve">
    <value>Neue Datei Hochladen</value>
  </data>
  <data name="cmdUpload.Text" xml:space="preserve">
    <value>Datei Hochladen</value>
  </data>
  <data name="Error1.Text" xml:space="preserve">
    <value>Sie sind nicht Autorisiert!</value>
  </data>
  <data name="Error2.Text" xml:space="preserve">
    <value>Nicht erlaubter Dateityp!</value>
  </data>
  <data name="Error3.Text" xml:space="preserve">
    <value>Nicht erlaubter Dateityp!</value>
  </data>
  <data name="Error4.Text" xml:space="preserve">
    <value>Sie haben keine Berechtigung für diesen Ordner!</value>
  </data>
  <data name="Error5.Text" xml:space="preserve">
    <value>Keine Datei ausgewählt.</value>
  </data>
  <data name="cmdUploadCancel.Text" xml:space="preserve">
    <value>Hochladen Abbrechen</value>
  </data>
  <data name="cmdUploadNow.Text" xml:space="preserve">
    <value>Hochladen</value>
  </data>
  <data name="lblChoosetab.Text" xml:space="preserve">
    <value>Seite wählen:</value>
  </data>
  <data name="cmdCreate.Help" xml:space="preserve">
    <value>Neuen Unterordner erstellen</value>
  </data>
  <data name="cmdCreate.Text" xml:space="preserve">
    <value>Neuen Ordner erstellen</value>
  </data>
  <data name="cmdDelete.Help" xml:space="preserve">
    <value>Die ausgewählte Datei löschen</value>
  </data>
  <data name="cmdDelete.Text" xml:space="preserve">
    <value>Datei löschen</value>
  </data>
  <data name="cmdCreateFolder.Text" xml:space="preserve">
    <value>Erstellen</value>
  </data>
  <data name="chkAspect.Text" xml:space="preserve">
    <value>Aspektverhältnis beibehalten</value>
  </data>
  <data name="chkHumanFriendy.Text" xml:space="preserve">
    <value>Menschenfreundliche URL</value>
  </data>
  <data name="cmdResizeCancel.Text" xml:space="preserve">
    <value>Abbrechen</value>
  </data>
  <data name="cmdResizeNow.Text" xml:space="preserve">
    <value>Erstellen!</value>
  </data>
  <data name="cmdResizer.Help" xml:space="preserve">
    <value>Editieren Sie das ausgewählte Bild</value>
  </data>
  <data name="cmdResizer.Text" xml:space="preserve">
    <value>Bild Editor</value>
  </data>
  <data name="lblHeight.Text" xml:space="preserve">
    <value>Neue Höhe:</value>
  </data>
  <data name="lblThumbName.Text" xml:space="preserve">
    <value>Neuer Dateiname:</value>
  </data>
  <data name="lblWidth.Text" xml:space="preserve">
    <value>Neue Breite:</value>
  </data>
  <data name="AreYouSure.Text" xml:space="preserve">
    <value>Sind Sie sicher das Sie diese Datei löschen möchten?</value>
  </data>
  <data name="lblImgQuality.Text" xml:space="preserve">
    <value>Bildqualität (Komprimierung):</value>
  </data>
  <data name="cmdCrop.Text" xml:space="preserve">
    <value>Zuschneiden</value>
  </data>
  <data name="cmdCropCancel.Text" xml:space="preserve">
    <value>Bearbeiten Abbrechen</value>
  </data>
  <data name="cmdCropNow.Text" xml:space="preserve">
    <value>Neues Bild erstellen</value>
  </data>
  <data name="cmdResize2.Text" xml:space="preserve">
    <value>Größe ändern</value>
  </data>
  <data name="cmdRotate.Text" xml:space="preserve">
    <value>Drehen</value>
  </data>
  <data name="cmdZoom.Text" xml:space="preserve">
    <value>Zoomen</value>
  </data>
  <data name="imgOriginal.Text" xml:space="preserve">
    <value>Original Bild (Größe An das Fenster angepasst!)</value>
  </data>
  <data name="imgResized.Text" xml:space="preserve">
    <value>Vorschau des neuen Bildes (Größe An das Fenster angepasst!)</value>
  </data>
  <data name="lblClearPreview.Text" xml:space="preserve">
    <value>Vorschau löschen</value>
  </data>
  <data name="lblCropInfo.Text" xml:space="preserve">
    <value>Hier sehen Sie eine Vorschau des Bearbeiteten Bildes</value>
  </data>
  <data name="lblOriginal.Text" xml:space="preserve">
    <value>Original:</value>
  </data>
  <data name="lblOtherTools.Text" xml:space="preserve">
    <value>Andere Tools:</value>
  </data>
  <data name="lblPreview.Text" xml:space="preserve">
    <value>Vorschau:</value>
  </data>
  <data name="lblResizeHeader.Text" xml:space="preserve">
    <value>Bild Editor : Größe ändern</value>
  </data>
  <data name="lblResizeHeader2.Text" xml:space="preserve">
    <value>Bild Editor : Zuschneiden, Zoomen &amp; Drehen</value>
  </data>
  <data name="lblShowPreview.Text" xml:space="preserve">
    <value>Zeige Vorschau</value>
  </data>
  <data name="cmdCreateCancel.Text" xml:space="preserve">
    <value>Abbrechen</value>
  </data>
  <data name="lblNewFoldName.Text" xml:space="preserve">
    <value>Neuer Ordner Name:</value>
  </data>
  <data name="LabelAnchor.Text" xml:space="preserve">
    <value>Wählen Sie einen Seitenanker.</value>
  </data>
  <data name="TrackClicks.Text" xml:space="preserve">
    <value>Anzahl wie oft auf diesen Link geklickt wurde speichern?</value>
  </data>
  <data name="absLnk.Text" xml:space="preserve">
    <value>Absolute URL  - &lt;em&gt;'http://www.MyWebsite.com/Images/MyImage.jpg'&lt;/em&gt;</value>
  </data>
  <data name="lblUrlType.Text" xml:space="preserve">
    <value>Url Typ wählen:</value>
  </data>
  <data name="lnkClick.Text" xml:space="preserve">
    <value>Gesicherte URL  - &lt;em&gt;'/LinkClick.aspx?fileticket=xyz'&lt;/em&gt;</value>
  </data>
  <data name="relLnk.Text" xml:space="preserve">
    <value>Relative URL  - &lt;em&gt;'/Images/MyImage.jpg'&lt;/em&gt;</value>
  </data>
  <data name="Wait.Text" xml:space="preserve">
    <value>Bitte Warten...</value>
  </data>
  <data name="WaitMessage.Text" xml:space="preserve">
    <value>Lade Seite und parse Seitenanker.</value>
  </data>
  <data name="ExtraTabOptions.Text" xml:space="preserve">
    <value>Tab Optionen:</value>
  </data>
  <data name="LabelTabLanguage.Text" xml:space="preserve">
    <value>Zusätzlicher Sprachparameter:</value>
  </data>
  <data name="None.Text" xml:space="preserve">
    <value>Keine</value>
  </data>
  <data name="FileLink.Text" xml:space="preserve">
    <value>Datei Link</value>
  </data>
  <data name="PageLink.Text" xml:space="preserve">
    <value>Seiten Link</value>
  </data>
  <data name="DetailView.Text" xml:space="preserve">
    <value>Detailansicht</value>
  </data>
  <data name="DetailViewTitle.Text" xml:space="preserve">
    <value>Zeigt alle Dateien, mit Bildvorschau, Dateinamen und Datei Informationen</value>
  </data>
  <data name="IconsView.Text" xml:space="preserve">
    <value>Iconansicht</value>
  </data>
  <data name="IconsViewTitle.Text" xml:space="preserve">
    <value>Zeigt alle Dateien, mit Bild Vorschau als Kacheln.</value>
  </data>
  <data name="ListView.Text" xml:space="preserve">
    <value>Listenansicht</value>
  </data>
  <data name="ListViewTitle.Text" xml:space="preserve">
    <value>Zeigt alle Dateien, mit einer kleineren Bildvorschau, Dateinamen und Datei Informationen</value>
  </data>
  <data name="FirstPage.Text" xml:space="preserve">
    <value>Erste Seite</value>
  </data>
  <data name="GoTo.Text" xml:space="preserve">
    <value>Gehe zu </value>
  </data>
  <data name="LastPage.Text" xml:space="preserve">
    <value>Letzte Seite</value>
  </data>
  <data name="NextPage.Text" xml:space="preserve">
    <value>Nächste Seite</value>
  </data>
  <data name="PreviousPage.Text" xml:space="preserve">
    <value>Vorherige Seite</value>
  </data>
  <data name="SortAscending.Help" xml:space="preserve">
    <value>Dateiliste von A-Z Sortieren</value>
  </data>
  <data name="SortAscending.Text" xml:space="preserve">
    <value>Aufsteigend Sortieren</value>
  </data>
  <data name="SortDescending.Help" xml:space="preserve">
    <value>Dateiliste von Z-A Sortieren</value>
  </data>
  <data name="SortDescending.Text" xml:space="preserve">
    <value>Absteigend Sortieren</value>
  </data>
  <data name="lnkAbsClick.Text" xml:space="preserve">
    <value>Absolute Gesicherte URL  - &lt;em&gt;'http://www.MyWebsite.com/LinkClick.aspx?fileticket=xyz'&lt;/em&gt;</value>
  </data>
  <data name="SpaceUsed.Text" xml:space="preserve">
    <value>Benuzt: {0} von {1}</value>
  </data>
  <data name="UnlimitedSpace.Text" xml:space="preserve">
    <value>[unbegrenzt]</value>
  </data>
  <data name="Syncronize.Help" xml:space="preserve">
    <value>Ordner mit Datenbank synchronisieren </value>
  </data>
  <data name="Syncronize.Text" xml:space="preserve">
    <value>Ordner Sync</value>
  </data>
  <data name="FileSizeRestriction.Text" xml:space="preserve">
    <value>Das Datei Limit ist {0} MB. &lt;br /&gt; Die erlaubten Dateitypen sind: "{1}"</value>
  </data>
  <data name="FileToBig.Text" xml:space="preserve">
    <value>Datei ist zu groß zum hochladen.</value>
  </data>
  <data name="OverrideFile.Text" xml:space="preserve">
    <value>Datei überschreiben wenn existiert, ansonsten wird eine neue Datei erzeugt?</value>
  </data>
  <data name="FileToBigMessage.Text" xml:space="preserve">
    <value>Uploaded File is bigger then the allowed file size!</value>
  </data>
  <data name="AddFiles.Text" xml:space="preserve">
    <value>Add file(s)...</value>
  </data>
  <data name="DropHere.Text" xml:space="preserve">
    <value>Drop file(s) here</value>
  </data>
  <data name="StartUploads.Text" xml:space="preserve">
    <value>Start upload(s)</value>
  </data>
  <data name="Root.Text" xml:space="preserve">
    <value>Root</value>
  </data>
<<<<<<< HEAD
  <data name="BrowserModus.Image.Text" xml:space="preserve">
    <value>Image</value>
  </data>
  <data name="BrowserModus.Link.Text" xml:space="preserve">
    <value>Link</value>
  </data>
  <data name="Created.Text" xml:space="preserve">
    <value>Created</value>
  </data>
  <data name="lblBrowserModus.Text" xml:space="preserve">
    <value>Browser-Modus: {0}</value>
  </data>
  <data name="Size.Text" xml:space="preserve">
    <value>Size</value>
=======
  <data name="RootFolder.Text" xml:space="preserve">
    <value>Root Folder</value>
>>>>>>> f4bc9aaa
  </data>
</root><|MERGE_RESOLUTION|>--- conflicted
+++ resolved
@@ -404,7 +404,9 @@
   <data name="Root.Text" xml:space="preserve">
     <value>Root</value>
   </data>
-<<<<<<< HEAD
+  <data name="RootFolder.Text" xml:space="preserve">
+    <value>Root Folder</value>
+  </data>
   <data name="BrowserModus.Image.Text" xml:space="preserve">
     <value>Image</value>
   </data>
@@ -419,9 +421,5 @@
   </data>
   <data name="Size.Text" xml:space="preserve">
     <value>Size</value>
-=======
-  <data name="RootFolder.Text" xml:space="preserve">
-    <value>Root Folder</value>
->>>>>>> f4bc9aaa
   </data>
 </root>