--- conflicted
+++ resolved
@@ -1,10 +1,6 @@
 {
   "name": "dnn-date-picker",
-<<<<<<< HEAD
-  "version": "0.6.2",
-=======
   "version": "0.7.0",
->>>>>>> 6fe79cd4
   "description": "DNN Date Picker",
   "main": "index.js",
   "scripts": {
