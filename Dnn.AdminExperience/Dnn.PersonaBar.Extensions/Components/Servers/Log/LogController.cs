--- conflicted
+++ resolved
@@ -1,23 +1,7 @@
-<<<<<<< HEAD
-﻿// Licensed to the .NET Foundation under one or more agreements.
+// Licensed to the .NET Foundation under one or more agreements.
 // The .NET Foundation licenses this file to you under the MIT license.
 // See the LICENSE file in the project root for more information
 
-=======
-﻿// Licensed to the .NET Foundation under one or more agreements.
-// The .NET Foundation licenses this file to you under the MIT license.
-// See the LICENSE file in the project root for more information
-
-using System.Collections;
-using System.Collections.Generic;
-using System.IO;
-using System.Linq;
-using DotNetNuke.Common;
-using DotNetNuke.Data;
-using DotNetNuke.Framework.Providers;
-using DotNetNuke.Services.FileSystem;
-
->>>>>>> fb4e517e
 namespace Dnn.PersonaBar.Servers.Components.Log
 {
     using System.Collections;
@@ -28,6 +12,7 @@
     using DotNetNuke.Common;
     using DotNetNuke.Data;
     using DotNetNuke.Framework.Providers;
+    using DotNetNuke.Services.FileSystem;
 
     public class LogController
     {
