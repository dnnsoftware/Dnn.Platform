<<<<<<< HEAD
﻿// Licensed to the .NET Foundation under one or more agreements.
// The .NET Foundation licenses this file to you under the MIT license.
// See the LICENSE file in the project root for more information
namespace Dnn.PersonaBar.Pages.Components
{
    using System;
    using System.Collections.Generic;
    using System.Data;
    using System.Globalization;
    using System.Linq;

    using Dnn.PersonaBar.Pages.Components.Security;
    using Dnn.PersonaBar.Pages.Services.Dto;
    using Dnn.PersonaBar.Themes.Components;
    using Dnn.PersonaBar.Themes.Components.DTO;
    using DotNetNuke.Abstractions;
    using DotNetNuke.Common;
    using DotNetNuke.Common.Utilities;
    using DotNetNuke.Entities.Modules;
    using DotNetNuke.Entities.Portals;
    using DotNetNuke.Entities.Tabs;
    using DotNetNuke.Security;
    using DotNetNuke.Security.Permissions;
    using DotNetNuke.Services.FileSystem;
    using Microsoft.Extensions.DependencyInjection;

    public static class Converters
    {
        private static INavigationManager NavigationManager => Globals.GetCurrentServiceProvider().GetRequiredService<INavigationManager>();

        public static T ConvertToPageItem<T>(TabInfo tab, IEnumerable<TabInfo> portalTabs)
            where T : PageItem, new()
        {
            return new T
            {
                Id = tab.TabID,
                Name = tab.LocalizedTabName,
                Url = tab.FullUrl,
                ChildrenCount = portalTabs?.Count(ct => ct.ParentId == tab.TabID) ?? 0,
                Status = GetTabStatus(tab),
                ParentId = tab.ParentId,
                Level = tab.Level,
                IsSpecial = TabController.IsSpecialTab(tab.TabID, PortalSettings.Current),
                TabPath = tab.TabPath.Replace("//", "/"),
                PageType = GetPageType(tab.Url),
                CanViewPage = TabPermissionController.CanViewPage(tab),
                CanManagePage = TabPermissionController.CanManagePage(tab),
                CanAddPage = TabPermissionController.CanAddPage(tab),
                CanAdminPage = TabPermissionController.CanAdminPage(tab),
                CanCopyPage = TabPermissionController.CanCopyPage(tab),
                CanDeletePage = TabPermissionController.CanDeletePage(tab),
                CanAddContentToPage = TabPermissionController.CanAddContentToPage(tab),
                CanNavigateToPage = TabPermissionController.CanNavigateToPage(tab),
                LastModifiedOnDate = tab.LastModifiedOnDate.ToString("MM/dd/yyyy h:mm:ss tt", CultureInfo.CreateSpecificCulture(tab.CultureCode ?? "en-US")),
                FriendlyLastModifiedOnDate = tab.LastModifiedOnDate.ToString("MM/dd/yyyy h:mm:ss tt"),
                PublishDate = tab.HasBeenPublished ? WorkflowHelper.GetTabLastPublishedOn(tab).ToString("MM/dd/yyyy h:mm:ss tt", CultureInfo.CreateSpecificCulture(tab.CultureCode ?? "en-US")) : string.Empty,
                PublishStatus = GetTabPublishStatus(tab),
                Tags = tab.Terms.Select(t => t.Name).ToArray(),
                TabOrder = tab.TabOrder,
                WorkflowId = WorkflowHelper.GetTabWorkflowId(tab),
                WorkflowName = WorkflowHelper.GetTabWorkflowName(tab),
                PagePipeline = tab.PagePipeline,
            };
        }

        public static ModuleItem ConvertToModuleItem(ModuleInfo module) => new ModuleItem
        {
            Id = module.ModuleID,
            Title = module.ModuleTitle,
            FriendlyName = module.DesktopModule.FriendlyName,
            EditContentUrl = GetModuleEditContentUrl(module),
            EditSettingUrl = GetModuleEditSettingUrl(module),
            IsPortable = module.DesktopModule?.IsPortable,
            AllTabs = module.AllTabs,
        };

        public static T ConvertToPageSettings<T>(TabInfo tab)
            where T : PageSettings, new()
        {
            if (tab == null)
            {
                return null;
            }

            var pageManagementController = PageManagementController.Instance;
            var pageType = GetPageType(tab.Url);

            var file = GetFileRedirection(tab.Url);
            var fileId = file?.FileId;
            var fileUrl = file?.Folder;
            var fileName = file?.FileName;
            var themeFile = GetThemeFileFromSkinSrc(tab.SkinSrc);

            return new T
            {
                TabId = tab.TabID,
                Name = tab.TabName,
                AbsoluteUrl = tab.FullUrl,
                LocalizedName = tab.LocalizedTabName,
                Title = tab.Title,
                Description = tab.Description,
                Keywords = tab.KeyWords,
                Tags = string.Join(",", from t in tab.Terms select t.Name),
                Alias = PortalSettings.Current.PortalAlias.HTTPAlias,
                Url = pageManagementController.GetTabUrl(tab),
                ExternalRedirection = pageType == "url" ? tab.Url : null,
                FileIdRedirection = pageType == "file" ? fileId : null,
                FileFolderPathRedirection = pageType == "file" ? fileUrl : null,
                FileNameRedirection = pageType == "file" ? fileName : null,
                ExistingTabRedirection = pageType == "tab" ? tab.Url : null,
                Created = pageManagementController.GetCreatedInfo(tab),
                Hierarchy = pageManagementController.GetTabHierarchy(tab),
                Status = GetTabStatus(tab),
                PageType = pageType,
                CreatedOnDate = tab.CreatedOnDate,
                IncludeInMenu = tab.IsVisible,
                DisableLink = tab.DisableLink,
                CustomUrlEnabled = !tab.IsSuperTab && (Config.GetFriendlyUrlProvider() == "advanced"),
                StartDate = tab.StartDate != Null.NullDate ? tab.StartDate : (DateTime?)null,
                EndDate = tab.EndDate != Null.NullDate ? tab.EndDate : (DateTime?)null,
                IsSecure = tab.IsSecure,
                AllowIndex = AllowIndex(tab),
                CacheProvider = (string)tab.TabSettings["CacheProvider"],
                CacheDuration = CacheDuration(tab),
                CacheIncludeExclude = CacheIncludeExclude(tab),
                CacheIncludeVaryBy = (string)tab.TabSettings["IncludeVaryBy"],
                CacheExcludeVaryBy = (string)tab.TabSettings["ExcludeVaryBy"],
                CacheMaxVaryByCount = MaxVaryByCount(tab),
                PageHeadText = tab.PageHeadText,
                SiteMapPriority = tab.SiteMapPriority,
                PermanentRedirect = tab.PermanentRedirect,
                LinkNewWindow = LinkNewWindow(tab),
                PageStyleSheet = (string)tab.TabSettings["CustomStylesheet"],
                ThemeName = themeFile?.ThemeName,
                ThemeLevel = (int)(themeFile?.Level ?? ThemeLevel.Site),
                SkinSrc = tab.SkinSrc,
                ContainerSrc = tab.ContainerSrc,
                HasChild = pageManagementController.TabHasChildren(tab),
                ParentId = tab.ParentId,
                IsSpecial = TabController.IsSpecialTab(tab.TabID, PortalSettings.Current),
                PagePermissions = SecurityService.Instance.GetPagePermissions(tab),
                PagePipeline = (string)tab.TabSettings["PagePipeline"],
            };
        }

        private static string GetModuleEditSettingUrl(ModuleInfo module)
        {
            var parameters = new List<string> { "ModuleId=" + module.ModuleID, "popUp=true" };
            return NavigationManager.NavigateURL(module.TabID, PortalSettings.Current, "Module", parameters.ToArray());
        }

        private static string GetModuleEditContentUrl(ModuleInfo module)
        {
            var moduleControl = ModuleControlController.GetModuleControlByControlKey("Edit", module.ModuleDefID);
            if (moduleControl != null && moduleControl.ControlType == SecurityAccessLevel.Edit && !string.IsNullOrEmpty(moduleControl.ControlTitle))
            {
                var parameters = new List<string> { "mid=" + module.ModuleID };
                if (moduleControl.SupportsPopUps)
                {
                    parameters.Add("popUp=true");
                }

                return NavigationManager.NavigateURL(module.TabID, PortalSettings.Current, moduleControl.ControlKey, parameters.ToArray());
            }

            return string.Empty;
        }

        private static ThemeFileInfo GetThemeFileFromSkinSrc(string skinSrc)
        {
            if (string.IsNullOrWhiteSpace(skinSrc))
            {
                skinSrc = PortalSettings.Current.DefaultPortalSkin;
            }

            var themeController = ThemesController.Instance;
            var layout = themeController.GetThemeFile(PortalSettings.Current, skinSrc, ThemeType.Skin);
            return layout;
        }

        private static IFileInfo GetFileRedirection(string tabUrl)
        {
            if (tabUrl == null || !tabUrl.StartsWith("FileId="))
            {
                return null;
            }

            int fileRedirectionId;
            if (int.TryParse(tabUrl.Substring(7), out fileRedirectionId))
            {
                return FileManager.Instance.GetFile(fileRedirectionId);
            }

            return null;
        }

        private static int? CacheDuration(TabInfo tab)
        {
            int i;
            var duration = (int?)null;

            if (tab.TabSettings["CacheDuration"] != null && int.TryParse((string)tab.TabSettings["CacheDuration"], out i))
            {
                duration = i;
            }

            return duration;
        }

        private static bool? CacheIncludeExclude(TabInfo tab)
        {
            return tab.TabSettings["CacheIncludeExclude"] != null ? (string)tab.TabSettings["CacheIncludeExclude"] == "1" : (bool?)null;
        }

        private static bool LinkNewWindow(TabInfo tab)
        {
            return tab.TabSettings["LinkNewWindow"] != null && (string)tab.TabSettings["LinkNewWindow"] == "True";
        }

        private static int? MaxVaryByCount(TabInfo tab)
        {
            int i;
            var maxVaryBy = (int?)null;

            if (tab.TabSettings["MaxVaryByCount"] != null && int.TryParse((string)tab.TabSettings["MaxVaryByCount"], out i))
            {
                maxVaryBy = i;
            }

            return maxVaryBy;
        }

        private static bool AllowIndex(TabInfo tab)
        {
            bool allowIndex;
            return !tab.TabSettings.ContainsKey("AllowIndex") || !bool.TryParse(tab.TabSettings["AllowIndex"].ToString(), out allowIndex) || allowIndex;
        }

        private static string GetPageType(string tabUrl)
        {
            return Globals.GetURLType(tabUrl).ToString().ToLower();
        }

        // TODO: Refactor to use enum
        private static string GetTabStatus(TabInfo tab)
        {
            if (tab.DisableLink)
            {
                return "Disabled";
            }

            return tab.IsVisible ? "Visible" : "Hidden";
        }

        private static string GetTabPublishStatus(TabInfo tab)
        {
            return tab.HasBeenPublished && WorkflowHelper.IsWorkflowCompleted(tab)
                ? Localization.GetString("lblPublished")
                : Localization.GetString("lblDraft");
        }
    }
}
=======
﻿// Licensed to the .NET Foundation under one or more agreements.
// The .NET Foundation licenses this file to you under the MIT license.
// See the LICENSE file in the project root for more information
namespace Dnn.PersonaBar.Pages.Components
{
    using System;
    using System.Collections.Generic;
    using System.Data;
    using System.Globalization;
    using System.Linq;

    using Dnn.PersonaBar.Pages.Components.Security;
    using Dnn.PersonaBar.Pages.Services.Dto;
    using Dnn.PersonaBar.Themes.Components;
    using Dnn.PersonaBar.Themes.Components.DTO;
    using DotNetNuke.Abstractions;
    using DotNetNuke.Common;
    using DotNetNuke.Common.Utilities;
    using DotNetNuke.Entities.Modules;
    using DotNetNuke.Entities.Portals;
    using DotNetNuke.Entities.Tabs;
    using DotNetNuke.Security;
    using DotNetNuke.Security.Permissions;
    using DotNetNuke.Services.FileSystem;
    using Microsoft.Extensions.DependencyInjection;

    public static class Converters
    {
        private static INavigationManager NavigationManager => Globals.GetCurrentServiceProvider().GetRequiredService<INavigationManager>();

        public static T ConvertToPageItem<T>(TabInfo tab, IEnumerable<TabInfo> portalTabs)
            where T : PageItem, new()
        {
            return new T
            {
                Id = tab.TabID,
                Name = tab.LocalizedTabName,
                Url = tab.FullUrl,
                ChildrenCount = portalTabs?.Count(ct => ct.ParentId == tab.TabID) ?? 0,
                Status = GetTabStatus(tab),
                ParentId = tab.ParentId,
                Level = tab.Level,
                IsSpecial = TabController.IsSpecialTab(tab.TabID, PortalSettings.Current),
                TabPath = tab.TabPath.Replace("//", "/"),
                PageType = GetPageType(tab.Url),
                CanViewPage = TabPermissionController.CanViewPage(tab),
                CanManagePage = TabPermissionController.CanManagePage(tab),
                CanAddPage = TabPermissionController.CanAddPage(tab),
                CanAdminPage = TabPermissionController.CanAdminPage(tab),
                CanCopyPage = TabPermissionController.CanCopyPage(tab),
                CanDeletePage = TabPermissionController.CanDeletePage(tab),
                CanAddContentToPage = TabPermissionController.CanAddContentToPage(tab),
                CanNavigateToPage = TabPermissionController.CanNavigateToPage(tab),
                LastModifiedOnDate = tab.LastModifiedOnDate.ToString("MM/dd/yyyy h:mm:ss tt", CultureInfo.CreateSpecificCulture(tab.CultureCode ?? "en-US")),
                FriendlyLastModifiedOnDate = tab.LastModifiedOnDate.ToString("MM/dd/yyyy h:mm:ss tt"),
                PublishDate = tab.HasBeenPublished ? WorkflowHelper.GetTabLastPublishedOn(tab).ToString("MM/dd/yyyy h:mm:ss tt", CultureInfo.CreateSpecificCulture(tab.CultureCode ?? "en-US")) : string.Empty,
                PublishStatus = GetTabPublishStatus(tab),
                Tags = tab.Terms.Select(t => t.Name).ToArray(),
                TabOrder = tab.TabOrder,
                WorkflowId = WorkflowHelper.GetTabWorkflowId(tab),
                WorkflowName = WorkflowHelper.GetTabWorkflowName(tab),
            };
        }

        public static ModuleItem ConvertToModuleItem(ModuleInfo module) => new ModuleItem
        {
            Id = module.ModuleID,
            Title = module.ModuleTitle,
            FriendlyName = module.DesktopModule.FriendlyName,
            EditContentUrl = GetModuleEditContentUrl(module),
            EditSettingUrl = GetModuleEditSettingUrl(module),
            IsPortable = module.DesktopModule?.IsPortable,
            AllTabs = module.AllTabs,
        };

        public static T ConvertToPageSettings<T>(TabInfo tab)
            where T : PageSettings, new()
        {
            if (tab == null)
            {
                return null;
            }

            var pageManagementController = PageManagementController.Instance;
            var pageType = GetPageType(tab.Url);

            var file = GetFileRedirection(tab.Url);
            var fileId = file?.FileId;
            var fileUrl = file?.Folder;
            var fileName = file?.FileName;
            var themeFile = GetThemeFileFromSkinSrc(tab.SkinSrc);

            return new T
            {
                TabId = tab.TabID,
                Name = tab.TabName,
                AbsoluteUrl = tab.FullUrl,
                LocalizedName = tab.LocalizedTabName,
                Title = tab.Title,
                Description = tab.Description,
                Keywords = tab.KeyWords,
                Tags = string.Join(",", from t in tab.Terms select t.Name),
                Alias = PortalSettings.Current.PortalAlias.HTTPAlias,
                Url = pageManagementController.GetTabUrl(tab),
                ExternalRedirection = pageType == "url" ? tab.Url : null,
                FileIdRedirection = pageType == "file" ? fileId : null,
                FileFolderPathRedirection = pageType == "file" ? fileUrl : null,
                FileNameRedirection = pageType == "file" ? fileName : null,
                ExistingTabRedirection = pageType == "tab" ? tab.Url : null,
                Created = pageManagementController.GetCreatedInfo(tab),
                Hierarchy = pageManagementController.GetTabHierarchy(tab),
                Status = GetTabStatus(tab),
                PageType = pageType,
                CreatedOnDate = tab.CreatedOnDate,
                IncludeInMenu = tab.IsVisible,
                DisableLink = tab.DisableLink,
                CustomUrlEnabled = !tab.IsSuperTab && (Config.GetFriendlyUrlProvider() == "advanced"),
                StartDate = tab.StartDate != Null.NullDate ? tab.StartDate : (DateTime?)null,
                EndDate = tab.EndDate != Null.NullDate ? tab.EndDate : (DateTime?)null,
                IsSecure = tab.IsSecure,
                AllowIndex = AllowIndex(tab),
                CacheProvider = (string)tab.TabSettings["CacheProvider"],
                CacheDuration = CacheDuration(tab),
                CacheIncludeExclude = CacheIncludeExclude(tab),
                CacheIncludeVaryBy = (string)tab.TabSettings["IncludeVaryBy"],
                CacheExcludeVaryBy = (string)tab.TabSettings["ExcludeVaryBy"],
                CacheMaxVaryByCount = MaxVaryByCount(tab),
                PageHeadText = tab.PageHeadText,
                SiteMapPriority = tab.SiteMapPriority,
                PermanentRedirect = tab.PermanentRedirect,
                LinkNewWindow = LinkNewWindow(tab),
                PageStyleSheet = (string)tab.TabSettings["CustomStylesheet"],
                ThemeName = themeFile?.ThemeName,
                ThemeLevel = (int)(themeFile?.Level ?? ThemeLevel.Site),
                SkinSrc = tab.SkinSrc,
                ContainerSrc = tab.ContainerSrc,
                HasChild = pageManagementController.TabHasChildren(tab),
                ParentId = tab.ParentId,
                IsSpecial = TabController.IsSpecialTab(tab.TabID, PortalSettings.Current),
                PagePermissions = SecurityService.Instance.GetPagePermissions(tab),
            };
        }

        private static string GetModuleEditSettingUrl(ModuleInfo module)
        {
            var parameters = new List<string> { "ModuleId=" + module.ModuleID, "popUp=true" };
            return NavigationManager.NavigateURL(module.TabID, PortalSettings.Current, "Module", parameters.ToArray());
        }

        private static string GetModuleEditContentUrl(ModuleInfo module)
        {
            var moduleControl = ModuleControlController.GetModuleControlByControlKey("Edit", module.ModuleDefID);
            if (moduleControl != null && moduleControl.ControlType == SecurityAccessLevel.Edit && !string.IsNullOrEmpty(moduleControl.ControlTitle))
            {
                var parameters = new List<string> { "mid=" + module.ModuleID };
                if (moduleControl.SupportsPopUps)
                {
                    parameters.Add("popUp=true");
                }

                return NavigationManager.NavigateURL(module.TabID, PortalSettings.Current, moduleControl.ControlKey, parameters.ToArray());
            }

            return string.Empty;
        }

        private static ThemeFileInfo GetThemeFileFromSkinSrc(string skinSrc)
        {
            if (string.IsNullOrWhiteSpace(skinSrc))
            {
                skinSrc = PortalSettings.Current.DefaultPortalSkin;
            }

            var themeController = ThemesController.Instance;
            var layout = themeController.GetThemeFile(PortalSettings.Current, skinSrc, ThemeType.Skin);
            return layout;
        }

        private static IFileInfo GetFileRedirection(string tabUrl)
        {
            if (tabUrl == null || !tabUrl.StartsWith("FileId="))
            {
                return null;
            }

            int fileRedirectionId;
            if (int.TryParse(tabUrl.Substring(7), out fileRedirectionId))
            {
                return FileManager.Instance.GetFile(fileRedirectionId);
            }

            return null;
        }

        private static int? CacheDuration(TabInfo tab)
        {
            int i;
            var duration = (int?)null;

            if (tab.TabSettings["CacheDuration"] != null && int.TryParse((string)tab.TabSettings["CacheDuration"], out i))
            {
                duration = i;
            }

            return duration;
        }

        private static bool? CacheIncludeExclude(TabInfo tab)
        {
            return tab.TabSettings["CacheIncludeExclude"] != null ? (string)tab.TabSettings["CacheIncludeExclude"] == "1" : (bool?)null;
        }

        private static bool LinkNewWindow(TabInfo tab)
        {
            return tab.TabSettings["LinkNewWindow"] != null && (string)tab.TabSettings["LinkNewWindow"] == "True";
        }

        private static int? MaxVaryByCount(TabInfo tab)
        {
            int i;
            var maxVaryBy = (int?)null;

            if (tab.TabSettings["MaxVaryByCount"] != null && int.TryParse((string)tab.TabSettings["MaxVaryByCount"], out i))
            {
                maxVaryBy = i;
            }

            return maxVaryBy;
        }

        private static bool AllowIndex(TabInfo tab)
        {
            return !tab.TabSettings.ContainsKey("AllowIndex") || !bool.TryParse(tab.TabSettings["AllowIndex"].ToString(), out var allowIndex) || allowIndex;
        }

        private static string GetPageType(string tabUrl)
        {
            return Globals.GetURLType(tabUrl).ToString().ToLowerInvariant();
        }

        // TODO: Refactor to use enum
        private static string GetTabStatus(TabInfo tab)
        {
            if (tab.DisableLink)
            {
                return "Disabled";
            }

            return tab.IsVisible ? "Visible" : "Hidden";
        }

        private static string GetTabPublishStatus(TabInfo tab)
        {
            return tab.HasBeenPublished && WorkflowHelper.IsWorkflowCompleted(tab)
                ? Localization.GetString("lblPublished")
                : Localization.GetString("lblDraft");
        }
    }
}
>>>>>>> f01a97c7
<|MERGE_RESOLUTION|>--- conflicted
+++ resolved
@@ -1,7 +1,6 @@
-<<<<<<< HEAD
-﻿// Licensed to the .NET Foundation under one or more agreements.
-// The .NET Foundation licenses this file to you under the MIT license.
-// See the LICENSE file in the project root for more information
+﻿// Licensed to the .NET Foundation under one or more agreements.
+// The .NET Foundation licenses this file to you under the MIT license.
+// See the LICENSE file in the project root for more information
 namespace Dnn.PersonaBar.Pages.Components
 {
     using System;
@@ -9,7 +8,7 @@
     using System.Data;
     using System.Globalization;
     using System.Linq;
-
+
     using Dnn.PersonaBar.Pages.Components.Security;
     using Dnn.PersonaBar.Pages.Services.Dto;
     using Dnn.PersonaBar.Themes.Components;
@@ -24,13 +23,13 @@
     using DotNetNuke.Security.Permissions;
     using DotNetNuke.Services.FileSystem;
     using Microsoft.Extensions.DependencyInjection;
-
+
     public static class Converters
     {
-        private static INavigationManager NavigationManager => Globals.GetCurrentServiceProvider().GetRequiredService<INavigationManager>();
-
-        public static T ConvertToPageItem<T>(TabInfo tab, IEnumerable<TabInfo> portalTabs)
-            where T : PageItem, new()
+        private static INavigationManager NavigationManager => Globals.GetCurrentServiceProvider().GetRequiredService<INavigationManager>();
+
+        public static T ConvertToPageItem<T>(TabInfo tab, IEnumerable<TabInfo> portalTabs)
+            where T : PageItem, new()
         {
             return new T
             {
@@ -63,7 +62,7 @@
                 PagePipeline = tab.PagePipeline,
             };
         }
-
+
         public static ModuleItem ConvertToModuleItem(ModuleInfo module) => new ModuleItem
         {
             Id = module.ModuleID,
@@ -74,9 +73,9 @@
             IsPortable = module.DesktopModule?.IsPortable,
             AllTabs = module.AllTabs,
         };
-
-        public static T ConvertToPageSettings<T>(TabInfo tab)
-            where T : PageSettings, new()
+
+        public static T ConvertToPageSettings<T>(TabInfo tab)
+            where T : PageSettings, new()
         {
             if (tab == null)
             {
@@ -143,13 +142,13 @@
                 PagePipeline = (string)tab.TabSettings["PagePipeline"],
             };
         }
-
+
         private static string GetModuleEditSettingUrl(ModuleInfo module)
         {
             var parameters = new List<string> { "ModuleId=" + module.ModuleID, "popUp=true" };
             return NavigationManager.NavigateURL(module.TabID, PortalSettings.Current, "Module", parameters.ToArray());
         }
-
+
         private static string GetModuleEditContentUrl(ModuleInfo module)
         {
             var moduleControl = ModuleControlController.GetModuleControlByControlKey("Edit", module.ModuleDefID);
@@ -166,7 +165,7 @@
 
             return string.Empty;
         }
-
+
         private static ThemeFileInfo GetThemeFileFromSkinSrc(string skinSrc)
         {
             if (string.IsNullOrWhiteSpace(skinSrc))
@@ -191,7 +190,7 @@
             {
                 return FileManager.Instance.GetFile(fileRedirectionId);
             }
-
+
             return null;
         }
 
@@ -233,13 +232,12 @@
 
         private static bool AllowIndex(TabInfo tab)
         {
-            bool allowIndex;
-            return !tab.TabSettings.ContainsKey("AllowIndex") || !bool.TryParse(tab.TabSettings["AllowIndex"].ToString(), out allowIndex) || allowIndex;
+            return !tab.TabSettings.ContainsKey("AllowIndex") || !bool.TryParse(tab.TabSettings["AllowIndex"].ToString(), out var allowIndex) || allowIndex;
         }
 
         private static string GetPageType(string tabUrl)
         {
-            return Globals.GetURLType(tabUrl).ToString().ToLower();
+            return Globals.GetURLType(tabUrl).ToString().ToLowerInvariant();
         }
 
         // TODO: Refactor to use enum
@@ -260,265 +258,4 @@
                 : Localization.GetString("lblDraft");
         }
     }
-}
-=======
-﻿// Licensed to the .NET Foundation under one or more agreements.
-// The .NET Foundation licenses this file to you under the MIT license.
-// See the LICENSE file in the project root for more information
-namespace Dnn.PersonaBar.Pages.Components
-{
-    using System;
-    using System.Collections.Generic;
-    using System.Data;
-    using System.Globalization;
-    using System.Linq;
-
-    using Dnn.PersonaBar.Pages.Components.Security;
-    using Dnn.PersonaBar.Pages.Services.Dto;
-    using Dnn.PersonaBar.Themes.Components;
-    using Dnn.PersonaBar.Themes.Components.DTO;
-    using DotNetNuke.Abstractions;
-    using DotNetNuke.Common;
-    using DotNetNuke.Common.Utilities;
-    using DotNetNuke.Entities.Modules;
-    using DotNetNuke.Entities.Portals;
-    using DotNetNuke.Entities.Tabs;
-    using DotNetNuke.Security;
-    using DotNetNuke.Security.Permissions;
-    using DotNetNuke.Services.FileSystem;
-    using Microsoft.Extensions.DependencyInjection;
-
-    public static class Converters
-    {
-        private static INavigationManager NavigationManager => Globals.GetCurrentServiceProvider().GetRequiredService<INavigationManager>();
-
-        public static T ConvertToPageItem<T>(TabInfo tab, IEnumerable<TabInfo> portalTabs)
-            where T : PageItem, new()
-        {
-            return new T
-            {
-                Id = tab.TabID,
-                Name = tab.LocalizedTabName,
-                Url = tab.FullUrl,
-                ChildrenCount = portalTabs?.Count(ct => ct.ParentId == tab.TabID) ?? 0,
-                Status = GetTabStatus(tab),
-                ParentId = tab.ParentId,
-                Level = tab.Level,
-                IsSpecial = TabController.IsSpecialTab(tab.TabID, PortalSettings.Current),
-                TabPath = tab.TabPath.Replace("//", "/"),
-                PageType = GetPageType(tab.Url),
-                CanViewPage = TabPermissionController.CanViewPage(tab),
-                CanManagePage = TabPermissionController.CanManagePage(tab),
-                CanAddPage = TabPermissionController.CanAddPage(tab),
-                CanAdminPage = TabPermissionController.CanAdminPage(tab),
-                CanCopyPage = TabPermissionController.CanCopyPage(tab),
-                CanDeletePage = TabPermissionController.CanDeletePage(tab),
-                CanAddContentToPage = TabPermissionController.CanAddContentToPage(tab),
-                CanNavigateToPage = TabPermissionController.CanNavigateToPage(tab),
-                LastModifiedOnDate = tab.LastModifiedOnDate.ToString("MM/dd/yyyy h:mm:ss tt", CultureInfo.CreateSpecificCulture(tab.CultureCode ?? "en-US")),
-                FriendlyLastModifiedOnDate = tab.LastModifiedOnDate.ToString("MM/dd/yyyy h:mm:ss tt"),
-                PublishDate = tab.HasBeenPublished ? WorkflowHelper.GetTabLastPublishedOn(tab).ToString("MM/dd/yyyy h:mm:ss tt", CultureInfo.CreateSpecificCulture(tab.CultureCode ?? "en-US")) : string.Empty,
-                PublishStatus = GetTabPublishStatus(tab),
-                Tags = tab.Terms.Select(t => t.Name).ToArray(),
-                TabOrder = tab.TabOrder,
-                WorkflowId = WorkflowHelper.GetTabWorkflowId(tab),
-                WorkflowName = WorkflowHelper.GetTabWorkflowName(tab),
-            };
-        }
-
-        public static ModuleItem ConvertToModuleItem(ModuleInfo module) => new ModuleItem
-        {
-            Id = module.ModuleID,
-            Title = module.ModuleTitle,
-            FriendlyName = module.DesktopModule.FriendlyName,
-            EditContentUrl = GetModuleEditContentUrl(module),
-            EditSettingUrl = GetModuleEditSettingUrl(module),
-            IsPortable = module.DesktopModule?.IsPortable,
-            AllTabs = module.AllTabs,
-        };
-
-        public static T ConvertToPageSettings<T>(TabInfo tab)
-            where T : PageSettings, new()
-        {
-            if (tab == null)
-            {
-                return null;
-            }
-
-            var pageManagementController = PageManagementController.Instance;
-            var pageType = GetPageType(tab.Url);
-
-            var file = GetFileRedirection(tab.Url);
-            var fileId = file?.FileId;
-            var fileUrl = file?.Folder;
-            var fileName = file?.FileName;
-            var themeFile = GetThemeFileFromSkinSrc(tab.SkinSrc);
-
-            return new T
-            {
-                TabId = tab.TabID,
-                Name = tab.TabName,
-                AbsoluteUrl = tab.FullUrl,
-                LocalizedName = tab.LocalizedTabName,
-                Title = tab.Title,
-                Description = tab.Description,
-                Keywords = tab.KeyWords,
-                Tags = string.Join(",", from t in tab.Terms select t.Name),
-                Alias = PortalSettings.Current.PortalAlias.HTTPAlias,
-                Url = pageManagementController.GetTabUrl(tab),
-                ExternalRedirection = pageType == "url" ? tab.Url : null,
-                FileIdRedirection = pageType == "file" ? fileId : null,
-                FileFolderPathRedirection = pageType == "file" ? fileUrl : null,
-                FileNameRedirection = pageType == "file" ? fileName : null,
-                ExistingTabRedirection = pageType == "tab" ? tab.Url : null,
-                Created = pageManagementController.GetCreatedInfo(tab),
-                Hierarchy = pageManagementController.GetTabHierarchy(tab),
-                Status = GetTabStatus(tab),
-                PageType = pageType,
-                CreatedOnDate = tab.CreatedOnDate,
-                IncludeInMenu = tab.IsVisible,
-                DisableLink = tab.DisableLink,
-                CustomUrlEnabled = !tab.IsSuperTab && (Config.GetFriendlyUrlProvider() == "advanced"),
-                StartDate = tab.StartDate != Null.NullDate ? tab.StartDate : (DateTime?)null,
-                EndDate = tab.EndDate != Null.NullDate ? tab.EndDate : (DateTime?)null,
-                IsSecure = tab.IsSecure,
-                AllowIndex = AllowIndex(tab),
-                CacheProvider = (string)tab.TabSettings["CacheProvider"],
-                CacheDuration = CacheDuration(tab),
-                CacheIncludeExclude = CacheIncludeExclude(tab),
-                CacheIncludeVaryBy = (string)tab.TabSettings["IncludeVaryBy"],
-                CacheExcludeVaryBy = (string)tab.TabSettings["ExcludeVaryBy"],
-                CacheMaxVaryByCount = MaxVaryByCount(tab),
-                PageHeadText = tab.PageHeadText,
-                SiteMapPriority = tab.SiteMapPriority,
-                PermanentRedirect = tab.PermanentRedirect,
-                LinkNewWindow = LinkNewWindow(tab),
-                PageStyleSheet = (string)tab.TabSettings["CustomStylesheet"],
-                ThemeName = themeFile?.ThemeName,
-                ThemeLevel = (int)(themeFile?.Level ?? ThemeLevel.Site),
-                SkinSrc = tab.SkinSrc,
-                ContainerSrc = tab.ContainerSrc,
-                HasChild = pageManagementController.TabHasChildren(tab),
-                ParentId = tab.ParentId,
-                IsSpecial = TabController.IsSpecialTab(tab.TabID, PortalSettings.Current),
-                PagePermissions = SecurityService.Instance.GetPagePermissions(tab),
-            };
-        }
-
-        private static string GetModuleEditSettingUrl(ModuleInfo module)
-        {
-            var parameters = new List<string> { "ModuleId=" + module.ModuleID, "popUp=true" };
-            return NavigationManager.NavigateURL(module.TabID, PortalSettings.Current, "Module", parameters.ToArray());
-        }
-
-        private static string GetModuleEditContentUrl(ModuleInfo module)
-        {
-            var moduleControl = ModuleControlController.GetModuleControlByControlKey("Edit", module.ModuleDefID);
-            if (moduleControl != null && moduleControl.ControlType == SecurityAccessLevel.Edit && !string.IsNullOrEmpty(moduleControl.ControlTitle))
-            {
-                var parameters = new List<string> { "mid=" + module.ModuleID };
-                if (moduleControl.SupportsPopUps)
-                {
-                    parameters.Add("popUp=true");
-                }
-
-                return NavigationManager.NavigateURL(module.TabID, PortalSettings.Current, moduleControl.ControlKey, parameters.ToArray());
-            }
-
-            return string.Empty;
-        }
-
-        private static ThemeFileInfo GetThemeFileFromSkinSrc(string skinSrc)
-        {
-            if (string.IsNullOrWhiteSpace(skinSrc))
-            {
-                skinSrc = PortalSettings.Current.DefaultPortalSkin;
-            }
-
-            var themeController = ThemesController.Instance;
-            var layout = themeController.GetThemeFile(PortalSettings.Current, skinSrc, ThemeType.Skin);
-            return layout;
-        }
-
-        private static IFileInfo GetFileRedirection(string tabUrl)
-        {
-            if (tabUrl == null || !tabUrl.StartsWith("FileId="))
-            {
-                return null;
-            }
-
-            int fileRedirectionId;
-            if (int.TryParse(tabUrl.Substring(7), out fileRedirectionId))
-            {
-                return FileManager.Instance.GetFile(fileRedirectionId);
-            }
-
-            return null;
-        }
-
-        private static int? CacheDuration(TabInfo tab)
-        {
-            int i;
-            var duration = (int?)null;
-
-            if (tab.TabSettings["CacheDuration"] != null && int.TryParse((string)tab.TabSettings["CacheDuration"], out i))
-            {
-                duration = i;
-            }
-
-            return duration;
-        }
-
-        private static bool? CacheIncludeExclude(TabInfo tab)
-        {
-            return tab.TabSettings["CacheIncludeExclude"] != null ? (string)tab.TabSettings["CacheIncludeExclude"] == "1" : (bool?)null;
-        }
-
-        private static bool LinkNewWindow(TabInfo tab)
-        {
-            return tab.TabSettings["LinkNewWindow"] != null && (string)tab.TabSettings["LinkNewWindow"] == "True";
-        }
-
-        private static int? MaxVaryByCount(TabInfo tab)
-        {
-            int i;
-            var maxVaryBy = (int?)null;
-
-            if (tab.TabSettings["MaxVaryByCount"] != null && int.TryParse((string)tab.TabSettings["MaxVaryByCount"], out i))
-            {
-                maxVaryBy = i;
-            }
-
-            return maxVaryBy;
-        }
-
-        private static bool AllowIndex(TabInfo tab)
-        {
-            return !tab.TabSettings.ContainsKey("AllowIndex") || !bool.TryParse(tab.TabSettings["AllowIndex"].ToString(), out var allowIndex) || allowIndex;
-        }
-
-        private static string GetPageType(string tabUrl)
-        {
-            return Globals.GetURLType(tabUrl).ToString().ToLowerInvariant();
-        }
-
-        // TODO: Refactor to use enum
-        private static string GetTabStatus(TabInfo tab)
-        {
-            if (tab.DisableLink)
-            {
-                return "Disabled";
-            }
-
-            return tab.IsVisible ? "Visible" : "Hidden";
-        }
-
-        private static string GetTabPublishStatus(TabInfo tab)
-        {
-            return tab.HasBeenPublished && WorkflowHelper.IsWorkflowCompleted(tab)
-                ? Localization.GetString("lblPublished")
-                : Localization.GetString("lblDraft");
-        }
-    }
-}
->>>>>>> f01a97c7
+}