--- conflicted
+++ resolved
@@ -1,17 +1,14 @@
-﻿// Licensed to the .NET Foundation under one or more agreements.
-// The .NET Foundation licenses this file to you under the MIT license.
-// See the LICENSE file in the project root for more information
-
+﻿// Licensed to the .NET Foundation under one or more agreements.
+// The .NET Foundation licenses this file to you under the MIT license.
+// See the LICENSE file in the project root for more information
+
 namespace Dnn.PersonaBar.Prompt.Components
 {
-<<<<<<< HEAD
-    [Obsolete("9.2.1 has been moved to Dnn.PersonaBar.Library.Controllers because of multiple dependency. Will be removed in DNN 11.", false)]
-=======
     using System;
     using System.Collections.Generic;
     using System.Linq;
     using System.Net;
-
+
     using Dnn.PersonaBar.Prompt.Common;
     using DotNetNuke.Common.Utilities;
     using DotNetNuke.Entities.Modules;
@@ -22,9 +19,7 @@
     using DotNetNuke.Instrumentation;
     using DotNetNuke.Security.Permissions;
     using DotNetNuke.Services.Localization;
-
-    [Obsolete("9.2.1 has been moved to Dnn.PersonaBar.Library.Controllers because of multiple dependency", false)]
->>>>>>> f5240f81
+    [Obsolete("9.2.1 has been moved to Dnn.PersonaBar.Library.Controllers because of multiple dependency. Will be removed in DNN 11.", false)]
     public class ModulesController : ServiceLocator<IModulesController, ModulesController>, IModulesController
     {
         private static readonly ILog Logger = LoggerSource.Instance.GetLogger(typeof(ModulesController));
