--- conflicted
+++ resolved
@@ -1,21 +1,16 @@
-﻿// Licensed to the .NET Foundation under one or more agreements.
-// The .NET Foundation licenses this file to you under the MIT license.
-// See the LICENSE file in the project root for more information
-
+﻿// Licensed to the .NET Foundation under one or more agreements.
+// The .NET Foundation licenses this file to you under the MIT license.
+// See the LICENSE file in the project root for more information
+
 namespace Dnn.PersonaBar.Prompt.Components
 {
-<<<<<<< HEAD
-    [Obsolete("9.2.1 has been moved to Dnn.PersonaBar.Library.Controllers because of multiple dependency. Will be removed in DNN 11.", false)]
-=======
     using System;
     using System.Collections.Generic;
     using System.Net;
-
+
     using DotNetNuke.Entities.Modules;
     using DotNetNuke.Entities.Portals;
-
-    [Obsolete("9.2.1 has been moved to Dnn.PersonaBar.Library.Controllers because of multiple dependency", false)]
->>>>>>> f5240f81
+    [Obsolete("9.2.1 has been moved to Dnn.PersonaBar.Library.Controllers because of multiple dependency. Will be removed in DNN 11.", false)]
     public interface IModulesController
     {
         List<ModuleInfo> AddNewModule(PortalSettings portalSettings, string title, int desktopModuleId, int tabId,
