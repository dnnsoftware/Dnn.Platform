--- conflicted
+++ resolved
@@ -1,8 +1,7 @@
-﻿// Licensed to the .NET Foundation under one or more agreements.
-// The .NET Foundation licenses this file to you under the MIT license.
-// See the LICENSE file in the project root for more information
-
-<<<<<<< HEAD
+﻿// Licensed to the .NET Foundation under one or more agreements.
+// The .NET Foundation licenses this file to you under the MIT license.
+// See the LICENSE file in the project root for more information
+
 namespace Dnn.PersonaBar.Security.Services
 {
     using System;
@@ -19,7 +18,7 @@
     using System.Web;
     using System.Web.Http;
     using System.Xml;
-
+
     using Dnn.PersonaBar.Library;
     using Dnn.PersonaBar.Library.Attributes;
     using Dnn.PersonaBar.Security.Helper;
@@ -38,10 +37,10 @@
     using DotNetNuke.Security.Membership;
     using DotNetNuke.Services.Localization;
     using DotNetNuke.Web.Api;
-
-    [MenuPermission(MenuName = Components.Constants.MenuName)]
-    public class SecurityController : PersonaBarApiController
-    {
+
+    [MenuPermission(MenuName = Components.Constants.MenuName)]
+    public class SecurityController : PersonaBarApiController
+    {
         private static readonly ILog Logger = LoggerSource.Instance.GetLogger(typeof(SecurityController));
         private readonly Components.SecurityController _controller;
         private readonly IPortalAliasController _portalAliasController;
@@ -63,809 +62,777 @@
             this._controller = controller;
             this._portalAliasController = portalAliasController;
         }
-
-        #region Login Settings
-
-        /// GET: api/Security/GetBasicLoginSettings
-        /// <summary>
-        /// Gets portal's basic login settings
-        /// </summary>
-        /// <param name="cultureCode"></param>
-        /// <returns>Portal's basic login settings</returns>
-        [HttpGet]
-        [AdvancedPermission(MenuName = Components.Constants.MenuName, Permission = Components.Constants.BasicLoginSettingsView)]
-        public HttpResponseMessage GetBasicLoginSettings(string cultureCode)
-        {
-            try
-            {
-                cultureCode = string.IsNullOrEmpty(cultureCode)
-                    ? LocaleController.Instance.GetCurrentLocale(this.PortalId).Code
-                    : cultureCode;
-
-                var portal = PortalController.Instance.GetPortal(this.PortalId, cultureCode);
-                var portalSettings = new PortalSettings(portal);
-
-                dynamic settings = new ExpandoObject();
-                settings.DefaultAuthProvider = PortalController.GetPortalSetting("DefaultAuthProvider", this.PortalId, "DNN");
-                settings.PrimaryAdministratorId = PortalSettings.Current.AdministratorId;
-                settings.RequireValidProfileAtLogin = PortalController.GetPortalSettingAsBoolean("Security_RequireValidProfileAtLogin", this.PortalId, true);
-                settings.CaptchaLogin = PortalController.GetPortalSettingAsBoolean("Security_CaptchaLogin", this.PortalId, false);
-                settings.CaptchaRetrivePassword = PortalController.GetPortalSettingAsBoolean("Security_CaptchaRetrivePassword", this.PortalId, false);
-                settings.CaptchaChangePassword = PortalController.GetPortalSettingAsBoolean("Security_CaptchaChangePassword", this.PortalId, false);
-                settings.HideLoginControl = this.PortalSettings.HideLoginControl;
-                settings.cultureCode = cultureCode;
-
-                var authProviders = this._controller.GetAuthenticationProviders().Select(v => new
-                {
-                    Name = v,
-                    Value = v
-                }).ToList();
-
-                var adminUsers = this._controller.GetAdminUsers(this.PortalId).Select(v => new
-                {
-                    v.UserID,
-                    v.FullName
-                }).ToList();
-
-                var response = new
-                {
-                    Success = true,
-                    Results = new
-                    {
-                        Settings = settings,
-                        AuthProviders = authProviders,
-                        Administrators = adminUsers
-                    }
-                };
-
-                return this.Request.CreateResponse(HttpStatusCode.OK, response);
-            }
-            catch (Exception exc)
-            {
-                Logger.Error(exc);
-                return this.Request.CreateErrorResponse(HttpStatusCode.InternalServerError, exc);
-            }
-        }
-
-        /// POST: api/Security/UpdateBasicLoginSettings
-        /// <summary>
-        /// Updates an existing log settings
-        /// </summary>
-        /// <param name="request"></param>
-        /// <returns></returns>
-        [HttpPost]
-        [ValidateAntiForgeryToken]
-        [AdvancedPermission(MenuName = Components.Constants.MenuName, Permission = Components.Constants.BasicLoginSettingsView + "&" + Components.Constants.BasicLoginSettingsEdit)]
-        public HttpResponseMessage UpdateBasicLoginSettings(UpdateBasicLoginSettingsRequest request)
-        {
-            if (!this.ModelState.IsValid)
-            {
-                return this.Request.CreateErrorResponse(HttpStatusCode.BadRequest, this.ModelState);
-            }
-
-            try
-            {
-                var cultureCode = string.IsNullOrEmpty(request.CultureCode)
-                    ? LocaleController.Instance.GetCurrentLocale(this.PortalId).Code
-                    : request.CultureCode;
-
-                var portalInfo = PortalController.Instance.GetPortal(this.PortalId);
-                portalInfo.AdministratorId = Convert.ToInt32(request.PrimaryAdministratorId);
-                PortalController.Instance.UpdatePortalInfo(portalInfo);
-
-                PortalController.UpdatePortalSetting(this.PortalId, "DefaultAuthProvider", request.DefaultAuthProvider);
-                PortalController.UpdatePortalSetting(this.PortalId, "Security_RequireValidProfile", request.RequireValidProfileAtLogin.ToString(), false);
-                PortalController.UpdatePortalSetting(this.PortalId, "Security_CaptchaLogin", request.CaptchaLogin.ToString(), false);
-                PortalController.UpdatePortalSetting(this.PortalId, "Security_CaptchaRetrivePassword", request.CaptchaRetrivePassword.ToString(), false);
-                PortalController.UpdatePortalSetting(this.PortalId, "Security_CaptchaChangePassword", request.CaptchaChangePassword.ToString(), false);
-                PortalController.UpdatePortalSetting(this.PortalId, "HideLoginControl", request.HideLoginControl.ToString(), false);
-
-                return this.Request.CreateResponse(HttpStatusCode.OK, new { Success = true });
-            }
-            catch (Exception exc)
-            {
-                Logger.Error(exc);
-                return this.Request.CreateErrorResponse(HttpStatusCode.InternalServerError, exc);
-            }
-        }
-
-        #endregion
-
-        #region IP Filters
-
-        /// GET: api/Security/GetIpFilters
-        /// <summary>
-        /// Gets list of IP filters
-        /// </summary>
-        /// <param></param>
-        /// <returns>List of IP filters</returns>
-        [HttpGet]
-        [RequireHost]
-        public HttpResponseMessage GetIpFilters()
-        {
-            try
-            {
-                var filters = IPFilterController.Instance.GetIPFilters().Select(v => new
-                {
-                    v.IPFilterID,
-                    IPFilter = NetworkUtils.FormatAsCidr(v.IPAddress, v.SubnetMask),
-                    v.RuleType
-                }).ToList();
-                var response = new
-                {
-                    Success = true,
-                    Results = new
-                    {
-                        Filters = filters,
-                        EnableIPChecking = Host.EnableIPChecking
-                    }
-                };
-
-                return this.Request.CreateResponse(HttpStatusCode.OK, response);
-            }
-            catch (Exception exc)
-            {
-                Logger.Error(exc);
-                return this.Request.CreateErrorResponse(HttpStatusCode.InternalServerError, exc);
-            }
-        }
-
-        /// GET: api/Security/GetIpFilter
-        /// <summary>
-        /// Gets an IP filter
-        /// </summary>
-        /// <param name="filterId"></param>
-        /// <returns>IP filter</returns>
-        [HttpGet]
-        [RequireHost]
-        public HttpResponseMessage GetIpFilter(int filterId)
-        {
-            try
-            {
-                IPFilterInfo filter = IPFilterController.Instance.GetIPFilter(filterId);
-                var response = new
-                {
-                    Success = true,
-                    Results = new
-                    {
-                        filter.IPAddress,
-                        filter.IPFilterID,
-                        filter.RuleType,
-                        filter.SubnetMask
-                    }
-                };
-
-                return this.Request.CreateResponse(HttpStatusCode.OK, response);
-            }
-            catch (Exception exc)
-            {
-                Logger.Error(exc);
-                return this.Request.CreateErrorResponse(HttpStatusCode.InternalServerError, exc);
-            }
-        }
-
-        /// POST: api/Security/UpdateIpFilter
-        /// <summary>
-        /// Updates an IP filter
-        /// </summary>
-        /// <param name="request"></param>
-        /// <returns></returns>
-        [HttpPost]
-        [ValidateAntiForgeryToken]
-        [RequireHost]
-        public HttpResponseMessage UpdateIpFilter(UpdateIpFilterRequest request)
-        {
-            try
-            {
-                var ipf = new IPFilterInfo();
-                ipf.IPAddress = request.IPAddress;
-                ipf.SubnetMask = request.SubnetMask;
-                ipf.RuleType = request.RuleType;
-
-                if ((ipf.IPAddress == "127.0.0.1" || ipf.IPAddress == "localhost" || ipf.IPAddress == "::1" || ipf.IPAddress == "*") && ipf.RuleType == 2)
-                {
-                    return this.Request.CreateErrorResponse(HttpStatusCode.BadRequest, string.Format(Localization.GetString("CannotDeleteLocalhost.Text", Components.Constants.LocalResourcesFile)));
-                }
-
-                if (IPFilterController.Instance.IsAllowableDeny(HttpContext.Current.Request.UserHostAddress, ipf) == false)
-                {
-                    return this.Request.CreateErrorResponse(HttpStatusCode.BadRequest, string.Format(Localization.GetString("CannotDeleteIPInUse.Text", Components.Constants.LocalResourcesFile)));
-                }
-
-                if (request.IPFilterID > 0)
-                {
-                    ipf.IPFilterID = request.IPFilterID;
-                    IPFilterController.Instance.UpdateIPFilter(ipf);
-                }
-                else
-                {
-                    IPFilterController.Instance.AddIPFilter(ipf);
-                }
-                return this.Request.CreateResponse(HttpStatusCode.OK, new { Success = true });
-            }
-            catch (ArgumentException exc)
-            {
-                Logger.Info(exc);
-                return this.Request.CreateErrorResponse(HttpStatusCode.BadRequest, exc.Message);
-            }
-            catch (Exception exc)
-            {
-                Logger.Error(exc);
-                return this.Request.CreateErrorResponse(HttpStatusCode.InternalServerError, exc);
-            }
-        }
-
-        /// POST: api/Security/DeleteIpFilter
-        /// <summary>
-        /// Deletes an IP filter
-        /// </summary>
-        /// <param name="filterId"></param>
-        /// <returns></returns>
-        [HttpPost]
-        [ValidateAntiForgeryToken]
-        [RequireHost]
-        public HttpResponseMessage DeleteIpFilter(int filterId)
-        {
-            try
-            {
-                IList<IPFilterInfo> currentRules = IPFilterController.Instance.GetIPFilters();
-                List<IPFilterInfo> currentWithDeleteRemoved = (from p in currentRules where p.IPFilterID != filterId select p).ToList();
-
-                if (IPFilterController.Instance.CanIPStillAccess(HttpContext.Current.Request.UserHostAddress, currentWithDeleteRemoved) == false)
-                {
-                    return this.Request.CreateErrorResponse(HttpStatusCode.BadRequest, string.Format(Localization.GetString("CannotDelete.Text", Components.Constants.LocalResourcesFile)));
-                }
-                else
-                {
-                    var ipf = new IPFilterInfo();
-                    ipf.IPFilterID = filterId;
-                    IPFilterController.Instance.DeleteIPFilter(ipf);
-                    return this.Request.CreateResponse(HttpStatusCode.OK, new { Success = true });
-                }
-            }
-            catch (Exception exc)
-            {
-                Logger.Error(exc);
-                return this.Request.CreateErrorResponse(HttpStatusCode.InternalServerError, exc);
-            }
-        }
-
-        #endregion
-
-        #region Member Accounts
-
-        /// GET: api/Security/GetMemberSettings
-        /// <summary>
-        /// Gets portal's member settings
-        /// </summary>
-        /// <returns>Portal's member settings</returns>
-        [HttpGet]
-        [RequireHost]
-        public HttpResponseMessage GetMemberSettings()
-        {
-            try
-            {
-                var response = new
-                {
-                    Success = true,
-                    Results = new
-                    {
-                        Settings = new
-                        {
-                            Host.MembershipResetLinkValidity,
-                            Host.AdminMembershipResetLinkValidity,
-                            Host.EnablePasswordHistory,
-                            Host.MembershipNumberPasswords,
-                            Host.MembershipDaysBeforePasswordReuse,
-                            Host.EnableBannedList,
-                            Host.EnableStrengthMeter,
-                            Host.EnableIPChecking,
-                            Host.PasswordExpiry,
-                            Host.PasswordExpiryReminder,
-                            ForceLogoutAfterPasswordChanged = HostController.Instance.GetBoolean("ForceLogoutAfterPasswordChanged")
-                        }
-                    }
-                };
-
-                return this.Request.CreateResponse(HttpStatusCode.OK, response);
-            }
-            catch (Exception exc)
-            {
-                Logger.Error(exc);
-                return this.Request.CreateErrorResponse(HttpStatusCode.InternalServerError, exc);
-            }
-        }
-
-        /// POST: api/Security/UpdateMemberSettings
-        /// <summary>
-        /// Updates member settings
-        /// </summary>
-        /// <param name="request"></param>
-        /// <returns></returns>
-        [HttpPost]
-        [ValidateAntiForgeryToken]
-        [RequireHost]
-        public HttpResponseMessage UpdateMemberSettings(UpdateMemberSettingsRequest request)
-        {
-            try
-            {
-                HostController.Instance.Update("EnableBannedList", request.EnableBannedList ? "Y" : "N", false);
-                HostController.Instance.Update("EnableStrengthMeter", request.EnableStrengthMeter ? "Y" : "N", false);
-                HostController.Instance.Update("EnableIPChecking", request.EnableIPChecking ? "Y" : "N", false);
-                HostController.Instance.Update("EnablePasswordHistory", request.EnablePasswordHistory ? "Y" : "N", false);
-                HostController.Instance.Update("MembershipResetLinkValidity", request.MembershipResetLinkValidity.ToString(), false);
-                HostController.Instance.Update("AdminMembershipResetLinkValidity", request.AdminMembershipResetLinkValidity.ToString(), false);
-                HostController.Instance.Update("MembershipNumberPasswords", request.MembershipNumberPasswords.ToString(), false);
-                HostController.Instance.Update("MembershipDaysBeforePasswordReuse", request.MembershipDaysBeforePasswordReuse.ToString(), false);
-                HostController.Instance.Update("PasswordExpiry", request.PasswordExpiry.ToString());
-                HostController.Instance.Update("PasswordExpiryReminder", request.PasswordExpiryReminder.ToString());
-                HostController.Instance.Update("ForceLogoutAfterPasswordChanged", request.ForceLogoutAfterPasswordChanged ? "Y" : "N", false);
-
-                return this.Request.CreateResponse(HttpStatusCode.OK, new { Success = true });
-            }
-            catch (Exception exc)
-            {
-                Logger.Error(exc);
-                return this.Request.CreateErrorResponse(HttpStatusCode.InternalServerError, exc);
-            }
-        }
-
-        /// GET: api/Security/GetRegistrationSettings
-        /// <summary>
-        /// Gets portal's registration settings
-        /// </summary>
-        /// <returns>Portal's registration settings</returns>
-        [HttpGet]
-        [AdvancedPermission(MenuName = Components.Constants.MenuName, Permission = Components.Constants.RegistrationSettingsView)]
-        public HttpResponseMessage GetRegistrationSettings()
-        {
-            try
-            {
-                List<KeyValuePair<string, int>> userRegistrationOptions = RegistrationSettingsHelper.GetUserRegistrationOptions();
-                List<KeyValuePair<string, int>> registrationFormTypeOptions = RegistrationSettingsHelper.GetRegistrationFormOptions();
-
-                var activeLanguage = LocaleController.Instance.GetDefaultLocale(this.PortalId).Code;
-                var portal = PortalController.Instance.GetPortal(this.PortalId, activeLanguage);
-
-                var response = new
-                {
-                    Success = true,
-                    Results = new
-                    {
-                        Settings = new
-                        {
-                            portal.UserRegistration,
-                            EnableRegisterNotification = PortalController.GetPortalSettingAsBoolean("EnableRegisterNotification", this.PortalId, true),
-                            UseAuthenticationProviders = PortalController.GetPortalSettingAsBoolean("Registration_UseAuthProviders", this.PortalId, false),
-                            ExcludedTerms = PortalController.GetPortalSetting("Registration_ExcludeTerms", this.PortalId, string.Empty),
-                            UseProfanityFilter = PortalController.GetPortalSettingAsBoolean("Registration_UseProfanityFilter", this.PortalId, false),
-                            this.PortalSettings.Registration.RegistrationFormType,
-                            this.PortalSettings.Registration.RegistrationFields,
-                            UseEmailAsUsername = PortalController.GetPortalSettingAsBoolean("Registration_UseEmailAsUserName", this.PortalId, false),
-                            RequireUniqueDisplayName = PortalController.GetPortalSettingAsBoolean("Registration_RequireUniqueDisplayName", this.PortalId, false),
-                            DisplayNameFormat = PortalController.GetPortalSetting("Security_DisplayNameFormat", this.PortalId, string.Empty),
-                            UserNameValidation = PortalController.GetPortalSetting("Security_UserNameValidation", this.PortalId, Globals.glbUserNameRegEx),
-                            EmailAddressValidation = PortalController.GetPortalSetting("Security_EmailValidation", this.PortalId, Globals.glbEmailRegEx),
-                            UseRandomPassword = PortalController.GetPortalSettingAsBoolean("Registration_RandomPassword", this.PortalId, false),
-                            RequirePasswordConfirmation = PortalController.GetPortalSettingAsBoolean("Registration_RequireConfirmPassword", this.PortalId, true),
-                            RequireValidProfile = PortalController.GetPortalSettingAsBoolean("Security_RequireValidProfile", this.PortalId, false),
-                            UseCaptchaRegister = PortalController.GetPortalSettingAsBoolean("Security_CaptchaRegister", this.PortalId, false),
-                            RequiresUniqueEmail = MembershipProviderConfig.RequiresUniqueEmail.ToString(CultureInfo.InvariantCulture),
-                            PasswordFormat = MembershipProviderConfig.PasswordFormat.ToString(),
-                            PasswordRetrievalEnabled = MembershipProviderConfig.PasswordRetrievalEnabled.ToString(CultureInfo.InvariantCulture),
-                            PasswordResetEnabled = MembershipProviderConfig.PasswordResetEnabled.ToString(CultureInfo.InvariantCulture),
-                            MinPasswordLength = MembershipProviderConfig.MinPasswordLength.ToString(CultureInfo.InvariantCulture),
-                            MinNonAlphanumericCharacters = MembershipProviderConfig.MinNonAlphanumericCharacters.ToString(CultureInfo.InvariantCulture),
-                            RequiresQuestionAndAnswer = MembershipProviderConfig.RequiresQuestionAndAnswer.ToString(CultureInfo.InvariantCulture),
-                            MembershipProviderConfig.PasswordStrengthRegularExpression,
-                            MaxInvalidPasswordAttempts = MembershipProviderConfig.MaxInvalidPasswordAttempts.ToString(CultureInfo.InvariantCulture),
-                            PasswordAttemptWindow = MembershipProviderConfig.PasswordAttemptWindow.ToString(CultureInfo.InvariantCulture),
-                        },
-                        UserRegistrationOptions = userRegistrationOptions,
-                        RegistrationFormTypeOptions = registrationFormTypeOptions,
-                    },
-                };
-
-                return this.Request.CreateResponse(HttpStatusCode.OK, response);
-            }
-            catch (Exception exc)
-            {
-                Logger.Error(exc);
-                return this.Request.CreateErrorResponse(HttpStatusCode.InternalServerError, exc);
-            }
-        }
-
-        private int ValidateTabId(int tabId)
-        {
-            var tab = TabController.Instance.GetTab(tabId, this.PortalId);
-            return tab?.TabID ?? Null.NullInteger;
-        }
-
-        private string GetTabName(int tabId)
-        {
-            if (tabId == Null.NullInteger)
-            {
-                return "";
-            }
-            else
-            {
-                var tab = TabController.Instance.GetTab(tabId, this.PortalId);
-                return tab != null ? tab.TabName : "";
-            }
-        }
-
-        private string GetTabPath(int tabId)
-        {
-            if (tabId == Null.NullInteger)
-            {
-                return "";
-            }
-            else
-            {
-                var tab = TabController.Instance.GetTab(tabId, this.PortalId);
-                return tab != null ? tab.TabPath : "";
-            }
-        }
-
-        /// POST: api/Security/UpdateRegistrationSettings
-        /// <summary>
-        /// Updates registration settings
-        /// </summary>
-        /// <param name="request"></param>
-        /// <returns></returns>
-        [HttpPost]
-        [ValidateAntiForgeryToken]
-        [AdvancedPermission(MenuName = Components.Constants.MenuName, Permission = Components.Constants.RegistrationSettingsView + "&" + Components.Constants.RegistrationSettingsEdit)]
-        public HttpResponseMessage UpdateRegistrationSettings(UpdateRegistrationSettingsRequest request)
-        {
-            if (!this.ModelState.IsValid)
-            {
-                return this.Request.CreateErrorResponse(HttpStatusCode.BadRequest, this.ModelState);
-            }
-
-            try
-            {
-                var setting = request.RegistrationFields;
-                PortalController.UpdatePortalSetting(this.PortalId, "Registration_RegistrationFields", setting);
-                PortalController.UpdatePortalSetting(this.PortalId, "Registration_RegistrationFormType", request.RegistrationFormType.ToString(), false);
-                PortalController.UpdatePortalSetting(this.PortalId, "Registration_UseEmailAsUserName", request.UseEmailAsUsername.ToString(), false);
-
-                var portalInfo = PortalController.Instance.GetPortal(this.PortalId);
-                portalInfo.UserRegistration = Convert.ToInt32(request.UserRegistration);
-                PortalController.Instance.UpdatePortalInfo(portalInfo);
-
-                PortalController.UpdatePortalSetting(this.PortalId, "EnableRegisterNotification", request.EnableRegisterNotification.ToString(), false);
-                PortalController.UpdatePortalSetting(this.PortalId, "Registration_UseAuthProviders", request.UseAuthenticationProviders.ToString(), false);
-                PortalController.UpdatePortalSetting(this.PortalId, "Registration_ExcludeTerms", request.ExcludedTerms, false);
-                PortalController.UpdatePortalSetting(this.PortalId, "Registration_UseProfanityFilter", request.UseProfanityFilter.ToString(), false);
-                PortalController.UpdatePortalSetting(this.PortalId, "Registration_RequireUniqueDisplayName", request.RequireUniqueDisplayName.ToString(), false);
-                PortalController.UpdatePortalSetting(this.PortalId, "Security_DisplayNameFormat", request.DisplayNameFormat, false);
-                PortalController.UpdatePortalSetting(this.PortalId, "Security_UserNameValidation", request.UserNameValidation, false);
-                PortalController.UpdatePortalSetting(this.PortalId, "Security_EmailValidation", request.EmailAddressValidation, false);
-                PortalController.UpdatePortalSetting(this.PortalId, "Registration_RandomPassword", request.UseRandomPassword.ToString(), false);
-                PortalController.UpdatePortalSetting(this.PortalId, "Registration_RequireConfirmPassword", request.RequirePasswordConfirmation.ToString(), true);
-                PortalController.UpdatePortalSetting(this.PortalId, "Security_RequireValidProfile", request.RequireValidProfile.ToString(), false);
-                PortalController.UpdatePortalSetting(this.PortalId, "Security_CaptchaRegister", request.UseCaptchaRegister.ToString(), false);
-
-                return this.Request.CreateResponse(HttpStatusCode.OK, new { Success = true });
-            }
-            catch (Exception exc)
-            {
-                Logger.Error(exc);
-                return this.Request.CreateErrorResponse(HttpStatusCode.InternalServerError, exc);
-            }
-        }
-
-        #endregion
-
-        #region SSL Settings
-
-        /// GET: api/Security/GetSslSettings
-        /// <summary>
-        /// Gets portal's SSL settings
-        /// </summary>
-        /// <returns>Portal's ssl settings</returns>
-        [HttpGet]
-        [DnnAuthorize(StaticRoles = Constants.AdminsRoleName)]
-        public HttpResponseMessage GetSslSettings()
-        {
-            try
-            {
-                dynamic settings = new ExpandoObject();
-                settings.SSLEnabled = PortalController.GetPortalSettingAsBoolean("SSLEnabled", this.PortalId, false);
-                settings.SSLEnforced = PortalController.GetPortalSettingAsBoolean("SSLEnforced", this.PortalId, false);
-                settings.SSLURL = PortalController.GetPortalSetting("SSLURL", this.PortalId, Null.NullString);
-                settings.STDURL = PortalController.GetPortalSetting("STDURL", this.PortalId, Null.NullString);
-
-                if (this.UserInfo.IsSuperUser)
-                {
-                    settings.SSLOffloadHeader = HostController.Instance.GetString("SSLOffloadHeader", "");
-                }
-
-                var response = new
-                {
-                    Success = true,
-                    Results = new
-                    {
-                        Settings = settings
-                    }
-                };
-
-                return this.Request.CreateResponse(HttpStatusCode.OK, response);
-            }
-            catch (Exception exc)
-            {
-                Logger.Error(exc);
-                return this.Request.CreateErrorResponse(HttpStatusCode.InternalServerError, exc);
-            }
-        }
-
-        /// POST: api/Security/UpdateSslSettings
-        /// <summary>
-        /// Updates SSL settings
-        /// </summary>
-        /// <param name="request"></param>
-        /// <returns></returns>
-        [HttpPost]
-        [ValidateAntiForgeryToken]
-        [DnnAuthorize(StaticRoles = Constants.AdminsRoleName)]
-        public HttpResponseMessage UpdateSslSettings(UpdateSslSettingsRequest request)
-        {
-            try
-            {
-                PortalController.UpdatePortalSetting(this.PortalId, "SSLEnabled", request.SSLEnabled.ToString(), false);
-                PortalController.UpdatePortalSetting(this.PortalId, "SSLEnforced", request.SSLEnforced.ToString(), false);
-                PortalController.UpdatePortalSetting(this.PortalId, "SSLURL", this.AddPortalAlias(request.SSLURL, this.PortalId), false);
-                PortalController.UpdatePortalSetting(this.PortalId, "STDURL", this.AddPortalAlias(request.STDURL, this.PortalId), false);
-
-                if (this.UserInfo.IsSuperUser)
-                {
-                    HostController.Instance.Update("SSLOffloadHeader", request.SSLOffloadHeader);
-                }
-
-                DataCache.ClearPortalCache(this.PortalId, false);
-
-                return this.Request.CreateResponse(HttpStatusCode.OK, new { Success = true });
-            }
-            catch (Exception exc)
-            {
-                Logger.Error(exc);
-                return this.Request.CreateErrorResponse(HttpStatusCode.InternalServerError, exc);
-            }
-        }
-
-        #endregion
-
-        #region Security Bulletins
-
-        /// GET: api/Security/GetSecurityBulletins
-        /// <summary>
-        /// Gets security bulletins
-        /// </summary>
-        /// <returns>Security bulletins</returns>
-        [HttpGet]
-        [RequireHost]
-        public HttpResponseMessage GetSecurityBulletins()
-        {
-            try
-            {
-                var plartformVersion = System.Reflection.Assembly.LoadFrom(Globals.ApplicationMapPath + @"\bin\DotNetNuke.dll").GetName().Version;
-                string sRequest = string.Format("https://dnnplatform.io/security.aspx?type={0}&name={1}&version={2}",
-                    DotNetNukeContext.Current.Application.Type,
-                    "DNNCORP.CE",
-                    Globals.FormatVersion(plartformVersion, "00", 3, ""));
-
-                //format for display with "." delimiter
-                string sVersion = Globals.FormatVersion(plartformVersion, "00", 3, ".");
-
-                // make remote request
-                Stream oStream = null;
-                try
-                {
-                    HttpWebRequest oRequest = Globals.GetExternalRequest(sRequest);
-                    oRequest.Timeout = 10000; // 10 seconds
-                    WebResponse oResponse = oRequest.GetResponse();
-                    oStream = oResponse.GetResponseStream();
-                }
-                catch (Exception oExc)
-                {
-                    // connectivity issues
-                    if (PortalSecurity.IsInRoles(this.PortalSettings.AdministratorRoleId.ToString()))
-                    {
-                        return this.Request.CreateErrorResponse(HttpStatusCode.BadRequest, string.Format(Localization.GetString("RequestFailed_Admin.Text", Components.Constants.LocalResourcesFile), sRequest));
-                    }
-                    else
-                    {
-                        return this.Request.CreateErrorResponse(HttpStatusCode.BadRequest, Localization.GetString("RequestFailed_User.Text", Components.Constants.LocalResourcesFile) + oExc.Message);
-                    }
-                }
-
-                // load XML document
-                StreamReader oReader = new StreamReader(oStream);
-                XmlDocument oDoc = new XmlDocument { XmlResolver = null };
-                oDoc.LoadXml(oReader.ReadToEnd());
-
-                List<object> items = new List<object>();
-                foreach (XmlNode selectNode in oDoc.SelectNodes(BULLETIN_XMLNODE_PATH))
-                {
-                    items.Add(new
-                    {
-                        Title = selectNode.SelectSingleNode("title") != null ? selectNode.SelectSingleNode("title").InnerText : "",
-                        Link = selectNode.SelectSingleNode("link") != null ? selectNode.SelectSingleNode("link").InnerText : "",
-                        Description = selectNode.SelectSingleNode("description") != null ? selectNode.SelectSingleNode("description").InnerText : "",
-                        Author = selectNode.SelectSingleNode("author") != null ? selectNode.SelectSingleNode("author").InnerText : "",
-                        PubDate = selectNode.SelectSingleNode("pubDate") != null ? selectNode.SelectSingleNode("pubDate").InnerText.Split(' ')[0] : ""
-                    });
-                }
-
-                var response = new
-                {
-                    Success = true,
-                    Results = new
-                    {
-                        PlatformVersion = sVersion,
-                        SecurityBulletins = items
-                    }
-                };
-
-                return this.Request.CreateResponse(HttpStatusCode.OK, response);
-            }
-            catch (Exception exc)
-            {
-                Logger.Error(exc);
-                return this.Request.CreateErrorResponse(HttpStatusCode.InternalServerError, exc);
-            }
-        }
-
-        #endregion
-
-        #region Other Settings
-
-        /// GET: api/Security/GetOtherSettings
-        /// <summary>
-        /// Gets host other settings
-        /// </summary>
-        /// <returns>Portal's ssl settings</returns>
-        [HttpGet]
-        [RequireHost]
-        public HttpResponseMessage GetOtherSettings()
-        {
-            try
-            {
-                var response = new
-                {
-                    Success = true,
-                    Results = new
-                    {
-                        Settings = new
-                        {
-                            Host.ShowCriticalErrors,
-                            Host.DebugMode,
-                            Host.RememberCheckbox,
-                            Host.AutoAccountUnlockDuration,
-                            Host.AsyncTimeout,
-                            MaxUploadSize = Config.GetMaxUploadSize() / (1024 * 1024),
-                            RangeUploadSize = Config.GetRequestFilterSize(),
-                            AllowedExtensionWhitelist = Host.AllowedExtensionWhitelist.ToStorageString(),
-                            DefaultEndUserExtensionWhitelist = Host.DefaultEndUserExtensionWhitelist.ToStorageString()
-                        }
-                    }
-                };
-
-                return this.Request.CreateResponse(HttpStatusCode.OK, response);
-            }
-            catch (Exception exc)
-            {
-                Logger.Error(exc);
-                return this.Request.CreateErrorResponse(HttpStatusCode.InternalServerError, exc);
-            }
-        }
-
-        /// POST: api/Security/UpdateOtherSettings
-        /// <summary>
-        /// Updates other settings
-        /// </summary>
-        /// <param name="request"></param>
-        /// <returns></returns>
-        [HttpPost]
-        [RequireHost]
-        [ValidateAntiForgeryToken]
-        public HttpResponseMessage UpdateOtherSettings(UpdateOtherSettingsRequest request)
-        {
-            try
-            {
-                HostController.Instance.Update("ShowCriticalErrors", request.ShowCriticalErrors ? "Y" : "N", false);
-                HostController.Instance.Update("DebugMode", request.DebugMode ? "True" : "False", false);
-                HostController.Instance.Update("RememberCheckbox", request.RememberCheckbox ? "Y" : "N", false);
-                HostController.Instance.Update("AutoAccountUnlockDuration", request.AutoAccountUnlockDuration.ToString(), false);
-                HostController.Instance.Update("AsyncTimeout", request.AsyncTimeout.ToString(), false);
-                var oldExtensionList = Host.AllowedExtensionWhitelist.ToStorageString();
-                var fileExtensions = new FileExtensionWhitelist(request.AllowedExtensionWhitelist);
-                var newExtensionList = fileExtensions.ToStorageString();
-                HostController.Instance.Update("FileExtensions", newExtensionList, false);
-                if (oldExtensionList != newExtensionList)
-                    PortalSecurity.Instance.CheckAllPortalFileExtensionWhitelists(newExtensionList);
-                var defaultEndUserExtensionWhitelist = new FileExtensionWhitelist(request.DefaultEndUserExtensionWhitelist);
-                defaultEndUserExtensionWhitelist = defaultEndUserExtensionWhitelist.RestrictBy(fileExtensions);
-                HostController.Instance.Update("DefaultEndUserExtensionWhitelist", defaultEndUserExtensionWhitelist.ToStorageString(), false);
-
-                var maxCurrentRequest = Config.GetMaxUploadSize();
-                var maxUploadByMb = request.MaxUploadSize * 1024 * 1024;
-                if (maxCurrentRequest != maxUploadByMb)
-                {
-                    Config.SetMaxUploadSize(maxUploadByMb);
-                }
-
-                DataCache.ClearCache();
-
-                return this.Request.CreateResponse(HttpStatusCode.OK, new { Success = true });
-            }
-            catch (Exception exc)
-            {
-                Logger.Error(exc);
-                return this.Request.CreateErrorResponse(HttpStatusCode.InternalServerError, exc);
-            }
-        }
-
-        #endregion
-
-        #region Security Analyzer
-
-        /// GET: api/Security/GetAuditCheckResults
-        /// <summary>
-        /// Gets audit check results
-        /// </summary>
-        /// <returns>audit check results</returns>
-        [HttpGet]
-        [RequireHost]
-        public HttpResponseMessage GetAuditCheckResults([FromUri] bool checkAll = false)
-        {
-            try
-            {
-                var audit = new Components.AuditChecks();
-                var results = audit.DoChecks(checkAll);
-                var response = new
-                {
-                    Success = true,
-                    Results = results
-                };
-
-                return this.Request.CreateResponse(HttpStatusCode.OK, response);
-            }
-            catch (Exception exc)
-            {
-                Logger.Error(exc);
-                return this.Request.CreateErrorResponse(HttpStatusCode.InternalServerError, exc);
-            }
-        }
-
-        /// GET: api/Security/GetAuditCheckResult?id={id}
-        /// <summary>
-        /// Gets audit check result for a specific checker.
-        /// </summary>
-        /// <returns>audit check result</returns>
-        [HttpGet]
-        [RequireHost]
-        public HttpResponseMessage GetAuditCheckResult([FromUri] string id)
-        {
-            try
-            {
-                var audit = new Components.AuditChecks();
-                var result = audit.DoCheck(id);
-                var response = new
-                {
-                    Success = true,
-                    Result = result
-                };
-
-                return this.Request.CreateResponse(HttpStatusCode.OK, response);
-            }
-            catch (Exception exc)
-            {
-                Logger.Error(exc);
-                return this.Request.CreateErrorResponse(HttpStatusCode.InternalServerError, exc);
-            }
-        }
+
+        #region Login Settings
+
+        /// GET: api/Security/GetBasicLoginSettings
+        /// <summary>
+        /// Gets portal's basic login settings
+        /// </summary>
+        /// <param name="cultureCode"></param>
+        /// <returns>Portal's basic login settings</returns>
+        [HttpGet]
+        [AdvancedPermission(MenuName = Components.Constants.MenuName, Permission = Components.Constants.BasicLoginSettingsView)]
+        public HttpResponseMessage GetBasicLoginSettings(string cultureCode)
+        {
+            try
+            {
+                cultureCode = string.IsNullOrEmpty(cultureCode)
+                    ? LocaleController.Instance.GetCurrentLocale(this.PortalId).Code
+                    : cultureCode;
+
+                var portal = PortalController.Instance.GetPortal(this.PortalId, cultureCode);
+                var portalSettings = new PortalSettings(portal);
+
+                dynamic settings = new ExpandoObject();
+                settings.DefaultAuthProvider = PortalController.GetPortalSetting("DefaultAuthProvider", this.PortalId, "DNN");
+                settings.PrimaryAdministratorId = PortalSettings.Current.AdministratorId;
+                settings.RequireValidProfileAtLogin = PortalController.GetPortalSettingAsBoolean("Security_RequireValidProfileAtLogin", this.PortalId, true);
+                settings.CaptchaLogin = PortalController.GetPortalSettingAsBoolean("Security_CaptchaLogin", this.PortalId, false);
+                settings.CaptchaRetrivePassword = PortalController.GetPortalSettingAsBoolean("Security_CaptchaRetrivePassword", this.PortalId, false);
+                settings.CaptchaChangePassword = PortalController.GetPortalSettingAsBoolean("Security_CaptchaChangePassword", this.PortalId, false);
+                settings.HideLoginControl = this.PortalSettings.HideLoginControl;
+                settings.cultureCode = cultureCode;
+
+                var authProviders = this._controller.GetAuthenticationProviders().Select(v => new
+                {
+                    Name = v,
+                    Value = v
+                }).ToList();
+
+                var adminUsers = this._controller.GetAdminUsers(this.PortalId).Select(v => new
+                {
+                    v.UserID,
+                    v.FullName
+                }).ToList();
+
+                var response = new
+                {
+                    Success = true,
+                    Results = new
+                    {
+                        Settings = settings,
+                        AuthProviders = authProviders,
+                        Administrators = adminUsers
+                    }
+                };
+
+                return this.Request.CreateResponse(HttpStatusCode.OK, response);
+            }
+            catch (Exception exc)
+            {
+                Logger.Error(exc);
+                return this.Request.CreateErrorResponse(HttpStatusCode.InternalServerError, exc);
+            }
+        }
+
+        /// POST: api/Security/UpdateBasicLoginSettings
+        /// <summary>
+        /// Updates an existing log settings
+        /// </summary>
+        /// <param name="request"></param>
+        /// <returns></returns>
+        [HttpPost]
+        [ValidateAntiForgeryToken]
+        [AdvancedPermission(MenuName = Components.Constants.MenuName, Permission = Components.Constants.BasicLoginSettingsView + "&" + Components.Constants.BasicLoginSettingsEdit)]
+        public HttpResponseMessage UpdateBasicLoginSettings(UpdateBasicLoginSettingsRequest request)
+        {
+            if (!this.ModelState.IsValid)
+            {
+                return this.Request.CreateErrorResponse(HttpStatusCode.BadRequest, this.ModelState);
+            }
+
+            try
+            {
+                var cultureCode = string.IsNullOrEmpty(request.CultureCode)
+                    ? LocaleController.Instance.GetCurrentLocale(this.PortalId).Code
+                    : request.CultureCode;
+
+                var portalInfo = PortalController.Instance.GetPortal(this.PortalId);
+                portalInfo.AdministratorId = Convert.ToInt32(request.PrimaryAdministratorId);
+                PortalController.Instance.UpdatePortalInfo(portalInfo);
+
+                PortalController.UpdatePortalSetting(this.PortalId, "DefaultAuthProvider", request.DefaultAuthProvider);
+                PortalController.UpdatePortalSetting(this.PortalId, "Security_RequireValidProfile", request.RequireValidProfileAtLogin.ToString(), false);
+                PortalController.UpdatePortalSetting(this.PortalId, "Security_CaptchaLogin", request.CaptchaLogin.ToString(), false);
+                PortalController.UpdatePortalSetting(this.PortalId, "Security_CaptchaRetrivePassword", request.CaptchaRetrivePassword.ToString(), false);
+                PortalController.UpdatePortalSetting(this.PortalId, "Security_CaptchaChangePassword", request.CaptchaChangePassword.ToString(), false);
+                PortalController.UpdatePortalSetting(this.PortalId, "HideLoginControl", request.HideLoginControl.ToString(), false);
+
+                return this.Request.CreateResponse(HttpStatusCode.OK, new { Success = true });
+            }
+            catch (Exception exc)
+            {
+                Logger.Error(exc);
+                return this.Request.CreateErrorResponse(HttpStatusCode.InternalServerError, exc);
+            }
+        }
+
+        #endregion
+
+        #region IP Filters
+
+        /// GET: api/Security/GetIpFilters
+        /// <summary>
+        /// Gets list of IP filters
+        /// </summary>
+        /// <param></param>
+        /// <returns>List of IP filters</returns>
+        [HttpGet]
+        [RequireHost]
+        public HttpResponseMessage GetIpFilters()
+        {
+            try
+            {
+                var filters = IPFilterController.Instance.GetIPFilters().Select(v => new
+                {
+                    v.IPFilterID,
+                    IPFilter = NetworkUtils.FormatAsCidr(v.IPAddress, v.SubnetMask),
+                    v.RuleType
+                }).ToList();
+                var response = new
+                {
+                    Success = true,
+                    Results = new
+                    {
+                        Filters = filters,
+                        EnableIPChecking = Host.EnableIPChecking
+                    }
+                };
+
+                return this.Request.CreateResponse(HttpStatusCode.OK, response);
+            }
+            catch (Exception exc)
+            {
+                Logger.Error(exc);
+                return this.Request.CreateErrorResponse(HttpStatusCode.InternalServerError, exc);
+            }
+        }
+
+        /// GET: api/Security/GetIpFilter
+        /// <summary>
+        /// Gets an IP filter
+        /// </summary>
+        /// <param name="filterId"></param>
+        /// <returns>IP filter</returns>
+        [HttpGet]
+        [RequireHost]
+        public HttpResponseMessage GetIpFilter(int filterId)
+        {
+            try
+            {
+                IPFilterInfo filter = IPFilterController.Instance.GetIPFilter(filterId);
+                var response = new
+                {
+                    Success = true,
+                    Results = new
+                    {
+                        filter.IPAddress,
+                        filter.IPFilterID,
+                        filter.RuleType,
+                        filter.SubnetMask
+                    }
+                };
+
+                return this.Request.CreateResponse(HttpStatusCode.OK, response);
+            }
+            catch (Exception exc)
+            {
+                Logger.Error(exc);
+                return this.Request.CreateErrorResponse(HttpStatusCode.InternalServerError, exc);
+            }
+        }
+
+        /// POST: api/Security/UpdateIpFilter
+        /// <summary>
+        /// Updates an IP filter
+        /// </summary>
+        /// <param name="request"></param>
+        /// <returns></returns>
+        [HttpPost]
+        [ValidateAntiForgeryToken]
+        [RequireHost]
+        public HttpResponseMessage UpdateIpFilter(UpdateIpFilterRequest request)
+        {
+            try
+            {
+                var ipf = new IPFilterInfo();
+                ipf.IPAddress = request.IPAddress;
+                ipf.SubnetMask = request.SubnetMask;
+                ipf.RuleType = request.RuleType;
+
+                if ((ipf.IPAddress == "127.0.0.1" || ipf.IPAddress == "localhost" || ipf.IPAddress == "::1" || ipf.IPAddress == "*") && ipf.RuleType == 2)
+                {
+                    return this.Request.CreateErrorResponse(HttpStatusCode.BadRequest, string.Format(Localization.GetString("CannotDeleteLocalhost.Text", Components.Constants.LocalResourcesFile)));
+                }
+
+                if (IPFilterController.Instance.IsAllowableDeny(HttpContext.Current.Request.UserHostAddress, ipf) == false)
+                {
+                    return this.Request.CreateErrorResponse(HttpStatusCode.BadRequest, string.Format(Localization.GetString("CannotDeleteIPInUse.Text", Components.Constants.LocalResourcesFile)));
+                }
+
+                if (request.IPFilterID > 0)
+                {
+                    ipf.IPFilterID = request.IPFilterID;
+                    IPFilterController.Instance.UpdateIPFilter(ipf);
+                }
+                else
+                {
+                    IPFilterController.Instance.AddIPFilter(ipf);
+                }
+                return this.Request.CreateResponse(HttpStatusCode.OK, new { Success = true });
+            }
+            catch (ArgumentException exc)
+            {
+                Logger.Info(exc);
+                return this.Request.CreateErrorResponse(HttpStatusCode.BadRequest, exc.Message);
+            }
+            catch (Exception exc)
+            {
+                Logger.Error(exc);
+                return this.Request.CreateErrorResponse(HttpStatusCode.InternalServerError, exc);
+            }
+        }
+
+        /// POST: api/Security/DeleteIpFilter
+        /// <summary>
+        /// Deletes an IP filter
+        /// </summary>
+        /// <param name="filterId"></param>
+        /// <returns></returns>
+        [HttpPost]
+        [ValidateAntiForgeryToken]
+        [RequireHost]
+        public HttpResponseMessage DeleteIpFilter(int filterId)
+        {
+            try
+            {
+                IList<IPFilterInfo> currentRules = IPFilterController.Instance.GetIPFilters();
+                List<IPFilterInfo> currentWithDeleteRemoved = (from p in currentRules where p.IPFilterID != filterId select p).ToList();
+
+                if (IPFilterController.Instance.CanIPStillAccess(HttpContext.Current.Request.UserHostAddress, currentWithDeleteRemoved) == false)
+                {
+                    return this.Request.CreateErrorResponse(HttpStatusCode.BadRequest, string.Format(Localization.GetString("CannotDelete.Text", Components.Constants.LocalResourcesFile)));
+                }
+                else
+                {
+                    var ipf = new IPFilterInfo();
+                    ipf.IPFilterID = filterId;
+                    IPFilterController.Instance.DeleteIPFilter(ipf);
+                    return this.Request.CreateResponse(HttpStatusCode.OK, new { Success = true });
+                }
+            }
+            catch (Exception exc)
+            {
+                Logger.Error(exc);
+                return this.Request.CreateErrorResponse(HttpStatusCode.InternalServerError, exc);
+            }
+        }
+
+        #endregion
+
+        #region Member Accounts
+
+        /// GET: api/Security/GetMemberSettings
+        /// <summary>
+        /// Gets portal's member settings
+        /// </summary>
+        /// <returns>Portal's member settings</returns>
+        [HttpGet]
+        [RequireHost]
+        public HttpResponseMessage GetMemberSettings()
+        {
+            try
+            {
+                var response = new
+                {
+                    Success = true,
+                    Results = new
+                    {
+                        Settings = new
+                        {
+                            Host.MembershipResetLinkValidity,
+                            Host.AdminMembershipResetLinkValidity,
+                            Host.EnablePasswordHistory,
+                            Host.MembershipNumberPasswords,
+                            Host.MembershipDaysBeforePasswordReuse,
+                            Host.EnableBannedList,
+                            Host.EnableStrengthMeter,
+                            Host.EnableIPChecking,
+                            Host.PasswordExpiry,
+                            Host.PasswordExpiryReminder,
+                            ForceLogoutAfterPasswordChanged = HostController.Instance.GetBoolean("ForceLogoutAfterPasswordChanged")
+                        }
+                    }
+                };
+
+                return this.Request.CreateResponse(HttpStatusCode.OK, response);
+            }
+            catch (Exception exc)
+            {
+                Logger.Error(exc);
+                return this.Request.CreateErrorResponse(HttpStatusCode.InternalServerError, exc);
+            }
+        }
+
+        /// POST: api/Security/UpdateMemberSettings
+        /// <summary>
+        /// Updates member settings
+        /// </summary>
+        /// <param name="request"></param>
+        /// <returns></returns>
+        [HttpPost]
+        [ValidateAntiForgeryToken]
+        [RequireHost]
+        public HttpResponseMessage UpdateMemberSettings(UpdateMemberSettingsRequest request)
+        {
+            try
+            {
+                HostController.Instance.Update("EnableBannedList", request.EnableBannedList ? "Y" : "N", false);
+                HostController.Instance.Update("EnableStrengthMeter", request.EnableStrengthMeter ? "Y" : "N", false);
+                HostController.Instance.Update("EnableIPChecking", request.EnableIPChecking ? "Y" : "N", false);
+                HostController.Instance.Update("EnablePasswordHistory", request.EnablePasswordHistory ? "Y" : "N", false);
+                HostController.Instance.Update("MembershipResetLinkValidity", request.MembershipResetLinkValidity.ToString(), false);
+                HostController.Instance.Update("AdminMembershipResetLinkValidity", request.AdminMembershipResetLinkValidity.ToString(), false);
+                HostController.Instance.Update("MembershipNumberPasswords", request.MembershipNumberPasswords.ToString(), false);
+                HostController.Instance.Update("MembershipDaysBeforePasswordReuse", request.MembershipDaysBeforePasswordReuse.ToString(), false);
+                HostController.Instance.Update("PasswordExpiry", request.PasswordExpiry.ToString());
+                HostController.Instance.Update("PasswordExpiryReminder", request.PasswordExpiryReminder.ToString());
+                HostController.Instance.Update("ForceLogoutAfterPasswordChanged", request.ForceLogoutAfterPasswordChanged ? "Y" : "N", false);
+
+                return this.Request.CreateResponse(HttpStatusCode.OK, new { Success = true });
+            }
+            catch (Exception exc)
+            {
+                Logger.Error(exc);
+                return this.Request.CreateErrorResponse(HttpStatusCode.InternalServerError, exc);
+            }
+        }
+
+        /// GET: api/Security/GetRegistrationSettings
+        /// <summary>
+        /// Gets portal's registration settings
+        /// </summary>
+        /// <returns>Portal's registration settings</returns>
+        [HttpGet]
+        [AdvancedPermission(MenuName = Components.Constants.MenuName, Permission = Components.Constants.RegistrationSettingsView)]
+        public HttpResponseMessage GetRegistrationSettings()
+        {
+            try
+            {
+                List<KeyValuePair<string, int>> userRegistrationOptions = RegistrationSettingsHelper.GetUserRegistrationOptions();
+                List<KeyValuePair<string, int>> registrationFormTypeOptions = RegistrationSettingsHelper.GetRegistrationFormOptions();
+
+                var activeLanguage = LocaleController.Instance.GetDefaultLocale(this.PortalId).Code;
+                var portal = PortalController.Instance.GetPortal(this.PortalId, activeLanguage);
+
+                var response = new
+                {
+                    Success = true,
+                    Results = new
+                    {
+                        Settings = new
+                        {
+                            portal.UserRegistration,
+                            EnableRegisterNotification = PortalController.GetPortalSettingAsBoolean("EnableRegisterNotification", this.PortalId, true),
+                            UseAuthenticationProviders = PortalController.GetPortalSettingAsBoolean("Registration_UseAuthProviders", this.PortalId, false),
+                            ExcludedTerms = PortalController.GetPortalSetting("Registration_ExcludeTerms", this.PortalId, string.Empty),
+                            UseProfanityFilter = PortalController.GetPortalSettingAsBoolean("Registration_UseProfanityFilter", this.PortalId, false),
+                            this.PortalSettings.Registration.RegistrationFormType,
+                            this.PortalSettings.Registration.RegistrationFields,
+                            UseEmailAsUsername = PortalController.GetPortalSettingAsBoolean("Registration_UseEmailAsUserName", this.PortalId, false),
+                            RequireUniqueDisplayName = PortalController.GetPortalSettingAsBoolean("Registration_RequireUniqueDisplayName", this.PortalId, false),
+                            DisplayNameFormat = PortalController.GetPortalSetting("Security_DisplayNameFormat", this.PortalId, string.Empty),
+                            UserNameValidation = PortalController.GetPortalSetting("Security_UserNameValidation", this.PortalId, Globals.glbUserNameRegEx),
+                            EmailAddressValidation = PortalController.GetPortalSetting("Security_EmailValidation", this.PortalId, Globals.glbEmailRegEx),
+                            UseRandomPassword = PortalController.GetPortalSettingAsBoolean("Registration_RandomPassword", this.PortalId, false),
+                            RequirePasswordConfirmation = PortalController.GetPortalSettingAsBoolean("Registration_RequireConfirmPassword", this.PortalId, true),
+                            RequireValidProfile = PortalController.GetPortalSettingAsBoolean("Security_RequireValidProfile", this.PortalId, false),
+                            UseCaptchaRegister = PortalController.GetPortalSettingAsBoolean("Security_CaptchaRegister", this.PortalId, false),
+                            RequiresUniqueEmail = MembershipProviderConfig.RequiresUniqueEmail.ToString(CultureInfo.InvariantCulture),
+                            PasswordFormat = MembershipProviderConfig.PasswordFormat.ToString(),
+                            PasswordRetrievalEnabled = MembershipProviderConfig.PasswordRetrievalEnabled.ToString(CultureInfo.InvariantCulture),
+                            PasswordResetEnabled = MembershipProviderConfig.PasswordResetEnabled.ToString(CultureInfo.InvariantCulture),
+                            MinPasswordLength = MembershipProviderConfig.MinPasswordLength.ToString(CultureInfo.InvariantCulture),
+                            MinNonAlphanumericCharacters = MembershipProviderConfig.MinNonAlphanumericCharacters.ToString(CultureInfo.InvariantCulture),
+                            RequiresQuestionAndAnswer = MembershipProviderConfig.RequiresQuestionAndAnswer.ToString(CultureInfo.InvariantCulture),
+                            MembershipProviderConfig.PasswordStrengthRegularExpression,
+                            MaxInvalidPasswordAttempts = MembershipProviderConfig.MaxInvalidPasswordAttempts.ToString(CultureInfo.InvariantCulture),
+                            PasswordAttemptWindow = MembershipProviderConfig.PasswordAttemptWindow.ToString(CultureInfo.InvariantCulture),
+                        },
+                        UserRegistrationOptions = userRegistrationOptions,
+                        RegistrationFormTypeOptions = registrationFormTypeOptions,
+                    },
+                };
+
+                return this.Request.CreateResponse(HttpStatusCode.OK, response);
+            }
+            catch (Exception exc)
+            {
+                Logger.Error(exc);
+                return this.Request.CreateErrorResponse(HttpStatusCode.InternalServerError, exc);
+            }
+        }
+
+        #endregion
+
+        #region SSL Settings
+
+        /// GET: api/Security/GetSslSettings
+        /// <summary>
+        /// Gets portal's SSL settings
+        /// </summary>
+        /// <returns>Portal's ssl settings</returns>
+        [HttpGet]
+        [DnnAuthorize(StaticRoles = Constants.AdminsRoleName)]
+        public HttpResponseMessage GetSslSettings()
+        {
+            try
+            {
+                dynamic settings = new ExpandoObject();
+                settings.SSLEnabled = PortalController.GetPortalSettingAsBoolean("SSLEnabled", this.PortalId, false);
+                settings.SSLEnforced = PortalController.GetPortalSettingAsBoolean("SSLEnforced", this.PortalId, false);
+                settings.SSLURL = PortalController.GetPortalSetting("SSLURL", this.PortalId, Null.NullString);
+                settings.STDURL = PortalController.GetPortalSetting("STDURL", this.PortalId, Null.NullString);
+
+                if (this.UserInfo.IsSuperUser)
+                {
+                    settings.SSLOffloadHeader = HostController.Instance.GetString("SSLOffloadHeader", "");
+                }
+
+                var response = new
+                {
+                    Success = true,
+                    Results = new
+                    {
+                        Settings = settings
+                    }
+                };
+
+                return this.Request.CreateResponse(HttpStatusCode.OK, response);
+            }
+            catch (Exception exc)
+            {
+                Logger.Error(exc);
+                return this.Request.CreateErrorResponse(HttpStatusCode.InternalServerError, exc);
+            }
+        }
+
+        /// POST: api/Security/UpdateRegistrationSettings
+        /// <summary>
+        /// Updates registration settings
+        /// </summary>
+        /// <param name="request"></param>
+        /// <returns></returns>
+        [HttpPost]
+        [ValidateAntiForgeryToken]
+        [AdvancedPermission(MenuName = Components.Constants.MenuName, Permission = Components.Constants.RegistrationSettingsView + "&" + Components.Constants.RegistrationSettingsEdit)]
+        public HttpResponseMessage UpdateRegistrationSettings(UpdateRegistrationSettingsRequest request)
+        {
+            if (!this.ModelState.IsValid)
+            {
+                return this.Request.CreateErrorResponse(HttpStatusCode.BadRequest, this.ModelState);
+            }
+
+            try
+            {
+                var setting = request.RegistrationFields;
+                PortalController.UpdatePortalSetting(this.PortalId, "Registration_RegistrationFields", setting);
+                PortalController.UpdatePortalSetting(this.PortalId, "Registration_RegistrationFormType", request.RegistrationFormType.ToString(), false);
+                PortalController.UpdatePortalSetting(this.PortalId, "Registration_UseEmailAsUserName", request.UseEmailAsUsername.ToString(), false);
+
+                var portalInfo = PortalController.Instance.GetPortal(this.PortalId);
+                portalInfo.UserRegistration = Convert.ToInt32(request.UserRegistration);
+                PortalController.Instance.UpdatePortalInfo(portalInfo);
+
+                PortalController.UpdatePortalSetting(this.PortalId, "EnableRegisterNotification", request.EnableRegisterNotification.ToString(), false);
+                PortalController.UpdatePortalSetting(this.PortalId, "Registration_UseAuthProviders", request.UseAuthenticationProviders.ToString(), false);
+                PortalController.UpdatePortalSetting(this.PortalId, "Registration_ExcludeTerms", request.ExcludedTerms, false);
+                PortalController.UpdatePortalSetting(this.PortalId, "Registration_UseProfanityFilter", request.UseProfanityFilter.ToString(), false);
+                PortalController.UpdatePortalSetting(this.PortalId, "Registration_RequireUniqueDisplayName", request.RequireUniqueDisplayName.ToString(), false);
+                PortalController.UpdatePortalSetting(this.PortalId, "Security_DisplayNameFormat", request.DisplayNameFormat, false);
+                PortalController.UpdatePortalSetting(this.PortalId, "Security_UserNameValidation", request.UserNameValidation, false);
+                PortalController.UpdatePortalSetting(this.PortalId, "Security_EmailValidation", request.EmailAddressValidation, false);
+                PortalController.UpdatePortalSetting(this.PortalId, "Registration_RandomPassword", request.UseRandomPassword.ToString(), false);
+                PortalController.UpdatePortalSetting(this.PortalId, "Registration_RequireConfirmPassword", request.RequirePasswordConfirmation.ToString(), true);
+                PortalController.UpdatePortalSetting(this.PortalId, "Security_RequireValidProfile", request.RequireValidProfile.ToString(), false);
+                PortalController.UpdatePortalSetting(this.PortalId, "Security_CaptchaRegister", request.UseCaptchaRegister.ToString(), false);
+
+                return this.Request.CreateResponse(HttpStatusCode.OK, new { Success = true });
+            }
+            catch (Exception exc)
+            {
+                Logger.Error(exc);
+                return this.Request.CreateErrorResponse(HttpStatusCode.InternalServerError, exc);
+            }
+        }
+
+        /// POST: api/Security/UpdateSslSettings
+        /// <summary>
+        /// Updates SSL settings
+        /// </summary>
+        /// <param name="request"></param>
+        /// <returns></returns>
+        [HttpPost]
+        [ValidateAntiForgeryToken]
+        [DnnAuthorize(StaticRoles = Constants.AdminsRoleName)]
+        public HttpResponseMessage UpdateSslSettings(UpdateSslSettingsRequest request)
+        {
+            try
+            {
+                PortalController.UpdatePortalSetting(this.PortalId, "SSLEnabled", request.SSLEnabled.ToString(), false);
+                PortalController.UpdatePortalSetting(this.PortalId, "SSLEnforced", request.SSLEnforced.ToString(), false);
+                PortalController.UpdatePortalSetting(this.PortalId, "SSLURL", this.AddPortalAlias(request.SSLURL, this.PortalId), false);
+                PortalController.UpdatePortalSetting(this.PortalId, "STDURL", this.AddPortalAlias(request.STDURL, this.PortalId), false);
+
+                if (this.UserInfo.IsSuperUser)
+                {
+                    HostController.Instance.Update("SSLOffloadHeader", request.SSLOffloadHeader);
+                }
+
+                DataCache.ClearPortalCache(this.PortalId, false);
+
+                return this.Request.CreateResponse(HttpStatusCode.OK, new { Success = true });
+            }
+            catch (Exception exc)
+            {
+                Logger.Error(exc);
+                return this.Request.CreateErrorResponse(HttpStatusCode.InternalServerError, exc);
+            }
+        }
+
+        #endregion
+
+        #region Security Bulletins
+
+        /// GET: api/Security/GetSecurityBulletins
+        /// <summary>
+        /// Gets security bulletins
+        /// </summary>
+        /// <returns>Security bulletins</returns>
+        [HttpGet]
+        [RequireHost]
+        public HttpResponseMessage GetSecurityBulletins()
+        {
+            try
+            {
+                var plartformVersion = System.Reflection.Assembly.LoadFrom(Globals.ApplicationMapPath + @"\bin\DotNetNuke.dll").GetName().Version;
+                string sRequest = string.Format("https://dnnplatform.io/security.aspx?type={0}&name={1}&version={2}",
+                    DotNetNukeContext.Current.Application.Type,
+                    "DNNCORP.CE",
+                    Globals.FormatVersion(plartformVersion, "00", 3, ""));
+
+                //format for display with "." delimiter
+                string sVersion = Globals.FormatVersion(plartformVersion, "00", 3, ".");
+
+                // make remote request
+                Stream oStream = null;
+                try
+                {
+                    HttpWebRequest oRequest = Globals.GetExternalRequest(sRequest);
+                    oRequest.Timeout = 10000; // 10 seconds
+                    WebResponse oResponse = oRequest.GetResponse();
+                    oStream = oResponse.GetResponseStream();
+                }
+                catch (Exception oExc)
+                {
+                    // connectivity issues
+                    if (PortalSecurity.IsInRoles(this.PortalSettings.AdministratorRoleId.ToString()))
+                    {
+                        return this.Request.CreateErrorResponse(HttpStatusCode.BadRequest, string.Format(Localization.GetString("RequestFailed_Admin.Text", Components.Constants.LocalResourcesFile), sRequest));
+                    }
+                    else
+                    {
+                        return this.Request.CreateErrorResponse(HttpStatusCode.BadRequest, Localization.GetString("RequestFailed_User.Text", Components.Constants.LocalResourcesFile) + oExc.Message);
+                    }
+                }
+
+                // load XML document
+                StreamReader oReader = new StreamReader(oStream);
+                XmlDocument oDoc = new XmlDocument { XmlResolver = null };
+                oDoc.LoadXml(oReader.ReadToEnd());
+
+                List<object> items = new List<object>();
+                foreach (XmlNode selectNode in oDoc.SelectNodes(BULLETIN_XMLNODE_PATH))
+                {
+                    items.Add(new
+                    {
+                        Title = selectNode.SelectSingleNode("title") != null ? selectNode.SelectSingleNode("title").InnerText : "",
+                        Link = selectNode.SelectSingleNode("link") != null ? selectNode.SelectSingleNode("link").InnerText : "",
+                        Description = selectNode.SelectSingleNode("description") != null ? selectNode.SelectSingleNode("description").InnerText : "",
+                        Author = selectNode.SelectSingleNode("author") != null ? selectNode.SelectSingleNode("author").InnerText : "",
+                        PubDate = selectNode.SelectSingleNode("pubDate") != null ? selectNode.SelectSingleNode("pubDate").InnerText.Split(' ')[0] : ""
+                    });
+                }
+
+                var response = new
+                {
+                    Success = true,
+                    Results = new
+                    {
+                        PlatformVersion = sVersion,
+                        SecurityBulletins = items
+                    }
+                };
+
+                return this.Request.CreateResponse(HttpStatusCode.OK, response);
+            }
+            catch (Exception exc)
+            {
+                Logger.Error(exc);
+                return this.Request.CreateErrorResponse(HttpStatusCode.InternalServerError, exc);
+            }
+        }
+
+        #endregion
+
+        #region Other Settings
+
+        /// GET: api/Security/GetOtherSettings
+        /// <summary>
+        /// Gets host other settings
+        /// </summary>
+        /// <returns>Portal's ssl settings</returns>
+        [HttpGet]
+        [RequireHost]
+        public HttpResponseMessage GetOtherSettings()
+        {
+            try
+            {
+                var response = new
+                {
+                    Success = true,
+                    Results = new
+                    {
+                        Settings = new
+                        {
+                            Host.ShowCriticalErrors,
+                            Host.DebugMode,
+                            Host.RememberCheckbox,
+                            Host.AutoAccountUnlockDuration,
+                            Host.AsyncTimeout,
+                            MaxUploadSize = Config.GetMaxUploadSize() / (1024 * 1024),
+                            RangeUploadSize = Config.GetRequestFilterSize(),
+                            AllowedExtensionWhitelist = Host.AllowedExtensionWhitelist.ToStorageString(),
+                            DefaultEndUserExtensionWhitelist = Host.DefaultEndUserExtensionWhitelist.ToStorageString()
+                        }
+                    }
+                };
+
+                return this.Request.CreateResponse(HttpStatusCode.OK, response);
+            }
+            catch (Exception exc)
+            {
+                Logger.Error(exc);
+                return this.Request.CreateErrorResponse(HttpStatusCode.InternalServerError, exc);
+            }
+        }
+
+        /// POST: api/Security/UpdateOtherSettings
+        /// <summary>
+        /// Updates other settings
+        /// </summary>
+        /// <param name="request"></param>
+        /// <returns></returns>
+        [HttpPost]
+        [RequireHost]
+        [ValidateAntiForgeryToken]
+        public HttpResponseMessage UpdateOtherSettings(UpdateOtherSettingsRequest request)
+        {
+            try
+            {
+                HostController.Instance.Update("ShowCriticalErrors", request.ShowCriticalErrors ? "Y" : "N", false);
+                HostController.Instance.Update("DebugMode", request.DebugMode ? "True" : "False", false);
+                HostController.Instance.Update("RememberCheckbox", request.RememberCheckbox ? "Y" : "N", false);
+                HostController.Instance.Update("AutoAccountUnlockDuration", request.AutoAccountUnlockDuration.ToString(), false);
+                HostController.Instance.Update("AsyncTimeout", request.AsyncTimeout.ToString(), false);
+                var oldExtensionList = Host.AllowedExtensionWhitelist.ToStorageString();
+                var fileExtensions = new FileExtensionWhitelist(request.AllowedExtensionWhitelist);
+                var newExtensionList = fileExtensions.ToStorageString();
+                HostController.Instance.Update("FileExtensions", newExtensionList, false);
+                if (oldExtensionList != newExtensionList)
+                    PortalSecurity.Instance.CheckAllPortalFileExtensionWhitelists(newExtensionList);
+                var defaultEndUserExtensionWhitelist = new FileExtensionWhitelist(request.DefaultEndUserExtensionWhitelist);
+                defaultEndUserExtensionWhitelist = defaultEndUserExtensionWhitelist.RestrictBy(fileExtensions);
+                HostController.Instance.Update("DefaultEndUserExtensionWhitelist", defaultEndUserExtensionWhitelist.ToStorageString(), false);
+
+                var maxCurrentRequest = Config.GetMaxUploadSize();
+                var maxUploadByMb = request.MaxUploadSize * 1024 * 1024;
+                if (maxCurrentRequest != maxUploadByMb)
+                {
+                    Config.SetMaxUploadSize(maxUploadByMb);
+                }
+
+                DataCache.ClearCache();
+
+                return this.Request.CreateResponse(HttpStatusCode.OK, new { Success = true });
+            }
+            catch (Exception exc)
+            {
+                Logger.Error(exc);
+                return this.Request.CreateErrorResponse(HttpStatusCode.InternalServerError, exc);
+            }
+        }
+
+        #endregion
+
+        #region Security Analyzer
+
+        /// GET: api/Security/GetAuditCheckResults
+        /// <summary>
+        /// Gets audit check results
+        /// </summary>
+        /// <returns>audit check results</returns>
+        [HttpGet]
+        [RequireHost]
+        public HttpResponseMessage GetAuditCheckResults([FromUri] bool checkAll = false)
+        {
+            try
+            {
+                var audit = new Components.AuditChecks();
+                var results = audit.DoChecks(checkAll);
+                var response = new
+                {
+                    Success = true,
+                    Results = results
+                };
+
+                return this.Request.CreateResponse(HttpStatusCode.OK, response);
+            }
+            catch (Exception exc)
+            {
+                Logger.Error(exc);
+                return this.Request.CreateErrorResponse(HttpStatusCode.InternalServerError, exc);
+            }
+        }
+
+        /// GET: api/Security/GetAuditCheckResult?id={id}
+        /// <summary>
+        /// Gets audit check result for a specific checker.
+        /// </summary>
+        /// <returns>audit check result</returns>
+        [HttpGet]
+        [RequireHost]
+        public HttpResponseMessage GetAuditCheckResult([FromUri] string id)
+        {
+            try
+            {
+                var audit = new Components.AuditChecks();
+                var result = audit.DoCheck(id);
+                var response = new
+                {
+                    Success = true,
+                    Result = result
+                };
+
+                return this.Request.CreateResponse(HttpStatusCode.OK, response);
+            }
+            catch (Exception exc)
+            {
+                Logger.Error(exc);
+                return this.Request.CreateErrorResponse(HttpStatusCode.InternalServerError, exc);
+            }
+        }
 
         /// GET: api/Security/GetSuperuserActivities
         /// <summary>
@@ -907,1227 +874,181 @@
                 return this.Request.CreateErrorResponse(HttpStatusCode.InternalServerError, exc);
             }
         }
-
-        /// GET: api/Security/SearchFileSystemAndDatabase
-        /// <summary>
-        /// Searchs file system and database
-        /// </summary>
-        /// <returns>Searchs file system and database</returns>
-        [HttpGet]
-        [RequireHost]
-        public HttpResponseMessage SearchFileSystemAndDatabase(string term)
-        {
-            try
-            {
-                // run these in parallel
-                var task1 = Task.Factory.StartNew(() => Components.Utility.SearchFiles(term));
-                var task2 = Task.Factory.StartNew(() => Components.Utility.SearchDatabase(term));
-                Task.WhenAll(task1, task2).Wait();
-
-                var foundinfiles = task1.Result;
-                var foundindb = task2.Result;
-                var response = new
-                {
-                    Success = true,
-                    Results = new
-                    {
-                        FoundInFiles = foundinfiles,
-                        FoundInDatabase = foundindb
-                    }
-                };
-
-                return this.Request.CreateResponse(HttpStatusCode.OK, response);
-            }
-            catch (Exception exc)
-            {
-                Logger.Error(exc);
-                return this.Request.CreateErrorResponse(HttpStatusCode.InternalServerError, exc);
-            }
-        }
-
-        /// GET: api/Security/GetLastModifiedFiles
-        /// <summary>
-        /// Gets recently modified files
-        /// </summary>
-        /// <returns>last modified files</returns>
-        [HttpGet]
-        [RequireHost]
-        public HttpResponseMessage GetLastModifiedFiles()
-        {
-            try
-            {
-                var highRiskFiles = Components.Utility.GetLastModifiedExecutableFiles().Select(f => new
-                {
-                    FilePath = this.GetFilePath(f.FullName),
-                    LastWriteTime = this.DisplayDate(f.LastWriteTime)
-                });
-                var lowRiskFiles = Components.Utility.GetLastModifiedFiles().Select(f => new
-                {
-                    FilePath = this.GetFilePath(f.FullName),
-                    LastWriteTime = this.DisplayDate(f.LastWriteTime)
-                });
-                var response = new
-                {
-                    Success = true,
-                    Results = new
-                    {
-                        HighRiskFiles = highRiskFiles,
-                        LowRiskFiles = lowRiskFiles
-                    }
-                };
-
-                return this.Request.CreateResponse(HttpStatusCode.OK, response);
-            }
-            catch (Exception exc)
-            {
-                Logger.Error(exc);
-                return this.Request.CreateErrorResponse(HttpStatusCode.InternalServerError, exc);
-            }
-        }
-
-        /// GET: api/Security/GetRecentlyModifiedSettings
-        /// <summary>
-        /// Gets last modified settings
-        /// </summary>
-        /// <returns>last modified settings</returns>
-        [HttpGet]
-        [RequireHost]
-        public HttpResponseMessage GetLastModifiedSettings()
-        {
-            try
-            {
-                var settings = this._controller.GetModifiedSettings();
-                var portalSettings = (from DataRow dr in settings[0].Rows
-                                      select new SettingsDto
-                                      {
-                                          PortalId = Convert.ToInt32(dr["PortalID"] != DBNull.Value ? dr["PortalID"] : Null.NullInteger),
-                                          SettingName = Convert.ToString(dr["SettingName"]),
-                                          SettingValue = Convert.ToString(dr["SettingValue"]),
-                                          LastModifiedByUserId = Convert.ToInt32(dr["LastModifiedByUserID"]),
-                                          LastModifiedOnDate = this.DisplayDate(Convert.ToDateTime(dr["LastModifiedOnDate"]))
-                                      }).ToList();
-
-                var hostSettings = (from DataRow dr in settings[1].Rows
-                                    select new SettingsDto
-                                    {
-                                        SettingName = Convert.ToString(dr["SettingName"]),
-                                        SettingValue = Convert.ToString(dr["SettingValue"]),
-                                        LastModifiedByUserId = Convert.ToInt32(dr["LastModifiedByUserID"]),
-                                        LastModifiedOnDate = this.DisplayDate(Convert.ToDateTime(dr["LastModifiedOnDate"]))
-                                    }).ToList();
-
-                var tabSettings = (from DataRow dr in settings[2].Rows
-                                   select new SettingsDto
-                                   {
-                                       TabId = Convert.ToInt32(dr["TabID"]),
-                                       PortalId = Convert.ToInt32(dr["PortalID"] != DBNull.Value ? dr["PortalID"] : Null.NullInteger),
-                                       SettingName = Convert.ToString(dr["SettingName"]),
-                                       SettingValue = Convert.ToString(dr["SettingValue"]),
-                                       LastModifiedByUserId = Convert.ToInt32(dr["LastModifiedByUserID"]),
-                                       LastModifiedOnDate = this.DisplayDate(Convert.ToDateTime(dr["LastModifiedOnDate"]))
-                                   }).ToList();
-
-                var moduleSettings = (from DataRow dr in settings[3].Rows
-                                      select new SettingsDto
-                                      {
-                                          ModuleId = Convert.ToInt32(dr["ModuleID"]),
-                                          PortalId = Convert.ToInt32(dr["PortalID"] != DBNull.Value ? dr["PortalID"] : Null.NullInteger),
-                                          Type = Convert.ToString(dr["Type"]),
-                                          SettingName = Convert.ToString(dr["SettingName"]),
-                                          SettingValue = Convert.ToString(dr["SettingValue"]),
-                                          LastModifiedByUserId = Convert.ToInt32(dr["LastModifiedByUserID"]),
-                                          LastModifiedOnDate = this.DisplayDate(Convert.ToDateTime(dr["LastModifiedOnDate"]))
-                                      }).ToList();
-
-                var response = new
-                {
-                    Success = true,
-                    Results = new
-                    {
-                        PortalSettings = portalSettings,
-                        HostSettings = hostSettings,
-                        TabSettings = tabSettings,
-                        ModuleSettings = moduleSettings
-                    }
-                };
-
-                return this.Request.CreateResponse(HttpStatusCode.OK, response);
-            }
-            catch (Exception exc)
-            {
-                Logger.Error(exc);
-                return this.Request.CreateErrorResponse(HttpStatusCode.InternalServerError, exc);
-            }
-        }
-
-        #endregion
-
-        #region Helpers
-
-        internal string AddPortalAlias(string portalAlias, int portalId)
-        {
-            if (!String.IsNullOrEmpty(portalAlias))
-            {
-                portalAlias = portalAlias.ToLowerInvariant().Trim('/');
-                if (portalAlias.IndexOf("://", StringComparison.Ordinal) != -1)
-                {
-                    portalAlias = portalAlias.Remove(0, portalAlias.IndexOf("://", StringComparison.Ordinal) + 3);
-                }
-                var alias = this._portalAliasController.GetPortalAlias(portalAlias, portalId);
-                if (alias == null)
-                {
-                    alias = new PortalAliasInfo { PortalID = portalId, HTTPAlias = portalAlias };
-                    this._portalAliasController.AddPortalAlias(alias);
-                }
-            }
-            return portalAlias;
-        }
-
-        private string DisplayDate(DateTime userDate)
-        {
-            var date = Null.NullString;
-            date = !Null.IsNull(userDate) ? userDate.ToString(CultureInfo.InvariantCulture) : "";
-            return date;
-        }
-
-        private string GetFilePath(string filePath)
-        {
-            var path = Regex.Replace(filePath, Regex.Escape(Globals.ApplicationMapPath), string.Empty, RegexOptions.IgnoreCase);
-            return path.TrimStart('\\');
-        }
-
-        #endregion
-    }
-}
-
-=======
-namespace Dnn.PersonaBar.Security.Services
-{
-    using System;
-    using System.Collections.Generic;
-    using System.Data;
-    using System.Dynamic;
-    using System.Globalization;
-    using System.IO;
-    using System.Linq;
-    using System.Net;
-    using System.Net.Http;
-    using System.Text.RegularExpressions;
-    using System.Threading.Tasks;
-    using System.Web;
-    using System.Web.Http;
-    using System.Xml;
-
-    using Dnn.PersonaBar.Library;
-    using Dnn.PersonaBar.Library.Attributes;
-    using Dnn.PersonaBar.Security.Helper;
-    using Dnn.PersonaBar.Security.Services.Dto;
-    using DotNetNuke.Application;
-    using DotNetNuke.Common;
-    using DotNetNuke.Common.Utilities;
-    using DotNetNuke.Common.Utils;
-    using DotNetNuke.Entities.Controllers;
-    using DotNetNuke.Entities.Host;
-    using DotNetNuke.Entities.Portals;
-    using DotNetNuke.Entities.Tabs;
-    using DotNetNuke.Entities.Users;
-    using DotNetNuke.Instrumentation;
-    using DotNetNuke.Security;
-    using DotNetNuke.Security.Membership;
-    using DotNetNuke.Services.Localization;
-    using DotNetNuke.Web.Api;
-
-    [MenuPermission(MenuName = Components.Constants.MenuName)]
-    public class SecurityController : PersonaBarApiController
-    {
-        private const string BULLETIN_XMLNODE_PATH = "//channel/item";
-        private static readonly ILog Logger = LoggerSource.Instance.GetLogger(typeof(SecurityController));
-        private readonly Components.SecurityController _controller;
-        private readonly IPortalAliasController _portalAliasController;
-
-        public SecurityController()
-            : this(
-                new Components.SecurityController(),
-                PortalAliasController.Instance
-            )
-        {
-        }
-
-        internal SecurityController(
-            Components.SecurityController controller,
-            IPortalAliasController portalAliasController
-            )
-        {
-            this._controller = controller;
-            this._portalAliasController = portalAliasController;
-        }
-
-        /// GET: api/Security/GetBasicLoginSettings
-        /// <summary>
-        /// Gets portal's basic login settings.
-        /// </summary>
-        /// <param name="cultureCode"></param>
-        /// <returns>Portal's basic login settings.</returns>
-        [HttpGet]
-        [AdvancedPermission(MenuName = Components.Constants.MenuName, Permission = Components.Constants.BasicLoginSettingsView)]
-        public HttpResponseMessage GetBasicLoginSettings(string cultureCode)
-        {
-            try
-            {
-                cultureCode = string.IsNullOrEmpty(cultureCode)
-                    ? LocaleController.Instance.GetCurrentLocale(this.PortalId).Code
-                    : cultureCode;
-
-                var portal = PortalController.Instance.GetPortal(this.PortalId, cultureCode);
-                var portalSettings = new PortalSettings(portal);
-
-                dynamic settings = new ExpandoObject();
-                settings.DefaultAuthProvider = PortalController.GetPortalSetting("DefaultAuthProvider", this.PortalId, "DNN");
-                settings.PrimaryAdministratorId = PortalSettings.Current.AdministratorId;
-                settings.RedirectAfterLoginTabId = this.ValidateTabId(portalSettings.Registration.RedirectAfterLogin);
-                settings.RedirectAfterLoginTabName = this.GetTabName(portalSettings.Registration.RedirectAfterLogin);
-                settings.RedirectAfterLoginTabPath = this.GetTabPath(portalSettings.Registration.RedirectAfterLogin);
-                settings.RedirectAfterLogoutTabId = this.ValidateTabId(portalSettings.Registration.RedirectAfterLogout);
-                settings.RedirectAfterLogoutTabName = this.GetTabName(portalSettings.Registration.RedirectAfterLogout);
-                settings.RedirectAfterLogoutTabPath = this.GetTabPath(portalSettings.Registration.RedirectAfterLogout);
-                settings.RequireValidProfileAtLogin = PortalController.GetPortalSettingAsBoolean("Security_RequireValidProfileAtLogin", this.PortalId, true);
-                settings.CaptchaLogin = PortalController.GetPortalSettingAsBoolean("Security_CaptchaLogin", this.PortalId, false);
-                settings.CaptchaRetrivePassword = PortalController.GetPortalSettingAsBoolean("Security_CaptchaRetrivePassword", this.PortalId, false);
-                settings.CaptchaChangePassword = PortalController.GetPortalSettingAsBoolean("Security_CaptchaChangePassword", this.PortalId, false);
-                settings.HideLoginControl = this.PortalSettings.HideLoginControl;
-                settings.cultureCode = cultureCode;
-
-                var authProviders = this._controller.GetAuthenticationProviders().Select(v => new
-                {
-                    Name = v,
-                    Value = v
-                }).ToList();
-
-                var adminUsers = this._controller.GetAdminUsers(this.PortalId).Select(v => new
-                {
-                    v.UserID,
-                    v.FullName
-                }).ToList();
-
-                var response = new
-                {
-                    Success = true,
-                    Results = new
-                    {
-                        Settings = settings,
-                        AuthProviders = authProviders,
-                        Administrators = adminUsers
-                    }
-                };
-
-                return this.Request.CreateResponse(HttpStatusCode.OK, response);
-            }
-            catch (Exception exc)
-            {
-                Logger.Error(exc);
-                return this.Request.CreateErrorResponse(HttpStatusCode.InternalServerError, exc);
-            }
-        }
-
-        /// POST: api/Security/UpdateBasicLoginSettings
-        /// <summary>
-        /// Updates an existing log settings.
-        /// </summary>
-        /// <param name="request"></param>
-        /// <returns></returns>
-        [HttpPost]
-        [ValidateAntiForgeryToken]
-        [AdvancedPermission(MenuName = Components.Constants.MenuName, Permission = Components.Constants.BasicLoginSettingsView + "&" + Components.Constants.BasicLoginSettingsEdit)]
-        public HttpResponseMessage UpdateBasicLoginSettings(UpdateBasicLoginSettingsRequest request)
-        {
-            if (!this.ModelState.IsValid)
-            {
-                return this.Request.CreateErrorResponse(HttpStatusCode.BadRequest, this.ModelState);
-            }
-
-            try
-            {
-                var cultureCode = string.IsNullOrEmpty(request.CultureCode)
-                    ? LocaleController.Instance.GetCurrentLocale(this.PortalId).Code
-                    : request.CultureCode;
-
-                var portalInfo = PortalController.Instance.GetPortal(this.PortalId);
-                portalInfo.AdministratorId = Convert.ToInt32(request.PrimaryAdministratorId);
-                PortalController.Instance.UpdatePortalInfo(portalInfo);
-
-                PortalController.UpdatePortalSetting(this.PortalId, "DefaultAuthProvider", request.DefaultAuthProvider);
-                PortalController.UpdatePortalSetting(this.PortalId, "Redirect_AfterLogin", request.RedirectAfterLoginTabId.ToString(), cultureCode);
-                PortalController.UpdatePortalSetting(this.PortalId, "Redirect_AfterLogout", request.RedirectAfterLogoutTabId.ToString(), cultureCode);
-                PortalController.UpdatePortalSetting(this.PortalId, "Security_RequireValidProfile", request.RequireValidProfileAtLogin.ToString(), false);
-                PortalController.UpdatePortalSetting(this.PortalId, "Security_CaptchaLogin", request.CaptchaLogin.ToString(), false);
-                PortalController.UpdatePortalSetting(this.PortalId, "Security_CaptchaRetrivePassword", request.CaptchaRetrivePassword.ToString(), false);
-                PortalController.UpdatePortalSetting(this.PortalId, "Security_CaptchaChangePassword", request.CaptchaChangePassword.ToString(), false);
-                PortalController.UpdatePortalSetting(this.PortalId, "HideLoginControl", request.HideLoginControl.ToString(), false);
-
-                return this.Request.CreateResponse(HttpStatusCode.OK, new { Success = true });
-            }
-            catch (Exception exc)
-            {
-                Logger.Error(exc);
-                return this.Request.CreateErrorResponse(HttpStatusCode.InternalServerError, exc);
-            }
-        }
-
-        /// GET: api/Security/GetIpFilters
-        /// <summary>
-        /// Gets list of IP filters.
-        /// </summary>
-        /// <param></param>
-        /// <returns>List of IP filters.</returns>
-        [HttpGet]
-        [RequireHost]
-        public HttpResponseMessage GetIpFilters()
-        {
-            try
-            {
-                var filters = IPFilterController.Instance.GetIPFilters().Select(v => new
-                {
-                    v.IPFilterID,
-                    IPFilter = NetworkUtils.FormatAsCidr(v.IPAddress, v.SubnetMask),
-                    v.RuleType
-                }).ToList();
-                var response = new
-                {
-                    Success = true,
-                    Results = new
-                    {
-                        Filters = filters,
-                        EnableIPChecking = Host.EnableIPChecking
-                    }
-                };
-
-                return this.Request.CreateResponse(HttpStatusCode.OK, response);
-            }
-            catch (Exception exc)
-            {
-                Logger.Error(exc);
-                return this.Request.CreateErrorResponse(HttpStatusCode.InternalServerError, exc);
-            }
-        }
-
-        /// GET: api/Security/GetIpFilter
-        /// <summary>
-        /// Gets an IP filter.
-        /// </summary>
-        /// <param name="filterId"></param>
-        /// <returns>IP filter.</returns>
-        [HttpGet]
-        [RequireHost]
-        public HttpResponseMessage GetIpFilter(int filterId)
-        {
-            try
-            {
-                IPFilterInfo filter = IPFilterController.Instance.GetIPFilter(filterId);
-                var response = new
-                {
-                    Success = true,
-                    Results = new
-                    {
-                        filter.IPAddress,
-                        filter.IPFilterID,
-                        filter.RuleType,
-                        filter.SubnetMask
-                    }
-                };
-
-                return this.Request.CreateResponse(HttpStatusCode.OK, response);
-            }
-            catch (Exception exc)
-            {
-                Logger.Error(exc);
-                return this.Request.CreateErrorResponse(HttpStatusCode.InternalServerError, exc);
-            }
-        }
-
-        /// POST: api/Security/UpdateIpFilter
-        /// <summary>
-        /// Updates an IP filter.
-        /// </summary>
-        /// <param name="request"></param>
-        /// <returns></returns>
-        [HttpPost]
-        [ValidateAntiForgeryToken]
-        [RequireHost]
-        public HttpResponseMessage UpdateIpFilter(UpdateIpFilterRequest request)
-        {
-            try
-            {
-                var ipf = new IPFilterInfo();
-                ipf.IPAddress = request.IPAddress;
-                ipf.SubnetMask = request.SubnetMask;
-                ipf.RuleType = request.RuleType;
-
-                if ((ipf.IPAddress == "127.0.0.1" || ipf.IPAddress == "localhost" || ipf.IPAddress == "::1" || ipf.IPAddress == "*") && ipf.RuleType == 2)
-                {
-                    return this.Request.CreateErrorResponse(HttpStatusCode.BadRequest, string.Format(Localization.GetString("CannotDeleteLocalhost.Text", Components.Constants.LocalResourcesFile)));
-                }
-
-                if (IPFilterController.Instance.IsAllowableDeny(HttpContext.Current.Request.UserHostAddress, ipf) == false)
-                {
-                    return this.Request.CreateErrorResponse(HttpStatusCode.BadRequest, string.Format(Localization.GetString("CannotDeleteIPInUse.Text", Components.Constants.LocalResourcesFile)));
-                }
-
-                if (request.IPFilterID > 0)
-                {
-                    ipf.IPFilterID = request.IPFilterID;
-                    IPFilterController.Instance.UpdateIPFilter(ipf);
-                }
-                else
-                {
-                    IPFilterController.Instance.AddIPFilter(ipf);
-                }
-                return this.Request.CreateResponse(HttpStatusCode.OK, new { Success = true });
-            }
-            catch (ArgumentException exc)
-            {
-                Logger.Info(exc);
-                return this.Request.CreateErrorResponse(HttpStatusCode.BadRequest, exc.Message);
-            }
-            catch (Exception exc)
-            {
-                Logger.Error(exc);
-                return this.Request.CreateErrorResponse(HttpStatusCode.InternalServerError, exc);
-            }
-        }
-
-        /// POST: api/Security/DeleteIpFilter
-        /// <summary>
-        /// Deletes an IP filter.
-        /// </summary>
-        /// <param name="filterId"></param>
-        /// <returns></returns>
-        [HttpPost]
-        [ValidateAntiForgeryToken]
-        [RequireHost]
-        public HttpResponseMessage DeleteIpFilter(int filterId)
-        {
-            try
-            {
-                IList<IPFilterInfo> currentRules = IPFilterController.Instance.GetIPFilters();
-                List<IPFilterInfo> currentWithDeleteRemoved = (from p in currentRules where p.IPFilterID != filterId select p).ToList();
-
-                if (IPFilterController.Instance.CanIPStillAccess(HttpContext.Current.Request.UserHostAddress, currentWithDeleteRemoved) == false)
-                {
-                    return this.Request.CreateErrorResponse(HttpStatusCode.BadRequest, string.Format(Localization.GetString("CannotDelete.Text", Components.Constants.LocalResourcesFile)));
-                }
-                else
-                {
-                    var ipf = new IPFilterInfo();
-                    ipf.IPFilterID = filterId;
-                    IPFilterController.Instance.DeleteIPFilter(ipf);
-                    return this.Request.CreateResponse(HttpStatusCode.OK, new { Success = true });
-                }
-            }
-            catch (Exception exc)
-            {
-                Logger.Error(exc);
-                return this.Request.CreateErrorResponse(HttpStatusCode.InternalServerError, exc);
-            }
-        }
-
-        /// GET: api/Security/GetMemberSettings
-        /// <summary>
-        /// Gets portal's member settings.
-        /// </summary>
-        /// <returns>Portal's member settings.</returns>
-        [HttpGet]
-        [RequireHost]
-        public HttpResponseMessage GetMemberSettings()
-        {
-            try
-            {
-                var response = new
-                {
-                    Success = true,
-                    Results = new
-                    {
-                        Settings = new
-                        {
-                            Host.MembershipResetLinkValidity,
-                            Host.AdminMembershipResetLinkValidity,
-                            Host.EnablePasswordHistory,
-                            Host.MembershipNumberPasswords,
-                            Host.MembershipDaysBeforePasswordReuse,
-                            Host.EnableBannedList,
-                            Host.EnableStrengthMeter,
-                            Host.EnableIPChecking,
-                            Host.PasswordExpiry,
-                            Host.PasswordExpiryReminder,
-                            ForceLogoutAfterPasswordChanged = HostController.Instance.GetBoolean("ForceLogoutAfterPasswordChanged")
-                        }
-                    }
-                };
-
-                return this.Request.CreateResponse(HttpStatusCode.OK, response);
-            }
-            catch (Exception exc)
-            {
-                Logger.Error(exc);
-                return this.Request.CreateErrorResponse(HttpStatusCode.InternalServerError, exc);
-            }
-        }
-
-        /// POST: api/Security/UpdateMemberSettings
-        /// <summary>
-        /// Updates member settings.
-        /// </summary>
-        /// <param name="request"></param>
-        /// <returns></returns>
-        [HttpPost]
-        [ValidateAntiForgeryToken]
-        [RequireHost]
-        public HttpResponseMessage UpdateMemberSettings(UpdateMemberSettingsRequest request)
-        {
-            try
-            {
-                HostController.Instance.Update("EnableBannedList", request.EnableBannedList ? "Y" : "N", false);
-                HostController.Instance.Update("EnableStrengthMeter", request.EnableStrengthMeter ? "Y" : "N", false);
-                HostController.Instance.Update("EnableIPChecking", request.EnableIPChecking ? "Y" : "N", false);
-                HostController.Instance.Update("EnablePasswordHistory", request.EnablePasswordHistory ? "Y" : "N", false);
-                HostController.Instance.Update("MembershipResetLinkValidity", request.MembershipResetLinkValidity.ToString(), false);
-                HostController.Instance.Update("AdminMembershipResetLinkValidity", request.AdminMembershipResetLinkValidity.ToString(), false);
-                HostController.Instance.Update("MembershipNumberPasswords", request.MembershipNumberPasswords.ToString(), false);
-                HostController.Instance.Update("MembershipDaysBeforePasswordReuse", request.MembershipDaysBeforePasswordReuse.ToString(), false);
-                HostController.Instance.Update("PasswordExpiry", request.PasswordExpiry.ToString());
-                HostController.Instance.Update("PasswordExpiryReminder", request.PasswordExpiryReminder.ToString());
-                HostController.Instance.Update("ForceLogoutAfterPasswordChanged", request.ForceLogoutAfterPasswordChanged ? "Y" : "N", false);
-
-                return this.Request.CreateResponse(HttpStatusCode.OK, new { Success = true });
-            }
-            catch (Exception exc)
-            {
-                Logger.Error(exc);
-                return this.Request.CreateErrorResponse(HttpStatusCode.InternalServerError, exc);
-            }
-        }
-
-        /// GET: api/Security/GetRegistrationSettings
-        /// <summary>
-        /// Gets portal's registration settings.
-        /// </summary>
-        /// <returns>Portal's registration settings.</returns>
-        [HttpGet]
-        [AdvancedPermission(MenuName = Components.Constants.MenuName, Permission = Components.Constants.RegistrationSettingsView)]
-        public HttpResponseMessage GetRegistrationSettings()
-        {
-            try
-            {
-                List<KeyValuePair<string, int>> userRegistrationOptions = RegistrationSettingsHelper.GetUserRegistrationOptions();
-                List<KeyValuePair<string, int>> registrationFormTypeOptions = RegistrationSettingsHelper.GetRegistrationFormOptions();
-
-                var activeLanguage = LocaleController.Instance.GetDefaultLocale(this.PortalId).Code;
-                var portal = PortalController.Instance.GetPortal(this.PortalId, activeLanguage);
-
-                var response = new
-                {
-                    Success = true,
-                    Results = new
-                    {
-                        Settings = new
-                        {
-                            portal.UserRegistration,
-                            EnableRegisterNotification = PortalController.GetPortalSettingAsBoolean("EnableRegisterNotification", this.PortalId, true),
-                            UseAuthenticationProviders = PortalController.GetPortalSettingAsBoolean("Registration_UseAuthProviders", this.PortalId, false),
-                            ExcludedTerms = PortalController.GetPortalSetting("Registration_ExcludeTerms", this.PortalId, string.Empty),
-                            UseProfanityFilter = PortalController.GetPortalSettingAsBoolean("Registration_UseProfanityFilter", this.PortalId, false),
-                            this.PortalSettings.Registration.RegistrationFormType,
-                            this.PortalSettings.Registration.RegistrationFields,
-                            UseEmailAsUsername = PortalController.GetPortalSettingAsBoolean("Registration_UseEmailAsUserName", this.PortalId, false),
-                            RequireUniqueDisplayName = PortalController.GetPortalSettingAsBoolean("Registration_RequireUniqueDisplayName", this.PortalId, false),
-                            DisplayNameFormat = PortalController.GetPortalSetting("Security_DisplayNameFormat", this.PortalId, string.Empty),
-                            UserNameValidation = PortalController.GetPortalSetting("Security_UserNameValidation", this.PortalId, Globals.glbUserNameRegEx),
-                            EmailAddressValidation = PortalController.GetPortalSetting("Security_EmailValidation", this.PortalId, Globals.glbEmailRegEx),
-                            UseRandomPassword = PortalController.GetPortalSettingAsBoolean("Registration_RandomPassword", this.PortalId, false),
-                            RequirePasswordConfirmation = PortalController.GetPortalSettingAsBoolean("Registration_RequireConfirmPassword", this.PortalId, true),
-                            RequireValidProfile = PortalController.GetPortalSettingAsBoolean("Security_RequireValidProfile", this.PortalId, false),
-                            UseCaptchaRegister = PortalController.GetPortalSettingAsBoolean("Security_CaptchaRegister", this.PortalId, false),
-                            RedirectAfterRegistrationTabId = this.ValidateTabId(this.PortalSettings.Registration.RedirectAfterRegistration),
-                            RedirectAfterRegistrationTabName = this.GetTabName(this.PortalSettings.Registration.RedirectAfterRegistration),
-                            RedirectAfterRegistrationTabPath = this.GetTabPath(this.PortalSettings.Registration.RedirectAfterRegistration),
-                            RequiresUniqueEmail = MembershipProviderConfig.RequiresUniqueEmail.ToString(CultureInfo.InvariantCulture),
-                            PasswordFormat = MembershipProviderConfig.PasswordFormat.ToString(),
-                            PasswordRetrievalEnabled = MembershipProviderConfig.PasswordRetrievalEnabled.ToString(CultureInfo.InvariantCulture),
-                            PasswordResetEnabled = MembershipProviderConfig.PasswordResetEnabled.ToString(CultureInfo.InvariantCulture),
-                            MinPasswordLength = MembershipProviderConfig.MinPasswordLength.ToString(CultureInfo.InvariantCulture),
-                            MinNonAlphanumericCharacters = MembershipProviderConfig.MinNonAlphanumericCharacters.ToString(CultureInfo.InvariantCulture),
-                            RequiresQuestionAndAnswer = MembershipProviderConfig.RequiresQuestionAndAnswer.ToString(CultureInfo.InvariantCulture),
-                            MembershipProviderConfig.PasswordStrengthRegularExpression,
-                            MaxInvalidPasswordAttempts = MembershipProviderConfig.MaxInvalidPasswordAttempts.ToString(CultureInfo.InvariantCulture),
-                            PasswordAttemptWindow = MembershipProviderConfig.PasswordAttemptWindow.ToString(CultureInfo.InvariantCulture)
-                        },
-                        UserRegistrationOptions = userRegistrationOptions,
-                        RegistrationFormTypeOptions = registrationFormTypeOptions
-                    }
-                };
-
-                return this.Request.CreateResponse(HttpStatusCode.OK, response);
-            }
-            catch (Exception exc)
-            {
-                Logger.Error(exc);
-                return this.Request.CreateErrorResponse(HttpStatusCode.InternalServerError, exc);
-            }
-        }
-
-        /// POST: api/Security/UpdateRegistrationSettings
-        /// <summary>
-        /// Updates registration settings.
-        /// </summary>
-        /// <param name="request"></param>
-        /// <returns></returns>
-        [HttpPost]
-        [ValidateAntiForgeryToken]
-        [AdvancedPermission(MenuName = Components.Constants.MenuName, Permission = Components.Constants.RegistrationSettingsView + "&" + Components.Constants.RegistrationSettingsEdit)]
-        public HttpResponseMessage UpdateRegistrationSettings(UpdateRegistrationSettingsRequest request)
-        {
-            if (!this.ModelState.IsValid)
-            {
-                return this.Request.CreateErrorResponse(HttpStatusCode.BadRequest, this.ModelState);
-            }
-
-            try
-            {
-                var setting = request.RegistrationFields;
-                PortalController.UpdatePortalSetting(this.PortalId, "Registration_RegistrationFields", setting);
-                PortalController.UpdatePortalSetting(this.PortalId, "Registration_RegistrationFormType", request.RegistrationFormType.ToString(), false);
-                PortalController.UpdatePortalSetting(this.PortalId, "Registration_UseEmailAsUserName", request.UseEmailAsUsername.ToString(), false);
-
-                var portalInfo = PortalController.Instance.GetPortal(this.PortalId);
-                portalInfo.UserRegistration = Convert.ToInt32(request.UserRegistration);
-                PortalController.Instance.UpdatePortalInfo(portalInfo);
-
-                PortalController.UpdatePortalSetting(this.PortalId, "EnableRegisterNotification", request.EnableRegisterNotification.ToString(), false);
-                PortalController.UpdatePortalSetting(this.PortalId, "Registration_UseAuthProviders", request.UseAuthenticationProviders.ToString(), false);
-                PortalController.UpdatePortalSetting(this.PortalId, "Registration_ExcludeTerms", request.ExcludedTerms, false);
-                PortalController.UpdatePortalSetting(this.PortalId, "Registration_UseProfanityFilter", request.UseProfanityFilter.ToString(), false);
-                PortalController.UpdatePortalSetting(this.PortalId, "Registration_RequireUniqueDisplayName", request.RequireUniqueDisplayName.ToString(), false);
-                PortalController.UpdatePortalSetting(this.PortalId, "Security_DisplayNameFormat", request.DisplayNameFormat, false);
-                PortalController.UpdatePortalSetting(this.PortalId, "Security_UserNameValidation", request.UserNameValidation, false);
-                PortalController.UpdatePortalSetting(this.PortalId, "Security_EmailValidation", request.EmailAddressValidation, false);
-                PortalController.UpdatePortalSetting(this.PortalId, "Registration_RandomPassword", request.UseRandomPassword.ToString(), false);
-                PortalController.UpdatePortalSetting(this.PortalId, "Registration_RequireConfirmPassword", request.RequirePasswordConfirmation.ToString(), true);
-                PortalController.UpdatePortalSetting(this.PortalId, "Security_RequireValidProfile", request.RequireValidProfile.ToString(), false);
-                PortalController.UpdatePortalSetting(this.PortalId, "Security_CaptchaRegister", request.UseCaptchaRegister.ToString(), false);
-                PortalController.UpdatePortalSetting(this.PortalId, "Redirect_AfterRegistration", request.RedirectAfterRegistrationTabId.ToString(), LocaleController.Instance.GetCurrentLocale(this.PortalId).Code);
-
-                return this.Request.CreateResponse(HttpStatusCode.OK, new { Success = true });
-            }
-            catch (Exception exc)
-            {
-                Logger.Error(exc);
-                return this.Request.CreateErrorResponse(HttpStatusCode.InternalServerError, exc);
-            }
-        }
-
-        /// GET: api/Security/GetSslSettings
-        /// <summary>
-        /// Gets portal's SSL settings.
-        /// </summary>
-        /// <returns>Portal's ssl settings.</returns>
-        [HttpGet]
-        [DnnAuthorize(StaticRoles = Constants.AdminsRoleName)]
-        public HttpResponseMessage GetSslSettings()
-        {
-            try
-            {
-                dynamic settings = new ExpandoObject();
-                settings.SSLEnabled = PortalController.GetPortalSettingAsBoolean("SSLEnabled", this.PortalId, false);
-                settings.SSLEnforced = PortalController.GetPortalSettingAsBoolean("SSLEnforced", this.PortalId, false);
-                settings.SSLURL = PortalController.GetPortalSetting("SSLURL", this.PortalId, Null.NullString);
-                settings.STDURL = PortalController.GetPortalSetting("STDURL", this.PortalId, Null.NullString);
-
-                if (this.UserInfo.IsSuperUser)
-                {
-                    settings.SSLOffloadHeader = HostController.Instance.GetString("SSLOffloadHeader", "");
-                }
-
-                var response = new
-                {
-                    Success = true,
-                    Results = new
-                    {
-                        Settings = settings
-                    }
-                };
-
-                return this.Request.CreateResponse(HttpStatusCode.OK, response);
-            }
-            catch (Exception exc)
-            {
-                Logger.Error(exc);
-                return this.Request.CreateErrorResponse(HttpStatusCode.InternalServerError, exc);
-            }
-        }
-
-        /// POST: api/Security/UpdateSslSettings
-        /// <summary>
-        /// Updates SSL settings.
-        /// </summary>
-        /// <param name="request"></param>
-        /// <returns></returns>
-        [HttpPost]
-        [ValidateAntiForgeryToken]
-        [DnnAuthorize(StaticRoles = Constants.AdminsRoleName)]
-        public HttpResponseMessage UpdateSslSettings(UpdateSslSettingsRequest request)
-        {
-            try
-            {
-                PortalController.UpdatePortalSetting(this.PortalId, "SSLEnabled", request.SSLEnabled.ToString(), false);
-                PortalController.UpdatePortalSetting(this.PortalId, "SSLEnforced", request.SSLEnforced.ToString(), false);
-                PortalController.UpdatePortalSetting(this.PortalId, "SSLURL", this.AddPortalAlias(request.SSLURL, this.PortalId), false);
-                PortalController.UpdatePortalSetting(this.PortalId, "STDURL", this.AddPortalAlias(request.STDURL, this.PortalId), false);
-
-                if (this.UserInfo.IsSuperUser)
-                {
-                    HostController.Instance.Update("SSLOffloadHeader", request.SSLOffloadHeader);
-                }
-
-                DataCache.ClearPortalCache(this.PortalId, false);
-
-                return this.Request.CreateResponse(HttpStatusCode.OK, new { Success = true });
-            }
-            catch (Exception exc)
-            {
-                Logger.Error(exc);
-                return this.Request.CreateErrorResponse(HttpStatusCode.InternalServerError, exc);
-            }
-        }
-
-        /// GET: api/Security/GetSecurityBulletins
-        /// <summary>
-        /// Gets security bulletins.
-        /// </summary>
-        /// <returns>Security bulletins.</returns>
-        [HttpGet]
-        [RequireHost]
-        public HttpResponseMessage GetSecurityBulletins()
-        {
-            try
-            {
-                var plartformVersion = System.Reflection.Assembly.LoadFrom(Globals.ApplicationMapPath + @"\bin\DotNetNuke.dll").GetName().Version;
-                string sRequest = string.Format("https://dnnplatform.io/security.aspx?type={0}&name={1}&version={2}",
-                    DotNetNukeContext.Current.Application.Type,
-                    "DNNCORP.CE",
-                    Globals.FormatVersion(plartformVersion, "00", 3, ""));
-
-                //format for display with "." delimiter
-                string sVersion = Globals.FormatVersion(plartformVersion, "00", 3, ".");
-
-                // make remote request
-                Stream oStream = null;
-                try
-                {
-                    HttpWebRequest oRequest = Globals.GetExternalRequest(sRequest);
-                    oRequest.Timeout = 10000; // 10 seconds
-                    WebResponse oResponse = oRequest.GetResponse();
-                    oStream = oResponse.GetResponseStream();
-                }
-                catch (Exception oExc)
-                {
-                    // connectivity issues
-                    if (PortalSecurity.IsInRoles(this.PortalSettings.AdministratorRoleId.ToString()))
-                    {
-                        return this.Request.CreateErrorResponse(HttpStatusCode.BadRequest, string.Format(Localization.GetString("RequestFailed_Admin.Text", Components.Constants.LocalResourcesFile), sRequest));
-                    }
-                    else
-                    {
-                        return this.Request.CreateErrorResponse(HttpStatusCode.BadRequest, Localization.GetString("RequestFailed_User.Text", Components.Constants.LocalResourcesFile) + oExc.Message);
-                    }
-                }
-
-                // load XML document
-                StreamReader oReader = new StreamReader(oStream);
-                XmlDocument oDoc = new XmlDocument { XmlResolver = null };
-                oDoc.LoadXml(oReader.ReadToEnd());
-
-                List<object> items = new List<object>();
-                foreach (XmlNode selectNode in oDoc.SelectNodes(BULLETIN_XMLNODE_PATH))
-                {
-                    items.Add(new
-                    {
-                        Title = selectNode.SelectSingleNode("title") != null ? selectNode.SelectSingleNode("title").InnerText : "",
-                        Link = selectNode.SelectSingleNode("link") != null ? selectNode.SelectSingleNode("link").InnerText : "",
-                        Description = selectNode.SelectSingleNode("description") != null ? selectNode.SelectSingleNode("description").InnerText : "",
-                        Author = selectNode.SelectSingleNode("author") != null ? selectNode.SelectSingleNode("author").InnerText : "",
-                        PubDate = selectNode.SelectSingleNode("pubDate") != null ? selectNode.SelectSingleNode("pubDate").InnerText.Split(' ')[0] : ""
-                    });
-                }
-
-                var response = new
-                {
-                    Success = true,
-                    Results = new
-                    {
-                        PlatformVersion = sVersion,
-                        SecurityBulletins = items
-                    }
-                };
-
-                return this.Request.CreateResponse(HttpStatusCode.OK, response);
-            }
-            catch (Exception exc)
-            {
-                Logger.Error(exc);
-                return this.Request.CreateErrorResponse(HttpStatusCode.InternalServerError, exc);
-            }
-        }
-
-        /// GET: api/Security/GetOtherSettings
-        /// <summary>
-        /// Gets host other settings.
-        /// </summary>
-        /// <returns>Portal's ssl settings.</returns>
-        [HttpGet]
-        [RequireHost]
-        public HttpResponseMessage GetOtherSettings()
-        {
-            try
-            {
-                var response = new
-                {
-                    Success = true,
-                    Results = new
-                    {
-                        Settings = new
-                        {
-                            Host.ShowCriticalErrors,
-                            Host.DebugMode,
-                            Host.RememberCheckbox,
-                            Host.AutoAccountUnlockDuration,
-                            Host.AsyncTimeout,
-                            MaxUploadSize = Config.GetMaxUploadSize() / (1024 * 1024),
-                            RangeUploadSize = Config.GetRequestFilterSize(),
-                            AllowedExtensionWhitelist = Host.AllowedExtensionWhitelist.ToStorageString(),
-                            DefaultEndUserExtensionWhitelist = Host.DefaultEndUserExtensionWhitelist.ToStorageString()
-                        }
-                    }
-                };
-
-                return this.Request.CreateResponse(HttpStatusCode.OK, response);
-            }
-            catch (Exception exc)
-            {
-                Logger.Error(exc);
-                return this.Request.CreateErrorResponse(HttpStatusCode.InternalServerError, exc);
-            }
-        }
-
-        /// POST: api/Security/UpdateOtherSettings
-        /// <summary>
-        /// Updates other settings.
-        /// </summary>
-        /// <param name="request"></param>
-        /// <returns></returns>
-        [HttpPost]
-        [RequireHost]
-        [ValidateAntiForgeryToken]
-        public HttpResponseMessage UpdateOtherSettings(UpdateOtherSettingsRequest request)
-        {
-            try
-            {
-                HostController.Instance.Update("ShowCriticalErrors", request.ShowCriticalErrors ? "Y" : "N", false);
-                HostController.Instance.Update("DebugMode", request.DebugMode ? "True" : "False", false);
-                HostController.Instance.Update("RememberCheckbox", request.RememberCheckbox ? "Y" : "N", false);
-                HostController.Instance.Update("AutoAccountUnlockDuration", request.AutoAccountUnlockDuration.ToString(), false);
-                HostController.Instance.Update("AsyncTimeout", request.AsyncTimeout.ToString(), false);
-                var oldExtensionList = Host.AllowedExtensionWhitelist.ToStorageString();
-                var fileExtensions = new FileExtensionWhitelist(request.AllowedExtensionWhitelist);
-                var newExtensionList = fileExtensions.ToStorageString();
-                HostController.Instance.Update("FileExtensions", newExtensionList, false);
-                if (oldExtensionList != newExtensionList)
-                    PortalSecurity.Instance.CheckAllPortalFileExtensionWhitelists(newExtensionList);
-                var defaultEndUserExtensionWhitelist = new FileExtensionWhitelist(request.DefaultEndUserExtensionWhitelist);
-                defaultEndUserExtensionWhitelist = defaultEndUserExtensionWhitelist.RestrictBy(fileExtensions);
-                HostController.Instance.Update("DefaultEndUserExtensionWhitelist", defaultEndUserExtensionWhitelist.ToStorageString(), false);
-
-                var maxCurrentRequest = Config.GetMaxUploadSize();
-                var maxUploadByMb = request.MaxUploadSize * 1024 * 1024;
-                if (maxCurrentRequest != maxUploadByMb)
-                {
-                    Config.SetMaxUploadSize(maxUploadByMb);
-                }
-
-                DataCache.ClearCache();
-
-                return this.Request.CreateResponse(HttpStatusCode.OK, new { Success = true });
-            }
-            catch (Exception exc)
-            {
-                Logger.Error(exc);
-                return this.Request.CreateErrorResponse(HttpStatusCode.InternalServerError, exc);
-            }
-        }
-
-        /// GET: api/Security/GetAuditCheckResults
-        /// <summary>
-        /// Gets audit check results.
-        /// </summary>
-        /// <returns>audit check results.</returns>
-        [HttpGet]
-        [RequireHost]
-        public HttpResponseMessage GetAuditCheckResults([FromUri] bool checkAll = false)
-        {
-            try
-            {
-                var audit = new Components.AuditChecks();
-                var results = audit.DoChecks(checkAll);
-                var response = new
-                {
-                    Success = true,
-                    Results = results
-                };
-
-                return this.Request.CreateResponse(HttpStatusCode.OK, response);
-            }
-            catch (Exception exc)
-            {
-                Logger.Error(exc);
-                return this.Request.CreateErrorResponse(HttpStatusCode.InternalServerError, exc);
-            }
-        }
-
-        /// GET: api/Security/GetAuditCheckResult?id={id}
-        /// <summary>
-        /// Gets audit check result for a specific checker.
-        /// </summary>
-        /// <returns>audit check result.</returns>
-        [HttpGet]
-        [RequireHost]
-        public HttpResponseMessage GetAuditCheckResult([FromUri] string id)
-        {
-            try
-            {
-                var audit = new Components.AuditChecks();
-                var result = audit.DoCheck(id);
-                var response = new
-                {
-                    Success = true,
-                    Result = result
-                };
-
-                return this.Request.CreateResponse(HttpStatusCode.OK, response);
-            }
-            catch (Exception exc)
-            {
-                Logger.Error(exc);
-                return this.Request.CreateErrorResponse(HttpStatusCode.InternalServerError, exc);
-            }
-        }
-
-        /// GET: api/Security/GetSuperuserActivities
-        /// <summary>
-        /// Gets super user activities.
-        /// </summary>
-        /// <returns>super user activities.</returns>
-        [HttpGet]
-        [RequireHost]
-        public HttpResponseMessage GetSuperuserActivities()
-        {
-            try
-            {
-                var users = UserController.GetUsers(true, true, -1).Cast<UserInfo>().Select(u => new
-                {
-                    u.Username,
-                    u.FirstName,
-                    u.LastName,
-                    u.DisplayName,
-                    u.Email,
-                    CreatedDate = this.DisplayDate(u.Membership.CreatedDate),
-                    LastLoginDate = this.DisplayDate(u.Membership.LastLoginDate),
-                    LastActivityDate = this.DisplayDate(u.Membership.LastActivityDate)
-                }).ToList();
-
-                var response = new
-                {
-                    Success = true,
-                    Results = new
-                    {
-                        Activities = users
-                    }
-                };
-
-                return this.Request.CreateResponse(HttpStatusCode.OK, response);
-            }
-            catch (Exception exc)
-            {
-                Logger.Error(exc);
-                return this.Request.CreateErrorResponse(HttpStatusCode.InternalServerError, exc);
-            }
-        }
-
-        /// GET: api/Security/SearchFileSystemAndDatabase
-        /// <summary>Searches file system and database.</summary>
-        /// <returns>Search results of the file system and database.</returns>
-        [HttpGet]
-        [RequireHost]
-        public HttpResponseMessage SearchFileSystemAndDatabase(string term)
-        {
-            try
-            {
-                // run these in parallel
-                var task1 = Task.Factory.StartNew(() => Components.Utility.SearchFiles(term));
-                var task2 = Task.Factory.StartNew(() => Components.Utility.SearchDatabase(term));
-                Task.WhenAll(task1, task2).Wait();
-
-                var foundinfiles = task1.Result;
-                var foundindb = task2.Result;
-                var response = new
-                {
-                    Success = true,
-                    Results = new
-                    {
-                        FoundInFiles = foundinfiles,
-                        FoundInDatabase = foundindb
-                    }
-                };
-
-                return this.Request.CreateResponse(HttpStatusCode.OK, response);
-            }
-            catch (Exception exc)
-            {
-                Logger.Error(exc);
-                return this.Request.CreateErrorResponse(HttpStatusCode.InternalServerError, exc);
-            }
-        }
-
-        /// GET: api/Security/GetLastModifiedFiles
-        /// <summary>
-        /// Gets recently modified files.
-        /// </summary>
-        /// <returns>last modified files.</returns>
-        [HttpGet]
-        [RequireHost]
-        public HttpResponseMessage GetLastModifiedFiles()
-        {
-            try
-            {
-                var highRiskFiles = Components.Utility.GetLastModifiedExecutableFiles().Select(f => new
-                {
-                    FilePath = this.GetFilePath(f.FullName),
-                    LastWriteTime = this.DisplayDate(f.LastWriteTime)
-                });
-                var lowRiskFiles = Components.Utility.GetLastModifiedFiles().Select(f => new
-                {
-                    FilePath = this.GetFilePath(f.FullName),
-                    LastWriteTime = this.DisplayDate(f.LastWriteTime)
-                });
-                var response = new
-                {
-                    Success = true,
-                    Results = new
-                    {
-                        HighRiskFiles = highRiskFiles,
-                        LowRiskFiles = lowRiskFiles
-                    }
-                };
-
-                return this.Request.CreateResponse(HttpStatusCode.OK, response);
-            }
-            catch (Exception exc)
-            {
-                Logger.Error(exc);
-                return this.Request.CreateErrorResponse(HttpStatusCode.InternalServerError, exc);
-            }
-        }
-
-        /// GET: api/Security/GetRecentlyModifiedSettings
-        /// <summary>
-        /// Gets last modified settings.
-        /// </summary>
-        /// <returns>last modified settings.</returns>
-        [HttpGet]
-        [RequireHost]
-        public HttpResponseMessage GetLastModifiedSettings()
-        {
-            try
-            {
-                var settings = this._controller.GetModifiedSettings();
-                var portalSettings = (from DataRow dr in settings[0].Rows
-                                      select new SettingsDto
-                                      {
-                                          PortalId = Convert.ToInt32(dr["PortalID"] != DBNull.Value ? dr["PortalID"] : Null.NullInteger),
-                                          SettingName = Convert.ToString(dr["SettingName"]),
-                                          SettingValue = Convert.ToString(dr["SettingValue"]),
-                                          LastModifiedByUserId = Convert.ToInt32(dr["LastModifiedByUserID"]),
-                                          LastModifiedOnDate = this.DisplayDate(Convert.ToDateTime(dr["LastModifiedOnDate"]))
-                                      }).ToList();
-
-                var hostSettings = (from DataRow dr in settings[1].Rows
-                                    select new SettingsDto
-                                    {
-                                        SettingName = Convert.ToString(dr["SettingName"]),
-                                        SettingValue = Convert.ToString(dr["SettingValue"]),
-                                        LastModifiedByUserId = Convert.ToInt32(dr["LastModifiedByUserID"]),
-                                        LastModifiedOnDate = this.DisplayDate(Convert.ToDateTime(dr["LastModifiedOnDate"]))
-                                    }).ToList();
-
-                var tabSettings = (from DataRow dr in settings[2].Rows
-                                   select new SettingsDto
-                                   {
-                                       TabId = Convert.ToInt32(dr["TabID"]),
-                                       PortalId = Convert.ToInt32(dr["PortalID"] != DBNull.Value ? dr["PortalID"] : Null.NullInteger),
-                                       SettingName = Convert.ToString(dr["SettingName"]),
-                                       SettingValue = Convert.ToString(dr["SettingValue"]),
-                                       LastModifiedByUserId = Convert.ToInt32(dr["LastModifiedByUserID"]),
-                                       LastModifiedOnDate = this.DisplayDate(Convert.ToDateTime(dr["LastModifiedOnDate"]))
-                                   }).ToList();
-
-                var moduleSettings = (from DataRow dr in settings[3].Rows
-                                      select new SettingsDto
-                                      {
-                                          ModuleId = Convert.ToInt32(dr["ModuleID"]),
-                                          PortalId = Convert.ToInt32(dr["PortalID"] != DBNull.Value ? dr["PortalID"] : Null.NullInteger),
-                                          Type = Convert.ToString(dr["Type"]),
-                                          SettingName = Convert.ToString(dr["SettingName"]),
-                                          SettingValue = Convert.ToString(dr["SettingValue"]),
-                                          LastModifiedByUserId = Convert.ToInt32(dr["LastModifiedByUserID"]),
-                                          LastModifiedOnDate = this.DisplayDate(Convert.ToDateTime(dr["LastModifiedOnDate"]))
-                                      }).ToList();
-
-                var response = new
-                {
-                    Success = true,
-                    Results = new
-                    {
-                        PortalSettings = portalSettings,
-                        HostSettings = hostSettings,
-                        TabSettings = tabSettings,
-                        ModuleSettings = moduleSettings
-                    }
-                };
-
-                return this.Request.CreateResponse(HttpStatusCode.OK, response);
-            }
-            catch (Exception exc)
-            {
-                Logger.Error(exc);
-                return this.Request.CreateErrorResponse(HttpStatusCode.InternalServerError, exc);
-            }
-        }
-
-        internal string AddPortalAlias(string portalAlias, int portalId)
-        {
-            if (!String.IsNullOrEmpty(portalAlias))
-            {
-                portalAlias = portalAlias.ToLowerInvariant().Trim('/');
-                if (portalAlias.IndexOf("://", StringComparison.Ordinal) != -1)
-                {
-                    portalAlias = portalAlias.Remove(0, portalAlias.IndexOf("://", StringComparison.Ordinal) + 3);
-                }
-                var alias = this._portalAliasController.GetPortalAlias(portalAlias, portalId);
-                if (alias == null)
-                {
-                    alias = new PortalAliasInfo { PortalID = portalId, HTTPAlias = portalAlias };
-                    this._portalAliasController.AddPortalAlias(alias);
-                }
-            }
-            return portalAlias;
-        }
+
+        /// GET: api/Security/SearchFileSystemAndDatabase
+        /// <summary>
+        /// Searchs file system and database
+        /// </summary>
+        /// <returns>Searchs file system and database</returns>
+        [HttpGet]
+        [RequireHost]
+        public HttpResponseMessage SearchFileSystemAndDatabase(string term)
+        {
+            try
+            {
+                // run these in parallel
+                var task1 = Task.Factory.StartNew(() => Components.Utility.SearchFiles(term));
+                var task2 = Task.Factory.StartNew(() => Components.Utility.SearchDatabase(term));
+                Task.WhenAll(task1, task2).Wait();
+
+                var foundinfiles = task1.Result;
+                var foundindb = task2.Result;
+                var response = new
+                {
+                    Success = true,
+                    Results = new
+                    {
+                        FoundInFiles = foundinfiles,
+                        FoundInDatabase = foundindb
+                    }
+                };
+
+                return this.Request.CreateResponse(HttpStatusCode.OK, response);
+            }
+            catch (Exception exc)
+            {
+                Logger.Error(exc);
+                return this.Request.CreateErrorResponse(HttpStatusCode.InternalServerError, exc);
+            }
+        }
+
+        /// GET: api/Security/GetLastModifiedFiles
+        /// <summary>
+        /// Gets recently modified files
+        /// </summary>
+        /// <returns>last modified files</returns>
+        [HttpGet]
+        [RequireHost]
+        public HttpResponseMessage GetLastModifiedFiles()
+        {
+            try
+            {
+                var highRiskFiles = Components.Utility.GetLastModifiedExecutableFiles().Select(f => new
+                {
+                    FilePath = this.GetFilePath(f.FullName),
+                    LastWriteTime = this.DisplayDate(f.LastWriteTime)
+                });
+                var lowRiskFiles = Components.Utility.GetLastModifiedFiles().Select(f => new
+                {
+                    FilePath = this.GetFilePath(f.FullName),
+                    LastWriteTime = this.DisplayDate(f.LastWriteTime)
+                });
+                var response = new
+                {
+                    Success = true,
+                    Results = new
+                    {
+                        HighRiskFiles = highRiskFiles,
+                        LowRiskFiles = lowRiskFiles
+                    }
+                };
+
+                return this.Request.CreateResponse(HttpStatusCode.OK, response);
+            }
+            catch (Exception exc)
+            {
+                Logger.Error(exc);
+                return this.Request.CreateErrorResponse(HttpStatusCode.InternalServerError, exc);
+            }
+        }
+
+        /// GET: api/Security/GetRecentlyModifiedSettings
+        /// <summary>
+        /// Gets last modified settings
+        /// </summary>
+        /// <returns>last modified settings</returns>
+        [HttpGet]
+        [RequireHost]
+        public HttpResponseMessage GetLastModifiedSettings()
+        {
+            try
+            {
+                var settings = this._controller.GetModifiedSettings();
+                var portalSettings = (from DataRow dr in settings[0].Rows
+                                      select new SettingsDto
+                                      {
+                                          PortalId = Convert.ToInt32(dr["PortalID"] != DBNull.Value ? dr["PortalID"] : Null.NullInteger),
+                                          SettingName = Convert.ToString(dr["SettingName"]),
+                                          SettingValue = Convert.ToString(dr["SettingValue"]),
+                                          LastModifiedByUserId = Convert.ToInt32(dr["LastModifiedByUserID"]),
+                                          LastModifiedOnDate = this.DisplayDate(Convert.ToDateTime(dr["LastModifiedOnDate"]))
+                                      }).ToList();
+
+                var hostSettings = (from DataRow dr in settings[1].Rows
+                                    select new SettingsDto
+                                    {
+                                        SettingName = Convert.ToString(dr["SettingName"]),
+                                        SettingValue = Convert.ToString(dr["SettingValue"]),
+                                        LastModifiedByUserId = Convert.ToInt32(dr["LastModifiedByUserID"]),
+                                        LastModifiedOnDate = this.DisplayDate(Convert.ToDateTime(dr["LastModifiedOnDate"]))
+                                    }).ToList();
+
+                var tabSettings = (from DataRow dr in settings[2].Rows
+                                   select new SettingsDto
+                                   {
+                                       TabId = Convert.ToInt32(dr["TabID"]),
+                                       PortalId = Convert.ToInt32(dr["PortalID"] != DBNull.Value ? dr["PortalID"] : Null.NullInteger),
+                                       SettingName = Convert.ToString(dr["SettingName"]),
+                                       SettingValue = Convert.ToString(dr["SettingValue"]),
+                                       LastModifiedByUserId = Convert.ToInt32(dr["LastModifiedByUserID"]),
+                                       LastModifiedOnDate = this.DisplayDate(Convert.ToDateTime(dr["LastModifiedOnDate"]))
+                                   }).ToList();
+
+                var moduleSettings = (from DataRow dr in settings[3].Rows
+                                      select new SettingsDto
+                                      {
+                                          ModuleId = Convert.ToInt32(dr["ModuleID"]),
+                                          PortalId = Convert.ToInt32(dr["PortalID"] != DBNull.Value ? dr["PortalID"] : Null.NullInteger),
+                                          Type = Convert.ToString(dr["Type"]),
+                                          SettingName = Convert.ToString(dr["SettingName"]),
+                                          SettingValue = Convert.ToString(dr["SettingValue"]),
+                                          LastModifiedByUserId = Convert.ToInt32(dr["LastModifiedByUserID"]),
+                                          LastModifiedOnDate = this.DisplayDate(Convert.ToDateTime(dr["LastModifiedOnDate"]))
+                                      }).ToList();
+
+                var response = new
+                {
+                    Success = true,
+                    Results = new
+                    {
+                        PortalSettings = portalSettings,
+                        HostSettings = hostSettings,
+                        TabSettings = tabSettings,
+                        ModuleSettings = moduleSettings
+                    }
+                };
+
+                return this.Request.CreateResponse(HttpStatusCode.OK, response);
+            }
+            catch (Exception exc)
+            {
+                Logger.Error(exc);
+                return this.Request.CreateErrorResponse(HttpStatusCode.InternalServerError, exc);
+            }
+        }
+
+        #endregion
+
+        #region Helpers
+
+        internal string AddPortalAlias(string portalAlias, int portalId)
+        {
+            if (!String.IsNullOrEmpty(portalAlias))
+            {
+                portalAlias = portalAlias.ToLowerInvariant().Trim('/');
+                if (portalAlias.IndexOf("://", StringComparison.Ordinal) != -1)
+                {
+                    portalAlias = portalAlias.Remove(0, portalAlias.IndexOf("://", StringComparison.Ordinal) + 3);
+                }
+                var alias = this._portalAliasController.GetPortalAlias(portalAlias, portalId);
+                if (alias == null)
+                {
+                    alias = new PortalAliasInfo { PortalID = portalId, HTTPAlias = portalAlias };
+                    this._portalAliasController.AddPortalAlias(alias);
+                }
+            }
+            return portalAlias;
+        }
 
         private int ValidateTabId(int tabId)
         {
@@ -2173,6 +1094,7 @@
             var path = Regex.Replace(filePath, Regex.Escape(Globals.ApplicationMapPath), string.Empty, RegexOptions.IgnoreCase);
             return path.TrimStart('\\');
         }
-    }
-}
->>>>>>> f5240f81
+
+        #endregion
+    }
+}