﻿// Licensed to the .NET Foundation under one or more agreements.
// The .NET Foundation licenses this file to you under the MIT license.
// See the LICENSE file in the project root for more information

using System;
using System.Net;
using System.Net.Http;
using System.Text;
using System.Web.Http;
using Dnn.PersonaBar.Library;
using Dnn.PersonaBar.Library.Attributes;
using Dnn.PersonaBar.Servers.Services.Dto;
using DotNetNuke.Common.Utilities;
using DotNetNuke.Entities.Controllers;
using DotNetNuke.Entities.Host;
using DotNetNuke.Entities.Portals;
using DotNetNuke.Instrumentation;
using DotNetNuke.Services.Localization;
using DotNetNuke.Services.Mail;
using DotNetNuke.Web.Api;

namespace Dnn.PersonaBar.Servers.Services
{
    [MenuPermission(Scope = ServiceScope.Host)]
    public class ServerSettingsSmtpHostController : PersonaBarApiController
    {
        private static readonly ILog Logger = LoggerSource.Instance.GetLogger(typeof(ServerSettingsSmtpHostController));
        
        [HttpGet]
        public HttpResponseMessage GetSmtpSettings()
        {
            try
            {
                var portalId = PortalSettings.Current.PortalId;

                var smtpSettings = new
                {
                    smtpServerMode = PortalController.GetPortalSetting("SMTPmode", portalId, "h"),
                    host = new
                    {
                        smtpServer = HostController.Instance.GetString("SMTPServer"),
                        smtpConnectionLimit = HostController.Instance.GetInteger("SMTPConnectionLimit", 2),
                        smtpMaxIdleTime = HostController.Instance.GetInteger("SMTPMaxIdleTime", 100000),
                        smtpAuthentication = HostController.Instance.GetString("SMTPAuthentication"),
                        enableSmtpSsl = HostController.Instance.GetBoolean("SMTPEnableSSL", false),
                        smtpUserName = HostController.Instance.GetString("SMTPUsername"),
                        smtpPassword = GetSmtpPassword(),
                        smtpHostEmail = HostController.Instance.GetString("HostEmail"),
                        messageSchedulerBatchSize = Host.MessageSchedulerBatchSize
                    },
                    site = new 
                    {
                        smtpServer = PortalController.GetPortalSetting("SMTPServer", portalId, string.Empty),
                        smtpConnectionLimit = PortalController.GetPortalSettingAsInteger("SMTPConnectionLimit", portalId, 2),
                        smtpMaxIdleTime = PortalController.GetPortalSettingAsInteger("SMTPMaxIdleTime", portalId, 100000),
                        smtpAuthentication = PortalController.GetPortalSetting("SMTPAuthentication", portalId, "0"),
                        enableSmtpSsl = PortalController.GetPortalSetting("SMTPEnableSSL", portalId, string.Empty) == "Y",
                        smtpUserName = PortalController.GetPortalSetting("SMTPUsername", portalId, string.Empty),
                        smtpPassword = PortalController.GetEncryptedString("SMTPPassword", portalId, Config.GetDecryptionkey())
                    },
                    portalName = PortalSettings.Current.PortalName
                };
                return this.Request.CreateResponse(HttpStatusCode.OK, smtpSettings);
            }
            catch (Exception exc)
            {
                Logger.Error(exc);
                return this.Request.CreateErrorResponse(HttpStatusCode.InternalServerError, exc);
            }
        }

        [HttpPost]
        [ValidateAntiForgeryToken]
        public HttpResponseMessage UpdateSmtpSettings(UpdateSmtpSettingsRequest request)
        {
            try
            {
                var portalId = PortalSettings.Current.PortalId;
                PortalController.UpdatePortalSetting(portalId, "SMTPmode", request.SmtpServerMode, false);

                if (request.SmtpServerMode == "h")
                {
                    HostController.Instance.Update("SMTPServer", request.SmtpServer, false);
                    HostController.Instance.Update("SMTPConnectionLimit", request.SmtpConnectionLimit, false);
                    HostController.Instance.Update("SMTPMaxIdleTime", request.SmtpMaxIdleTime, false);
                    HostController.Instance.Update("SMTPAuthentication", request.SmtpAuthentication.ToString(), false);
                    HostController.Instance.Update("SMTPUsername", request.SmtpUsername, false);
                    HostController.Instance.UpdateEncryptedString("SMTPPassword", request.SmtpPassword,
                        Config.GetDecryptionkey());
                    HostController.Instance.Update("HostEmail", request.SmtpHostEmail);
                    HostController.Instance.Update("SMTPEnableSSL", request.EnableSmtpSsl ? "Y" : "N", false);
                    HostController.Instance.Update("MessageSchedulerBatchSize",
                        request.MessageSchedulerBatchSize.ToString(), false);
                }
                else
                {
                    PortalController.UpdatePortalSetting(portalId, "SMTPServer", request.SmtpServer, false);
                    PortalController.UpdatePortalSetting(portalId, "SMTPConnectionLimit", request.SmtpConnectionLimit, false);
                    PortalController.UpdatePortalSetting(portalId, "SMTPMaxIdleTime", request.SmtpMaxIdleTime, false);
                    PortalController.UpdatePortalSetting(portalId, "SMTPAuthentication",
                        request.SmtpAuthentication.ToString(), false);
                    PortalController.UpdatePortalSetting(portalId, "SMTPUsername", request.SmtpUsername, false);
                    PortalController.UpdateEncryptedString(portalId, "SMTPPassword", request.SmtpPassword, Config.GetDecryptionkey());
                    PortalController.UpdatePortalSetting(portalId, "SMTPEnableSSL", request.EnableSmtpSsl ? "Y" : "N", false);
                }

                DataCache.ClearCache();
                return this.Request.CreateResponse(HttpStatusCode.OK, new {success = true});
            }
            catch (Exception exc)
            {
                Logger.Error(exc);
                return this.Request.CreateErrorResponse(HttpStatusCode.InternalServerError, exc);
            }
        }

        /// POST: api/Servers/SendTestEmail
        /// <summary>
        /// Tests SMTP settings
        /// </summary>
        /// <param name="request"></param>
        /// <returns></returns>
        [HttpPost]
        [ValidateAntiForgeryToken]
        public HttpResponseMessage SendTestEmail(SendTestEmailRequest request)
        {
            try
<<<<<<< HEAD
            {
                var mailFrom = Host.HostEmail;
                var mailTo = request.SmtpServerMode == "h" ? Host.HostEmail : this.PortalSettings.UserInfo.Email;
=======
            {
                var smtpHostMode = request.SmtpServerMode == "h";
                var mailFrom = smtpHostMode ? Host.HostEmail : PortalSettings.Email;
                var mailTo = UserInfo.Email;
>>>>>>> 4e6fa4c5

                var errMessage = Mail.SendMail(mailFrom,
                    mailTo,
                    "",
                    "",
                    MailPriority.Normal,
                    Localization.GetSystemMessage(this.PortalSettings, "EMAIL_SMTP_TEST_SUBJECT"),
                    MailFormat.Text,
                    Encoding.UTF8,
                    "",
                    "",
                    request.SmtpServer,
                    request.SmtpAuthentication.ToString(),
                    request.SmtpUsername,
                    request.SmtpPassword,
                    request.EnableSmtpSsl);

                var success = string.IsNullOrEmpty(errMessage);
                return this.Request.CreateResponse(success ? HttpStatusCode.OK : HttpStatusCode.BadRequest, new
                {
                    success,
                    errMessage,
                    confirmationMessage = success ?
                        string.Format(Localization.GetString("EmailSentMessage", Components.Constants.ServersResourcersPath),
                        mailFrom, mailTo) : Localization.GetString("errorMessageSendingTestEmail")
                });
            }
            catch (Exception exc)
            {
                Logger.Error(exc);
                return this.Request.CreateErrorResponse(HttpStatusCode.InternalServerError, exc);
            }
        }

        private static string GetSmtpPassword()
        {
            string decryptedText;
            try
            {
                decryptedText = HostController.Instance.GetEncryptedString("SMTPPassword", Config.GetDecryptionkey());
            }
            catch (Exception)
            {
                //fixes case where smtppassword failed to encrypt due to failing upgrade
                var current = HostController.Instance.GetString("SMTPPassword");
                if (!string.IsNullOrEmpty(current))
                {
                    HostController.Instance.UpdateEncryptedString("SMTPPassword", current, Config.GetDecryptionkey());
                    decryptedText = current;
                }
                else
                {
                    decryptedText = string.Empty;
                }
            }
            return decryptedText;
        }
    }
}<|MERGE_RESOLUTION|>--- conflicted
+++ resolved
@@ -125,16 +125,10 @@
         public HttpResponseMessage SendTestEmail(SendTestEmailRequest request)
         {
             try
-<<<<<<< HEAD
             {
                 var mailFrom = Host.HostEmail;
                 var mailTo = request.SmtpServerMode == "h" ? Host.HostEmail : this.PortalSettings.UserInfo.Email;
-=======
-            {
-                var smtpHostMode = request.SmtpServerMode == "h";
-                var mailFrom = smtpHostMode ? Host.HostEmail : PortalSettings.Email;
-                var mailTo = UserInfo.Email;
->>>>>>> 4e6fa4c5
+
 
                 var errMessage = Mail.SendMail(mailFrom,
                     mailTo,
