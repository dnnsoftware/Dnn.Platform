--- conflicted
+++ resolved
@@ -1,312 +1,306 @@
-﻿<Project Sdk="Microsoft.NET.Sdk">
-
-  <PropertyGroup>
-    <OutputPath>bin</OutputPath>
-    <AppendTargetFrameworkToOutputPath>false</AppendTargetFrameworkToOutputPath>
-    <TargetFramework>net48</TargetFramework>
-    <Deterministic>true</Deterministic>
-    <LangVersion>latest</LangVersion>
-    <EnableNETAnalyzers>true</EnableNETAnalyzers>
-    <AnalysisLevel>latest</AnalysisLevel>
-    <AnalysisMode>Recommended</AnalysisMode>
-    <TreatWarningsAsErrors>true</TreatWarningsAsErrors>
-    <NoWarn>1591</NoWarn>
-    <WarningsNotAsErrors>CS0618,SA1600,CA1305,CA1310,CA1311,CA1725,CA3075</WarningsNotAsErrors>
-    <GenerateDocumentationFile>true</GenerateDocumentationFile>
-    <GenerateAssemblyInfo>false</GenerateAssemblyInfo>
-  </PropertyGroup>
-
-  <ItemGroup>
-    <PackageReference Include="Microsoft.SourceLink.GitHub" Version="8.0.0">
-      <PrivateAssets>all</PrivateAssets>
-      <IncludeAssets>runtime; build; native; contentfiles; analyzers; buildtransitive</IncludeAssets>
-    </PackageReference>
-    <PackageReference Include="StyleCop.Analyzers">
-      <Version>1.2.0-beta.556</Version>
-      <IncludeAssets>runtime; build; native; contentfiles; analyzers; buildtransitive</IncludeAssets>
-      <PrivateAssets>all</PrivateAssets>
-    </PackageReference>
-  </ItemGroup>
-
-  <ItemGroup>
-<<<<<<< HEAD
-    <Compile Include="Components\BusinessController.cs" />
-    <Compile Include="Controllers\ContentEditorManager.cs">
-      <SubType>ASPXCodeBehind</SubType>
-    </Compile>
-    <Compile Include="Controllers\EditBarController.cs" />
-    <Compile Include="Controllers\IEditBarController.cs" />
-    <Compile Include="Controllers\ILocalizationController.cs" />
-    <Compile Include="Controllers\LocalizationController.cs" />
-    <Compile Include="Helpers\PageSecurityHelper.cs" />
-    <Compile Include="Helpers\LocalizationHelper.cs" />
-    <Compile Include="HttpModules\EditBarModule.cs" />
-    <Compile Include="Items\AddExistingModuleMenu.cs" />
-    <Compile Include="Items\AddModuleMenu.cs" />
-    <Compile Include="Items\WorkflowBaseMenuItem.cs" />
-    <Compile Include="Items\WorkflowStateMenu.cs" />
-    <Compile Include="Items\CompleteWorkflowMenu.cs" />
-    <Compile Include="Items\DiscardWorkflowMenu.cs" />
-    <Compile Include="Items\DiscardStateMenu.cs" />
-    <Compile Include="Items\CompleteStateMenu.cs" />
-    <Compile Include="Items\QuickAddModuleMenu.cs" />
-    <Compile Include="Items\ExitEditModeMenu.cs" />
-    <Compile Include="Items\PageSettingsMenu.cs" />
-    <Compile Include="Mvc\MvcContentEditorManager.cs" />
-    <Compile Include="Properties\AssemblyInfo.cs">
-      <SubType>Code</SubType>
-    </Compile>
-    <Compile Include="Services\CacheDto.cs" />
-    <Compile Include="Services\CommonController.cs" />
-    <Compile Include="Services\ContentEditorController.cs" />
-    <Compile Include="Services\DTO\UserSetting.cs" />
-    <Compile Include="Services\LocalizationController.cs" />
-    <Compile Include="Services\ServiceRouteMapper.cs" />
-    <Compile Include="..\..\..\SolutionInfo.cs">
-      <Link>Properties\SolutionInfo.cs</Link>
-    </Compile>
-  </ItemGroup>
-  <ItemGroup>
-    <AdditionalFiles Include="..\..\..\stylecop.json">
-      <Link>stylecop.json</Link>
-    </AdditionalFiles>
-    <None Include="app.config" />
-    <None Include="Dnn.EditBar.UI.dnn" />
-    <None Include="editBar\css\RobotoSlab-Regular.ttf" />
-    <None Include="editBar\css\SourceCodePro-Regular.ttf" />
-    <None Include="editBar\css\SourceCodePro-Regular.ttf.woff" />
-    <None Include="editBar\css\SourceCodePro-Semibold.ttf" />
-    <None Include="editBar\css\SourceCodePro-Semibold.ttf.woff" />
-    <Content Include="editBar\css\WorkflowState.css" />
-    <Content Include="editBar\css\CompleteWorkflow.css" />
-    <Content Include="editBar\css\DiscardWorkflow.css" />
-    <Content Include="editBar\css\DiscardState.css" />
-    <Content Include="editBar\css\CompleteState.css" />
-    <Content Include="editBar\css\QuickAddModule.css" />
-    <Content Include="editBar\css\theme.css" />
-    <Content Include="editBar\QuickAddModule.html" />
-    <Content Include="editBar\scripts\WorkflowState.js" />
-    <Content Include="editBar\scripts\CompleteWorkflow.js" />
-    <Content Include="editBar\scripts\DiscardWorkflow.js" />
-    <Content Include="editBar\scripts\DiscardState.js" />
-    <Content Include="editBar\scripts\CompleteState.js" />
-    <Content Include="editBar\scripts\QuickAddModule.js" />
-    <Content Include="Module.build">
-      <SubType>Designer</SubType>
-    </Content>
-    <None Include="Module.build">
-      <SubType>Designer</SubType>
-    </None>
-    <None Include="packages.config" />
-  </ItemGroup>
-  <ItemGroup>
-    <Content Include="01.05.00.txt" />
-    <Content Include="editBar\css\AddModule.css" />
-    <Content Include="editBar\css\PageSettings.css" />
-    <Content Include="editBar\css\ExitEditMode.css" />
-    <Content Include="editBar\css\editBarContainer.css" />
-    <Content Include="editBar\css\main.css" />
-    <Content Include="editBar\css\AddExistingModule.css" />
-    <Content Include="editBar\images\AddExistingModule_Sprite.png" />
-    <Content Include="editBar\images\AddModule_Sprite.png" />
-    <Content Include="editBar\resources\ContentEditorManager\Images\icon-add-module.png" />
-    <Content Include="editBar\resources\ContentEditorManager\Images\Icon-AddModule-D-Back.png" />
-    <Content Include="editBar\resources\ContentEditorManager\Images\Icon-AddModule-D.png" />
-    <Content Include="editBar\resources\ContentEditorManager\Images\Icon-Close-Dialog.png" />
-    <Content Include="editBar\resources\ContentEditorManager\Images\icon-module-account-login.png" />
-    <Content Include="editBar\resources\ContentEditorManager\Images\icon-module-advanced-settings.png" />
-    <Content Include="editBar\resources\ContentEditorManager\Images\icon-module-analytics.png" />
-    <Content Include="editBar\resources\ContentEditorManager\Images\icon-module-blog.png" />
-    <Content Include="editBar\resources\ContentEditorManager\Images\icon-module-bookmark.png" />
-    <Content Include="editBar\resources\ContentEditorManager\Images\icon-module-cancel.png" />
-    <Content Include="editBar\resources\ContentEditorManager\Images\icon-module-clearsearch.png" />
-    <Content Include="editBar\resources\ContentEditorManager\Images\icon-module-commerce.png" />
-    <Content Include="editBar\resources\ContentEditorManager\Images\icon-module-console-menu.png" />
-    <Content Include="editBar\resources\ContentEditorManager\Images\icon-module-console.png" />
-    <Content Include="editBar\resources\ContentEditorManager\Images\icon-module-content-layout.png" />
-    <Content Include="editBar\resources\ContentEditorManager\Images\icon-module-content-list.png" />
-    <Content Include="editBar\resources\ContentEditorManager\Images\icon-module-dam.png" />
-    <Content Include="editBar\resources\ContentEditorManager\Images\icon-module-ddr-menu.png" />
-    <Content Include="editBar\resources\ContentEditorManager\Images\icon-module-document-viewer.png" />
-    <Content Include="editBar\resources\ContentEditorManager\Images\icon-module-hover.png" />
-    <Content Include="editBar\resources\ContentEditorManager\Images\icon-module-html.png" />
-    <Content Include="editBar\resources\ContentEditorManager\Images\icon-module-journal.png" />
-    <Content Include="editBar\resources\ContentEditorManager\Images\icon-module-member-directory.png" />
-    <Content Include="editBar\resources\ContentEditorManager\Images\icon-module-message-center.png" />
-    <Content Include="editBar\resources\ContentEditorManager\Images\icon-module-registration.png" />
-    <Content Include="editBar\resources\ContentEditorManager\Images\icon-module-search.png" />
-    <Content Include="editBar\resources\ContentEditorManager\Images\icon-module-social-groups.png" />
-    <Content Include="editBar\resources\ContentEditorManager\Js\ContentEditor.js" />
-    <Content Include="editBar\resources\ContentEditorManager\Js\ExistingModuleDialog.js" />
-    <Content Include="editBar\resources\ContentEditorManager\Js\ModuleDialog.js" />
-    <Content Include="editBar\resources\ContentEditorManager\Js\ModuleManager.js" />
-    <Content Include="editBar\resources\ContentEditorManager\Js\ModuleService.js" />
-    <Content Include="editBar\resources\ContentEditorManager\Styles\ContentEditor.css" />
-    <Content Include="editBar\scripts\AddExistingModule.js" />
-    <Content Include="editBar\scripts\AddModule.js" />
-    <Content Include="editBar\images\bottomArrow.png" />
-    <Content Include="editBar\images\icon-non-viewable.png" />
-    <Content Include="editBar\images\icon-preview-desktop_off.png" />
-    <Content Include="editBar\images\icon-preview-desktop_on.png" />
-    <Content Include="editBar\images\icon-preview-phone_off.png" />
-    <Content Include="editBar\images\icon-preview-phone_on.png" />
-    <Content Include="editBar\images\icon-preview-tablet_off.png" />
-    <Content Include="editBar\images\icon-preview-tablet_on.png" />
-    <Content Include="editBar\images\Preview_Sprite.png" />
-    <Content Include="editBar\images\Settings_Sprite.png" />
-    <Content Include="editBar\index.html" />
-    <Content Include="editBar\scripts\bootstrap.js" />
-    <Content Include="editBar\scripts\config.js" />
-    <Content Include="editBar\scripts\contrib\domReady.js" />
-    <Content Include="editBar\scripts\contrib\jquery.js" />
-    <Content Include="editBar\scripts\contrib\knockout.js" />
-    <Content Include="editBar\scripts\contrib\knockout.mapping.js" />
-    <Content Include="editBar\scripts\contrib\knockout.validation.min.js" />
-    <Content Include="editBar\scripts\contrib\require.js" />
-    <Content Include="editBar\scripts\contrib\text.js" />
-    <Content Include="editBar\scripts\editBarContainer.js" />
-    <Content Include="editBar\scripts\PageSettings.js" />
-    <Content Include="editBar\scripts\eventEmitter.js" />
-    <Content Include="editBar\scripts\gateway.js" />
-    <Content Include="editBar\scripts\main.js" />
-    <Content Include="editBar\scripts\sf.js" />
-    <Content Include="editBar\scripts\ExitEditMode.js" />
-    <Content Include="editBar\scripts\util.js" />
-    <Content Include="license.txt" />
-    <Content Include="releaseNotes.txt" />
-  </ItemGroup>
-  <ItemGroup>
-    <ProjectReference Include="..\..\..\DNN Platform\DotNetNuke.Abstractions\DotNetNuke.Abstractions.csproj">
-      <Project>{6928A9B1-F88A-4581-A132-D3EB38669BB0}</Project>
-      <Name>DotNetNuke.Abstractions</Name>
-    </ProjectReference>
-    <ProjectReference Include="..\..\..\DNN Platform\DotNetNuke.Instrumentation\DotNetNuke.Instrumentation.csproj">
-      <Project>{3cd5f6b8-8360-4862-80b6-f402892db7dd}</Project>
-      <Name>DotNetNuke.Instrumentation</Name>
-    </ProjectReference>
-    <ProjectReference Include="..\..\..\DNN Platform\DotNetNuke.Log4net\DotNetNuke.Log4Net.csproj">
-      <Project>{04f77171-0634-46e0-a95e-d7477c88712e}</Project>
-      <Name>DotNetNuke.Log4Net</Name>
-    </ProjectReference>
-    <ProjectReference Include="..\..\..\DNN Platform\DotNetNuke.Web.Client.ResourceManager\DotNetNuke.Web.Client.ResourceManager.csproj">
-      <Project>{039bafbd-e2db-40c4-b565-c27467d9b5e1}</Project>
-      <Name>DotNetNuke.Web.Client.ResourceManager</Name>
-    </ProjectReference>
-    <ProjectReference Include="..\..\..\DNN Platform\DotNetNuke.Web.Client\DotNetNuke.Web.Client.csproj">
-      <Project>{03e3afa5-ddc9-48fb-a839-ad4282ce237e}</Project>
-      <Name>DotNetNuke.Web.Client</Name>
-    </ProjectReference>
-    <ProjectReference Include="..\..\..\DNN Platform\DotNetNuke.Web.MvcPipeline\DotNetNuke.Web.MvcPipeline.csproj">
-      <Project>{aa3ee19b-81a0-3766-e8f4-424c2425a8d3}</Project>
-      <Name>DotNetNuke.Web.MvcPipeline</Name>
-    </ProjectReference>
-    <ProjectReference Include="..\..\..\DNN Platform\DotNetNuke.WebUtility\DotNetNuke.WebUtility.vbproj">
-      <Project>{4912f062-f8a8-4f9d-8f8e-244ebee1acbd}</Project>
-      <Name>DotNetNuke.WebUtility</Name>
-    </ProjectReference>
-    <ProjectReference Include="..\..\..\DNN Platform\DotNetNuke.Web\DotNetNuke.Web.csproj">
-      <Project>{ee1329fe-fd88-4e1a-968c-345e394ef080}</Project>
-      <Name>DotNetNuke.Web</Name>
-    </ProjectReference>
-    <ProjectReference Include="..\..\..\DNN Platform\Library\DotNetNuke.Library.csproj">
-      <Project>{6b29aded-7b56-4484-bea5-c0e09079535b}</Project>
-      <Name>DotNetNuke.Library</Name>
-    </ProjectReference>
-    <ProjectReference Include="..\..\Dnn.PersonaBar.Extensions\Dnn.PersonaBar.Extensions.csproj">
-      <Project>{9CCA271F-CFAA-42A3-B577-7D5CBB38C646}</Project>
-      <Name>Dnn.PersonaBar.Extensions</Name>
-    </ProjectReference>
-    <ProjectReference Include="..\..\Library\Dnn.PersonaBar.Library\Dnn.PersonaBar.Library.csproj">
-      <Project>{8b50ba8b-0a08-41b8-81b8-ea70707c7379}</Project>
-      <Name>Dnn.PersonaBar.Library</Name>
-    </ProjectReference>
-    <ProjectReference Include="..\Dnn.EditBar.Library\Dnn.EditBar.Library.csproj">
-      <Project>{d6ae2d97-ccaa-4655-be6f-6a9267431712}</Project>
-      <Name>Dnn.EditBar.Library</Name>
-    </ProjectReference>
-  </ItemGroup>
-  <ItemGroup>
-    <EmbeddedResource Include="editBar\App_LocalResources\AddExistingModule.resx" />
-    <EmbeddedResource Include="editBar\App_LocalResources\QuickAddModule.resx" />
-    <EmbeddedResource Include="editBar\App_LocalResources\Common.resx" />
-    <EmbeddedResource Include="editBar\App_LocalResources\EditBar.resx" />
-    <EmbeddedResource Include="editBar\App_LocalResources\AddModule.resx" />
-    <EmbeddedResource Include="editBar\resources\ContentEditorManager\App_LocalResources\SharedResources.resx" />
-  </ItemGroup>
-  <ItemGroup>
-    <Reference Include="Microsoft.Bcl.AsyncInterfaces, Version=8.0.0.0, Culture=neutral, PublicKeyToken=cc7b13ffcd2ddd51, processorArchitecture=MSIL">
-      <HintPath>..\..\..\packages\Microsoft.Bcl.AsyncInterfaces.8.0.0\lib\net462\Microsoft.Bcl.AsyncInterfaces.dll</HintPath>
-    </Reference>
-    <Reference Include="Microsoft.Extensions.DependencyInjection.Abstractions, Version=8.0.0.0, Culture=neutral, PublicKeyToken=adb9793829ddae60, processorArchitecture=MSIL">
-      <HintPath>..\..\..\packages\Microsoft.Extensions.DependencyInjection.Abstractions.8.0.0\lib\net462\Microsoft.Extensions.DependencyInjection.Abstractions.dll</HintPath>
-    </Reference>
-    <Reference Include="Newtonsoft.Json, Version=13.0.0.0, Culture=neutral, PublicKeyToken=30ad4fe6b2a6aeed, processorArchitecture=MSIL">
-      <HintPath>..\..\..\packages\Newtonsoft.Json.13.0.3\lib\net45\Newtonsoft.Json.dll</HintPath>
-    </Reference>
-    <Reference Include="Newtonsoft.Json.Bson, Version=1.0.0.0, Culture=neutral, PublicKeyToken=30ad4fe6b2a6aeed, processorArchitecture=MSIL">
-      <HintPath>..\..\..\packages\Newtonsoft.Json.Bson.1.0.3\lib\net45\Newtonsoft.Json.Bson.dll</HintPath>
-    </Reference>
-    <Reference Include="System" />
-    <Reference Include="System.Buffers, Version=4.0.4.0, Culture=neutral, PublicKeyToken=cc7b13ffcd2ddd51, processorArchitecture=MSIL">
-      <HintPath>..\..\..\packages\System.Buffers.4.6.0\lib\net462\System.Buffers.dll</HintPath>
-    </Reference>
-    <Reference Include="System.Memory, Version=4.0.2.0, Culture=neutral, PublicKeyToken=cc7b13ffcd2ddd51, processorArchitecture=MSIL">
-      <HintPath>..\..\..\packages\System.Memory.4.6.0\lib\net462\System.Memory.dll</HintPath>
-    </Reference>
-    <Reference Include="System.Net" />
-    <Reference Include="System.Net.Http" />
-    <Reference Include="System.Net.Http.Formatting, Version=6.0.0.0, Culture=neutral, PublicKeyToken=31bf3856ad364e35, processorArchitecture=MSIL">
-      <HintPath>..\..\..\packages\Microsoft.AspNet.WebApi.Client.6.0.0\lib\net45\System.Net.Http.Formatting.dll</HintPath>
-    </Reference>
-    <Reference Include="System.Numerics" />
-    <Reference Include="System.Numerics.Vectors, Version=4.1.5.0, Culture=neutral, PublicKeyToken=b03f5f7f11d50a3a, processorArchitecture=MSIL">
-      <HintPath>..\..\..\packages\System.Numerics.Vectors.4.6.0\lib\net462\System.Numerics.Vectors.dll</HintPath>
-    </Reference>
-    <Reference Include="System.Runtime.CompilerServices.Unsafe, Version=6.0.3.0, Culture=neutral, PublicKeyToken=b03f5f7f11d50a3a, processorArchitecture=MSIL">
-      <HintPath>..\..\..\packages\System.Runtime.CompilerServices.Unsafe.6.1.2\lib\net462\System.Runtime.CompilerServices.Unsafe.dll</HintPath>
-    </Reference>
-    <Reference Include="System.Threading.Tasks.Extensions, Version=4.2.0.1, Culture=neutral, PublicKeyToken=cc7b13ffcd2ddd51, processorArchitecture=MSIL">
-      <HintPath>..\..\..\packages\System.Threading.Tasks.Extensions.4.5.4\lib\net461\System.Threading.Tasks.Extensions.dll</HintPath>
-    </Reference>
-    <Reference Include="System.Web" />
-    <Reference Include="System.Web.Extensions" />
-    <Reference Include="System.Web.Http, Version=5.3.0.0, Culture=neutral, PublicKeyToken=31bf3856ad364e35, processorArchitecture=MSIL">
-      <HintPath>..\..\..\packages\Microsoft.AspNet.WebApi.Core.5.3.0\lib\net45\System.Web.Http.dll</HintPath>
-    </Reference>
-    <Reference Include="System.Web.Mvc, Version=5.3.0.0, Culture=neutral, PublicKeyToken=31bf3856ad364e35, processorArchitecture=MSIL">
-      <SpecificVersion>False</SpecificVersion>
-      <HintPath>..\..\..\Packages\Microsoft.AspNet.Mvc.5.3.0\lib\net45\System.Web.Mvc.dll</HintPath>
-    </Reference>
-    <Reference Include="System.Xml" />
-=======
-    <Reference Include="System.Web" />
-    <Reference Include="System.Web.Extensions" />
->>>>>>> f01a97c7
-  </ItemGroup>
-
-  <ItemGroup>
-    <ProjectReference Include="..\..\..\DotNetNuke.Internal.SourceGenerators\DotNetNuke.Internal.SourceGenerators.csproj" ReferenceOutputAssembly="false" OutputItemType="Analyzer" />
-    <ProjectReference Include="..\..\..\DNN Platform\DotNetNuke.Abstractions\DotNetNuke.Abstractions.csproj" />
-    <ProjectReference Include="..\..\..\DNN Platform\DotNetNuke.Instrumentation\DotNetNuke.Instrumentation.csproj" />
-    <ProjectReference Include="..\..\..\DNN Platform\DotNetNuke.Log4net\DotNetNuke.Log4Net.csproj" />
-    <ProjectReference Include="..\..\..\DNN Platform\DotNetNuke.Web.Client\DotNetNuke.Web.Client.csproj" />
-    <ProjectReference Include="..\..\..\DNN Platform\DotNetNuke.WebUtility\DotNetNuke.WebUtility.vbproj" />
-    <ProjectReference Include="..\..\..\DNN Platform\DotNetNuke.Web\DotNetNuke.Web.csproj" />
-    <ProjectReference Include="..\..\..\DNN Platform\Library\DotNetNuke.Library.csproj" />
-    <ProjectReference Include="..\..\Dnn.PersonaBar.Extensions\Dnn.PersonaBar.Extensions.csproj" />
-    <ProjectReference Include="..\..\Library\Dnn.PersonaBar.Library\Dnn.PersonaBar.Library.csproj" />
-    <ProjectReference Include="..\Dnn.EditBar.Library\Dnn.EditBar.Library.csproj" />
-  </ItemGroup>
-
-  <ItemGroup>
-    <AdditionalFiles Include="..\..\..\stylecop.json" Link="stylecop.json" />
-    <Compile Include="..\..\..\SolutionInfo.cs" Link="SolutionInfo.cs" />
-  </ItemGroup>
-<<<<<<< HEAD
-  <ItemGroup />
-  <Import Project="$(MSBuildToolsPath)\Microsoft.CSharp.targets" />
-=======
-
->>>>>>> f01a97c7
-  <Import Project="Module.build" />
+﻿<Project Sdk="Microsoft.NET.Sdk">
+
+  <PropertyGroup>
+    <OutputPath>bin</OutputPath>
+    <AppendTargetFrameworkToOutputPath>false</AppendTargetFrameworkToOutputPath>
+    <TargetFramework>net48</TargetFramework>
+    <Deterministic>true</Deterministic>
+    <LangVersion>latest</LangVersion>
+    <EnableNETAnalyzers>true</EnableNETAnalyzers>
+    <AnalysisLevel>latest</AnalysisLevel>
+    <AnalysisMode>Recommended</AnalysisMode>
+    <TreatWarningsAsErrors>true</TreatWarningsAsErrors>
+    <NoWarn>1591</NoWarn>
+    <WarningsNotAsErrors>CS0618,SA1600,CA1305,CA1310,CA1311,CA1725,CA3075</WarningsNotAsErrors>
+    <GenerateDocumentationFile>true</GenerateDocumentationFile>
+    <GenerateAssemblyInfo>false</GenerateAssemblyInfo>
+  </PropertyGroup>
+
+  <ItemGroup>
+    <PackageReference Include="Microsoft.SourceLink.GitHub" Version="8.0.0">
+      <PrivateAssets>all</PrivateAssets>
+      <IncludeAssets>runtime; build; native; contentfiles; analyzers; buildtransitive</IncludeAssets>
+    </PackageReference>
+    <PackageReference Include="StyleCop.Analyzers">
+      <Version>1.2.0-beta.556</Version>
+      <IncludeAssets>runtime; build; native; contentfiles; analyzers; buildtransitive</IncludeAssets>
+      <PrivateAssets>all</PrivateAssets>
+    </PackageReference>
+  </ItemGroup>
+
+  <ItemGroup>
+    <Compile Include="Components\BusinessController.cs" />
+    <Compile Include="Controllers\ContentEditorManager.cs">
+      <SubType>ASPXCodeBehind</SubType>
+    </Compile>
+    <Compile Include="Controllers\EditBarController.cs" />
+    <Compile Include="Controllers\IEditBarController.cs" />
+    <Compile Include="Controllers\ILocalizationController.cs" />
+    <Compile Include="Controllers\LocalizationController.cs" />
+    <Compile Include="Helpers\PageSecurityHelper.cs" />
+    <Compile Include="Helpers\LocalizationHelper.cs" />
+    <Compile Include="HttpModules\EditBarModule.cs" />
+    <Compile Include="Items\AddExistingModuleMenu.cs" />
+    <Compile Include="Items\AddModuleMenu.cs" />
+    <Compile Include="Items\WorkflowBaseMenuItem.cs" />
+    <Compile Include="Items\WorkflowStateMenu.cs" />
+    <Compile Include="Items\CompleteWorkflowMenu.cs" />
+    <Compile Include="Items\DiscardWorkflowMenu.cs" />
+    <Compile Include="Items\DiscardStateMenu.cs" />
+    <Compile Include="Items\CompleteStateMenu.cs" />
+    <Compile Include="Items\QuickAddModuleMenu.cs" />
+    <Compile Include="Items\ExitEditModeMenu.cs" />
+    <Compile Include="Items\PageSettingsMenu.cs" />
+    <Compile Include="Mvc\MvcContentEditorManager.cs" />
+    <Compile Include="Properties\AssemblyInfo.cs">
+      <SubType>Code</SubType>
+    </Compile>
+    <Compile Include="Services\CacheDto.cs" />
+    <Compile Include="Services\CommonController.cs" />
+    <Compile Include="Services\ContentEditorController.cs" />
+    <Compile Include="Services\DTO\UserSetting.cs" />
+    <Compile Include="Services\LocalizationController.cs" />
+    <Compile Include="Services\ServiceRouteMapper.cs" />
+    <Compile Include="..\..\..\SolutionInfo.cs">
+      <Link>Properties\SolutionInfo.cs</Link>
+    </Compile>
+  </ItemGroup>
+  <ItemGroup>
+    <AdditionalFiles Include="..\..\..\stylecop.json">
+      <Link>stylecop.json</Link>
+    </AdditionalFiles>
+    <None Include="app.config" />
+    <None Include="Dnn.EditBar.UI.dnn" />
+    <None Include="editBar\css\RobotoSlab-Regular.ttf" />
+    <None Include="editBar\css\SourceCodePro-Regular.ttf" />
+    <None Include="editBar\css\SourceCodePro-Regular.ttf.woff" />
+    <None Include="editBar\css\SourceCodePro-Semibold.ttf" />
+    <None Include="editBar\css\SourceCodePro-Semibold.ttf.woff" />
+    <Content Include="editBar\css\WorkflowState.css" />
+    <Content Include="editBar\css\CompleteWorkflow.css" />
+    <Content Include="editBar\css\DiscardWorkflow.css" />
+    <Content Include="editBar\css\DiscardState.css" />
+    <Content Include="editBar\css\CompleteState.css" />
+    <Content Include="editBar\css\QuickAddModule.css" />
+    <Content Include="editBar\css\theme.css" />
+    <Content Include="editBar\QuickAddModule.html" />
+    <Content Include="editBar\scripts\WorkflowState.js" />
+    <Content Include="editBar\scripts\CompleteWorkflow.js" />
+    <Content Include="editBar\scripts\DiscardWorkflow.js" />
+    <Content Include="editBar\scripts\DiscardState.js" />
+    <Content Include="editBar\scripts\CompleteState.js" />
+    <Content Include="editBar\scripts\QuickAddModule.js" />
+    <Content Include="Module.build">
+      <SubType>Designer</SubType>
+    </Content>
+    <None Include="Module.build">
+      <SubType>Designer</SubType>
+    </None>
+    <None Include="packages.config" />
+  </ItemGroup>
+  <ItemGroup>
+    <Content Include="01.05.00.txt" />
+    <Content Include="editBar\css\AddModule.css" />
+    <Content Include="editBar\css\PageSettings.css" />
+    <Content Include="editBar\css\ExitEditMode.css" />
+    <Content Include="editBar\css\editBarContainer.css" />
+    <Content Include="editBar\css\main.css" />
+    <Content Include="editBar\css\AddExistingModule.css" />
+    <Content Include="editBar\images\AddExistingModule_Sprite.png" />
+    <Content Include="editBar\images\AddModule_Sprite.png" />
+    <Content Include="editBar\resources\ContentEditorManager\Images\icon-add-module.png" />
+    <Content Include="editBar\resources\ContentEditorManager\Images\Icon-AddModule-D-Back.png" />
+    <Content Include="editBar\resources\ContentEditorManager\Images\Icon-AddModule-D.png" />
+    <Content Include="editBar\resources\ContentEditorManager\Images\Icon-Close-Dialog.png" />
+    <Content Include="editBar\resources\ContentEditorManager\Images\icon-module-account-login.png" />
+    <Content Include="editBar\resources\ContentEditorManager\Images\icon-module-advanced-settings.png" />
+    <Content Include="editBar\resources\ContentEditorManager\Images\icon-module-analytics.png" />
+    <Content Include="editBar\resources\ContentEditorManager\Images\icon-module-blog.png" />
+    <Content Include="editBar\resources\ContentEditorManager\Images\icon-module-bookmark.png" />
+    <Content Include="editBar\resources\ContentEditorManager\Images\icon-module-cancel.png" />
+    <Content Include="editBar\resources\ContentEditorManager\Images\icon-module-clearsearch.png" />
+    <Content Include="editBar\resources\ContentEditorManager\Images\icon-module-commerce.png" />
+    <Content Include="editBar\resources\ContentEditorManager\Images\icon-module-console-menu.png" />
+    <Content Include="editBar\resources\ContentEditorManager\Images\icon-module-console.png" />
+    <Content Include="editBar\resources\ContentEditorManager\Images\icon-module-content-layout.png" />
+    <Content Include="editBar\resources\ContentEditorManager\Images\icon-module-content-list.png" />
+    <Content Include="editBar\resources\ContentEditorManager\Images\icon-module-dam.png" />
+    <Content Include="editBar\resources\ContentEditorManager\Images\icon-module-ddr-menu.png" />
+    <Content Include="editBar\resources\ContentEditorManager\Images\icon-module-document-viewer.png" />
+    <Content Include="editBar\resources\ContentEditorManager\Images\icon-module-hover.png" />
+    <Content Include="editBar\resources\ContentEditorManager\Images\icon-module-html.png" />
+    <Content Include="editBar\resources\ContentEditorManager\Images\icon-module-journal.png" />
+    <Content Include="editBar\resources\ContentEditorManager\Images\icon-module-member-directory.png" />
+    <Content Include="editBar\resources\ContentEditorManager\Images\icon-module-message-center.png" />
+    <Content Include="editBar\resources\ContentEditorManager\Images\icon-module-registration.png" />
+    <Content Include="editBar\resources\ContentEditorManager\Images\icon-module-search.png" />
+    <Content Include="editBar\resources\ContentEditorManager\Images\icon-module-social-groups.png" />
+    <Content Include="editBar\resources\ContentEditorManager\Js\ContentEditor.js" />
+    <Content Include="editBar\resources\ContentEditorManager\Js\ExistingModuleDialog.js" />
+    <Content Include="editBar\resources\ContentEditorManager\Js\ModuleDialog.js" />
+    <Content Include="editBar\resources\ContentEditorManager\Js\ModuleManager.js" />
+    <Content Include="editBar\resources\ContentEditorManager\Js\ModuleService.js" />
+    <Content Include="editBar\resources\ContentEditorManager\Styles\ContentEditor.css" />
+    <Content Include="editBar\scripts\AddExistingModule.js" />
+    <Content Include="editBar\scripts\AddModule.js" />
+    <Content Include="editBar\images\bottomArrow.png" />
+    <Content Include="editBar\images\icon-non-viewable.png" />
+    <Content Include="editBar\images\icon-preview-desktop_off.png" />
+    <Content Include="editBar\images\icon-preview-desktop_on.png" />
+    <Content Include="editBar\images\icon-preview-phone_off.png" />
+    <Content Include="editBar\images\icon-preview-phone_on.png" />
+    <Content Include="editBar\images\icon-preview-tablet_off.png" />
+    <Content Include="editBar\images\icon-preview-tablet_on.png" />
+    <Content Include="editBar\images\Preview_Sprite.png" />
+    <Content Include="editBar\images\Settings_Sprite.png" />
+    <Content Include="editBar\index.html" />
+    <Content Include="editBar\scripts\bootstrap.js" />
+    <Content Include="editBar\scripts\config.js" />
+    <Content Include="editBar\scripts\contrib\domReady.js" />
+    <Content Include="editBar\scripts\contrib\jquery.js" />
+    <Content Include="editBar\scripts\contrib\knockout.js" />
+    <Content Include="editBar\scripts\contrib\knockout.mapping.js" />
+    <Content Include="editBar\scripts\contrib\knockout.validation.min.js" />
+    <Content Include="editBar\scripts\contrib\require.js" />
+    <Content Include="editBar\scripts\contrib\text.js" />
+    <Content Include="editBar\scripts\editBarContainer.js" />
+    <Content Include="editBar\scripts\PageSettings.js" />
+    <Content Include="editBar\scripts\eventEmitter.js" />
+    <Content Include="editBar\scripts\gateway.js" />
+    <Content Include="editBar\scripts\main.js" />
+    <Content Include="editBar\scripts\sf.js" />
+    <Content Include="editBar\scripts\ExitEditMode.js" />
+    <Content Include="editBar\scripts\util.js" />
+    <Content Include="license.txt" />
+    <Content Include="releaseNotes.txt" />
+  </ItemGroup>
+  <ItemGroup>
+    <ProjectReference Include="..\..\..\DNN Platform\DotNetNuke.Abstractions\DotNetNuke.Abstractions.csproj">
+      <Project>{6928A9B1-F88A-4581-A132-D3EB38669BB0}</Project>
+      <Name>DotNetNuke.Abstractions</Name>
+    </ProjectReference>
+    <ProjectReference Include="..\..\..\DNN Platform\DotNetNuke.Instrumentation\DotNetNuke.Instrumentation.csproj">
+      <Project>{3cd5f6b8-8360-4862-80b6-f402892db7dd}</Project>
+      <Name>DotNetNuke.Instrumentation</Name>
+    </ProjectReference>
+    <ProjectReference Include="..\..\..\DNN Platform\DotNetNuke.Log4net\DotNetNuke.Log4Net.csproj">
+      <Project>{04f77171-0634-46e0-a95e-d7477c88712e}</Project>
+      <Name>DotNetNuke.Log4Net</Name>
+    </ProjectReference>
+    <ProjectReference Include="..\..\..\DNN Platform\DotNetNuke.Web.Client.ResourceManager\DotNetNuke.Web.Client.ResourceManager.csproj">
+      <Project>{039bafbd-e2db-40c4-b565-c27467d9b5e1}</Project>
+      <Name>DotNetNuke.Web.Client.ResourceManager</Name>
+    </ProjectReference>
+    <ProjectReference Include="..\..\..\DNN Platform\DotNetNuke.Web.Client\DotNetNuke.Web.Client.csproj">
+      <Project>{03e3afa5-ddc9-48fb-a839-ad4282ce237e}</Project>
+      <Name>DotNetNuke.Web.Client</Name>
+    </ProjectReference>
+    <ProjectReference Include="..\..\..\DNN Platform\DotNetNuke.Web.MvcPipeline\DotNetNuke.Web.MvcPipeline.csproj">
+      <Project>{aa3ee19b-81a0-3766-e8f4-424c2425a8d3}</Project>
+      <Name>DotNetNuke.Web.MvcPipeline</Name>
+    </ProjectReference>
+    <ProjectReference Include="..\..\..\DNN Platform\DotNetNuke.WebUtility\DotNetNuke.WebUtility.vbproj">
+      <Project>{4912f062-f8a8-4f9d-8f8e-244ebee1acbd}</Project>
+      <Name>DotNetNuke.WebUtility</Name>
+    </ProjectReference>
+    <ProjectReference Include="..\..\..\DNN Platform\DotNetNuke.Web\DotNetNuke.Web.csproj">
+      <Project>{ee1329fe-fd88-4e1a-968c-345e394ef080}</Project>
+      <Name>DotNetNuke.Web</Name>
+    </ProjectReference>
+    <ProjectReference Include="..\..\..\DNN Platform\Library\DotNetNuke.Library.csproj">
+      <Project>{6b29aded-7b56-4484-bea5-c0e09079535b}</Project>
+      <Name>DotNetNuke.Library</Name>
+    </ProjectReference>
+    <ProjectReference Include="..\..\Dnn.PersonaBar.Extensions\Dnn.PersonaBar.Extensions.csproj">
+      <Project>{9CCA271F-CFAA-42A3-B577-7D5CBB38C646}</Project>
+      <Name>Dnn.PersonaBar.Extensions</Name>
+    </ProjectReference>
+    <ProjectReference Include="..\..\Library\Dnn.PersonaBar.Library\Dnn.PersonaBar.Library.csproj">
+      <Project>{8b50ba8b-0a08-41b8-81b8-ea70707c7379}</Project>
+      <Name>Dnn.PersonaBar.Library</Name>
+    </ProjectReference>
+    <ProjectReference Include="..\Dnn.EditBar.Library\Dnn.EditBar.Library.csproj">
+      <Project>{d6ae2d97-ccaa-4655-be6f-6a9267431712}</Project>
+      <Name>Dnn.EditBar.Library</Name>
+    </ProjectReference>
+  </ItemGroup>
+  <ItemGroup>
+    <EmbeddedResource Include="editBar\App_LocalResources\AddExistingModule.resx" />
+    <EmbeddedResource Include="editBar\App_LocalResources\QuickAddModule.resx" />
+    <EmbeddedResource Include="editBar\App_LocalResources\Common.resx" />
+    <EmbeddedResource Include="editBar\App_LocalResources\EditBar.resx" />
+    <EmbeddedResource Include="editBar\App_LocalResources\AddModule.resx" />
+    <EmbeddedResource Include="editBar\resources\ContentEditorManager\App_LocalResources\SharedResources.resx" />
+  </ItemGroup>
+  <ItemGroup>
+    <Reference Include="Microsoft.Bcl.AsyncInterfaces, Version=8.0.0.0, Culture=neutral, PublicKeyToken=cc7b13ffcd2ddd51, processorArchitecture=MSIL">
+      <HintPath>..\..\..\packages\Microsoft.Bcl.AsyncInterfaces.8.0.0\lib\net462\Microsoft.Bcl.AsyncInterfaces.dll</HintPath>
+    </Reference>
+    <Reference Include="Microsoft.Extensions.DependencyInjection.Abstractions, Version=8.0.0.0, Culture=neutral, PublicKeyToken=adb9793829ddae60, processorArchitecture=MSIL">
+      <HintPath>..\..\..\packages\Microsoft.Extensions.DependencyInjection.Abstractions.8.0.0\lib\net462\Microsoft.Extensions.DependencyInjection.Abstractions.dll</HintPath>
+    </Reference>
+    <Reference Include="Newtonsoft.Json, Version=13.0.0.0, Culture=neutral, PublicKeyToken=30ad4fe6b2a6aeed, processorArchitecture=MSIL">
+      <HintPath>..\..\..\packages\Newtonsoft.Json.13.0.3\lib\net45\Newtonsoft.Json.dll</HintPath>
+    </Reference>
+    <Reference Include="Newtonsoft.Json.Bson, Version=1.0.0.0, Culture=neutral, PublicKeyToken=30ad4fe6b2a6aeed, processorArchitecture=MSIL">
+      <HintPath>..\..\..\packages\Newtonsoft.Json.Bson.1.0.3\lib\net45\Newtonsoft.Json.Bson.dll</HintPath>
+    </Reference>
+    <Reference Include="System" />
+    <Reference Include="System.Buffers, Version=4.0.4.0, Culture=neutral, PublicKeyToken=cc7b13ffcd2ddd51, processorArchitecture=MSIL">
+      <HintPath>..\..\..\packages\System.Buffers.4.6.0\lib\net462\System.Buffers.dll</HintPath>
+    </Reference>
+    <Reference Include="System.Memory, Version=4.0.2.0, Culture=neutral, PublicKeyToken=cc7b13ffcd2ddd51, processorArchitecture=MSIL">
+      <HintPath>..\..\..\packages\System.Memory.4.6.0\lib\net462\System.Memory.dll</HintPath>
+    </Reference>
+    <Reference Include="System.Net" />
+    <Reference Include="System.Net.Http" />
+    <Reference Include="System.Net.Http.Formatting, Version=6.0.0.0, Culture=neutral, PublicKeyToken=31bf3856ad364e35, processorArchitecture=MSIL">
+      <HintPath>..\..\..\packages\Microsoft.AspNet.WebApi.Client.6.0.0\lib\net45\System.Net.Http.Formatting.dll</HintPath>
+    </Reference>
+    <Reference Include="System.Numerics" />
+    <Reference Include="System.Numerics.Vectors, Version=4.1.5.0, Culture=neutral, PublicKeyToken=b03f5f7f11d50a3a, processorArchitecture=MSIL">
+      <HintPath>..\..\..\packages\System.Numerics.Vectors.4.6.0\lib\net462\System.Numerics.Vectors.dll</HintPath>
+    </Reference>
+    <Reference Include="System.Runtime.CompilerServices.Unsafe, Version=6.0.3.0, Culture=neutral, PublicKeyToken=b03f5f7f11d50a3a, processorArchitecture=MSIL">
+      <HintPath>..\..\..\packages\System.Runtime.CompilerServices.Unsafe.6.1.2\lib\net462\System.Runtime.CompilerServices.Unsafe.dll</HintPath>
+    </Reference>
+    <Reference Include="System.Threading.Tasks.Extensions, Version=4.2.0.1, Culture=neutral, PublicKeyToken=cc7b13ffcd2ddd51, processorArchitecture=MSIL">
+      <HintPath>..\..\..\packages\System.Threading.Tasks.Extensions.4.5.4\lib\net461\System.Threading.Tasks.Extensions.dll</HintPath>
+    </Reference>
+    <Reference Include="System.Web" />
+    <Reference Include="System.Web.Extensions" />
+    <Reference Include="System.Web.Http, Version=5.3.0.0, Culture=neutral, PublicKeyToken=31bf3856ad364e35, processorArchitecture=MSIL">
+      <HintPath>..\..\..\packages\Microsoft.AspNet.WebApi.Core.5.3.0\lib\net45\System.Web.Http.dll</HintPath>
+    </Reference>
+    <Reference Include="System.Web.Mvc, Version=5.3.0.0, Culture=neutral, PublicKeyToken=31bf3856ad364e35, processorArchitecture=MSIL">
+      <SpecificVersion>False</SpecificVersion>
+      <HintPath>..\..\..\Packages\Microsoft.AspNet.Mvc.5.3.0\lib\net45\System.Web.Mvc.dll</HintPath>
+    </Reference>
+    <Reference Include="System.Xml" />
+    <Reference Include="System.Web" />
+    <Reference Include="System.Web.Extensions" />
+  </ItemGroup>
+
+  <ItemGroup>
+    <ProjectReference Include="..\..\..\DotNetNuke.Internal.SourceGenerators\DotNetNuke.Internal.SourceGenerators.csproj" ReferenceOutputAssembly="false" OutputItemType="Analyzer" />
+    <ProjectReference Include="..\..\..\DNN Platform\DotNetNuke.Abstractions\DotNetNuke.Abstractions.csproj" />
+    <ProjectReference Include="..\..\..\DNN Platform\DotNetNuke.Instrumentation\DotNetNuke.Instrumentation.csproj" />
+    <ProjectReference Include="..\..\..\DNN Platform\DotNetNuke.Log4net\DotNetNuke.Log4Net.csproj" />
+    <ProjectReference Include="..\..\..\DNN Platform\DotNetNuke.Web.Client\DotNetNuke.Web.Client.csproj" />
+    <ProjectReference Include="..\..\..\DNN Platform\DotNetNuke.WebUtility\DotNetNuke.WebUtility.vbproj" />
+    <ProjectReference Include="..\..\..\DNN Platform\DotNetNuke.Web\DotNetNuke.Web.csproj" />
+    <ProjectReference Include="..\..\..\DNN Platform\Library\DotNetNuke.Library.csproj" />
+    <ProjectReference Include="..\..\Dnn.PersonaBar.Extensions\Dnn.PersonaBar.Extensions.csproj" />
+    <ProjectReference Include="..\..\Library\Dnn.PersonaBar.Library\Dnn.PersonaBar.Library.csproj" />
+    <ProjectReference Include="..\Dnn.EditBar.Library\Dnn.EditBar.Library.csproj" />
+  </ItemGroup>
+  <ItemGroup />
+  <Import Project="$(MSBuildToolsPath)\Microsoft.CSharp.targets" />
+
+  <ItemGroup>
+    <AdditionalFiles Include="..\..\..\stylecop.json" Link="stylecop.json" />
+    <Compile Include="..\..\..\SolutionInfo.cs" Link="SolutionInfo.cs" />
+  </ItemGroup>
+
+  <Import Project="Module.build" />
 </Project>