--- conflicted
+++ resolved
@@ -1,10 +1,6 @@
 <dotnetnuke type="Package" version="5.0">
     <packages>
-<<<<<<< HEAD
         <package name="Dnn.EditBar.UI" type="Library" version="10.00.00">
-=======
-        <package name="Dnn.EditBar.UI" type="Library" version="09.13.08">
->>>>>>> eef57f96
             <friendlyName>Dnn.EditBar.UI</friendlyName>
             <description></description>
             <dependencies/>
