--- conflicted
+++ resolved
@@ -60,15 +60,11 @@
         [SuppressMessage("Microsoft.Performance", "CA1822:MarkMembersAsStatic", Justification = "Breaking change")]
         internal bool HasDraftPermission => PermissionProvider.Instance().CanAddContentToPage(TabController.CurrentPage);
 
-<<<<<<< HEAD
         internal bool IsDirectPublishWorkflow => this.Workflow?.WorkflowKey == SystemWorkflowManager.DirectPublishWorkflowKey;
 
         private ContentItem ContentItem => Util.GetContentController().GetContentItem(TabController.CurrentPage.ContentItemId);
-=======
-        private static ContentItem ContentItem => Util.GetContentController().GetContentItem(TabController.CurrentPage.ContentItemId);
->>>>>>> f1afe23b
 
-        private static bool IsVersioningEnabled => TabVersionSettings.Instance.IsVersioningEnabled(PortalSettings.Current.PortalId, TabController.CurrentPage.TabID);
+        private bool IsVersioningEnabled => TabVersionSettings.Instance.IsVersioningEnabled(PortalSettings.Current.PortalId, TabController.CurrentPage.TabID);
 
         // State before the last one.
         private WorkflowState PriorState => this.IsWorkflowEnabled ? this.Workflow.States == null || !this.Workflow.States.Any() ? null : this.Workflow.States.OrderBy(s => s.Order).Reverse().Skip(1).FirstOrDefault() : null;
