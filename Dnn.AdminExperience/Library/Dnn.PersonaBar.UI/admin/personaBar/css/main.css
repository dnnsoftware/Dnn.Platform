<<<<<<< HEAD
@font-face {
    font-family: 'pb_regular';
    src: url('open-sans.semibold.ttf') format('truetype');
    font-weight: normal;
    font-style: normal;
=======
﻿@font-face {
  font-family: 'pb_regular';
  src: url('open-sans.semibold.ttf') format('truetype');
  font-weight: normal;
  font-style: normal;
>>>>>>> 63303729
}

@font-face {
  font-family: 'pb_semibold';
  src: url('open-sans.semibold.ttf') format('truetype');
  font-weight: normal;
  font-style: normal;
}

@font-face {
  font-family: 'roboto';
  src: url('Roboto-Regular.ttf') format('truetype');
  font-weight: normal;
  font-style: normal;
}

* {
  margin: 0;
  padding: 0;
  font-family: roboto, Arial;
  font-size: 12px;
}

body {
  height: 100%;
  overflow: hidden;
  background: none transparent;
}

.clear {
  clear: both;
}

.left {
  float: left;
}

.right {
  float: right;
}

.hidden {
  visibility: hidden;
}

/* remove iPad select style */
.mac select,
.touch select,
.safari select {
  -webkit-appearance: none;
}

select {
  border-radius: 2px;
}
/* buttons */
a.primarybtn {
  display: inline-block;
  -webkit-box-sizing: border-box;
  -moz-box-sizing: border-box;
  box-sizing: border-box;
  height: 34px;
  line-height: 34px;
  padding: 0 22px;
  font-size: 10pt;
  background: #fff;
  border-radius: 3px;
  cursor: pointer;
  font-family: inherit;
  background: #1e88c3;
  border: none;
  color: #fff;
  text-align: center;
  text-decoration: none;
}

  a.primarybtn:hover {
    background: #21a3da;
  }

  a.primarybtn:active {
    background: #226f9b;
  }

  a.primarybtn.disabledbtn, a.primarybtn.disabled {
    color: #959695;
    background: #e5e7e6;
    cursor: not-allowed;
  }

a.secondarybtn {
  display: inline-block;
  -webkit-box-sizing: border-box;
  -moz-box-sizing: border-box;
  box-sizing: border-box;
  border: 1px solid #1e88c3;
  height: 34px;
  line-height: 34px;
  padding: 0 22px;
  font-size: 10pt;
  color: #1e88c3;
  background: #fff;
  border-radius: 3px;
  cursor: pointer;
  font-family: inherit;
  text-align: center;
  text-decoration: none;
}

  a.secondarybtn:hover {
    color: #21a3da;
    border-color: #21a3da;
  }

  a.secondarybtn:active {
    color: #226f9b;
    border-color: #226f9b;
  }

  a.secondarybtn.disabledbtn, a.secondarybtn.disabled {
    color: #c8c8c8;
    border-color: #c8c8c8;
    cursor: not-allowed;
  }


a.plainbtn {
  background: #fff;
  color: #666 !important;
  display: inline-block;
  -webkit-box-sizing: border-box;
  -moz-box-sizing: border-box;
  box-sizing: border-box;
  padding: 8px;
  cursor: pointer;
  min-width: 93px;
  border-radius: 3px;
  text-decoration: none;
  text-align: center;
  font-size: 13px;
  border: 1px solid #ddd;
}

  a.plainbtn:hover {
    background: #d9eeff;
  }

  a.plainbtn:active {
    background: #d9eeff;
  }
/* mask */
#mask {
  position: absolute;
  background: transparent;
  top: 0;
  bottom: 0;
  left: 0;
  right: 0;
  z-index: 9999;
  display: none;
}
/* notification dialog */
#notification-dialog {
  display: none;
  position: fixed;
  background-color: #092836;
  opacity: .9;
  width: 385px;
  padding: 50px;
  top: 30%;
  left: 315px;
  opacity: .9;
  z-index: 99999;
  color: #fff;
  word-wrap: break-word;
  text-align: center;
  box-sizing: border-box;
}

  #notification-dialog > div.buttonpanel {
    width: 200px;
    margin: 20px auto 0 auto;
  }

  #notification-dialog.large {
    width: 485px;
    left: 265px;
  }

#notification-message-container {
  width: 100%;
  height: auto;
  max-height: 200px;
  overflow: auto;
}

#notification-message {
  color: white;
  font-size: 15px;
  line-height: 22px;
}


#notification-dialog.close-hidden #close-notification {
  display: none;
}

#notification-dialog > img {
  width: 35px;
  height: 30px;
  margin-bottom: 10px;
}

#notification-dialog.errorMessage > .notify-check {
  display: none;
}

#notification-dialog.errorMessage > .notify-error {
  display: block;
  margin: 0 auto 10px;
  width: 22px;
  height: 30px;
}

#notification-dialog > .notify-error {
  display: none;
}

.confirmation-dialog-full-width-center {
  left: 400px !important;
}

#confirmation-dialog {
  left: 265px;
  box-sizing: border-box;
  width: 485px;
  padding: 50px;
  background-color: #002e47;
  opacity: .9;
  z-index: 99999;
  border-radius: 3px;
  color: #fff;
  display: none;
  position: fixed;
  top: 30%;
  word-wrap: break-word;
  text-align: center;
  display: none;
}

  #confirmation-dialog > img {
    width: 30px;
    height: 30px;
    margin-bottom: 10px;
  }

  #confirmation-dialog > p {
    color: white;
    font-size: 15px;
    line-height: 22px;
  }

  #confirmation-dialog > div.buttonpanel {
    width: 200px;
    margin: 20px auto 0 auto;
  }

    #confirmation-dialog > div.buttonpanel > a {
      background-color: #fafafa;
      color: #333;
      display: inline-block;
      padding: 7px 7px;
      cursor: pointer;
      width: 75px;
      border-radius: 3px;
      text-decoration: none;
      text-align: center;
      font-size: 12px;
      border: 1px solid #ddd;
      margin-left: 14px
    }

    #confirmation-dialog > div.buttonpanel #cancelbtn {
      margin-left: 4px
    }

    #confirmation-dialog > div.buttonpanel > a:hover {
      background: #d9ecfa
    }

    #confirmation-dialog > div.buttonpanel > #confirmbtn {
      background-color: #0281c6;
      border: solid 1px #0281c6;
      color: #FFF;
      margin-left: 4px
    }

    #confirmation-dialog > div.buttonpanel #confirmbtn:hover {
      background-color: #028ed9
    }

  #confirmation-dialog.full-width-mode,
  #notification-dialog.full-width-mode {
    left: 415px;
  }

/* basic layout */
.two-columns {
  display: block;
  width: 400px;
  float: left;
}

  .two-columns > h3 {
    font-size: 20px;
    margin: 3px 0 20px 0;
    letter-spacing: .5px;
    font-weight: normal;
  }

  .two-columns > ul.right.pager {
    margin-right: 30px;
  }

    .two-columns > ul.right.pager > li > a {
      margin-right: -3px;
    }

      .two-columns > ul.right.pager > li > a.prev {
        border-right: none;
      }

.three-columns {
  display: block;
  width: 266px;
  float: left;
  margin-bottom: 25px;
}

.four-columns {
  display: block;
  width: 199px;
  float: left;
}

  .four-columns > h4 {
    display: block;
    margin: 15px;
  }

  .four-columns > select {
    margin: 0 10px 0 10px;
    padding: 4px;
    border: 1px solid #ddd;
    width: 170px;
  }

  .four-columns > ul {
    list-style-type: none;
    margin: 15px;
    padding: 5px 0 10px 0;
    border: 1px solid #ddd;
    border-radius: 2px;
  }

    .four-columns > ul > li {
      list-style-type: none;
      display: block;
      padding: 8px 10px 0 10px;
    }

      .four-columns > ul > li > input[type="checkbox"] {
        display: inline-block;
        vertical-align: top;
        margin-right: 5px;
      }

      .four-columns > ul > li > label {
        display: inline-block;
        vertical-align: top;
        overflow: hidden;
        max-width: 150px;
      }

/* pager buttons */
ul.pager {
  display: block;
  list-style-type: none;
  margin: 0 5px 0 8px;
  padding: 0;
}

  ul.pager > li {
    display: inline-block;
    list-style-type: none;
  }

a.prev, a.next {
  background-image: url('../images/left.png');
  background-position: center center;
  background-repeat: no-repeat;
  border: 1px solid #ddd;
  width: 25px;
  height: 25px;
  display: block;
  cursor: pointer;
  border-radius: 2px;
  background-color: #fff;
}

a.next {
  background-image: url('../images/right.png');
}

  a.prev.disabled, a.next.disabled {
    opacity: 0.50;
    cursor: default;
  }

/* hover tooltip */
.tag-menu {
  background: none repeat scroll 0 0 rgba(0, 0, 0, 0.75);
  border-radius: 3px;
  bottom: 100%;
  left: 10px;
  color: #ddd;
  display: none;
  font-size: 11px;
  padding: 10px 10px 10px 15px;
  position: absolute;
  text-align: left;
  width: 250px;
  z-index: 1000;
}

  .tag-menu > p {
    font-size: 11px;
    line-height: 1.5em;
  }

    .tag-menu > p > span {
      display: block;
      float: right;
      font-size: 11px;
      text-align: right;
    }

  .tag-menu:after {
    border-left: 7px solid rgba(0, 0, 0, 0);
    border-right: 7px solid rgba(0, 0, 0, 0);
    border-top: 7px solid #000000;
    bottom: -7px;
    content: "";
    height: 0;
    left: 65px;
    opacity: 0.75;
    position: absolute;
    width: 0;
  }

/* error tooltip */
span.dnnFormError {
  display: block;
  position: absolute !important;
  overflow: visible;
  bottom: 95% !important;
  right: 0;
  margin-bottom: 0 !important;
  padding: 10px !important;
  border: none !important;
  border-radius: 3px !important;
  background: rgba(255,0,0,0.75) !important;
  font-size: 12px;
  color: #fff !important;
  font-weight: normal !important;
  text-align: left;
}

  span.dnnFormError:after {
    position: absolute;
    bottom: -7px;
    left: 15px;
    content: "";
    width: 0;
    height: 0;
    opacity: 0.75;
    border-left: 7px solid transparent;
    border-right: 7px solid transparent;
    border-top: 7px solid red;
  }

/* select */
/* FLAT style */
.flat,
.flat div,
.flat li,
.flat div::after,
.flat .carat,
.flat .carat:after,
.flat .selected::after,
.flat:after {
  -webkit-transition: all 150ms ease-in-out;
  -moz-transition: all 150ms ease-in-out;
  -ms-transition: all 150ms ease-in-out;
  transition: all 150ms ease-in-out;
}

  .flat .selected::after,
  .flat.scrollable div::after {
    -webkit-pointer-events: none;
    -moz-pointer-events: none;
    -ms-pointer-events: none;
    pointer-events: none;
  }

/* WRAPPER */
.flat {
  position: relative;
  width: 120px;
  cursor: pointer;
  background: #1c465e;
  padding: 2px 0px 2px;
  border-radius: 3px;
  color: #000;
  -webkit-user-select: none;
  -moz-user-select: none;
  user-select: none;
  border: 1px solid #5f899c;
}

  .flat.open {
    z-index: 2;
  }

  .flat:hover,
  .flat.focus {
    background: #1c465e;
  }

  /* CARAT */
  .flat .carat,
  .flat .carat:after {
    position: absolute;
    right: 14px;
    top: 50%;
    margin-top: -3px;
    border: 6px solid transparent;
    border-top: 6px solid #FFF;
    z-index: 1;
    -webkit-transform-origin: 50% 20%;
    -moz-transform-origin: 50% 20%;
    -ms-transform-origin: 50% 20%;
    transform-origin: 50% 20%;
  }

  .flat:hover .carat:after {
    border-top-color: #f4f4f4;
  }

  .flat.focus .carat {
    border-top-color: #f8f8f8;
  }

    .flat.focus .carat:after {
      border-top-color: #0180d1;
    }

  .flat.open .carat {
    -webkit-transform: rotate(180deg);
    -moz-transform: rotate(180deg);
    -ms-transform: rotate(180deg);
    transform: rotate(180deg);
  }

  /* OLD SELECT (HIDDEN) */
  .flat .old {
    position: absolute;
    left: 0;
    top: 0;
    height: 0;
    width: 0;
    overflow: hidden;
  }

  .flat select {
    position: absolute;
    left: 0px;
    top: 0px;
  }

  .flat.touch select {
    left: 0;
    top: 0;
    width: 100%;
    height: 100%;
    opacity: 0;
  }

  /* SELECTED FEEDBACK ITEM */
  .flat .selected {
    color: #f4f4f4;
  }

  .flat .selected,
  .flat li {
    display: block;
    font-size: 12px;
    line-height: 1;
    padding: 8px 12px;
    overflow: hidden;
    white-space: nowrap;
  }

    .flat .selected::after {
      content: '';
      position: absolute;
      right: 0;
      top: 0;
      bottom: 0;
      width: 20px;
      border-radius: 0 3px 3px 0;
      box-shadow: inset -55px 0 25px -20px #1c465e;
    }

  .flat:hover .selected::after,
  .flat.focus .selected::after {
    box-shadow: inset -55px 0 25px -20px #1c465e;
  }

  /* DROP DOWN WRAPPER */
  .flat div {
    position: absolute;
    height: 0;
    left: 0;
    right: 0;
    top: 100%;
    margin-top: 1px;
    background: #1c465e;
    overflow: hidden;
    opacity: 0;
    color: #aaa;
    border-radius: 3px;
  }

  .flat:hover div {
    background: #1c465e;
    border-radius: 3px;
  }

  /* Height is adjusted by JS on open */
  .flat.open div {
    opacity: 1;
    z-index: 2;
  }

  /* FADE OVERLAY FOR SCROLLING LISTS */
  .flat.scrollable div::after {
    content: '';
    position: absolute;
    left: 0;
    right: 0;
    bottom: 0;
    height: 50px;
    box-shadow: inset 0 -50px 30px -35px #00c384;
  }

  .flat.scrollable:hover div::after {
    box-shadow: inset 0 -50px 30px -35px #00c384;
  }

  .flat.scrollable.bottom div::after {
    opacity: 0;
  }

  /* DROP DOWN LIST */
  .flat ul {
    position: absolute;
    left: 0;
    top: 0;
    height: 100%;
    width: 100%;
    list-style: none;
    overflow: hidden;
    border-radius: 5px;
  }

  .flat.scrollable.open ul {
    overflow-y: auto;
  }

  /* DROP DOWN LIST ITEMS */
  .flat li {
    list-style: none;
    padding: 8px 8px;
    border-bottom: 1px solid #5f899c;
  }

    .flat li:last-child {
      border-bottom: 0;
    }

    /* .focus class is also added on hover */
    .flat li.focus {
      background: #1c465e;
      position: relative;
      z-index: 3;
      color: #fff;
    }

    .flat li.active {
      background: #1c465e;
      color: #fff;
    }

/* persona bar Menu*/
.personabar {
<<<<<<< HEAD
    width: 80px;
    background-color: var(--dnn-color-pb-menu-background);
    height: 100%;
    position: fixed;
    top: 0;
    left: -100px;
    z-index: 1000;
    display: none;
=======
  width: 80px;
  background-color: #3d3c3c;
  height: 100%;
  position: fixed;
  top: 0;
  left: -100px;
  z-index: 1000;
  display: none;
>>>>>>> 63303729
}

  .personabar .personabarLogo {
    width: 80px;
    height: 103px;
<<<<<<< HEAD
    background: var(--dnn-pb-menu-brand-background);
    -ms-background-size: 32px auto;
    background-size: 32px auto;
    position: relative;
    border-bottom: 1px solid var(--dnn-color-pb-menu-divider);
    text-align: center;
}
    .personabar .personabarLogo.updateLogo {
      background-position: center 14px;
    }
.personabar .personabarLogo:hover {
    background-color: var(--dnn-color-pb-menu-background-hover);
}
.personabar .personabarLogo a.update {
    text-decoration: none;
    text-transform: uppercase;
      font-size: 10px;
    font-family: pb_semibold;
    display: none;
    position: absolute;
    bottom: 8px;
      width: 64px;
    text-align: center;
=======
    background: #515050 url("../images/Logo.svg") no-repeat center center;
    -ms-background-size: 32px auto;
    background-size: 32px auto;
    position: relative;
    text-align: center;
  }

    .personabar .personabarLogo.updateLogo {
      background-position: center 14px;
    }

    .personabar .personabarLogo:hover {
      background-color: #2f2f2f;
    }

    .personabar .personabarLogo a.update {
      text-decoration: none;
      text-transform: uppercase;
      font-size: 10px;
      font-family: pb_semibold;
      display: none;
      position: absolute;
      bottom: 8px;
      width: 64px;
      text-align: center;
>>>>>>> 63303729
      background-color: #21a3da;
      border-radius: 3px;
      color: #fff;
      display: block;
      padding: 2px;
      margin-left: 5px;
<<<<<<< HEAD
}
=======
    }
>>>>>>> 63303729

      .personabar .personabarLogo a.update.critical {
        background-color: #D63333;
      }

<<<<<<< HEAD
.personabar .personabarLogo a.update.normal-update {
    color: #21A3DA;
    display: block;
}
.personabar .personabarLogo a.update.critical-update {
        color: #D63333;
    display: block;
}

.personabarnav {
    margin: 0;
    padding: 0;
=======
      .personabar .personabarLogo a.update.normal-update {
        color: #21A3DA;
        display: block;
      }

      .personabar .personabarLogo a.update.critical-update {
        color: #D63333;
        display: block;
      }

.personabarnav {
  margin: 0;
  padding: 0;
  border-bottom: 1px solid #373737;
>>>>>>> 63303729
}

  .personabarnav > li {
    list-style-type: none;
    margin: 0;
    padding: 17px 16px;
    cursor: pointer;
    text-align: center;
    background-repeat: repeat-x;
    background-position: -8px 10px;
    color: #737171;
    font-weight: 600;
    position: relative;
    height: 80px;
    transition: background-color 200ms linear, color 200ms linear;
    -webkit-box-sizing: border-box;
    -moz-box-sizing: border-box;
    box-sizing: border-box;
  }

<<<<<<< HEAD
.personabarnav > li > span {
    display: none;
}
.personabarnav > li > span.icon-loader {
    display: inline-block;
    width: 38px;
    height: 38px;
    margin: 0;
    padding: 5px;
    vertical-align: top;
}
.personabarnav > li > span.icon-loader img {
    width: 100%;
    height: 100%;
    vertical-align: top;
}
.personabarnav > li > span.icon-loader svg {
    fill: #868484;
}
.personabarnav > li > span.icon-loader svg .back {
    fill: var(--dnn-color-pb-menu-icon-background);
}
.personabarnav>li>span.icon-loader svg .main {
    fill: var(--dnn-color-pb-menu-icon);
}
.personabarnav > li:hover > span.icon-loader svg,
.personabarnav > li.active > span.icon-loader svg,
.personabarnav > li.selected > span.icon-loader svg {
    fill: #FFFFFF;
}
.personabarnav > li.pending > span.icon-loader svg {
    fill: #9FDBF0;
}
.personabarnav > li.btn_panel.disabled {
    cursor: default;
}

.personabarnav > li.btn_panel.disabled:hover {
    background-position: -8px 10px;
    color: #6a6d6d;
}
.personabarnav > li:hover,.personabarnav > li.active {
    color: #fff;
    background-color: var(--dnn-color-pb-menu-background-hover);
    border-right: none !important;
}
.personabarnav > li.pending {
    border-right: 3px solid #9FDBF0;
}

.personabarnav > li#Edit {
    border-top: 1px solid var(--dnn-color-pb-menu-divider);
}

.personabarnav > li#Edit.selected {
    color: #737171;
    background-color: transparent;
}
.personabarnav > li#Edit .editmode-tooltip {
    position: absolute;
    top: 20px;
    left: 64px;
    width: 256px;
    min-height: 80px;
    border: 1px solid #ccc;
    border: 1px solid rgba(64, 64, 64, 0.7);
    background-color: #fff;
    color: #000;
    padding: 10px;
    box-sizing: border-box;
=======
    .personabarnav > li > span {
      display: none;
    }

      .personabarnav > li > span.icon-loader {
        display: inline-block;
        width: 24px;
        height: 24px;
        margin: 0;
        padding: 0;
        vertical-align: top;
      }

        .personabarnav > li > span.icon-loader img {
          width: 100%;
          height: 100%;
          vertical-align: top;
        }

        .personabarnav > li > span.icon-loader svg {
          fill: #868484;
        }

    .personabarnav > li:hover > span.icon-loader svg,
    .personabarnav > li.active > span.icon-loader svg,
    .personabarnav > li.selected > span.icon-loader svg {
      fill: #FFFFFF;
    }

    .personabarnav > li.pending > span.icon-loader svg {
      fill: #9FDBF0;
    }

    .personabarnav > li.btn_panel.disabled {
      cursor: default;
    }

      .personabarnav > li.btn_panel.disabled:hover {
        background-position: -8px 10px;
        color: #6a6d6d;
      }

    .personabarnav > li:hover, .personabarnav > li.active {
      color: #fff;
      background-color: #2f2f2f;
      border-right: none !important;
    }

    .personabarnav > li.pending {
      border-right: 3px solid #9FDBF0;
    }

    .personabarnav > li#Edit.selected {
      color: #737171;
      background-color: transparent;
    }

    .personabarnav > li#Edit .editmode-tooltip {
      position: absolute;
      top: 20px;
      left: 64px;
      width: 256px;
      min-height: 80px;
      border: 1px solid #ccc;
      border: 1px solid rgba(64, 64, 64, 0.7);
      background-color: #fff;
      color: #000;
      padding: 10px;
      box-sizing: border-box;
      display: none;
      opacity: 0;
      cursor: default;
    }

    .personabarnav > li#Edit:hover .editmode-tooltip {
      display: block;
      animation: tooltip 1000ms forwards;
    }

@keyframes tooltip {
  0% {
>>>>>>> 63303729
    display: none;
    opacity: 0;
  }

  1% {
    display: block;
    opacity: 0;
  }

  100% {
    display: block;
    opacity: 1;
    top: -30px;
  }
}

.personabarnav > li#Edit .editmode-tooltip > span {
  display: block;
  text-align: left;
  font-size: 12px;
}

.personabarnav > li#Edit .editmode-tooltip .tooltip-title {
  color: #0a85c3;
}

.personabarnav > li#Edit.locked {
  background-color: transparent;
}

  .personabarnav > li#Edit.locked svg {
    fill: #79bfdb;
  }

.personabarnav > li#Edit.disabled svg {
  visibility: hidden;
}

.personabarnav > li#showsite {
  background: url('../images/close_thin.svg') no-repeat center center;
  position: absolute;
  padding: 0;
  width: 12px;
  height: 12px;
  left: 921px;
  top: 9px;
  border: none;
  display: none;
}

  .personabarnav > li#showsite:hover {
    background-image: url('../images/close_thin-hover.svg')
  }

  .personabarnav > li#showsite.full-width-mode {
    left: 1221px;
  }

.personabarnav > li#Logout, .personabarnav > li#Edit {
  width: 100%;
}

.personabarnav > li#Logout {
  display: none;
}

@media all and (min-height: 680px) {
  .personabarnav > li#Logout {
    bottom: 80px;
    position: absolute;
  }

  .personabarnav > li#Edit {
    bottom: 0px;
    position: absolute;
  }
}

.hovermenu {
<<<<<<< HEAD
    position: absolute;
    left: 80px;
    padding: 0 0px 42px 37px;
    background-color: var(--dnn-color-pb-menu-background-hover);
    display: none;
    /* display: none; IE not apply list-style-type: none; with this active
=======
  position: absolute;
  left: 80px;
  padding: 0 0px 42px 37px;
  background-color: #2f2f2f;
  display: none;
  /* display: none; IE not apply list-style-type: none; with this active
>>>>>>> 63303729
       it will be applied in js
     */
  top: -1px;
  width: 200px;
  box-sizing: border-box;
}

  .hovermenu > label {
    height: 80px;
    line-height: 80px;
    display: block;
    text-align: left;
    text-transform: uppercase;
    color: #FFF;
  }

  .hovermenu > ul {
    margin: 0;
    padding: 0;
  }

    .hovermenu > ul > li {
      cursor: pointer;
      font-family: pb_semibold, arial;
      font-size: 14px;
      font-weight: 600;
      margin-top: 12px;
      text-align: left;
      color: #868484;
    }

      .hovermenu > ul > li:first-child {
        margin-top: 0;
      }

      .hovermenu > ul > li.disabled {
        cursor: default;
      }

        .hovermenu > ul > li.disabled:hover {
          color: #c8c8c8;
        }

      .hovermenu > ul > li:hover {
        color: #fff;
      }

      .hovermenu > ul > li.selected {
        color: white;
        cursor: default;
      }

      .hovermenu > ul > li.pending {
        color: #9FDBF0;
      }

      .hovermenu > ul > li:first-child {
        margin-top: 0;
      }

      .hovermenu > ul > li.highligthedItem {
        background-color: #01161E;
        color: #787878;
        margin-left: -18px;
        padding-left: 18px;
        margin-top: 0;
        padding-top: 20px;
        margin-right: -24px;
      }

        .hovermenu > ul > li.highligthedItem:last-child {
          margin-bottom: -25px;
          padding-bottom: 25px;
          border-radius: 3px;
        }

        .hovermenu > ul > li.highligthedItem:hover {
          color: #ffffff;
        }

        .hovermenu > ul > li.highligthedItem.nonActive {
          cursor: default;
        }

          .hovermenu > ul > li.highligthedItem.nonActive:hover {
            color: #787878;
          }

      .hovermenu > ul > li.itemsSeparator {
        margin-top: 20px;
        padding-top: 20px;
      }

.btn_panel.two-columns-menu .hovermenu {
  width: 363px;
}

.btn_panel.three-columns-menu .hovermenu {
  width: 491px;
}

  .btn_panel.two-columns-menu .hovermenu > ul, .btn_panel.three-columns-menu .hovermenu > ul {
    width: 163px;
    float: left;
  }

    .btn_panel.two-columns-menu .hovermenu > ul:first-of-type, .btn_panel.three-columns-menu .hovermenu > ul:first-of-type {
      width: 163px;
    }

.socialpanel {
  background-color: #fafafa;
  min-height: 100%;
  width: 860px;
  left: -860px;
  top: 0px;
  position: absolute;
  z-index: 999;
  border-right: 1px solid #eee;
  display: none;
}

.socialpanel-placeholder {
  background-color: #fafafa;
  width: 861px;
  left: 80px;
  top: 0px;
  bottom: 0px;
  position: fixed;
  display: none;
  z-index: 999;
  border-right: 1px solid #eee;
}

#personaBar-loadingbar {
  position: fixed;
  top: 0;
  left: 80px;
  z-index: 99999;
  width: 860px;
  height: 4px;
  display: none;
  background-color: #fafafa;
}

  #personaBar-loadingbar > div {
    background-color: #21A3Da;
    position: absolute;
    top: 0;
    left: 0;
    height: 5px;
    box-sizing: border-box;
  }

  #personaBar-loadingbar > span {
    position: absolute;
    top: 3px;
    left: 10px;
    font-size: 13px;
    color: white;
    z-index: 2;
    line-height: 16px;
  }

  #personaBar-loadingbar > #close-load-error {
    cursor: pointer;
    position: absolute;
    width: 13px;
    height: 13px;
    right: 10px;
    top: 6px;
    display: none;
  }

  #personaBar-loadingbar > div.load-error {
    background-color: #EA2134;
  }

.socialmask {
  background-color: #000;
  width: 100%;
  height: 100%;
  position: fixed;
  top: 0px;
  left: 0px;
  z-index: 99;
  display: none;
  opacity: 0;
}

/* PANEL HEADER */

.ie .socialpanelheader {
  position: relative;
}

.socialpanelheader {
  padding: 28px 30px 10px 30px;
  position: absolute;
  width: 860px;
  z-index: 1001;
  background-color: #FFF;
  min-height: 103px;
  -webkit-box-sizing: border-box !important;
  -moz-box-sizing: border-box !important;
  box-sizing: border-box !important;
  box-shadow: 0 1px 2px -1px rgba(0,0,0,.2);
}

  .socialpanelheader > span {
    color: #b2aeae;
    text-transform: uppercase;
    display: block;
    font-family: pb_semibold;
    letter-spacing: 2px;
  }

  .socialpanelheader > .qaTooltip {
    float: left;
  }

    .socialpanelheader > .qaTooltip > h3.title, .socialpanelheader > h3 {
      overflow: hidden;
      max-width: 495px;
      text-overflow: ellipsis;
      display: inline-block;
      font-size: 36px;
      letter-spacing: 1px;
      line-height: 36px;
      min-height: 48px;
      margin: 0;
      font-family: roboto, arial;
      font-weight: normal;
    }

    .socialpanelheader > .qaTooltip > .tag-menu {
      position: fixed;
      top: 75px;
      left: 116px;
      width: auto;
      max-width: 780px;
      bottom: auto;
      word-wrap: break-word;
    }

      .socialpanelheader > .qaTooltip > .tag-menu:after {
        border-bottom: 7px solid #000000;
        border-top: none;
        left: 10%;
        bottom: auto;
        top: -7px;
      }

@media only screen and (min-device-width : 768px) and (max-device-width : 1024px), only screen and (min-width: 768px) and (max-width: 1024px) {

  .socialpanelheader > h3.title-small {
    font-size: 20px !important;
  }

  .socialpanelheader > div.xtra-margin-top {
    margin-top: 23px !important;
  }

  #dashboard .socialpanelheader, #dashboard-header.socialpanelheader {
    padding: 24px 30px 4px 30px;
    height: 72px;
  }

    #dashboard .socialpanelheader h3, #dashboard-header.socialpanelheader h3 {
      font-size: 25px;
    }

    #dashboard .socialpanelheader .dashboard-period,
    #dashboard-header.socialpanelheader .dashboard-period {
      margin-top: 8px;
    }
}

.socialpanelheader .personaBar-input.search {
  background-image: url('../images/search.png');
  background-repeat: no-repeat;
  background-position: 95% center;
}

.socialpanelheader .personaBar-input.primary {
  background-color: #0087c6;
  border: none;
  padding: 9px 16px;
  color: #f4f4f4;
  text-decoration: none;
}

  .socialpanelheader .personaBar-input.primary:hover {
    background-color: #2fa6eb;
  }

.socialpanelheader .personaBar-input.secondarybtn {
  color: #0e181c !important;
  background-color: #e4e4e4;
  border: none;
  padding: 9px 16px;
  color: #f4f4f4;
  text-decoration: none;
}

  .socialpanelheader .personaBar-input.secondarybtn:hover {
    background-color: #d9ecfa;
  }

.socialpanelheader .personaBar-input, input, select {
  border: 1px solid #ddd;
  padding: 8px 16px;
  border-radius: 0;
  background-color: #fff;
}

.socialpanelheader .personaBar-input {
  margin-left: 5px;
}

.socialpanelheader a {
  cursor: pointer;
}

.socialpanelheader > div.right-container {
  float: right;
  margin-top: 5px;
  position: absolute;
  max-width: 80%;
  right: -10px;
  margin-right: 30px;
  top: 50%;
  -webkit-transform: translateY(-50%);
  -moz-transform: translateY(-50%);
  -o-transform: translateY(-50%);
  -ms-transform: translateY(-50%);
  transform: translateY(-50%);
}

/* END - PANEL HEADER */

.socialpanelbody {
  z-index: 1000;
  margin-top: 103px;
}

<<<<<<< HEAD
=======
.ie .socialpanelbody {
  /*margin-top: 0;*/
}

>>>>>>> 63303729
.socialpanelbody > div {
  padding: 20px 30px 30px 30px;
}

  .socialpanelbody > div h3 {
    font-size: 20px;
    margin-bottom: 20px;
    font-weight: normal;
    letter-spacing: .5px;
  }

.notification-from > .useravatar {
  margin-left: 0;
}

.notification-from > .username {
  margin: 0 0 0 50px;
}

  .notification-from > .username > label {
    font-size: 14px;
    padding-top: 5px;
    color: #000;
  }

  .notification-from > .username > span {
    margin-top: 5px;
    text-transform: uppercase;
  }

.notification-body {
  clear: both;
  margin: 15px 0 20px 0;
}

  .notification-body > div {
    margin-top: 15px;
  }

    .notification-body > div:first-child {
      margin-top: 0;
    }

    .notification-body > div:last-child > a {
      color: #0087c6;
      text-decoration: none;
      display: inline-block;
      background-image: url(../images/icon-arrow-read-more.png);
      background-repeat: no-repeat;
      background-position: center right;
      padding: 2px 14px 0 0;
    }

      .notification-body > div:last-child > a:hover {
        color: #2fa6eb;
        text-decoration: underline;
      }

  .notification-body * {
    max-width: 100% !important;
  }

.notification-actions a {
  display: inline-block;
  vertical-align: top;
}

  .notification-actions a.primarybtn {
    margin-right: 10px;
  }

.notification-footer {
  margin: 15px -15px -15px -15px;
  background-color: rgba(0,0,0,0.04);
  padding: 15px;
}

  .notification-footer > span {
    display: block;
    margin-right: 90px;
    font-family: pb_semibold;
    text-transform: uppercase;
  }

  .notification-footer > div.right {
    width: 90px;
    margin: -15px;
  }

    .notification-footer > div.right > a {
      width: 42px;
      height: 42px;
      border: none;
      display: inline-block;
      background-color: #fafafa;
      margin-right: -2px;
    }

      .notification-footer > div.right > a.prev {
        border-right: 2px solid #ccc;
      }
/* tab inside social panel */
ul.tabControl {
  list-style-type: none;
  margin: 0;
  padding: 0;
  border: 1px solid #ddd;
  border-bottom: none;
  background-color: #eee;
  border-top-left-radius: 5px;
  border-top-right-radius: 5px;
}

  ul.tabControl > li {
    display: inline-block;
    padding: 8px 15px 8px 15px;
    cursor: pointer;
  }

    ul.tabControl > li.selected {
      background-color: #fff;
      color: #0996d8;
    }

    ul.tabControl > li:first-child {
      border-top-left-radius: 5px;
    }

.tabPanel {
  border: 1px solid #ddd;
  border-top: none;
  display: none;
  border-bottom-left-radius: 5px;
  border-bottom-right-radius: 5px;
  background-color: #fff;
}

  .tabPanel > h4 {
    display: block;
    padding: 20px 0 20px 14px;
    font-size: 20px;
    font-family: pb_semibold;
    font-weight: normal;
  }

  .tabPanel .searchpanel {
    padding: 0 15px 15px 15px;
    border-bottom: 1px solid #ddd;
  }

.normalPanel {
  border: 1px solid #ddd;
  border-radius: 5px;
  background-color: #fff;
}

  .normalPanel .searchpanel {
    padding: 15px;
    border-bottom: 1px solid #ddd;
    background: #fff;
    border-top-left-radius: 5px;
    border-top-right-radius: 5px;
  }

.searchpanel > .searchbox {
  padding: 8px;
  border: 1px solid #ddd;
  width: 250px;
  border-radius: 3px;
  display: inline-block;
  background-image: url(../images/search.png);
  background-repeat: no-repeat;
  background-position: 240px 8px;
}

.searchpanel > .filterbox {
  padding: 8px;
  border: 1px solid #ddd;
  width: 250px;
  border-radius: 3px;
  display: inline-block;
  margin-left: 15px;
}

/* View iPad  - landscape */

#personabar-panels.view-ipad.landscape > .socialpanel {
  width: 700px;
}

  #personabar-panels.view-ipad.landscape > .socialpanel .socialpanelheader {
    width: 700px;
  }

#personabar.view-ipad.landscape .personabarnav > li#showsite:not(.full-width-mode) {
  left: 761px;
}
/* View iPad  - Portrait */

#personabar-panels.view-ipad.portrait > .socialpanel {
  width: 500px;
}

  #personabar-panels.view-ipad.portrait > .socialpanel .socialpanelheader {
    width: 500px;
  }

#personabar.view-ipad.portrait .personabarnav > li#showsite:not(.full-width-mode) {
  left: 561px;
}


/* customised modal dialog style */
.ui-widget-overlay {
  position: fixed;
  top: 0;
  left: 0;
  width: 100%;
  height: 100%;
  background: rgba(0,0,0,0.65);
  z-index: 9999;
}

.dnnFormPopup {
  position: absolute;
  padding: 18px;
  background: #fff;
  -webkit-box-shadow: 0 0 25px 0 rgba(0, 0, 0, 0.75);
  box-shadow: 0 0 25px 0 rgba(0, 0, 0, 0.75);
  border-radius: 7px;
  outline: none;
  z-index: 100000;
}
  /* Popup header */
  .dnnFormPopup .ui-dialog-titlebar {
    position: relative;
    border-bottom: 1px solid #ddd;
    font-size: 18px;
    margin: -18px -18px 0 -18px;
    padding: 22px 0 18px 22px;
    background-color: #092836;
    color: #ffffff;
    border: none;
    cursor: move;
    font-weight: normal;
    border-top-left-radius: 5px;
    border-top-right-radius: 5px;
  }

div.ui-dialog-titlebar > .ui-dialog-titlebar-close {
  display: block;
  position: absolute;
  margin: 0px;
  overflow: hidden;
  -webkit-border-radius: 12px;
  border-radius: 12px;
  background-position: 4px 4px;
  border: 3px solid #fff;
  text-indent: -9999em;
  min-width: 0 !important;
  top: 20px;
  right: 22px;
  background: #092836 url('../images/icon-close-dialog.png') no-repeat;
  border: none;
  width: 20px;
  height: 20px;
  outline: none;
}

  div.ui-dialog-titlebar > .ui-dialog-titlebar-close:hover {
    background-color: #092836;
    cursor: pointer;
  }

.dnnFormPopup .ui-resizable-se {
  display: none !important;
}

.dnnFormPopup .ui-dialog-content {
  position: relative;
  border: 0;
  padding: 0px;
  overflow: auto;
  background: #fff;
  zoom: 1;
  margin: 0 -18px -18px -18px;
  border-bottom-left-radius: 5px;
  border-bottom-right-radius: 5px;
}

.dnnFormPopup .ui-dialog-buttonpane {
  margin: .5em 0 0 0;
  padding: .3em 1em 0em 0em;
  overflow: hidden;
  border-width: 1px 0 0 0;
  background-image: none;
  text-align: left;
  border-top: 1px solid #ddd;
}

  .dnnFormPopup .ui-dialog-buttonpane button {
    margin: 0.5em 0.4em 0.5em 0em;
    padding: 0.5em 1em;
    cursor: pointer;
    border: none;
    outline: none;
  }

.dnnFormPopup .dnnDialog {
  padding: 10px;
}

.dnnLoading {
  background: #fff url(../../images/loading.gif) no-repeat center center;
  position: absolute;
  z-index: 9999;
}

.dnnCheckbox {
  display: inline-block;
  width: 46px;
  height: 22px;
  -webkit-border-radius: 11px;
  -moz-border-radius: 11px;
  border-radius: 11px;
  background-color: #C8C8C8;
  border: 1px solid #959695;
  margin: 0;
  cursor: pointer;
  -webkit-transition: background 100ms linear;
  -moz-transition: background 100ms linear;
  -o-transition: background 100ms linear;
  transition: background 100ms linear;
  box-sizing: border-box;
  position: relative;
  margin-left: 30px;
  text-align: left;
  vertical-align: middle;
}

  .dnnCheckbox * {
    box-sizing: border-box;
  }

  .dnnCheckbox:after {
    content: "Off";
    display: block;
    position: absolute;
    color: #4B4E4F;
    top: 3px;
    left: -30px;
    line-height: 15px;
  }

  .dnnCheckbox .mark {
    width: 22px;
    height: 22px;
    display: inline-block;
    -webkit-border-radius: 11px;
    -moz-border-radius: 11px;
    border-radius: 11px;
    background-color: #fff;
    border: 1px solid #959695;
    position: relative;
    top: -1px;
    left: -1px;
    -webkit-box-sizing: border-box;
    -moz-box-sizing: border-box;
    box-sizing: border-box;
    -webkit-transition: left 100ms linear;
    -moz-transition: left 100ms linear;
    -o-transition: left 100ms linear;
    transition: left 100ms linear;
  }

  .dnnCheckbox.dnnCheckbox-checked {
    background-color: #21A3DA;
    border-color: #226f9b;
  }

    .dnnCheckbox.dnnCheckbox-checked:after {
      content: "On";
    }

    .dnnCheckbox.dnnCheckbox-checked .mark {
      left: 24px;
      border-color: #226f9b;
    }

  .dnnCheckbox .mark img {
    display: none;
  }
/* MESSAGE STYLES */
.dnnFormMessage {
  display: block;
  padding: 17px 18px;
  margin-bottom: 18px;
  border: 1px solid rgba(2,139,255,0.2); /* blue */
  background: rgba(2,139,255,0.15); /* blue */
  -webkit-border-radius: 3px;
  border-radius: 3px;
  max-width: 980px;
}

  .dnnFormMessage.dnnFormError,
  .dnnFormMessage.dnnFormValidationSummary {
    background-color: rgba(255,0,0,0.15); /* red */
    border-color: rgba(255,0,0,0.2); /* red */
  }

  .dnnFormMessage.dnnFormWarning {
    background-color: rgba(255,255,0,0.15); /* yellow */
    border-color: #CDB21F; /* yellow */
  }

  .dnnFormMessage.dnnFormSuccess {
    background-color: rgba(0,255,0,0.15); /* green */
    border-color: rgba(0,255,0,0.5); /* green */
  }

/* MESSAGE STYLES END */


/* BREADCRUMB STYLES */
.breadcrumbs-container {
  font-size: 0;
  line-height: 0;
  text-transform: uppercase;
  font-weight: bold;
}

  .breadcrumbs-container div {
    display: inline-block;
    height: 32px;
    line-height: 32px;
    font-family: "Helvetica Neue", Helvetica, Arial, sans-serif;
    text-decoration: none;
    font-size: 14px;
    max-width: 20%;
    color: #4B4E4F;
  }

    .breadcrumbs-container div:hover {
      color: #959695;
    }

  .breadcrumbs-container .more {
    display: inline-block;
    width: 32px;
    height: 32px;
    background-image: url(../images/more.svg);
    background-repeat: no-repeat;
    cursor: default;
  }

    .breadcrumbs-container .more:hover {
      background-image: url(../images/more_hover.svg);
    }

  .breadcrumbs-container > div:first-child:last-child {
    width: 150px;
    margin-left: 0;
  }

  .breadcrumbs-container > div:first-child:not(:last-child) {
    padding-right: 10px;
    position: relative;
    display: inline-block;
    cursor: default;
  }

  .breadcrumbs-container > div:not(:last-child)::after {
    content: '';
    position: absolute;
    right: -15px;
    top: 0;
    width: 20px;
    height: 32px;
    background-image: url(../images/arrow_forward.svg);
    background-repeat: no-repeat;
    background-position: center;
  }

  .breadcrumbs-container > div:not(:first-child):not(:last-child) {
    padding-right: 10px;
    position: relative;
    margin-left: 18px;
    box-sizing: border-box;
    cursor: default;
  }

  .breadcrumbs-container > div:last-child {
    color: #1E88C3;
    font-family: "Helvetica Neue", Helvetica, Arial, sans-serif;
    text-decoration: none;
    font-size: 14px;
    padding-right: 10px;
    position: relative;
    margin-left: 18px;
  }

  .breadcrumbs-container div > span {
    display: block;
    overflow: hidden;
    text-overflow: ellipsis;
    white-space: nowrap;
  }
/* BREADCRUMB STYLES END*/

/* PREVIEW PAGE - Thumbnail */
.pages-preview {
  display: none;
  position: fixed;
  background-color: #fff;
  z-index: 1005;
  padding: 4px;
  -webkit-box-shadow: 0px 0px 3px 1px rgba(192,192,192,1);
  -moz-box-shadow: 0px 0px 3px 1px rgba(192,192,192,1);
  box-shadow: 0px 0px 3px 1px rgba(192,192,192,1);
}

  .pages-preview:before, .pages-preview:after {
    content: "";
    display: block;
    position: absolute;
    left: -10px;
    top: 50%;
    width: 0px;
    height: 0px;
    border-style: solid;
    border-width: 9px 10px 9px 0;
    border-color: transparent #fff transparent transparent;
    transform: translate(0, -50%);
  }

  .pages-preview:before {
    left: -11px;
    border-color: transparent #ccc transparent transparent;
  }

  .pages-preview.top:before {
    top: 26px;
    transform: none;
  }

  .pages-preview.bottom:before {
    top: auto;
    bottom: 26px;
    transform: none;
  }

  .pages-preview img {
    vertical-align: top;
    width: 640px;
    height: 480px;
  }

.CodeMirror {
  border: 1px solid #e6e6e6;
}

.CodeMirror-gutters {
  min-height: 100% !important;
}

.CodeMirror-simplescroll-vertical {
  background: none !important;
  margin: 0px 5px 0px 0 !important;
}

  .CodeMirror-simplescroll-vertical div {
    background-color: #808587 !important;
    -ms-border-radius: 5px !important;
    border-radius: 5px !important;
  }

.loading {
  position: relative;
}

  .loading:after {
    content: "";
    display: block;
    position: absolute;
    top: 0;
    left: 0;
    width: 100%;
    height: 100%;
    background: rgba(255, 255, 255, 0.7) url('../images/loading.gif') no-repeat center center;
    z-index: 99999;
  }

/* SCROLL BAR Style */

.jspContainer .jspPane {
  width: 100% !important;
  -webkit-box-sizing: border-box;
  -moz-box-sizing: border-box;
  box-sizing: border-box;
}

.jspVerticalBar, .jspHorizontalBar {
  background: none !important;
}

  .jspVerticalBar .jspTrack {
    width: 7px !important;
  }

  .jspHorizontalBar .jspTrack .jspDrag {
    height: 7px !important;
  }

  .jspVerticalBar .jspTrack .jspDrag, .jspHorizontalBar .jspTrack .jspDrag {
    filter: alpha(opacity=50) !important;
    opacity: 0.5 !important;
  }

.jspContainer {
  overflow: hidden;
  position: relative;
}

.jspPane {
  position: absolute;
}

.jspVerticalBar {
  position: absolute;
  top: 0;
  right: 0;
  width: 11px;
  height: 100%;
  background: #ccc;
}

.jspHorizontalBar {
  position: absolute;
  bottom: 0;
  left: 0;
  width: 100%;
  height: 11px;
  background: #ccc;
}

  .jspVerticalBar *,
  .jspHorizontalBar * {
    margin: 0;
    padding: 0;
  }

.jspCap {
  display: none;
}

.jspHorizontalBar .jspCap {
  float: left;
}

.jspTrack {
  background: transparent;
  position: relative;
}

.jspVerticalBar .jspTrack {
  width: 10px;
  margin: 0 0 0 3px;
}

.jspHorizontalBar .jspTrack {
  height: 5px;
  margin: 3px 0 3px 0;
}

.jspVerticalBar .jspCap {
  display: block;
  height: 3px;
  width: 11px;
}

.jspHorizontalBar .jspCap {
  display: block;
  width: 3px;
  height: 11px;
}

.jspDrag {
  position: relative;
  top: 0;
  left: 0;
  border-radius: 3px 3px 3px 3px;
  -webkit-border-radius: 3px 3px 3px 3px;
  opacity: .75;
  background: #000;
  cursor: pointer;
}

.jspHorizontalBar .jspTrack,
.jspHorizontalBar .jspDrag {
  float: left;
  height: 5px;
}
/* SCROLL BAR Style END */

/* Popup Style Start */

.hoverSummaryMenu {
<<<<<<< HEAD
    position: absolute;
    width: 200px;
    background-color: var(--dnn-color-pb-menu-background-hover);
    padding: 27px 37px 42px 37px;
    left: 80px;
    top: 0;
    opacity: 0;
    display: none;
    box-sizing: border-box;
    animation: summarymenu 200ms linear;
    animation-fill-mode: forwards;
    text-align: left;
    cursor: default;
=======
  position: absolute;
  width: 200px;
  background-color: #2f2f2f;
  padding: 27px 37px 42px 37px;
  left: 80px;
  top: 0;
  opacity: 0;
  display: none;
  box-sizing: border-box;
  animation: summarymenu 200ms linear;
  animation-fill-mode: forwards;
  text-align: left;
  cursor: default;
>>>>>>> 63303729
}

  .hoverSummaryMenu * {
    font-family: pb_semibold, Arial;
  }

  .hoverSummaryMenu.shown {
    display: block !important;
  }

@keyframes summarymenu {
  0% {
    opacity: 0;
    display: none;
  }

  1% {
    opacity: 0;
    display: block;
  }

  100% {
    opacity: 1;
    display: block;
  }
}

.hoverSummaryMenu ul {
  margin: 0;
  padding: 0;
  list-style: none;
}

  .hoverSummaryMenu ul li {
    font-family: roboto, Arial;
    font-size: 11px;
    color: #fff;
    margin-top: 18px;
    cursor: default;
    padding-bottom: 6px;
<<<<<<< HEAD
}
=======
  }
>>>>>>> 63303729

    .hoverSummaryMenu ul li.border {
      border-bottom: 1px solid #868484;
    }

<<<<<<< HEAD
.hoverSummaryMenu ul li span, .hoverSummaryMenu ul li label {
    display: block;
    line-height: 13px;
    word-break: break-all;
}
.hoverSummaryMenu ul li a {
    color: #fff;
    text-decoration: none;
}
.hoverSummaryMenu ul li label {
    font-size: 12px;
    color: var(--dnn-color-pb-menu-text-highlight);
      padding: 2px 0 5px 0;
    text-transform: uppercase;
    -moz-word-break: break-all;
    -o-word-break: break-all;
    word-break: break-all;
}
.hoverSummaryMenu ul li:last-child label {
    border-bottom: none;
    padding-bottom: 0;
}
.hoverSummaryMenu ul li span.bigtext {
    font-size: 24px;
    line-height: 24px;
}
=======
    .hoverSummaryMenu ul li span, .hoverSummaryMenu ul li label {
      display: block;
      line-height: 13px;
      word-break: break-all;
    }

    .hoverSummaryMenu ul li a {
      color: #fff;
      text-decoration: none;
    }

    .hoverSummaryMenu ul li label {
      font-size: 12px;
      color: #868484;
      padding: 2px 0 5px 0;
      text-transform: uppercase;
      -moz-word-break: break-all;
      -o-word-break: break-all;
      word-break: break-all;
    }

    .hoverSummaryMenu ul li:last-child label {
      border-bottom: none;
      padding-bottom: 0;
    }

    .hoverSummaryMenu ul li span.bigtext {
      font-size: 24px;
      line-height: 24px;
    }

>>>>>>> 63303729
.hoverSummaryMenu li.title {
  font-size: 13px;
  text-transform: uppercase;
  margin-top: 0;
}

.hoverSummaryMenu li.separator {
  height: 18px;
  line-height: 0;
  margin: 0;
}

.server-summary li.version-info {
  margin-top: 0px;
}

.server-summary li.framework {
  margin-top: 36px;
}

.server-summary li.update a,
.server-summary li.doc-center a,
.server-summary li.logout {
  font-size: 14px;
  color: #6F7273;
  text-decoration: none;
  cursor: pointer;
}

  .server-summary li.update a:hover,
<<<<<<< HEAD
.server-summary li.doc-center a:hover, 
.server-summary li.logout:hover {
=======
  .server-summary li.doc-center a:hover,
  .server-summary li.logout:hover {
>>>>>>> 63303729
    color: #FFF;
  }

.server-summary li.logout {
  margin-top: 12px;
}

.server-summary li.new-version-info.border {
  border-color: #21a3da;
}

.server-summary li.new-version-info label {
  color: #21a3da;
}

.server-summary li.new-version-info.border.critical {
  border-color: #D63333;
}

.server-summary li.new-version-info.critical label {
  color: #D63333;
}

.server-summary li.new-version-info span.update-critical {
  font-size: 10px;
  background-color: #D63333;
  color: white;
  text-transform: uppercase;
  border-radius: 4px;
  padding: 2px 4px;
  float: right;
}

.server-summary li.new-version-info.border {
  border-color: #21a3da;
}

.server-summary li.new-version-info label {
  color: #21a3da;
}

.server-summary li.new-version-info.border.critical {
  border-color: #D63333;
}

.server-summary li.new-version-info.critical label {
  color: #D63333;
}

.server-summary li.new-version-info span.update-critical {
  font-size: 10px;
  background-color: #D63333;
  color: white;
  text-transform: uppercase;
  border-radius: 4px;
  padding: 2px 4px;
  float: right;
}

/* Popup Style END */

/* Dropdown Style */
.socialpanelbody select.pb-dropdown {
  border: 1px solid #959695 !important;
  border-radius: 0 !important;
}

  .socialpanelbody select.pb-dropdown[disabled],
  .pb-dropdown.disabled {
    border: 1px solid #e5e7e6 !important;
    background: #e5e7e6;
    color: #959695;
    cursor: not-allowed;
  }

.pb-dropdown .selected::after,
.pb-dropdown.scrollable div::after {
  -webkit-pointer-events: none;
  -moz-pointer-events: none;
  -ms-pointer-events: none;
  pointer-events: none;
}

.pb-dropdown {
  position: relative;
  display: inline-block;
  cursor: pointer;
  border: 1px solid #959695;
  box-sizing: border-box;
}

  .pb-dropdown.open {
    border: 1px solid #1e88c3;
  }

  .pb-dropdown:after {
    content: '';
    position: absolute;
    right: 3px;
    bottom: 3px;
    top: 2px;
    width: 30px;
    background: transparent;
  }

  .pb-dropdown .carat {
    content: '';
    position: absolute;
    right: 10px;
    top: 14px;
    border-left: 5px solid transparent;
    border-right: 5px solid transparent;
    border-top: 5px solid #6f7273;
    -webkit-transform-origin: 50% 20%;
    -moz-transform-origin: 50% 20%;
    -ms-transform-origin: 50% 20%;
    transform-origin: 50% 20%;
  }

  .pb-dropdown.open .carat {
    border-top-color: #1E88C3;
  }

  .pb-dropdown .old {
    position: absolute;
    left: 0;
    top: 0;
    height: 0;
    width: 0;
    overflow: hidden;
  }

  .pb-dropdown select {
    position: absolute;
    left: 0px;
    top: 0px;
  }

  .pb-dropdown.touch .old {
    width: 100%;
    height: 100%;
  }

  .pb-dropdown.touch select {
    width: 100%;
    height: 100%;
    opacity: 0;
  }

  .pb-dropdown .selected,
  .pb-dropdown li {
    display: block;
    line-height: 1;
    padding: 9px 12px;
    box-sizing: border-box;
    overflow: hidden;
    white-space: nowrap;
  }

    .pb-dropdown li.active {
      color: #1E88C3;
    }

  .pb-dropdown li {
    color: #6F7273;
    font-weight: normal;
    list-style: none;
    padding: 0 12px;
    height: 28px;
    line-height: 28px;
  }

  .pb-dropdown > div {
    position: absolute;
    width: 100%;
    height: 0;
    left: -1px;
    right: 0;
    margin-top: -1px;
    overflow: hidden;
    opacity: 0;
    background: #fff;
    border: 1px solid #C8C8C8;
    border-top: none;
    top: 33px;
    z-index: 3;
  }

  .pb-dropdown.open div {
    opacity: 1;
  }

  .pb-dropdown.scrollable div::after {
    content: '';
    position: absolute;
    left: 0;
    right: 0;
    bottom: 0;
    height: 50px;
    box-shadow: inset 0 -50px 30px -35px #f8f8f8;
  }

  .pb-dropdown.scrollable:hover div::after {
    box-shadow: inset 0 -50px 30px -35px #f4f4f4;
  }

  .pb-dropdown.scrollable.bottom div::after {
    opacity: 0;
  }

  .pb-dropdown ul {
    position: absolute;
    left: 0;
    top: 0;
    height: 100%;
    width: 100%;
    list-style: none;
    overflow: hidden;
  }

  .pb-dropdown.scrollable.open ul {
    overflow-y: auto;
  }

  .pb-dropdown li.focus {
    background: #EFF0F0;
    position: relative;
    color: #1E88C3;
  }
/* Dropdown Style END */

.monaco-editor .view-lines * {
  font-family: inherit;
}
<|MERGE_RESOLUTION|>--- conflicted
+++ resolved
@@ -1,2587 +1,2207 @@
-<<<<<<< HEAD
-@font-face {
-    font-family: 'pb_regular';
-    src: url('open-sans.semibold.ttf') format('truetype');
-    font-weight: normal;
-    font-style: normal;
-=======
-﻿@font-face {
-  font-family: 'pb_regular';
-  src: url('open-sans.semibold.ttf') format('truetype');
-  font-weight: normal;
-  font-style: normal;
->>>>>>> 63303729
-}
-
-@font-face {
-  font-family: 'pb_semibold';
-  src: url('open-sans.semibold.ttf') format('truetype');
-  font-weight: normal;
-  font-style: normal;
-}
-
-@font-face {
-  font-family: 'roboto';
-  src: url('Roboto-Regular.ttf') format('truetype');
-  font-weight: normal;
-  font-style: normal;
-}
-
-* {
-  margin: 0;
-  padding: 0;
-  font-family: roboto, Arial;
-  font-size: 12px;
-}
-
-body {
-  height: 100%;
-  overflow: hidden;
-  background: none transparent;
-}
-
-.clear {
-  clear: both;
-}
-
-.left {
-  float: left;
-}
-
-.right {
-  float: right;
-}
-
-.hidden {
-  visibility: hidden;
-}
-
-/* remove iPad select style */
-.mac select,
-.touch select,
-.safari select {
-  -webkit-appearance: none;
-}
-
-select {
-  border-radius: 2px;
-}
-/* buttons */
-a.primarybtn {
-  display: inline-block;
-  -webkit-box-sizing: border-box;
-  -moz-box-sizing: border-box;
-  box-sizing: border-box;
-  height: 34px;
-  line-height: 34px;
-  padding: 0 22px;
-  font-size: 10pt;
-  background: #fff;
-  border-radius: 3px;
-  cursor: pointer;
-  font-family: inherit;
-  background: #1e88c3;
-  border: none;
-  color: #fff;
-  text-align: center;
-  text-decoration: none;
-}
-
-  a.primarybtn:hover {
-    background: #21a3da;
-  }
-
-  a.primarybtn:active {
-    background: #226f9b;
-  }
-
-  a.primarybtn.disabledbtn, a.primarybtn.disabled {
-    color: #959695;
-    background: #e5e7e6;
-    cursor: not-allowed;
-  }
-
-a.secondarybtn {
-  display: inline-block;
-  -webkit-box-sizing: border-box;
-  -moz-box-sizing: border-box;
-  box-sizing: border-box;
-  border: 1px solid #1e88c3;
-  height: 34px;
-  line-height: 34px;
-  padding: 0 22px;
-  font-size: 10pt;
-  color: #1e88c3;
-  background: #fff;
-  border-radius: 3px;
-  cursor: pointer;
-  font-family: inherit;
-  text-align: center;
-  text-decoration: none;
-}
-
-  a.secondarybtn:hover {
-    color: #21a3da;
-    border-color: #21a3da;
-  }
-
-  a.secondarybtn:active {
-    color: #226f9b;
-    border-color: #226f9b;
-  }
-
-  a.secondarybtn.disabledbtn, a.secondarybtn.disabled {
-    color: #c8c8c8;
-    border-color: #c8c8c8;
-    cursor: not-allowed;
-  }
-
-
-a.plainbtn {
-  background: #fff;
-  color: #666 !important;
-  display: inline-block;
-  -webkit-box-sizing: border-box;
-  -moz-box-sizing: border-box;
-  box-sizing: border-box;
-  padding: 8px;
-  cursor: pointer;
-  min-width: 93px;
-  border-radius: 3px;
-  text-decoration: none;
-  text-align: center;
-  font-size: 13px;
-  border: 1px solid #ddd;
-}
-
-  a.plainbtn:hover {
-    background: #d9eeff;
-  }
-
-  a.plainbtn:active {
-    background: #d9eeff;
-  }
-/* mask */
-#mask {
-  position: absolute;
-  background: transparent;
-  top: 0;
-  bottom: 0;
-  left: 0;
-  right: 0;
-  z-index: 9999;
-  display: none;
-}
-/* notification dialog */
-#notification-dialog {
-  display: none;
-  position: fixed;
-  background-color: #092836;
-  opacity: .9;
-  width: 385px;
-  padding: 50px;
-  top: 30%;
-  left: 315px;
-  opacity: .9;
-  z-index: 99999;
-  color: #fff;
-  word-wrap: break-word;
-  text-align: center;
-  box-sizing: border-box;
-}
-
-  #notification-dialog > div.buttonpanel {
-    width: 200px;
-    margin: 20px auto 0 auto;
-  }
-
-  #notification-dialog.large {
-    width: 485px;
-    left: 265px;
-  }
-
-#notification-message-container {
-  width: 100%;
-  height: auto;
-  max-height: 200px;
-  overflow: auto;
-}
-
-#notification-message {
-  color: white;
-  font-size: 15px;
-  line-height: 22px;
-}
-
-
-#notification-dialog.close-hidden #close-notification {
-  display: none;
-}
-
-#notification-dialog > img {
-  width: 35px;
-  height: 30px;
-  margin-bottom: 10px;
-}
-
-#notification-dialog.errorMessage > .notify-check {
-  display: none;
-}
-
-#notification-dialog.errorMessage > .notify-error {
-  display: block;
-  margin: 0 auto 10px;
-  width: 22px;
-  height: 30px;
-}
-
-#notification-dialog > .notify-error {
-  display: none;
-}
-
-.confirmation-dialog-full-width-center {
-  left: 400px !important;
-}
-
-#confirmation-dialog {
-  left: 265px;
-  box-sizing: border-box;
-  width: 485px;
-  padding: 50px;
-  background-color: #002e47;
-  opacity: .9;
-  z-index: 99999;
-  border-radius: 3px;
-  color: #fff;
-  display: none;
-  position: fixed;
-  top: 30%;
-  word-wrap: break-word;
-  text-align: center;
-  display: none;
-}
-
-  #confirmation-dialog > img {
-    width: 30px;
-    height: 30px;
-    margin-bottom: 10px;
-  }
-
-  #confirmation-dialog > p {
-    color: white;
-    font-size: 15px;
-    line-height: 22px;
-  }
-
-  #confirmation-dialog > div.buttonpanel {
-    width: 200px;
-    margin: 20px auto 0 auto;
-  }
-
-    #confirmation-dialog > div.buttonpanel > a {
-      background-color: #fafafa;
-      color: #333;
-      display: inline-block;
-      padding: 7px 7px;
-      cursor: pointer;
-      width: 75px;
-      border-radius: 3px;
-      text-decoration: none;
-      text-align: center;
-      font-size: 12px;
-      border: 1px solid #ddd;
-      margin-left: 14px
-    }
-
-    #confirmation-dialog > div.buttonpanel #cancelbtn {
-      margin-left: 4px
-    }
-
-    #confirmation-dialog > div.buttonpanel > a:hover {
-      background: #d9ecfa
-    }
-
-    #confirmation-dialog > div.buttonpanel > #confirmbtn {
-      background-color: #0281c6;
-      border: solid 1px #0281c6;
-      color: #FFF;
-      margin-left: 4px
-    }
-
-    #confirmation-dialog > div.buttonpanel #confirmbtn:hover {
-      background-color: #028ed9
-    }
-
-  #confirmation-dialog.full-width-mode,
-  #notification-dialog.full-width-mode {
-    left: 415px;
-  }
-
-/* basic layout */
-.two-columns {
-  display: block;
-  width: 400px;
-  float: left;
-}
-
-  .two-columns > h3 {
-    font-size: 20px;
-    margin: 3px 0 20px 0;
-    letter-spacing: .5px;
-    font-weight: normal;
-  }
-
-  .two-columns > ul.right.pager {
-    margin-right: 30px;
-  }
-
-    .two-columns > ul.right.pager > li > a {
-      margin-right: -3px;
-    }
-
-      .two-columns > ul.right.pager > li > a.prev {
-        border-right: none;
-      }
-
-.three-columns {
-  display: block;
-  width: 266px;
-  float: left;
-  margin-bottom: 25px;
-}
-
-.four-columns {
-  display: block;
-  width: 199px;
-  float: left;
-}
-
-  .four-columns > h4 {
-    display: block;
-    margin: 15px;
-  }
-
-  .four-columns > select {
-    margin: 0 10px 0 10px;
-    padding: 4px;
-    border: 1px solid #ddd;
-    width: 170px;
-  }
-
-  .four-columns > ul {
-    list-style-type: none;
-    margin: 15px;
-    padding: 5px 0 10px 0;
-    border: 1px solid #ddd;
-    border-radius: 2px;
-  }
-
-    .four-columns > ul > li {
-      list-style-type: none;
-      display: block;
-      padding: 8px 10px 0 10px;
-    }
-
-      .four-columns > ul > li > input[type="checkbox"] {
-        display: inline-block;
-        vertical-align: top;
-        margin-right: 5px;
-      }
-
-      .four-columns > ul > li > label {
-        display: inline-block;
-        vertical-align: top;
-        overflow: hidden;
-        max-width: 150px;
-      }
-
-/* pager buttons */
-ul.pager {
-  display: block;
-  list-style-type: none;
-  margin: 0 5px 0 8px;
-  padding: 0;
-}
-
-  ul.pager > li {
-    display: inline-block;
-    list-style-type: none;
-  }
-
-a.prev, a.next {
-  background-image: url('../images/left.png');
-  background-position: center center;
-  background-repeat: no-repeat;
-  border: 1px solid #ddd;
-  width: 25px;
-  height: 25px;
-  display: block;
-  cursor: pointer;
-  border-radius: 2px;
-  background-color: #fff;
-}
-
-a.next {
-  background-image: url('../images/right.png');
-}
-
-  a.prev.disabled, a.next.disabled {
-    opacity: 0.50;
-    cursor: default;
-  }
-
-/* hover tooltip */
-.tag-menu {
-  background: none repeat scroll 0 0 rgba(0, 0, 0, 0.75);
-  border-radius: 3px;
-  bottom: 100%;
-  left: 10px;
-  color: #ddd;
-  display: none;
-  font-size: 11px;
-  padding: 10px 10px 10px 15px;
-  position: absolute;
-  text-align: left;
-  width: 250px;
-  z-index: 1000;
-}
-
-  .tag-menu > p {
-    font-size: 11px;
-    line-height: 1.5em;
-  }
-
-    .tag-menu > p > span {
-      display: block;
-      float: right;
-      font-size: 11px;
-      text-align: right;
-    }
-
-  .tag-menu:after {
-    border-left: 7px solid rgba(0, 0, 0, 0);
-    border-right: 7px solid rgba(0, 0, 0, 0);
-    border-top: 7px solid #000000;
-    bottom: -7px;
-    content: "";
-    height: 0;
-    left: 65px;
-    opacity: 0.75;
-    position: absolute;
-    width: 0;
-  }
-
-/* error tooltip */
-span.dnnFormError {
-  display: block;
-  position: absolute !important;
-  overflow: visible;
-  bottom: 95% !important;
-  right: 0;
-  margin-bottom: 0 !important;
-  padding: 10px !important;
-  border: none !important;
-  border-radius: 3px !important;
-  background: rgba(255,0,0,0.75) !important;
-  font-size: 12px;
-  color: #fff !important;
-  font-weight: normal !important;
-  text-align: left;
-}
-
-  span.dnnFormError:after {
-    position: absolute;
-    bottom: -7px;
-    left: 15px;
-    content: "";
-    width: 0;
-    height: 0;
-    opacity: 0.75;
-    border-left: 7px solid transparent;
-    border-right: 7px solid transparent;
-    border-top: 7px solid red;
-  }
-
-/* select */
-/* FLAT style */
-.flat,
-.flat div,
-.flat li,
-.flat div::after,
-.flat .carat,
-.flat .carat:after,
-.flat .selected::after,
-.flat:after {
-  -webkit-transition: all 150ms ease-in-out;
-  -moz-transition: all 150ms ease-in-out;
-  -ms-transition: all 150ms ease-in-out;
-  transition: all 150ms ease-in-out;
-}
-
-  .flat .selected::after,
-  .flat.scrollable div::after {
-    -webkit-pointer-events: none;
-    -moz-pointer-events: none;
-    -ms-pointer-events: none;
-    pointer-events: none;
-  }
-
-/* WRAPPER */
-.flat {
-  position: relative;
-  width: 120px;
-  cursor: pointer;
-  background: #1c465e;
-  padding: 2px 0px 2px;
-  border-radius: 3px;
-  color: #000;
-  -webkit-user-select: none;
-  -moz-user-select: none;
-  user-select: none;
-  border: 1px solid #5f899c;
-}
-
-  .flat.open {
-    z-index: 2;
-  }
-
-  .flat:hover,
-  .flat.focus {
-    background: #1c465e;
-  }
-
-  /* CARAT */
-  .flat .carat,
-  .flat .carat:after {
-    position: absolute;
-    right: 14px;
-    top: 50%;
-    margin-top: -3px;
-    border: 6px solid transparent;
-    border-top: 6px solid #FFF;
-    z-index: 1;
-    -webkit-transform-origin: 50% 20%;
-    -moz-transform-origin: 50% 20%;
-    -ms-transform-origin: 50% 20%;
-    transform-origin: 50% 20%;
-  }
-
-  .flat:hover .carat:after {
-    border-top-color: #f4f4f4;
-  }
-
-  .flat.focus .carat {
-    border-top-color: #f8f8f8;
-  }
-
-    .flat.focus .carat:after {
-      border-top-color: #0180d1;
-    }
-
-  .flat.open .carat {
-    -webkit-transform: rotate(180deg);
-    -moz-transform: rotate(180deg);
-    -ms-transform: rotate(180deg);
-    transform: rotate(180deg);
-  }
-
-  /* OLD SELECT (HIDDEN) */
-  .flat .old {
-    position: absolute;
-    left: 0;
-    top: 0;
-    height: 0;
-    width: 0;
-    overflow: hidden;
-  }
-
-  .flat select {
-    position: absolute;
-    left: 0px;
-    top: 0px;
-  }
-
-  .flat.touch select {
-    left: 0;
-    top: 0;
-    width: 100%;
-    height: 100%;
-    opacity: 0;
-  }
-
-  /* SELECTED FEEDBACK ITEM */
-  .flat .selected {
-    color: #f4f4f4;
-  }
-
-  .flat .selected,
-  .flat li {
-    display: block;
-    font-size: 12px;
-    line-height: 1;
-    padding: 8px 12px;
-    overflow: hidden;
-    white-space: nowrap;
-  }
-
-    .flat .selected::after {
-      content: '';
-      position: absolute;
-      right: 0;
-      top: 0;
-      bottom: 0;
-      width: 20px;
-      border-radius: 0 3px 3px 0;
-      box-shadow: inset -55px 0 25px -20px #1c465e;
-    }
-
-  .flat:hover .selected::after,
-  .flat.focus .selected::after {
-    box-shadow: inset -55px 0 25px -20px #1c465e;
-  }
-
-  /* DROP DOWN WRAPPER */
-  .flat div {
-    position: absolute;
-    height: 0;
-    left: 0;
-    right: 0;
-    top: 100%;
-    margin-top: 1px;
-    background: #1c465e;
-    overflow: hidden;
-    opacity: 0;
-    color: #aaa;
-    border-radius: 3px;
-  }
-
-  .flat:hover div {
-    background: #1c465e;
-    border-radius: 3px;
-  }
-
-  /* Height is adjusted by JS on open */
-  .flat.open div {
-    opacity: 1;
-    z-index: 2;
-  }
-
-  /* FADE OVERLAY FOR SCROLLING LISTS */
-  .flat.scrollable div::after {
-    content: '';
-    position: absolute;
-    left: 0;
-    right: 0;
-    bottom: 0;
-    height: 50px;
-    box-shadow: inset 0 -50px 30px -35px #00c384;
-  }
-
-  .flat.scrollable:hover div::after {
-    box-shadow: inset 0 -50px 30px -35px #00c384;
-  }
-
-  .flat.scrollable.bottom div::after {
-    opacity: 0;
-  }
-
-  /* DROP DOWN LIST */
-  .flat ul {
-    position: absolute;
-    left: 0;
-    top: 0;
-    height: 100%;
-    width: 100%;
-    list-style: none;
-    overflow: hidden;
-    border-radius: 5px;
-  }
-
-  .flat.scrollable.open ul {
-    overflow-y: auto;
-  }
-
-  /* DROP DOWN LIST ITEMS */
-  .flat li {
-    list-style: none;
-    padding: 8px 8px;
-    border-bottom: 1px solid #5f899c;
-  }
-
-    .flat li:last-child {
-      border-bottom: 0;
-    }
-
-    /* .focus class is also added on hover */
-    .flat li.focus {
-      background: #1c465e;
-      position: relative;
-      z-index: 3;
-      color: #fff;
-    }
-
-    .flat li.active {
-      background: #1c465e;
-      color: #fff;
-    }
-
-/* persona bar Menu*/
-.personabar {
-<<<<<<< HEAD
-    width: 80px;
-    background-color: var(--dnn-color-pb-menu-background);
-    height: 100%;
-    position: fixed;
-    top: 0;
-    left: -100px;
-    z-index: 1000;
-    display: none;
-=======
-  width: 80px;
-  background-color: #3d3c3c;
-  height: 100%;
-  position: fixed;
-  top: 0;
-  left: -100px;
-  z-index: 1000;
-  display: none;
->>>>>>> 63303729
-}
-
-  .personabar .personabarLogo {
-    width: 80px;
-    height: 103px;
-<<<<<<< HEAD
-    background: var(--dnn-pb-menu-brand-background);
-    -ms-background-size: 32px auto;
-    background-size: 32px auto;
-    position: relative;
-    border-bottom: 1px solid var(--dnn-color-pb-menu-divider);
-    text-align: center;
-}
-    .personabar .personabarLogo.updateLogo {
-      background-position: center 14px;
-    }
-.personabar .personabarLogo:hover {
-    background-color: var(--dnn-color-pb-menu-background-hover);
-}
-.personabar .personabarLogo a.update {
-    text-decoration: none;
-    text-transform: uppercase;
-      font-size: 10px;
-    font-family: pb_semibold;
-    display: none;
-    position: absolute;
-    bottom: 8px;
-      width: 64px;
-    text-align: center;
-=======
-    background: #515050 url("../images/Logo.svg") no-repeat center center;
-    -ms-background-size: 32px auto;
-    background-size: 32px auto;
-    position: relative;
-    text-align: center;
-  }
-
-    .personabar .personabarLogo.updateLogo {
-      background-position: center 14px;
-    }
-
-    .personabar .personabarLogo:hover {
-      background-color: #2f2f2f;
-    }
-
-    .personabar .personabarLogo a.update {
-      text-decoration: none;
-      text-transform: uppercase;
-      font-size: 10px;
-      font-family: pb_semibold;
-      display: none;
-      position: absolute;
-      bottom: 8px;
-      width: 64px;
-      text-align: center;
->>>>>>> 63303729
-      background-color: #21a3da;
-      border-radius: 3px;
-      color: #fff;
-      display: block;
-      padding: 2px;
-      margin-left: 5px;
-<<<<<<< HEAD
-}
-=======
-    }
->>>>>>> 63303729
-
-      .personabar .personabarLogo a.update.critical {
-        background-color: #D63333;
-      }
-
-<<<<<<< HEAD
-.personabar .personabarLogo a.update.normal-update {
-    color: #21A3DA;
-    display: block;
-}
-.personabar .personabarLogo a.update.critical-update {
-        color: #D63333;
-    display: block;
-}
-
-.personabarnav {
-    margin: 0;
-    padding: 0;
-=======
-      .personabar .personabarLogo a.update.normal-update {
-        color: #21A3DA;
-        display: block;
-      }
-
-      .personabar .personabarLogo a.update.critical-update {
-        color: #D63333;
-        display: block;
-      }
-
-.personabarnav {
-  margin: 0;
-  padding: 0;
-  border-bottom: 1px solid #373737;
->>>>>>> 63303729
-}
-
-  .personabarnav > li {
-    list-style-type: none;
-    margin: 0;
-    padding: 17px 16px;
-    cursor: pointer;
-    text-align: center;
-    background-repeat: repeat-x;
-    background-position: -8px 10px;
-    color: #737171;
-    font-weight: 600;
-    position: relative;
-    height: 80px;
-    transition: background-color 200ms linear, color 200ms linear;
-    -webkit-box-sizing: border-box;
-    -moz-box-sizing: border-box;
-    box-sizing: border-box;
-  }
-
-<<<<<<< HEAD
-.personabarnav > li > span {
-    display: none;
-}
-.personabarnav > li > span.icon-loader {
-    display: inline-block;
-    width: 38px;
-    height: 38px;
-    margin: 0;
-    padding: 5px;
-    vertical-align: top;
-}
-.personabarnav > li > span.icon-loader img {
-    width: 100%;
-    height: 100%;
-    vertical-align: top;
-}
-.personabarnav > li > span.icon-loader svg {
-    fill: #868484;
-}
-.personabarnav > li > span.icon-loader svg .back {
-    fill: var(--dnn-color-pb-menu-icon-background);
-}
-.personabarnav>li>span.icon-loader svg .main {
-    fill: var(--dnn-color-pb-menu-icon);
-}
-.personabarnav > li:hover > span.icon-loader svg,
-.personabarnav > li.active > span.icon-loader svg,
-.personabarnav > li.selected > span.icon-loader svg {
-    fill: #FFFFFF;
-}
-.personabarnav > li.pending > span.icon-loader svg {
-    fill: #9FDBF0;
-}
-.personabarnav > li.btn_panel.disabled {
-    cursor: default;
-}
-
-.personabarnav > li.btn_panel.disabled:hover {
-    background-position: -8px 10px;
-    color: #6a6d6d;
-}
-.personabarnav > li:hover,.personabarnav > li.active {
-    color: #fff;
-    background-color: var(--dnn-color-pb-menu-background-hover);
-    border-right: none !important;
-}
-.personabarnav > li.pending {
-    border-right: 3px solid #9FDBF0;
-}
-
-.personabarnav > li#Edit {
-    border-top: 1px solid var(--dnn-color-pb-menu-divider);
-}
-
-.personabarnav > li#Edit.selected {
-    color: #737171;
-    background-color: transparent;
-}
-.personabarnav > li#Edit .editmode-tooltip {
-    position: absolute;
-    top: 20px;
-    left: 64px;
-    width: 256px;
-    min-height: 80px;
-    border: 1px solid #ccc;
-    border: 1px solid rgba(64, 64, 64, 0.7);
-    background-color: #fff;
-    color: #000;
-    padding: 10px;
-    box-sizing: border-box;
-=======
-    .personabarnav > li > span {
-      display: none;
-    }
-
-      .personabarnav > li > span.icon-loader {
-        display: inline-block;
-        width: 24px;
-        height: 24px;
-        margin: 0;
-        padding: 0;
-        vertical-align: top;
-      }
-
-        .personabarnav > li > span.icon-loader img {
-          width: 100%;
-          height: 100%;
-          vertical-align: top;
-        }
-
-        .personabarnav > li > span.icon-loader svg {
-          fill: #868484;
-        }
-
-    .personabarnav > li:hover > span.icon-loader svg,
-    .personabarnav > li.active > span.icon-loader svg,
-    .personabarnav > li.selected > span.icon-loader svg {
-      fill: #FFFFFF;
-    }
-
-    .personabarnav > li.pending > span.icon-loader svg {
-      fill: #9FDBF0;
-    }
-
-    .personabarnav > li.btn_panel.disabled {
-      cursor: default;
-    }
-
-      .personabarnav > li.btn_panel.disabled:hover {
-        background-position: -8px 10px;
-        color: #6a6d6d;
-      }
-
-    .personabarnav > li:hover, .personabarnav > li.active {
-      color: #fff;
-      background-color: #2f2f2f;
-      border-right: none !important;
-    }
-
-    .personabarnav > li.pending {
-      border-right: 3px solid #9FDBF0;
-    }
-
-    .personabarnav > li#Edit.selected {
-      color: #737171;
-      background-color: transparent;
-    }
-
-    .personabarnav > li#Edit .editmode-tooltip {
-      position: absolute;
-      top: 20px;
-      left: 64px;
-      width: 256px;
-      min-height: 80px;
-      border: 1px solid #ccc;
-      border: 1px solid rgba(64, 64, 64, 0.7);
-      background-color: #fff;
-      color: #000;
-      padding: 10px;
-      box-sizing: border-box;
-      display: none;
-      opacity: 0;
-      cursor: default;
-    }
-
-    .personabarnav > li#Edit:hover .editmode-tooltip {
-      display: block;
-      animation: tooltip 1000ms forwards;
-    }
-
-@keyframes tooltip {
-  0% {
->>>>>>> 63303729
-    display: none;
-    opacity: 0;
-  }
-
-  1% {
-    display: block;
-    opacity: 0;
-  }
-
-  100% {
-    display: block;
-    opacity: 1;
-    top: -30px;
-  }
-}
-
-.personabarnav > li#Edit .editmode-tooltip > span {
-  display: block;
-  text-align: left;
-  font-size: 12px;
-}
-
-.personabarnav > li#Edit .editmode-tooltip .tooltip-title {
-  color: #0a85c3;
-}
-
-.personabarnav > li#Edit.locked {
-  background-color: transparent;
-}
-
-  .personabarnav > li#Edit.locked svg {
-    fill: #79bfdb;
-  }
-
-.personabarnav > li#Edit.disabled svg {
-  visibility: hidden;
-}
-
-.personabarnav > li#showsite {
-  background: url('../images/close_thin.svg') no-repeat center center;
-  position: absolute;
-  padding: 0;
-  width: 12px;
-  height: 12px;
-  left: 921px;
-  top: 9px;
-  border: none;
-  display: none;
-}
-
-  .personabarnav > li#showsite:hover {
-    background-image: url('../images/close_thin-hover.svg')
-  }
-
-  .personabarnav > li#showsite.full-width-mode {
-    left: 1221px;
-  }
-
-.personabarnav > li#Logout, .personabarnav > li#Edit {
-  width: 100%;
-}
-
-.personabarnav > li#Logout {
-  display: none;
-}
-
-@media all and (min-height: 680px) {
-  .personabarnav > li#Logout {
-    bottom: 80px;
-    position: absolute;
-  }
-
-  .personabarnav > li#Edit {
-    bottom: 0px;
-    position: absolute;
-  }
-}
-
-.hovermenu {
-<<<<<<< HEAD
-    position: absolute;
-    left: 80px;
-    padding: 0 0px 42px 37px;
-    background-color: var(--dnn-color-pb-menu-background-hover);
-    display: none;
-    /* display: none; IE not apply list-style-type: none; with this active
-=======
-  position: absolute;
-  left: 80px;
-  padding: 0 0px 42px 37px;
-  background-color: #2f2f2f;
-  display: none;
-  /* display: none; IE not apply list-style-type: none; with this active
->>>>>>> 63303729
-       it will be applied in js
-     */
-  top: -1px;
-  width: 200px;
-  box-sizing: border-box;
-}
-
-  .hovermenu > label {
-    height: 80px;
-    line-height: 80px;
-    display: block;
-    text-align: left;
-    text-transform: uppercase;
-    color: #FFF;
-  }
-
-  .hovermenu > ul {
-    margin: 0;
-    padding: 0;
-  }
-
-    .hovermenu > ul > li {
-      cursor: pointer;
-      font-family: pb_semibold, arial;
-      font-size: 14px;
-      font-weight: 600;
-      margin-top: 12px;
-      text-align: left;
-      color: #868484;
-    }
-
-      .hovermenu > ul > li:first-child {
-        margin-top: 0;
-      }
-
-      .hovermenu > ul > li.disabled {
-        cursor: default;
-      }
-
-        .hovermenu > ul > li.disabled:hover {
-          color: #c8c8c8;
-        }
-
-      .hovermenu > ul > li:hover {
-        color: #fff;
-      }
-
-      .hovermenu > ul > li.selected {
-        color: white;
-        cursor: default;
-      }
-
-      .hovermenu > ul > li.pending {
-        color: #9FDBF0;
-      }
-
-      .hovermenu > ul > li:first-child {
-        margin-top: 0;
-      }
-
-      .hovermenu > ul > li.highligthedItem {
-        background-color: #01161E;
-        color: #787878;
-        margin-left: -18px;
-        padding-left: 18px;
-        margin-top: 0;
-        padding-top: 20px;
-        margin-right: -24px;
-      }
-
-        .hovermenu > ul > li.highligthedItem:last-child {
-          margin-bottom: -25px;
-          padding-bottom: 25px;
-          border-radius: 3px;
-        }
-
-        .hovermenu > ul > li.highligthedItem:hover {
-          color: #ffffff;
-        }
-
-        .hovermenu > ul > li.highligthedItem.nonActive {
-          cursor: default;
-        }
-
-          .hovermenu > ul > li.highligthedItem.nonActive:hover {
-            color: #787878;
-          }
-
-      .hovermenu > ul > li.itemsSeparator {
-        margin-top: 20px;
-        padding-top: 20px;
-      }
-
-.btn_panel.two-columns-menu .hovermenu {
-  width: 363px;
-}
-
-.btn_panel.three-columns-menu .hovermenu {
-  width: 491px;
-}
-
-  .btn_panel.two-columns-menu .hovermenu > ul, .btn_panel.three-columns-menu .hovermenu > ul {
-    width: 163px;
-    float: left;
-  }
-
-    .btn_panel.two-columns-menu .hovermenu > ul:first-of-type, .btn_panel.three-columns-menu .hovermenu > ul:first-of-type {
-      width: 163px;
-    }
-
-.socialpanel {
-  background-color: #fafafa;
-  min-height: 100%;
-  width: 860px;
-  left: -860px;
-  top: 0px;
-  position: absolute;
-  z-index: 999;
-  border-right: 1px solid #eee;
-  display: none;
-}
-
-.socialpanel-placeholder {
-  background-color: #fafafa;
-  width: 861px;
-  left: 80px;
-  top: 0px;
-  bottom: 0px;
-  position: fixed;
-  display: none;
-  z-index: 999;
-  border-right: 1px solid #eee;
-}
-
-#personaBar-loadingbar {
-  position: fixed;
-  top: 0;
-  left: 80px;
-  z-index: 99999;
-  width: 860px;
-  height: 4px;
-  display: none;
-  background-color: #fafafa;
-}
-
-  #personaBar-loadingbar > div {
-    background-color: #21A3Da;
-    position: absolute;
-    top: 0;
-    left: 0;
-    height: 5px;
-    box-sizing: border-box;
-  }
-
-  #personaBar-loadingbar > span {
-    position: absolute;
-    top: 3px;
-    left: 10px;
-    font-size: 13px;
-    color: white;
-    z-index: 2;
-    line-height: 16px;
-  }
-
-  #personaBar-loadingbar > #close-load-error {
-    cursor: pointer;
-    position: absolute;
-    width: 13px;
-    height: 13px;
-    right: 10px;
-    top: 6px;
-    display: none;
-  }
-
-  #personaBar-loadingbar > div.load-error {
-    background-color: #EA2134;
-  }
-
-.socialmask {
-  background-color: #000;
-  width: 100%;
-  height: 100%;
-  position: fixed;
-  top: 0px;
-  left: 0px;
-  z-index: 99;
-  display: none;
-  opacity: 0;
-}
-
-/* PANEL HEADER */
-
-.ie .socialpanelheader {
-  position: relative;
-}
-
-.socialpanelheader {
-  padding: 28px 30px 10px 30px;
-  position: absolute;
-  width: 860px;
-  z-index: 1001;
-  background-color: #FFF;
-  min-height: 103px;
-  -webkit-box-sizing: border-box !important;
-  -moz-box-sizing: border-box !important;
-  box-sizing: border-box !important;
-  box-shadow: 0 1px 2px -1px rgba(0,0,0,.2);
-}
-
-  .socialpanelheader > span {
-    color: #b2aeae;
-    text-transform: uppercase;
-    display: block;
-    font-family: pb_semibold;
-    letter-spacing: 2px;
-  }
-
-  .socialpanelheader > .qaTooltip {
-    float: left;
-  }
-
-    .socialpanelheader > .qaTooltip > h3.title, .socialpanelheader > h3 {
-      overflow: hidden;
-      max-width: 495px;
-      text-overflow: ellipsis;
-      display: inline-block;
-      font-size: 36px;
-      letter-spacing: 1px;
-      line-height: 36px;
-      min-height: 48px;
-      margin: 0;
-      font-family: roboto, arial;
-      font-weight: normal;
-    }
-
-    .socialpanelheader > .qaTooltip > .tag-menu {
-      position: fixed;
-      top: 75px;
-      left: 116px;
-      width: auto;
-      max-width: 780px;
-      bottom: auto;
-      word-wrap: break-word;
-    }
-
-      .socialpanelheader > .qaTooltip > .tag-menu:after {
-        border-bottom: 7px solid #000000;
-        border-top: none;
-        left: 10%;
-        bottom: auto;
-        top: -7px;
-      }
-
-@media only screen and (min-device-width : 768px) and (max-device-width : 1024px), only screen and (min-width: 768px) and (max-width: 1024px) {
-
-  .socialpanelheader > h3.title-small {
-    font-size: 20px !important;
-  }
-
-  .socialpanelheader > div.xtra-margin-top {
-    margin-top: 23px !important;
-  }
-
-  #dashboard .socialpanelheader, #dashboard-header.socialpanelheader {
-    padding: 24px 30px 4px 30px;
-    height: 72px;
-  }
-
-    #dashboard .socialpanelheader h3, #dashboard-header.socialpanelheader h3 {
-      font-size: 25px;
-    }
-
-    #dashboard .socialpanelheader .dashboard-period,
-    #dashboard-header.socialpanelheader .dashboard-period {
-      margin-top: 8px;
-    }
-}
-
-.socialpanelheader .personaBar-input.search {
-  background-image: url('../images/search.png');
-  background-repeat: no-repeat;
-  background-position: 95% center;
-}
-
-.socialpanelheader .personaBar-input.primary {
-  background-color: #0087c6;
-  border: none;
-  padding: 9px 16px;
-  color: #f4f4f4;
-  text-decoration: none;
-}
-
-  .socialpanelheader .personaBar-input.primary:hover {
-    background-color: #2fa6eb;
-  }
-
-.socialpanelheader .personaBar-input.secondarybtn {
-  color: #0e181c !important;
-  background-color: #e4e4e4;
-  border: none;
-  padding: 9px 16px;
-  color: #f4f4f4;
-  text-decoration: none;
-}
-
-  .socialpanelheader .personaBar-input.secondarybtn:hover {
-    background-color: #d9ecfa;
-  }
-
-.socialpanelheader .personaBar-input, input, select {
-  border: 1px solid #ddd;
-  padding: 8px 16px;
-  border-radius: 0;
-  background-color: #fff;
-}
-
-.socialpanelheader .personaBar-input {
-  margin-left: 5px;
-}
-
-.socialpanelheader a {
-  cursor: pointer;
-}
-
-.socialpanelheader > div.right-container {
-  float: right;
-  margin-top: 5px;
-  position: absolute;
-  max-width: 80%;
-  right: -10px;
-  margin-right: 30px;
-  top: 50%;
-  -webkit-transform: translateY(-50%);
-  -moz-transform: translateY(-50%);
-  -o-transform: translateY(-50%);
-  -ms-transform: translateY(-50%);
-  transform: translateY(-50%);
-}
-
-/* END - PANEL HEADER */
-
-.socialpanelbody {
-  z-index: 1000;
-  margin-top: 103px;
-}
-
-<<<<<<< HEAD
-=======
-.ie .socialpanelbody {
-  /*margin-top: 0;*/
-}
-
->>>>>>> 63303729
-.socialpanelbody > div {
-  padding: 20px 30px 30px 30px;
-}
-
-  .socialpanelbody > div h3 {
-    font-size: 20px;
-    margin-bottom: 20px;
-    font-weight: normal;
-    letter-spacing: .5px;
-  }
-
-.notification-from > .useravatar {
-  margin-left: 0;
-}
-
-.notification-from > .username {
-  margin: 0 0 0 50px;
-}
-
-  .notification-from > .username > label {
-    font-size: 14px;
-    padding-top: 5px;
-    color: #000;
-  }
-
-  .notification-from > .username > span {
-    margin-top: 5px;
-    text-transform: uppercase;
-  }
-
-.notification-body {
-  clear: both;
-  margin: 15px 0 20px 0;
-}
-
-  .notification-body > div {
-    margin-top: 15px;
-  }
-
-    .notification-body > div:first-child {
-      margin-top: 0;
-    }
-
-    .notification-body > div:last-child > a {
-      color: #0087c6;
-      text-decoration: none;
-      display: inline-block;
-      background-image: url(../images/icon-arrow-read-more.png);
-      background-repeat: no-repeat;
-      background-position: center right;
-      padding: 2px 14px 0 0;
-    }
-
-      .notification-body > div:last-child > a:hover {
-        color: #2fa6eb;
-        text-decoration: underline;
-      }
-
-  .notification-body * {
-    max-width: 100% !important;
-  }
-
-.notification-actions a {
-  display: inline-block;
-  vertical-align: top;
-}
-
-  .notification-actions a.primarybtn {
-    margin-right: 10px;
-  }
-
-.notification-footer {
-  margin: 15px -15px -15px -15px;
-  background-color: rgba(0,0,0,0.04);
-  padding: 15px;
-}
-
-  .notification-footer > span {
-    display: block;
-    margin-right: 90px;
-    font-family: pb_semibold;
-    text-transform: uppercase;
-  }
-
-  .notification-footer > div.right {
-    width: 90px;
-    margin: -15px;
-  }
-
-    .notification-footer > div.right > a {
-      width: 42px;
-      height: 42px;
-      border: none;
-      display: inline-block;
-      background-color: #fafafa;
-      margin-right: -2px;
-    }
-
-      .notification-footer > div.right > a.prev {
-        border-right: 2px solid #ccc;
-      }
-/* tab inside social panel */
-ul.tabControl {
-  list-style-type: none;
-  margin: 0;
-  padding: 0;
-  border: 1px solid #ddd;
-  border-bottom: none;
-  background-color: #eee;
-  border-top-left-radius: 5px;
-  border-top-right-radius: 5px;
-}
-
-  ul.tabControl > li {
-    display: inline-block;
-    padding: 8px 15px 8px 15px;
-    cursor: pointer;
-  }
-
-    ul.tabControl > li.selected {
-      background-color: #fff;
-      color: #0996d8;
-    }
-
-    ul.tabControl > li:first-child {
-      border-top-left-radius: 5px;
-    }
-
-.tabPanel {
-  border: 1px solid #ddd;
-  border-top: none;
-  display: none;
-  border-bottom-left-radius: 5px;
-  border-bottom-right-radius: 5px;
-  background-color: #fff;
-}
-
-  .tabPanel > h4 {
-    display: block;
-    padding: 20px 0 20px 14px;
-    font-size: 20px;
-    font-family: pb_semibold;
-    font-weight: normal;
-  }
-
-  .tabPanel .searchpanel {
-    padding: 0 15px 15px 15px;
-    border-bottom: 1px solid #ddd;
-  }
-
-.normalPanel {
-  border: 1px solid #ddd;
-  border-radius: 5px;
-  background-color: #fff;
-}
-
-  .normalPanel .searchpanel {
-    padding: 15px;
-    border-bottom: 1px solid #ddd;
-    background: #fff;
-    border-top-left-radius: 5px;
-    border-top-right-radius: 5px;
-  }
-
-.searchpanel > .searchbox {
-  padding: 8px;
-  border: 1px solid #ddd;
-  width: 250px;
-  border-radius: 3px;
-  display: inline-block;
-  background-image: url(../images/search.png);
-  background-repeat: no-repeat;
-  background-position: 240px 8px;
-}
-
-.searchpanel > .filterbox {
-  padding: 8px;
-  border: 1px solid #ddd;
-  width: 250px;
-  border-radius: 3px;
-  display: inline-block;
-  margin-left: 15px;
-}
-
-/* View iPad  - landscape */
-
-#personabar-panels.view-ipad.landscape > .socialpanel {
-  width: 700px;
-}
-
-  #personabar-panels.view-ipad.landscape > .socialpanel .socialpanelheader {
-    width: 700px;
-  }
-
-#personabar.view-ipad.landscape .personabarnav > li#showsite:not(.full-width-mode) {
-  left: 761px;
-}
-/* View iPad  - Portrait */
-
-#personabar-panels.view-ipad.portrait > .socialpanel {
-  width: 500px;
-}
-
-  #personabar-panels.view-ipad.portrait > .socialpanel .socialpanelheader {
-    width: 500px;
-  }
-
-#personabar.view-ipad.portrait .personabarnav > li#showsite:not(.full-width-mode) {
-  left: 561px;
-}
-
-
-/* customised modal dialog style */
-.ui-widget-overlay {
-  position: fixed;
-  top: 0;
-  left: 0;
-  width: 100%;
-  height: 100%;
-  background: rgba(0,0,0,0.65);
-  z-index: 9999;
-}
-
-.dnnFormPopup {
-  position: absolute;
-  padding: 18px;
-  background: #fff;
-  -webkit-box-shadow: 0 0 25px 0 rgba(0, 0, 0, 0.75);
-  box-shadow: 0 0 25px 0 rgba(0, 0, 0, 0.75);
-  border-radius: 7px;
-  outline: none;
-  z-index: 100000;
-}
-  /* Popup header */
-  .dnnFormPopup .ui-dialog-titlebar {
-    position: relative;
-    border-bottom: 1px solid #ddd;
-    font-size: 18px;
-    margin: -18px -18px 0 -18px;
-    padding: 22px 0 18px 22px;
-    background-color: #092836;
-    color: #ffffff;
-    border: none;
-    cursor: move;
-    font-weight: normal;
-    border-top-left-radius: 5px;
-    border-top-right-radius: 5px;
-  }
-
-div.ui-dialog-titlebar > .ui-dialog-titlebar-close {
-  display: block;
-  position: absolute;
-  margin: 0px;
-  overflow: hidden;
-  -webkit-border-radius: 12px;
-  border-radius: 12px;
-  background-position: 4px 4px;
-  border: 3px solid #fff;
-  text-indent: -9999em;
-  min-width: 0 !important;
-  top: 20px;
-  right: 22px;
-  background: #092836 url('../images/icon-close-dialog.png') no-repeat;
-  border: none;
-  width: 20px;
-  height: 20px;
-  outline: none;
-}
-
-  div.ui-dialog-titlebar > .ui-dialog-titlebar-close:hover {
-    background-color: #092836;
-    cursor: pointer;
-  }
-
-.dnnFormPopup .ui-resizable-se {
-  display: none !important;
-}
-
-.dnnFormPopup .ui-dialog-content {
-  position: relative;
-  border: 0;
-  padding: 0px;
-  overflow: auto;
-  background: #fff;
-  zoom: 1;
-  margin: 0 -18px -18px -18px;
-  border-bottom-left-radius: 5px;
-  border-bottom-right-radius: 5px;
-}
-
-.dnnFormPopup .ui-dialog-buttonpane {
-  margin: .5em 0 0 0;
-  padding: .3em 1em 0em 0em;
-  overflow: hidden;
-  border-width: 1px 0 0 0;
-  background-image: none;
-  text-align: left;
-  border-top: 1px solid #ddd;
-}
-
-  .dnnFormPopup .ui-dialog-buttonpane button {
-    margin: 0.5em 0.4em 0.5em 0em;
-    padding: 0.5em 1em;
-    cursor: pointer;
-    border: none;
-    outline: none;
-  }
-
-.dnnFormPopup .dnnDialog {
-  padding: 10px;
-}
-
-.dnnLoading {
-  background: #fff url(../../images/loading.gif) no-repeat center center;
-  position: absolute;
-  z-index: 9999;
-}
-
-.dnnCheckbox {
-  display: inline-block;
-  width: 46px;
-  height: 22px;
-  -webkit-border-radius: 11px;
-  -moz-border-radius: 11px;
-  border-radius: 11px;
-  background-color: #C8C8C8;
-  border: 1px solid #959695;
-  margin: 0;
-  cursor: pointer;
-  -webkit-transition: background 100ms linear;
-  -moz-transition: background 100ms linear;
-  -o-transition: background 100ms linear;
-  transition: background 100ms linear;
-  box-sizing: border-box;
-  position: relative;
-  margin-left: 30px;
-  text-align: left;
-  vertical-align: middle;
-}
-
-  .dnnCheckbox * {
-    box-sizing: border-box;
-  }
-
-  .dnnCheckbox:after {
-    content: "Off";
-    display: block;
-    position: absolute;
-    color: #4B4E4F;
-    top: 3px;
-    left: -30px;
-    line-height: 15px;
-  }
-
-  .dnnCheckbox .mark {
-    width: 22px;
-    height: 22px;
-    display: inline-block;
-    -webkit-border-radius: 11px;
-    -moz-border-radius: 11px;
-    border-radius: 11px;
-    background-color: #fff;
-    border: 1px solid #959695;
-    position: relative;
-    top: -1px;
-    left: -1px;
-    -webkit-box-sizing: border-box;
-    -moz-box-sizing: border-box;
-    box-sizing: border-box;
-    -webkit-transition: left 100ms linear;
-    -moz-transition: left 100ms linear;
-    -o-transition: left 100ms linear;
-    transition: left 100ms linear;
-  }
-
-  .dnnCheckbox.dnnCheckbox-checked {
-    background-color: #21A3DA;
-    border-color: #226f9b;
-  }
-
-    .dnnCheckbox.dnnCheckbox-checked:after {
-      content: "On";
-    }
-
-    .dnnCheckbox.dnnCheckbox-checked .mark {
-      left: 24px;
-      border-color: #226f9b;
-    }
-
-  .dnnCheckbox .mark img {
-    display: none;
-  }
-/* MESSAGE STYLES */
-.dnnFormMessage {
-  display: block;
-  padding: 17px 18px;
-  margin-bottom: 18px;
-  border: 1px solid rgba(2,139,255,0.2); /* blue */
-  background: rgba(2,139,255,0.15); /* blue */
-  -webkit-border-radius: 3px;
-  border-radius: 3px;
-  max-width: 980px;
-}
-
-  .dnnFormMessage.dnnFormError,
-  .dnnFormMessage.dnnFormValidationSummary {
-    background-color: rgba(255,0,0,0.15); /* red */
-    border-color: rgba(255,0,0,0.2); /* red */
-  }
-
-  .dnnFormMessage.dnnFormWarning {
-    background-color: rgba(255,255,0,0.15); /* yellow */
-    border-color: #CDB21F; /* yellow */
-  }
-
-  .dnnFormMessage.dnnFormSuccess {
-    background-color: rgba(0,255,0,0.15); /* green */
-    border-color: rgba(0,255,0,0.5); /* green */
-  }
-
-/* MESSAGE STYLES END */
-
-
-/* BREADCRUMB STYLES */
-.breadcrumbs-container {
-  font-size: 0;
-  line-height: 0;
-  text-transform: uppercase;
-  font-weight: bold;
-}
-
-  .breadcrumbs-container div {
-    display: inline-block;
-    height: 32px;
-    line-height: 32px;
-    font-family: "Helvetica Neue", Helvetica, Arial, sans-serif;
-    text-decoration: none;
-    font-size: 14px;
-    max-width: 20%;
-    color: #4B4E4F;
-  }
-
-    .breadcrumbs-container div:hover {
-      color: #959695;
-    }
-
-  .breadcrumbs-container .more {
-    display: inline-block;
-    width: 32px;
-    height: 32px;
-    background-image: url(../images/more.svg);
-    background-repeat: no-repeat;
-    cursor: default;
-  }
-
-    .breadcrumbs-container .more:hover {
-      background-image: url(../images/more_hover.svg);
-    }
-
-  .breadcrumbs-container > div:first-child:last-child {
-    width: 150px;
-    margin-left: 0;
-  }
-
-  .breadcrumbs-container > div:first-child:not(:last-child) {
-    padding-right: 10px;
-    position: relative;
-    display: inline-block;
-    cursor: default;
-  }
-
-  .breadcrumbs-container > div:not(:last-child)::after {
-    content: '';
-    position: absolute;
-    right: -15px;
-    top: 0;
-    width: 20px;
-    height: 32px;
-    background-image: url(../images/arrow_forward.svg);
-    background-repeat: no-repeat;
-    background-position: center;
-  }
-
-  .breadcrumbs-container > div:not(:first-child):not(:last-child) {
-    padding-right: 10px;
-    position: relative;
-    margin-left: 18px;
-    box-sizing: border-box;
-    cursor: default;
-  }
-
-  .breadcrumbs-container > div:last-child {
-    color: #1E88C3;
-    font-family: "Helvetica Neue", Helvetica, Arial, sans-serif;
-    text-decoration: none;
-    font-size: 14px;
-    padding-right: 10px;
-    position: relative;
-    margin-left: 18px;
-  }
-
-  .breadcrumbs-container div > span {
-    display: block;
-    overflow: hidden;
-    text-overflow: ellipsis;
-    white-space: nowrap;
-  }
-/* BREADCRUMB STYLES END*/
-
-/* PREVIEW PAGE - Thumbnail */
-.pages-preview {
-  display: none;
-  position: fixed;
-  background-color: #fff;
-  z-index: 1005;
-  padding: 4px;
-  -webkit-box-shadow: 0px 0px 3px 1px rgba(192,192,192,1);
-  -moz-box-shadow: 0px 0px 3px 1px rgba(192,192,192,1);
-  box-shadow: 0px 0px 3px 1px rgba(192,192,192,1);
-}
-
-  .pages-preview:before, .pages-preview:after {
-    content: "";
-    display: block;
-    position: absolute;
-    left: -10px;
-    top: 50%;
-    width: 0px;
-    height: 0px;
-    border-style: solid;
-    border-width: 9px 10px 9px 0;
-    border-color: transparent #fff transparent transparent;
-    transform: translate(0, -50%);
-  }
-
-  .pages-preview:before {
-    left: -11px;
-    border-color: transparent #ccc transparent transparent;
-  }
-
-  .pages-preview.top:before {
-    top: 26px;
-    transform: none;
-  }
-
-  .pages-preview.bottom:before {
-    top: auto;
-    bottom: 26px;
-    transform: none;
-  }
-
-  .pages-preview img {
-    vertical-align: top;
-    width: 640px;
-    height: 480px;
-  }
-
-.CodeMirror {
-  border: 1px solid #e6e6e6;
-}
-
-.CodeMirror-gutters {
-  min-height: 100% !important;
-}
-
-.CodeMirror-simplescroll-vertical {
-  background: none !important;
-  margin: 0px 5px 0px 0 !important;
-}
-
-  .CodeMirror-simplescroll-vertical div {
-    background-color: #808587 !important;
-    -ms-border-radius: 5px !important;
-    border-radius: 5px !important;
-  }
-
-.loading {
-  position: relative;
-}
-
-  .loading:after {
-    content: "";
-    display: block;
-    position: absolute;
-    top: 0;
-    left: 0;
-    width: 100%;
-    height: 100%;
-    background: rgba(255, 255, 255, 0.7) url('../images/loading.gif') no-repeat center center;
-    z-index: 99999;
-  }
-
-/* SCROLL BAR Style */
-
-.jspContainer .jspPane {
-  width: 100% !important;
-  -webkit-box-sizing: border-box;
-  -moz-box-sizing: border-box;
-  box-sizing: border-box;
-}
-
-.jspVerticalBar, .jspHorizontalBar {
-  background: none !important;
-}
-
-  .jspVerticalBar .jspTrack {
-    width: 7px !important;
-  }
-
-  .jspHorizontalBar .jspTrack .jspDrag {
-    height: 7px !important;
-  }
-
-  .jspVerticalBar .jspTrack .jspDrag, .jspHorizontalBar .jspTrack .jspDrag {
-    filter: alpha(opacity=50) !important;
-    opacity: 0.5 !important;
-  }
-
-.jspContainer {
-  overflow: hidden;
-  position: relative;
-}
-
-.jspPane {
-  position: absolute;
-}
-
-.jspVerticalBar {
-  position: absolute;
-  top: 0;
-  right: 0;
-  width: 11px;
-  height: 100%;
-  background: #ccc;
-}
-
-.jspHorizontalBar {
-  position: absolute;
-  bottom: 0;
-  left: 0;
-  width: 100%;
-  height: 11px;
-  background: #ccc;
-}
-
-  .jspVerticalBar *,
-  .jspHorizontalBar * {
-    margin: 0;
-    padding: 0;
-  }
-
-.jspCap {
-  display: none;
-}
-
-.jspHorizontalBar .jspCap {
-  float: left;
-}
-
-.jspTrack {
-  background: transparent;
-  position: relative;
-}
-
-.jspVerticalBar .jspTrack {
-  width: 10px;
-  margin: 0 0 0 3px;
-}
-
-.jspHorizontalBar .jspTrack {
-  height: 5px;
-  margin: 3px 0 3px 0;
-}
-
-.jspVerticalBar .jspCap {
-  display: block;
-  height: 3px;
-  width: 11px;
-}
-
-.jspHorizontalBar .jspCap {
-  display: block;
-  width: 3px;
-  height: 11px;
-}
-
-.jspDrag {
-  position: relative;
-  top: 0;
-  left: 0;
-  border-radius: 3px 3px 3px 3px;
-  -webkit-border-radius: 3px 3px 3px 3px;
-  opacity: .75;
-  background: #000;
-  cursor: pointer;
-}
-
-.jspHorizontalBar .jspTrack,
-.jspHorizontalBar .jspDrag {
-  float: left;
-  height: 5px;
-}
-/* SCROLL BAR Style END */
-
-/* Popup Style Start */
-
-.hoverSummaryMenu {
-<<<<<<< HEAD
-    position: absolute;
-    width: 200px;
-    background-color: var(--dnn-color-pb-menu-background-hover);
-    padding: 27px 37px 42px 37px;
-    left: 80px;
-    top: 0;
-    opacity: 0;
-    display: none;
-    box-sizing: border-box;
-    animation: summarymenu 200ms linear;
-    animation-fill-mode: forwards;
-    text-align: left;
-    cursor: default;
-=======
-  position: absolute;
-  width: 200px;
-  background-color: #2f2f2f;
-  padding: 27px 37px 42px 37px;
-  left: 80px;
-  top: 0;
-  opacity: 0;
-  display: none;
-  box-sizing: border-box;
-  animation: summarymenu 200ms linear;
-  animation-fill-mode: forwards;
-  text-align: left;
-  cursor: default;
->>>>>>> 63303729
-}
-
-  .hoverSummaryMenu * {
-    font-family: pb_semibold, Arial;
-  }
-
-  .hoverSummaryMenu.shown {
-    display: block !important;
-  }
-
-@keyframes summarymenu {
-  0% {
-    opacity: 0;
-    display: none;
-  }
-
-  1% {
-    opacity: 0;
-    display: block;
-  }
-
-  100% {
-    opacity: 1;
-    display: block;
-  }
-}
-
-.hoverSummaryMenu ul {
-  margin: 0;
-  padding: 0;
-  list-style: none;
-}
-
-  .hoverSummaryMenu ul li {
-    font-family: roboto, Arial;
-    font-size: 11px;
-    color: #fff;
-    margin-top: 18px;
-    cursor: default;
-    padding-bottom: 6px;
-<<<<<<< HEAD
-}
-=======
-  }
->>>>>>> 63303729
-
-    .hoverSummaryMenu ul li.border {
-      border-bottom: 1px solid #868484;
-    }
-
-<<<<<<< HEAD
-.hoverSummaryMenu ul li span, .hoverSummaryMenu ul li label {
-    display: block;
-    line-height: 13px;
-    word-break: break-all;
-}
-.hoverSummaryMenu ul li a {
-    color: #fff;
-    text-decoration: none;
-}
-.hoverSummaryMenu ul li label {
-    font-size: 12px;
-    color: var(--dnn-color-pb-menu-text-highlight);
-      padding: 2px 0 5px 0;
-    text-transform: uppercase;
-    -moz-word-break: break-all;
-    -o-word-break: break-all;
-    word-break: break-all;
-}
-.hoverSummaryMenu ul li:last-child label {
-    border-bottom: none;
-    padding-bottom: 0;
-}
-.hoverSummaryMenu ul li span.bigtext {
-    font-size: 24px;
-    line-height: 24px;
-}
-=======
-    .hoverSummaryMenu ul li span, .hoverSummaryMenu ul li label {
-      display: block;
-      line-height: 13px;
-      word-break: break-all;
-    }
-
-    .hoverSummaryMenu ul li a {
-      color: #fff;
-      text-decoration: none;
-    }
-
-    .hoverSummaryMenu ul li label {
-      font-size: 12px;
-      color: #868484;
-      padding: 2px 0 5px 0;
-      text-transform: uppercase;
-      -moz-word-break: break-all;
-      -o-word-break: break-all;
-      word-break: break-all;
-    }
-
-    .hoverSummaryMenu ul li:last-child label {
-      border-bottom: none;
-      padding-bottom: 0;
-    }
-
-    .hoverSummaryMenu ul li span.bigtext {
-      font-size: 24px;
-      line-height: 24px;
-    }
-
->>>>>>> 63303729
-.hoverSummaryMenu li.title {
-  font-size: 13px;
-  text-transform: uppercase;
-  margin-top: 0;
-}
-
-.hoverSummaryMenu li.separator {
-  height: 18px;
-  line-height: 0;
-  margin: 0;
-}
-
-.server-summary li.version-info {
-  margin-top: 0px;
-}
-
-.server-summary li.framework {
-  margin-top: 36px;
-}
-
-.server-summary li.update a,
-.server-summary li.doc-center a,
-.server-summary li.logout {
-  font-size: 14px;
-  color: #6F7273;
-  text-decoration: none;
-  cursor: pointer;
-}
-
-  .server-summary li.update a:hover,
-<<<<<<< HEAD
-.server-summary li.doc-center a:hover, 
-.server-summary li.logout:hover {
-=======
-  .server-summary li.doc-center a:hover,
-  .server-summary li.logout:hover {
->>>>>>> 63303729
-    color: #FFF;
-  }
-
-.server-summary li.logout {
-  margin-top: 12px;
-}
-
-.server-summary li.new-version-info.border {
-  border-color: #21a3da;
-}
-
-.server-summary li.new-version-info label {
-  color: #21a3da;
-}
-
-.server-summary li.new-version-info.border.critical {
-  border-color: #D63333;
-}
-
-.server-summary li.new-version-info.critical label {
-  color: #D63333;
-}
-
-.server-summary li.new-version-info span.update-critical {
-  font-size: 10px;
-  background-color: #D63333;
-  color: white;
-  text-transform: uppercase;
-  border-radius: 4px;
-  padding: 2px 4px;
-  float: right;
-}
-
-.server-summary li.new-version-info.border {
-  border-color: #21a3da;
-}
-
-.server-summary li.new-version-info label {
-  color: #21a3da;
-}
-
-.server-summary li.new-version-info.border.critical {
-  border-color: #D63333;
-}
-
-.server-summary li.new-version-info.critical label {
-  color: #D63333;
-}
-
-.server-summary li.new-version-info span.update-critical {
-  font-size: 10px;
-  background-color: #D63333;
-  color: white;
-  text-transform: uppercase;
-  border-radius: 4px;
-  padding: 2px 4px;
-  float: right;
-}
-
-/* Popup Style END */
-
-/* Dropdown Style */
-.socialpanelbody select.pb-dropdown {
-  border: 1px solid #959695 !important;
-  border-radius: 0 !important;
-}
-
-  .socialpanelbody select.pb-dropdown[disabled],
-  .pb-dropdown.disabled {
-    border: 1px solid #e5e7e6 !important;
-    background: #e5e7e6;
-    color: #959695;
-    cursor: not-allowed;
-  }
-
-.pb-dropdown .selected::after,
-.pb-dropdown.scrollable div::after {
-  -webkit-pointer-events: none;
-  -moz-pointer-events: none;
-  -ms-pointer-events: none;
-  pointer-events: none;
-}
-
-.pb-dropdown {
-  position: relative;
-  display: inline-block;
-  cursor: pointer;
-  border: 1px solid #959695;
-  box-sizing: border-box;
-}
-
-  .pb-dropdown.open {
-    border: 1px solid #1e88c3;
-  }
-
-  .pb-dropdown:after {
-    content: '';
-    position: absolute;
-    right: 3px;
-    bottom: 3px;
-    top: 2px;
-    width: 30px;
-    background: transparent;
-  }
-
-  .pb-dropdown .carat {
-    content: '';
-    position: absolute;
-    right: 10px;
-    top: 14px;
-    border-left: 5px solid transparent;
-    border-right: 5px solid transparent;
-    border-top: 5px solid #6f7273;
-    -webkit-transform-origin: 50% 20%;
-    -moz-transform-origin: 50% 20%;
-    -ms-transform-origin: 50% 20%;
-    transform-origin: 50% 20%;
-  }
-
-  .pb-dropdown.open .carat {
-    border-top-color: #1E88C3;
-  }
-
-  .pb-dropdown .old {
-    position: absolute;
-    left: 0;
-    top: 0;
-    height: 0;
-    width: 0;
-    overflow: hidden;
-  }
-
-  .pb-dropdown select {
-    position: absolute;
-    left: 0px;
-    top: 0px;
-  }
-
-  .pb-dropdown.touch .old {
-    width: 100%;
-    height: 100%;
-  }
-
-  .pb-dropdown.touch select {
-    width: 100%;
-    height: 100%;
-    opacity: 0;
-  }
-
-  .pb-dropdown .selected,
-  .pb-dropdown li {
-    display: block;
-    line-height: 1;
-    padding: 9px 12px;
-    box-sizing: border-box;
-    overflow: hidden;
-    white-space: nowrap;
-  }
-
-    .pb-dropdown li.active {
-      color: #1E88C3;
-    }
-
-  .pb-dropdown li {
-    color: #6F7273;
-    font-weight: normal;
-    list-style: none;
-    padding: 0 12px;
-    height: 28px;
-    line-height: 28px;
-  }
-
-  .pb-dropdown > div {
-    position: absolute;
-    width: 100%;
-    height: 0;
-    left: -1px;
-    right: 0;
-    margin-top: -1px;
-    overflow: hidden;
-    opacity: 0;
-    background: #fff;
-    border: 1px solid #C8C8C8;
-    border-top: none;
-    top: 33px;
-    z-index: 3;
-  }
-
-  .pb-dropdown.open div {
-    opacity: 1;
-  }
-
-  .pb-dropdown.scrollable div::after {
-    content: '';
-    position: absolute;
-    left: 0;
-    right: 0;
-    bottom: 0;
-    height: 50px;
-    box-shadow: inset 0 -50px 30px -35px #f8f8f8;
-  }
-
-  .pb-dropdown.scrollable:hover div::after {
-    box-shadow: inset 0 -50px 30px -35px #f4f4f4;
-  }
-
-  .pb-dropdown.scrollable.bottom div::after {
-    opacity: 0;
-  }
-
-  .pb-dropdown ul {
-    position: absolute;
-    left: 0;
-    top: 0;
-    height: 100%;
-    width: 100%;
-    list-style: none;
-    overflow: hidden;
-  }
-
-  .pb-dropdown.scrollable.open ul {
-    overflow-y: auto;
-  }
-
-  .pb-dropdown li.focus {
-    background: #EFF0F0;
-    position: relative;
-    color: #1E88C3;
-  }
-/* Dropdown Style END */
-
-.monaco-editor .view-lines * {
-  font-family: inherit;
-}
+﻿@font-face {
+    font-family: 'pb_regular';
+    src: url('open-sans.semibold.ttf') format('truetype');
+    font-weight: normal;
+    font-style: normal;
+}
+
+@font-face {
+    font-family: 'pb_semibold';
+    src: url('open-sans.semibold.ttf') format('truetype');
+    font-weight: normal;
+    font-style: normal;
+}
+
+@font-face {
+    font-family: 'roboto';
+    src: url('Roboto-Regular.ttf') format('truetype');
+    font-weight: normal;
+    font-style: normal;
+}
+
+* {
+    margin: 0;
+    padding: 0;
+    font-family: roboto, Arial;
+    font-size: 12px;
+}
+
+body {
+    height: 100%;
+    overflow: hidden;
+    background: none transparent;
+}
+
+.clear {
+    clear: both;
+}
+
+.left {
+    float: left;
+}
+
+.right {
+    float: right;
+}
+
+.hidden {
+    visibility: hidden;
+}
+
+/* remove iPad select style */
+.mac select,
+.touch select,
+.safari select {
+    -webkit-appearance: none;
+}
+
+select {
+    border-radius: 2px;
+}
+/* buttons */
+a.primarybtn {
+    display: inline-block;
+    -webkit-box-sizing: border-box;
+    -moz-box-sizing: border-box;
+    box-sizing: border-box;
+    height: 34px;
+    line-height: 34px;
+    padding: 0 22px;
+    font-size: 10pt;
+    background: #fff;
+    border-radius: 3px;
+    cursor: pointer;
+    font-family: inherit;
+    background: #1e88c3;
+    border: none;
+    color: #fff;
+    text-align: center;
+    text-decoration: none;
+}
+
+a.primarybtn:hover {
+    background: #21a3da;
+}
+
+a.primarybtn:active {
+    background: #226f9b;
+}
+a.primarybtn.disabledbtn, a.primarybtn.disabled {
+    color: #959695;
+    background: #e5e7e6;
+    cursor: not-allowed;
+}
+
+a.secondarybtn {
+    display: inline-block;
+    -webkit-box-sizing: border-box;
+    -moz-box-sizing: border-box;
+    box-sizing: border-box;
+    border: 1px solid #1e88c3;
+    height: 34px;
+    line-height: 34px;
+    padding: 0 22px;
+    font-size: 10pt;
+    color: #1e88c3;
+    background: #fff;
+    border-radius: 3px;
+    cursor: pointer;
+    font-family: inherit;
+    text-align: center;
+    text-decoration: none;
+}
+
+a.secondarybtn:hover {
+    color: #21a3da;
+    border-color: #21a3da;
+}
+
+a.secondarybtn:active {
+    color: #226f9b;
+    border-color: #226f9b;
+}
+a.secondarybtn.disabledbtn, a.secondarybtn.disabled {
+    color: #c8c8c8;
+    border-color: #c8c8c8;
+    cursor: not-allowed;
+}
+
+
+a.plainbtn {
+    background: #fff;
+    color: #666 !important;
+    display: inline-block;
+    -webkit-box-sizing: border-box;
+    -moz-box-sizing: border-box;
+    box-sizing: border-box;
+    padding: 8px;
+    cursor: pointer;
+    min-width: 93px;
+    border-radius: 3px;
+    text-decoration: none;
+    text-align: center;
+    font-size: 13px;
+    border: 1px solid #ddd;
+}
+
+    a.plainbtn:hover {
+        background: #d9eeff;
+    }
+
+    a.plainbtn:active {
+        background: #d9eeff;
+    }
+/* mask */
+#mask {
+    position: absolute;
+    background: transparent;
+    top: 0;
+    bottom: 0;
+    left: 0;
+    right: 0;
+    z-index: 9999;
+    display: none;
+}
+/* notification dialog */
+#notification-dialog {
+    display: none;
+    position: fixed;
+    background-color: #092836;
+    opacity: .9;
+    width: 385px;
+    padding: 50px;
+    top: 30%;
+    left: 315px;
+    opacity: .9;
+    z-index: 99999;
+    color: #fff;
+    word-wrap: break-word;
+    text-align: center;
+    box-sizing: border-box;
+}
+
+#notification-dialog > div.buttonpanel {
+    width: 200px;
+    margin: 20px auto 0 auto;
+}
+#notification-dialog.large {
+    width: 485px;
+    left: 265px;
+}
+
+#notification-message-container {
+    width: 100%;
+    height: auto;
+    max-height: 200px;
+    overflow: auto;
+}
+#notification-message {
+    color: white;
+    font-size: 15px;
+    line-height: 22px;
+}
+
+
+#notification-dialog.close-hidden #close-notification {
+    display: none;
+}
+
+#notification-dialog > img {
+    width: 35px;
+    height: 30px;
+    margin-bottom: 10px;
+}
+
+#notification-dialog.errorMessage > .notify-check {
+    display: none;
+}
+
+#notification-dialog.errorMessage > .notify-error {
+    display: block;
+    margin: 0 auto 10px;
+    width: 22px;
+    height: 30px;
+}
+
+#notification-dialog > .notify-error {
+    display: none;
+}
+
+.confirmation-dialog-full-width-center{
+    left:400px!important;
+}
+
+#confirmation-dialog {
+    left: 265px;
+    box-sizing: border-box;
+    width: 485px;
+    padding: 50px;
+    background-color: #002e47;
+    opacity: .9;
+    z-index: 99999;
+    border-radius: 3px;
+    color: #fff;
+    display: none;
+    position: fixed;
+    top: 30%;
+    word-wrap: break-word;
+    text-align: center;
+    display: none;
+}
+
+#confirmation-dialog > img {
+    width: 30px;
+    height: 30px;
+    margin-bottom: 10px;
+}
+
+#confirmation-dialog>p {
+    color: white;
+    font-size: 15px;
+    line-height: 22px;
+}
+
+#confirmation-dialog>div.buttonpanel {
+    width: 200px;
+    margin: 20px auto 0 auto;
+}
+
+#confirmation-dialog>div.buttonpanel>a {
+    background-color: #fafafa;
+    color: #333;
+    display: inline-block;
+    padding: 7px 7px;
+    cursor: pointer;
+    width: 75px;
+    border-radius: 3px;
+    text-decoration: none;
+    text-align: center;
+    font-size: 12px;
+    border: 1px solid #ddd;
+    margin-left: 14px
+}
+
+#confirmation-dialog>div.buttonpanel #cancelbtn {
+    margin-left: 4px
+}
+
+#confirmation-dialog>div.buttonpanel>a:hover {
+    background: #d9ecfa
+}
+
+#confirmation-dialog>div.buttonpanel>#confirmbtn {
+    background-color: #0281c6;
+    border: solid 1px #0281c6;
+    color: #FFF;
+    margin-left: 4px
+}
+
+#confirmation-dialog>div.buttonpanel #confirmbtn:hover {
+    background-color: #028ed9
+}
+
+#confirmation-dialog.full-width-mode,
+#notification-dialog.full-width-mode {
+    left: 415px;
+}
+
+/* basic layout */
+.two-columns {
+    display: block;
+    width: 400px;
+    float: left;
+}
+
+.two-columns > h3 {
+    font-size: 20px;
+    margin: 3px 0 20px 0;
+    letter-spacing: .5px;
+    font-weight: normal;
+}
+
+.two-columns > ul.right.pager {
+    margin-right: 30px;
+}
+
+.two-columns > ul.right.pager > li > a {
+    margin-right: -3px;
+}
+
+.two-columns > ul.right.pager > li > a.prev {
+    border-right: none;
+}
+
+.three-columns {
+    display: block;
+    width: 266px;
+    float: left;
+    margin-bottom: 25px;
+}
+
+.four-columns {
+    display: block;
+    width: 199px;
+    float: left;
+}
+
+.four-columns > h4 {
+    display: block;
+    margin: 15px;
+}
+
+.four-columns > select {
+    margin: 0 10px 0 10px;
+    padding: 4px;
+    border: 1px solid #ddd;
+    width: 170px;
+}
+
+.four-columns > ul {
+    list-style-type: none;
+    margin: 15px;
+    padding: 5px 0 10px 0;
+    border: 1px solid #ddd;
+    border-radius: 2px;
+}
+
+.four-columns > ul > li {
+    list-style-type: none;
+    display: block;
+    padding: 8px 10px 0 10px;
+}
+
+.four-columns > ul > li > input[type="checkbox"] {
+    display: inline-block;
+    vertical-align: top;
+    margin-right: 5px;
+}
+
+.four-columns > ul > li > label {
+    display: inline-block;
+    vertical-align: top;
+    overflow: hidden;
+    max-width: 150px;
+}
+
+/* pager buttons */
+ul.pager {
+    display: block;
+    list-style-type: none;
+    margin: 0 5px 0 8px;
+    padding: 0;
+}
+
+ul.pager > li {
+    display: inline-block;
+    list-style-type: none;
+}
+
+a.prev, a.next {
+    background-image: url('../images/left.png');
+    background-position: center center;
+    background-repeat: no-repeat;
+    border: 1px solid #ddd;
+    width: 25px;
+    height: 25px;
+    display: block;
+    cursor: pointer;
+    border-radius: 2px;
+    background-color: #fff;
+}
+
+a.next {
+    background-image: url('../images/right.png');
+}
+
+a.prev.disabled, a.next.disabled {
+    opacity: 0.50;
+    cursor: default;
+}
+
+/* hover tooltip */
+.tag-menu {
+    background: none repeat scroll 0 0 rgba(0, 0, 0, 0.75);
+    border-radius: 3px;
+    bottom: 100%;
+    left: 10px;
+    color: #ddd;
+    display: none;
+    font-size: 11px;
+    padding: 10px 10px 10px 15px;
+    position: absolute;
+    text-align: left;
+    width: 250px;
+    z-index: 1000;
+}
+
+.tag-menu > p {
+    font-size: 11px;
+    line-height: 1.5em;
+}
+
+.tag-menu > p > span {
+    display: block;
+    float: right;
+    font-size: 11px;
+    text-align: right;
+}
+
+.tag-menu:after {
+    border-left: 7px solid rgba(0, 0, 0, 0);
+    border-right: 7px solid rgba(0, 0, 0, 0);
+    border-top: 7px solid #000000;
+    bottom: -7px;
+    content: "";
+    height: 0;
+    left: 65px;
+    opacity: 0.75;
+    position: absolute;
+    width: 0;
+}
+
+/* error tooltip */
+span.dnnFormError {
+    display: block;
+    position: absolute !important;
+    overflow: visible;
+    bottom: 95% !important;
+    right: 0;
+    margin-bottom: 0 !important;
+    padding: 10px !important;
+    border: none !important;
+    border-radius: 3px !important;
+    background: rgba(255,0,0,0.75) !important;
+    font-size: 12px;
+    color: #fff !important;
+    font-weight: normal !important;
+    text-align: left;
+}
+
+span.dnnFormError:after {
+    position: absolute;
+    bottom: -7px;
+    left: 15px;
+    content: "";
+    width: 0;
+    height: 0;
+    opacity: 0.75;
+    border-left: 7px solid transparent;
+    border-right: 7px solid transparent;
+    border-top: 7px solid red;
+}
+
+/* select */
+/* FLAT style */
+.flat,
+.flat div,
+.flat li,
+.flat div::after,
+.flat .carat,
+.flat .carat:after,
+.flat .selected::after,
+.flat:after {
+    -webkit-transition: all 150ms ease-in-out;
+    -moz-transition: all 150ms ease-in-out;
+    -ms-transition: all 150ms ease-in-out;
+    transition: all 150ms ease-in-out;
+}
+
+.flat .selected::after,
+.flat.scrollable div::after {
+    -webkit-pointer-events: none;
+    -moz-pointer-events: none;
+    -ms-pointer-events: none;
+    pointer-events: none;
+}
+
+/* WRAPPER */
+.flat {
+    position: relative;
+    width: 120px;
+    cursor: pointer;
+    background: #1c465e;
+    padding: 2px 0px 2px;
+    border-radius: 3px;
+    color: #000;
+    -webkit-user-select: none;
+    -moz-user-select: none;
+    user-select: none;
+    border: 1px solid #5f899c;
+}
+
+.flat.open {
+    z-index: 2;
+}
+
+.flat:hover,
+.flat.focus {
+    background: #1c465e;
+}
+
+/* CARAT */
+.flat .carat,
+.flat .carat:after {
+    position: absolute;
+    right: 14px;
+    top: 50%;
+    margin-top: -3px;
+    border: 6px solid transparent;
+    border-top: 6px solid #FFF;
+    z-index: 1;
+    -webkit-transform-origin: 50% 20%;
+    -moz-transform-origin: 50% 20%;
+    -ms-transform-origin: 50% 20%;
+    transform-origin: 50% 20%;
+}
+
+.flat:hover .carat:after {
+    border-top-color: #f4f4f4;
+}
+
+.flat.focus .carat {
+    border-top-color: #f8f8f8;
+}
+
+.flat.focus .carat:after {
+    border-top-color: #0180d1;
+}
+
+.flat.open .carat {
+-webkit-transform: rotate(180deg);
+-moz-transform: rotate(180deg);
+-ms-transform: rotate(180deg);
+transform: rotate(180deg);
+}
+
+/* OLD SELECT (HIDDEN) */
+.flat .old {
+    position: absolute;
+    left: 0;
+    top: 0;
+    height: 0;
+    width: 0;
+    overflow: hidden;
+}
+
+.flat select {
+    position: absolute;
+    left: 0px;
+    top: 0px;
+}
+
+.flat.touch select {
+    left: 0;
+    top: 0;
+    width: 100%;
+    height: 100%;
+    opacity: 0;
+}
+
+/* SELECTED FEEDBACK ITEM */
+.flat .selected {
+    color: #f4f4f4;
+}
+
+.flat .selected,
+.flat li {
+    display: block;
+    font-size: 12px;
+    line-height: 1;
+    padding: 8px 12px;
+    overflow: hidden;
+    white-space: nowrap;
+}
+
+.flat .selected::after {
+    content: '';
+    position: absolute;
+    right: 0;
+    top: 0;
+    bottom: 0;
+    width: 20px;
+    border-radius: 0 3px 3px 0;
+    box-shadow: inset -55px 0 25px -20px #1c465e;
+}
+
+.flat:hover .selected::after,
+.flat.focus .selected::after {
+    box-shadow: inset -55px 0 25px -20px #1c465e;
+}
+
+/* DROP DOWN WRAPPER */
+.flat div {
+    position: absolute;
+    height: 0;
+    left: 0;
+    right: 0;
+    top: 100%;
+    margin-top: 1px;
+    background: #1c465e;
+    overflow: hidden;
+    opacity: 0;
+    color: #aaa;
+    border-radius: 3px;
+}
+
+.flat:hover div {
+    background: #1c465e;
+    border-radius: 3px;
+}
+
+/* Height is adjusted by JS on open */
+.flat.open div {
+    opacity: 1;
+    z-index: 2;
+}
+
+/* FADE OVERLAY FOR SCROLLING LISTS */
+.flat.scrollable div::after {
+    content: '';
+    position: absolute;
+    left: 0;
+    right: 0;
+    bottom: 0;
+    height: 50px;
+    box-shadow: inset 0 -50px 30px -35px #00c384;
+}
+
+.flat.scrollable:hover div::after {
+    box-shadow: inset 0 -50px 30px -35px #00c384;
+}
+
+.flat.scrollable.bottom div::after {
+    opacity: 0;
+}
+
+/* DROP DOWN LIST */
+.flat ul {
+    position: absolute;
+    left: 0;
+    top: 0;
+    height: 100%;
+    width: 100%;
+    list-style: none;
+    overflow: hidden;
+    border-radius: 5px;
+}
+
+.flat.scrollable.open ul {
+    overflow-y: auto;
+}
+
+/* DROP DOWN LIST ITEMS */
+.flat li {
+    list-style: none;
+    padding: 8px 8px;
+    border-bottom: 1px solid #5f899c;
+}
+
+.flat li:last-child {
+    border-bottom: 0;
+}
+
+/* .focus class is also added on hover */
+.flat li.focus {
+    background: #1c465e;
+    position: relative;
+    z-index: 3;
+    color: #fff;
+}
+
+.flat li.active {
+    background: #1c465e;
+    color: #fff;
+}
+
+/* persona bar Menu*/
+.personabar {
+    width: 80px;
+    background-color: var(--dnn-color-pb-menu-background);
+    height: 100%;
+    position: fixed;
+    top: 0;
+    left: -100px;
+    z-index: 1000;
+    display: none;
+}
+.personabar .personabarLogo {
+    width: 80px;
+    height: 103px;
+    background: var(--dnn-pb-menu-brand-background);
+    -ms-background-size: 32px auto;
+    background-size: 32px auto;
+    position: relative;
+    border-bottom: 1px solid var(--dnn-color-pb-menu-divider);
+    text-align: center;
+}
+    .personabar .personabarLogo.updateLogo {
+      background-position: center 14px;
+    }
+.personabar .personabarLogo:hover {
+    background-color: var(--dnn-color-pb-menu-background-hover);
+}
+.personabar .personabarLogo a.update {
+    text-decoration: none;
+    text-transform: uppercase;
+      font-size: 10px;
+    font-family: pb_semibold;
+    display: none;
+    position: absolute;
+    bottom: 8px;
+      width: 64px;
+    text-align: center;
+      background-color: #21a3da;
+      border-radius: 3px;
+      color: #fff;
+      display: block;
+      padding: 2px;
+      margin-left: 5px;
+}
+
+      .personabar .personabarLogo a.update.critical {
+        background-color: #D63333;
+      }
+
+.personabar .personabarLogo a.update.normal-update {
+    color: #21A3DA;
+    display: block;
+}
+.personabar .personabarLogo a.update.critical-update {
+        color: #D63333;
+    display: block;
+}
+
+.personabarnav {
+    margin: 0;
+    padding: 0;
+}
+
+.personabarnav > li {
+    list-style-type: none;
+    margin: 0;
+    padding: 17px 16px;
+    cursor: pointer;
+    text-align: center;
+    background-repeat: repeat-x;
+    background-position: -8px 10px;
+    color: #737171;
+    font-weight: 600;
+    position: relative;
+    height: 80px;
+    transition: background-color 200ms linear, color 200ms linear;
+    -webkit-box-sizing: border-box;
+    -moz-box-sizing: border-box;
+    box-sizing: border-box;
+}
+
+.personabarnav > li > span {
+    display: none;
+}
+.personabarnav > li > span.icon-loader {
+    display: inline-block;
+    width: 38px;
+    height: 38px;
+    margin: 0;
+    padding: 5px;
+    vertical-align: top;
+}
+.personabarnav > li > span.icon-loader img {
+    width: 100%;
+    height: 100%;
+    vertical-align: top;
+}
+.personabarnav > li > span.icon-loader svg {
+    fill: #868484;
+}
+.personabarnav > li > span.icon-loader svg .back {
+    fill: var(--dnn-color-pb-menu-icon-background);
+}
+.personabarnav>li>span.icon-loader svg .main {
+    fill: var(--dnn-color-pb-menu-icon);
+}
+.personabarnav > li:hover > span.icon-loader svg,
+.personabarnav > li.active > span.icon-loader svg,
+.personabarnav > li.selected > span.icon-loader svg {
+    fill: #FFFFFF;
+}
+.personabarnav > li.pending > span.icon-loader svg {
+    fill: #9FDBF0;
+}
+.personabarnav > li.btn_panel.disabled {
+    cursor: default;
+}
+
+.personabarnav > li.btn_panel.disabled:hover {
+    background-position: -8px 10px;
+    color: #6a6d6d;
+}
+.personabarnav > li:hover,.personabarnav > li.active {
+    color: #fff;
+    background-color: var(--dnn-color-pb-menu-background-hover);
+    border-right: none !important;
+}
+.personabarnav > li.pending {
+    border-right: 3px solid #9FDBF0;
+}
+
+.personabarnav > li#Edit {
+    border-top: 1px solid var(--dnn-color-pb-menu-divider);
+}
+
+.personabarnav > li#Edit.selected {
+    color: #737171;
+    background-color: transparent;
+}
+.personabarnav > li#Edit .editmode-tooltip {
+    position: absolute;
+    top: 20px;
+    left: 64px;
+    width: 256px;
+    min-height: 80px;
+    border: 1px solid #ccc;
+    border: 1px solid rgba(64, 64, 64, 0.7);
+    background-color: #fff;
+    color: #000;
+    padding: 10px;
+    box-sizing: border-box;
+    display: none;
+    opacity: 0;
+    cursor: default;
+}
+
+.personabarnav > li#Edit:hover .editmode-tooltip {
+    display: block;
+    animation: tooltip 1000ms forwards;
+}
+@keyframes tooltip {
+    0% { display: none;opacity: 0;}
+    1%{ display: block; opacity: 0;}
+    100%{ display: block;opacity: 1;top: -30px;}
+}
+.personabarnav > li#Edit .editmode-tooltip > span {
+    display: block;
+    text-align: left;
+    font-size: 12px;
+}
+.personabarnav > li#Edit .editmode-tooltip .tooltip-title{
+     color: #0a85c3;
+}
+.personabarnav > li#Edit.locked {
+    background-color: transparent;
+}
+.personabarnav > li#Edit.locked svg {
+    fill: #79bfdb;
+}
+.personabarnav > li#Edit.disabled svg {
+    visibility: hidden;
+}
+.personabarnav > li#showsite {
+    background: url('../images/close_thin.svg') no-repeat center center;
+    position: absolute;
+    padding: 0;
+    width: 12px;
+    height: 12px;
+    left: 921px;
+    top: 9px;
+    border: none;
+    display: none;
+}
+.personabarnav > li#showsite:hover {
+    background-image: url('../images/close_thin-hover.svg')
+}
+
+.personabarnav > li#showsite.full-width-mode {
+    left: 1221px;
+}
+
+.personabarnav > li#Logout, .personabarnav > li#Edit {
+    width: 100%;
+}
+.personabarnav > li#Logout {
+    display: none;
+}
+
+@media all and (min-height: 680px) {
+    .personabarnav > li#Logout {
+        bottom: 80px;
+        position: absolute;
+    }
+    .personabarnav > li#Edit {
+        bottom: 0px;
+        position: absolute;
+    }
+}
+
+.hovermenu {
+    position: absolute;
+    left: 80px;
+    padding: 0 0px 42px 37px;
+    background-color: var(--dnn-color-pb-menu-background-hover);
+    display: none;
+    /* display: none; IE not apply list-style-type: none; with this active
+       it will be applied in js
+     */
+    top: -1px;
+    width: 200px;
+    box-sizing: border-box;
+}
+.hovermenu > label {
+    height: 80px;
+    line-height: 80px;
+    display: block;
+    text-align: left;
+    text-transform: uppercase;
+    color: #FFF;
+}
+.hovermenu > ul {
+    margin: 0;
+    padding: 0;
+}
+
+.hovermenu > ul > li {
+    cursor: pointer;
+    font-family: pb_semibold, arial;
+    font-size: 14px;
+    font-weight: 600;
+    margin-top: 12px;
+    text-align: left;
+    color: #868484;
+}
+.hovermenu > ul > li:first-child {
+    margin-top: 0;
+}
+.hovermenu > ul > li.disabled {
+    cursor: default;
+}
+
+.hovermenu > ul > li.disabled:hover {
+    color: #c8c8c8;
+}
+
+.hovermenu > ul > li:hover {
+    color: #fff;
+}
+
+.hovermenu > ul > li.selected {
+    color: white;
+    cursor: default;
+}
+.hovermenu > ul > li.pending {
+    color: #9FDBF0;
+}
+
+.hovermenu > ul > li:first-child {
+    margin-top: 0;
+}
+
+.hovermenu > ul > li.highligthedItem {
+    background-color: #01161E;
+    color: #787878;
+    margin-left: -18px;
+    padding-left: 18px;
+    margin-top: 0;
+    padding-top: 20px;
+    margin-right: -24px;
+}
+
+.hovermenu > ul > li.highligthedItem:last-child {
+    margin-bottom: -25px;
+    padding-bottom: 25px;
+    border-radius: 3px;
+}
+
+.hovermenu > ul > li.highligthedItem:hover {
+    color: #ffffff;
+}
+
+.hovermenu > ul > li.highligthedItem.nonActive {
+    cursor: default;
+}
+.hovermenu > ul > li.highligthedItem.nonActive:hover {
+    color: #787878;
+}
+
+.hovermenu > ul > li.itemsSeparator{
+    margin-top: 20px;
+    padding-top: 20px;
+}
+.btn_panel.two-columns-menu .hovermenu {
+    width: 363px;
+}
+.btn_panel.three-columns-menu .hovermenu {
+    width: 491px;
+}
+.btn_panel.two-columns-menu .hovermenu > ul, .btn_panel.three-columns-menu .hovermenu > ul {
+    width: 163px;
+    float: left;
+}
+.btn_panel.two-columns-menu .hovermenu > ul:first-of-type, .btn_panel.three-columns-menu .hovermenu > ul:first-of-type {
+    width: 163px;
+}
+
+.socialpanel {
+    background-color: #fafafa;
+    min-height: 100%;
+    width: 860px;
+    left: -860px;
+    top: 0px;
+    position: absolute;
+    z-index: 999;
+    border-right: 1px solid #eee;
+    display: none;
+}
+
+.socialpanel-placeholder {
+    background-color: #fafafa;
+    width: 861px;
+    left: 80px;
+    top: 0px;
+    bottom: 0px;
+    position: fixed;
+    display: none;
+    z-index: 999;
+    border-right: 1px solid #eee;
+}
+
+#personaBar-loadingbar {
+    position: fixed;
+    top: 0;
+    left: 80px;
+    z-index: 99999;
+    width: 860px;
+    height: 4px;
+    display: none;
+    background-color: #fafafa;
+}
+
+    #personaBar-loadingbar > div {
+    background-color: #21A3Da;
+        position: absolute;
+        top: 0;
+        left: 0;
+    height: 5px;
+    box-sizing: border-box;
+}
+#personaBar-loadingbar > span {
+    position: absolute;
+    top: 3px;
+    left: 10px;
+    font-size: 13px;
+    color: white;
+    z-index: 2;
+    line-height: 16px;
+}
+#personaBar-loadingbar > #close-load-error {
+    cursor: pointer;
+    position: absolute;
+    width: 13px;
+    height: 13px;
+    right: 10px;
+    top: 6px;
+    display: none;
+}
+#personaBar-loadingbar > div.load-error{
+    background-color: #EA2134;
+    }
+
+.socialmask {
+    background-color: #000;
+    width: 100%;
+    height: 100%;
+    position: fixed;
+    top: 0px;
+    left: 0px;
+    z-index: 99;
+    display: none;
+    opacity: 0;
+}
+
+/* PANEL HEADER */
+
+.ie .socialpanelheader {
+    position: relative;
+}
+
+.socialpanelheader {
+    padding: 28px 30px 10px 30px;
+    position: absolute;
+    width: 860px;
+    z-index: 1001;
+    background-color: #FFF;
+    min-height: 103px;
+    -webkit-box-sizing: border-box !important;
+    -moz-box-sizing: border-box !important;
+    box-sizing: border-box !important;
+    box-shadow: 0 1px 2px -1px rgba(0,0,0,.2);
+}
+
+.socialpanelheader > span {
+    color: #b2aeae;
+    text-transform: uppercase;
+    display: block;
+    font-family: pb_semibold;
+    letter-spacing: 2px;
+}
+.socialpanelheader > .qaTooltip {
+    float: left;
+}
+.socialpanelheader > .qaTooltip > h3.title, .socialpanelheader > h3 {
+    overflow: hidden;
+    max-width: 495px;
+    text-overflow: ellipsis;
+    display: inline-block;
+    font-size: 36px;
+    letter-spacing: 1px;
+    line-height: 36px;
+    min-height: 48px;
+    margin: 0;
+    font-family: roboto, arial;
+    font-weight: normal;
+}
+.socialpanelheader > .qaTooltip > .tag-menu {
+    position: fixed;
+    top: 75px;
+    left: 116px;
+    width: auto;
+    max-width: 780px;
+    bottom: auto;
+    word-wrap: break-word;
+}
+.socialpanelheader > .qaTooltip > .tag-menu:after {
+    border-bottom: 7px solid #000000;
+    border-top: none;
+    left: 10%;
+    bottom: auto;
+    top: -7px;
+}
+@media only screen 
+and (min-device-width : 768px) 
+and (max-device-width : 1024px),
+only screen and (min-width: 768px) and (max-width: 1024px)   { 
+
+   .socialpanelheader > h3.title-small {
+        font-size: 20px !important;
+    }
+    .socialpanelheader > div.xtra-margin-top {
+        margin-top:23px !important;
+    }
+    #dashboard .socialpanelheader, #dashboard-header.socialpanelheader {
+        padding: 24px 30px 4px 30px;
+        height: 72px;
+    }
+    #dashboard .socialpanelheader h3, #dashboard-header.socialpanelheader h3 {
+        font-size: 25px;
+    }
+
+    #dashboard .socialpanelheader .dashboard-period,
+    #dashboard-header.socialpanelheader .dashboard-period {
+        margin-top: 8px;
+    }
+}
+.socialpanelheader .personaBar-input.search { 
+    background-image: url('../images/search.png');
+    background-repeat: no-repeat;
+    background-position: 95% center;
+}
+
+.socialpanelheader .personaBar-input.primary {
+    background-color: #0087c6;
+    border: none;
+    padding: 9px 16px;
+    color: #f4f4f4;
+    text-decoration: none;
+}
+
+.socialpanelheader .personaBar-input.primary:hover {
+    background-color: #2fa6eb;
+}
+
+.socialpanelheader .personaBar-input.secondarybtn {
+    color: #0e181c !important;
+    background-color: #e4e4e4;
+    border: none;
+    padding: 9px 16px;
+    color: #f4f4f4;
+    text-decoration: none;
+}
+
+.socialpanelheader .personaBar-input.secondarybtn:hover {
+    background-color: #d9ecfa;
+}
+
+.socialpanelheader .personaBar-input, input, select {
+    border: 1px solid #ddd;
+    padding: 8px 16px;
+    border-radius: 0;
+    background-color: #fff;
+}
+
+.socialpanelheader .personaBar-input {
+    margin-left: 5px;
+}
+
+.socialpanelheader a {
+    cursor: pointer;
+}
+
+.socialpanelheader > div.right-container {
+    float: right;
+    margin-top: 5px;
+    position: absolute;
+    max-width: 80%;
+    right: -10px;
+    margin-right: 30px;
+    top: 50%;
+    -webkit-transform: translateY(-50%);    
+    -moz-transform: translateY(-50%);
+    -o-transform: translateY(-50%);
+    -ms-transform: translateY(-50%);
+    transform: translateY(-50%);
+}
+
+/* END - PANEL HEADER */
+
+.socialpanelbody {
+    z-index: 1000;
+    margin-top: 103px;
+}
+
+.socialpanelbody > div {
+    padding: 20px 30px 30px 30px;
+}
+
+    .socialpanelbody > div  h3 {
+        font-size: 20px;
+        margin-bottom: 20px;
+        font-weight: normal;
+        letter-spacing: .5px;
+    }
+
+.notification-from > .useravatar {
+    margin-left: 0;
+}
+
+.notification-from > .username {
+    margin: 0 0 0 50px;
+}
+
+    .notification-from > .username > label {
+        font-size: 14px;
+        padding-top: 5px;
+        color: #000;
+    }
+
+    .notification-from > .username > span {
+        margin-top: 5px;
+        text-transform: uppercase;
+    }
+
+.notification-body {
+    clear: both;
+    margin: 15px 0 20px 0;
+}
+
+    .notification-body > div {
+        margin-top: 15px;
+    }
+
+        .notification-body > div:first-child {
+            margin-top: 0;
+        }
+
+        .notification-body > div:last-child > a {
+            color: #0087c6;
+            text-decoration: none;
+            display: inline-block;
+            background-image: url(../images/icon-arrow-read-more.png);
+            background-repeat: no-repeat;
+            background-position: center right;
+            padding: 2px 14px 0 0;
+        }
+
+        .notification-body > div:last-child > a:hover {
+            color: #2fa6eb;
+            text-decoration: underline;
+        }
+
+        .notification-body * {
+            max-width: 100% !important;
+        }
+
+.notification-actions a {
+    display: inline-block;
+    vertical-align: top;
+}
+
+    .notification-actions a.primarybtn {
+        margin-right: 10px;
+    }
+
+.notification-footer {
+    margin: 15px -15px -15px -15px;
+    background-color: rgba(0,0,0,0.04);
+    padding: 15px;
+}
+
+    .notification-footer > span {
+        display: block;
+        margin-right: 90px;
+        font-family: pb_semibold;
+        text-transform: uppercase;
+    }
+
+    .notification-footer > div.right {
+        width: 90px;
+        margin: -15px;
+    }
+
+        .notification-footer > div.right > a {
+            width: 42px;
+            height: 42px;
+            border: none;
+            display: inline-block;
+            background-color: #fafafa;
+            margin-right: -2px;
+        }
+
+            .notification-footer > div.right > a.prev {
+                border-right: 2px solid #ccc;
+            }
+/* tab inside social panel */
+ul.tabControl {
+    list-style-type: none;
+    margin: 0;
+    padding: 0;
+    border: 1px solid #ddd;
+    border-bottom: none;
+    background-color: #eee;
+    border-top-left-radius: 5px;
+    border-top-right-radius: 5px;
+}
+
+    ul.tabControl > li {
+        display: inline-block;
+        padding: 8px 15px 8px 15px;
+        cursor: pointer;
+    }
+
+        ul.tabControl > li.selected {
+            background-color: #fff;
+            color: #0996d8;
+        }
+
+        ul.tabControl > li:first-child {
+            border-top-left-radius: 5px;
+        }
+
+.tabPanel {
+    border: 1px solid #ddd;
+    border-top: none;
+    display: none;
+    border-bottom-left-radius: 5px;
+    border-bottom-right-radius: 5px;
+    background-color: #fff;
+}
+
+    .tabPanel > h4 {
+        display: block;
+        padding: 20px 0 20px 14px;
+        font-size: 20px;
+        font-family: pb_semibold;
+        font-weight: normal;
+    }
+
+    .tabPanel .searchpanel {
+        padding: 0 15px 15px 15px;
+        border-bottom: 1px solid #ddd;
+    }
+
+.normalPanel {
+    border: 1px solid #ddd;
+    border-radius: 5px;
+    background-color: #fff;
+}
+
+    .normalPanel .searchpanel {
+        padding: 15px;
+        border-bottom: 1px solid #ddd;
+        background: #fff;
+        border-top-left-radius: 5px;
+        border-top-right-radius: 5px;
+    }
+
+.searchpanel > .searchbox {
+    padding: 8px;
+    border: 1px solid #ddd;
+    width: 250px;
+    border-radius: 3px;
+    display: inline-block;
+    background-image: url(../images/search.png);
+    background-repeat: no-repeat;
+    background-position: 240px 8px;
+}
+
+.searchpanel > .filterbox {
+    padding: 8px;
+    border: 1px solid #ddd;
+    width: 250px;
+    border-radius: 3px;
+    display: inline-block;
+    margin-left: 15px;
+}
+
+/* View iPad  - landscape */
+
+#personabar-panels.view-ipad.landscape > .socialpanel { width: 700px;}
+#personabar-panels.view-ipad.landscape > .socialpanel  .socialpanelheader {width: 700px;}
+#personabar.view-ipad.landscape .personabarnav > li#showsite:not(.full-width-mode) { left: 761px; }
+/* View iPad  - Portrait */
+
+#personabar-panels.view-ipad.portrait > .socialpanel { width: 500px;}
+#personabar-panels.view-ipad.portrait > .socialpanel .socialpanelheader {width: 500px;}
+#personabar.view-ipad.portrait .personabarnav > li#showsite:not(.full-width-mode) { left: 561px; }
+
+
+/* customised modal dialog style */
+.ui-widget-overlay {
+    position: fixed;
+    top: 0;
+    left: 0;
+    width: 100%;
+    height: 100%;
+    background: rgba(0,0,0,0.65);
+    z-index: 9999;
+}
+.dnnFormPopup {
+    position: absolute;
+    padding: 18px;
+    background: #fff;
+    -webkit-box-shadow: 0 0 25px 0 rgba(0, 0, 0, 0.75);
+    box-shadow: 0 0 25px 0 rgba(0, 0, 0, 0.75);
+    border-radius: 7px;
+    outline: none;
+    z-index: 100000;
+}
+    /* Popup header */
+.dnnFormPopup .ui-dialog-titlebar {
+    position: relative;
+    border-bottom: 1px solid #ddd;
+    font-size: 18px;
+    margin: -18px -18px 0 -18px;
+    padding: 22px 0 18px 22px;
+    background-color: #092836;
+    color: #ffffff;
+    border: none;
+    cursor: move;
+    font-weight: normal;
+    border-top-left-radius: 5px;
+    border-top-right-radius: 5px;
+}
+
+div.ui-dialog-titlebar > .ui-dialog-titlebar-close {
+    display: block;
+    position: absolute;
+    margin: 0px;
+    overflow: hidden;
+    -webkit-border-radius: 12px;
+    border-radius: 12px;
+    background-position: 4px 4px;
+    border: 3px solid #fff;
+    text-indent: -9999em;
+    min-width: 0 !important;
+    top: 20px;
+    right: 22px;
+    background: #092836 url('../images/icon-close-dialog.png') no-repeat;
+    border: none;
+    width: 20px;
+    height: 20px;
+    outline: none;
+}
+div.ui-dialog-titlebar > .ui-dialog-titlebar-close:hover {
+    background-color: #092836;
+    cursor: pointer;
+}
+.dnnFormPopup .ui-resizable-se {
+    display: none !important;
+}
+.dnnFormPopup .ui-dialog-content {
+    position: relative;
+    border: 0;
+    padding: 0px;
+    overflow: auto;
+    background: #fff;
+    zoom: 1;
+    margin: 0 -18px -18px -18px;
+    border-bottom-left-radius: 5px;
+    border-bottom-right-radius: 5px;
+}
+
+.dnnFormPopup .ui-dialog-buttonpane {
+    margin: .5em 0 0 0;
+    padding: .3em 1em 0em 0em;
+    overflow: hidden;
+    border-width: 1px 0 0 0;
+    background-image: none;
+    text-align: left;
+    border-top: 1px solid #ddd;
+}
+
+.dnnFormPopup .ui-dialog-buttonpane button {
+    margin: 0.5em 0.4em 0.5em 0em;
+    padding: 0.5em 1em;
+    cursor: pointer;
+    border: none;
+    outline: none;
+}
+.dnnFormPopup .dnnDialog {
+    padding: 10px;
+}
+.dnnLoading {
+    background: #fff url(../../images/loading.gif) no-repeat center center;
+    position: absolute;
+    z-index: 9999;
+}
+.dnnCheckbox {
+    display: inline-block;
+    width: 46px;
+    height: 22px;
+    -webkit-border-radius: 11px;
+    -moz-border-radius: 11px;
+    border-radius: 11px;
+    background-color: #C8C8C8;
+    border: 1px solid #959695;
+    margin: 0;
+    cursor: pointer;
+    -webkit-transition: background 100ms linear;
+    -moz-transition: background 100ms linear;
+    -o-transition: background 100ms linear;
+    transition: background 100ms linear;
+    box-sizing: border-box;
+    position: relative;
+    margin-left: 30px;
+    text-align: left;
+    vertical-align: middle;
+}
+.dnnCheckbox * {
+    box-sizing: border-box;
+}
+.dnnCheckbox:after {
+    content: "Off";
+    display: block;
+    position: absolute;
+    color: #4B4E4F;
+    top: 3px;
+    left: -30px;
+    line-height: 15px;
+}
+.dnnCheckbox .mark {
+    width: 22px;
+    height: 22px;
+    display: inline-block;
+    -webkit-border-radius: 11px;
+    -moz-border-radius: 11px;
+    border-radius: 11px;
+    background-color: #fff;
+    border: 1px solid #959695;
+    position: relative;
+    top: -1px;
+    left: -1px;
+    -webkit-box-sizing: border-box;
+    -moz-box-sizing: border-box;
+    box-sizing: border-box;
+
+    -webkit-transition: left 100ms linear;
+    -moz-transition: left 100ms linear;
+    -o-transition: left 100ms linear;
+    transition: left 100ms linear;
+}
+.dnnCheckbox.dnnCheckbox-checked {
+    background-color: #21A3DA;
+    border-color: #226f9b;
+}
+.dnnCheckbox.dnnCheckbox-checked:after {
+    content: "On";
+}
+.dnnCheckbox.dnnCheckbox-checked .mark {
+    left: 24px;
+    border-color: #226f9b;
+}
+.dnnCheckbox .mark img {
+    display: none;
+}
+/* MESSAGE STYLES */
+.dnnFormMessage {
+    display: block;
+    padding: 17px 18px;
+    margin-bottom: 18px;
+    border: 1px solid rgba(2,139,255,0.2); /* blue */
+    background: rgba(2,139,255,0.15); /* blue */
+    -webkit-border-radius: 3px;
+    border-radius: 3px;
+    max-width: 980px;
+}
+    .dnnFormMessage.dnnFormError,
+    .dnnFormMessage.dnnFormValidationSummary {
+        background-color: rgba(255,0,0,0.15); /* red */
+        border-color: rgba(255,0,0,0.2); /* red */
+    }
+
+    .dnnFormMessage.dnnFormWarning {
+        background-color: rgba(255,255,0,0.15); /* yellow */
+        border-color: #CDB21F; /* yellow */
+    }
+
+    .dnnFormMessage.dnnFormSuccess {
+        background-color: rgba(0,255,0,0.15); /* green */
+        border-color: rgba(0,255,0,0.5); /* green */
+    }
+
+/* MESSAGE STYLES END */
+
+
+/* BREADCRUMB STYLES */
+.breadcrumbs-container {    
+    font-size: 0;
+    line-height: 0;
+    text-transform: uppercase;
+    font-weight: bold;
+}
+.breadcrumbs-container div {
+    display: inline-block;    
+    height: 32px;
+    line-height: 32px;
+    font-family: "Helvetica Neue", Helvetica, Arial, sans-serif;
+    text-decoration: none;
+    font-size: 14px;
+    max-width: 20%;
+    color: #4B4E4F;
+}
+.breadcrumbs-container div:hover {
+    color: #959695;
+}
+.breadcrumbs-container .more {
+    display: inline-block;
+    width: 32px;
+    height: 32px;
+    background-image: url(../images/more.svg);
+    background-repeat: no-repeat;
+    cursor: default;
+}
+.breadcrumbs-container .more:hover {
+    background-image: url(../images/more_hover.svg); 
+}
+.breadcrumbs-container > div:first-child:last-child {    
+    width: 150px;
+    margin-left: 0;
+}
+.breadcrumbs-container > div:first-child:not(:last-child) {
+    padding-right: 10px;
+    position: relative;
+    display: inline-block;
+    cursor: default;
+}
+
+.breadcrumbs-container > div:not(:last-child)::after {
+    content: '';
+    position: absolute;
+    right: -15px;
+    top: 0;
+    width: 20px;
+    height: 32px;
+    background-image: url(../images/arrow_forward.svg);
+    background-repeat: no-repeat;
+    background-position: center;
+}
+
+.breadcrumbs-container > div:not(:first-child):not(:last-child) {
+    padding-right: 10px;
+    position: relative;
+    margin-left: 18px;
+    box-sizing: border-box;
+    cursor: default;
+}
+
+.breadcrumbs-container > div:last-child {
+    color: #1E88C3;
+    font-family: "Helvetica Neue", Helvetica, Arial, sans-serif;
+    text-decoration: none;
+    font-size: 14px;
+    padding-right: 10px;
+    position: relative;
+    margin-left: 18px;
+}
+
+.breadcrumbs-container div > span {
+    display: block;
+    overflow: hidden;
+    text-overflow: ellipsis;
+    white-space: nowrap;
+}
+/* BREADCRUMB STYLES END*/
+
+/* PREVIEW PAGE - Thumbnail */
+.pages-preview {
+    display: none;
+    position: fixed;
+    background-color: #fff;
+    z-index: 1005;
+    padding: 4px;
+    -webkit-box-shadow: 0px 0px 3px 1px rgba(192,192,192,1);
+    -moz-box-shadow: 0px 0px 3px 1px rgba(192,192,192,1);
+    box-shadow: 0px 0px 3px 1px rgba(192,192,192,1);
+}
+.pages-preview:before, .pages-preview:after {
+    content: "";
+    display: block;
+    position: absolute;
+    left: -10px;
+    top: 50%;
+    width: 0px;
+    height: 0px;
+    border-style: solid;
+    border-width: 9px 10px 9px 0;
+    border-color: transparent #fff transparent transparent;
+    transform: translate(0, -50%);
+}
+.pages-preview:before {
+    left: -11px;
+    border-color: transparent #ccc transparent transparent;
+}
+.pages-preview.top:before {
+    top: 26px;
+    transform: none;
+}
+.pages-preview.bottom:before {
+    top: auto;
+    bottom: 26px;
+    transform: none;
+}
+.pages-preview img {
+    vertical-align: top;
+    width: 640px;
+    height: 480px;
+}
+.CodeMirror{ border: 1px solid #e6e6e6;}
+.CodeMirror-gutters {
+    min-height: 100% !important;
+}
+.CodeMirror-simplescroll-vertical{ 
+    background: none !important;
+    margin: 0px 5px 0px 0 !important;
+}
+.CodeMirror-simplescroll-vertical div {
+    background-color: #808587 !important;
+    -ms-border-radius: 5px !important;
+    border-radius: 5px !important;
+}
+.loading {
+    position: relative;
+}
+.loading:after {
+    content: "";
+    display: block;
+    position: absolute;
+    top: 0;
+    left: 0;
+    width: 100%;
+    height: 100%;
+    background: rgba(255, 255, 255, 0.7) url('../images/loading.gif') no-repeat center center;
+    z-index: 99999;
+}
+
+/* SCROLL BAR Style */
+
+.jspContainer .jspPane {
+    width: 100% !important;
+    -webkit-box-sizing: border-box;
+    -moz-box-sizing: border-box;
+    box-sizing: border-box;
+
+}
+.jspVerticalBar, .jspHorizontalBar {
+    background: none !important;
+}
+.jspVerticalBar .jspTrack {
+    width: 7px !important;
+}
+.jspHorizontalBar .jspTrack .jspDrag {
+    height: 7px !important;
+}
+.jspVerticalBar .jspTrack .jspDrag, .jspHorizontalBar .jspTrack .jspDrag {
+    filter: alpha(opacity=50) !important;
+    opacity: 0.5 !important;
+}
+
+.jspContainer {
+    overflow: hidden;
+    position: relative;
+}
+
+.jspPane {
+    position: absolute;
+}
+
+.jspVerticalBar {
+    position: absolute;
+    top: 0;
+    right: 0;
+    width: 11px;
+    height: 100%;
+    background: #ccc;
+}
+
+.jspHorizontalBar {
+    position: absolute;
+    bottom: 0;
+    left: 0;
+    width: 100%;
+    height: 11px;
+    background: #ccc;
+}
+
+    .jspVerticalBar *,
+    .jspHorizontalBar * {
+        margin: 0;
+        padding: 0;
+    }
+
+.jspCap {
+    display: none;
+}
+
+.jspHorizontalBar .jspCap {
+    float: left;
+}
+
+.jspTrack {
+    background: transparent;
+    position: relative;
+}
+
+.jspVerticalBar .jspTrack {
+    width: 10px;
+    margin: 0 0 0 3px;
+}
+
+.jspHorizontalBar .jspTrack {
+    height: 5px;
+    margin: 3px 0 3px 0;
+}
+
+.jspVerticalBar .jspCap {
+    display: block;
+    height: 3px;
+    width: 11px;
+}
+
+.jspHorizontalBar .jspCap {
+    display: block;
+    width: 3px;
+    height: 11px;
+}
+
+.jspDrag {
+    position: relative;
+    top: 0;
+    left: 0;
+    border-radius: 3px 3px 3px 3px;
+    -webkit-border-radius: 3px 3px 3px 3px;
+    opacity: .75;
+    background: #000;
+    cursor: pointer;
+}
+
+.jspHorizontalBar .jspTrack,
+.jspHorizontalBar .jspDrag {
+    float: left;
+    height: 5px;
+}
+/* SCROLL BAR Style END */
+
+/* Popup Style Start */
+
+.hoverSummaryMenu {
+    position: absolute;
+    width: 200px;
+    background-color: var(--dnn-color-pb-menu-background-hover);
+    padding: 27px 37px 42px 37px;
+    left: 80px;
+    top: 0;
+    opacity: 0;
+    display: none;
+    box-sizing: border-box;
+    animation: summarymenu 200ms linear;
+    animation-fill-mode: forwards;
+    text-align: left;
+    cursor: default;
+}
+.hoverSummaryMenu * {
+    font-family: pb_semibold, Arial;
+}
+.hoverSummaryMenu.shown {
+    display: block !important;
+}
+@keyframes summarymenu {
+    0%{ opacity: 0;display: none;}
+    1%{ opacity: 0;display: block;}
+    100%{ opacity: 1;display: block;}
+}
+
+.hoverSummaryMenu ul {
+    margin: 0;
+    padding: 0;
+    list-style: none;
+}
+.hoverSummaryMenu ul li {
+    font-family: roboto, Arial;
+    font-size: 11px;
+    color: #fff;
+    margin-top: 18px;
+    cursor: default;
+    padding-bottom: 6px;
+}
+
+    .hoverSummaryMenu ul li.border {
+      border-bottom: 1px solid #868484;
+    }
+
+.hoverSummaryMenu ul li span, .hoverSummaryMenu ul li label {
+    display: block;
+    line-height: 13px;
+    word-break: break-all;
+}
+.hoverSummaryMenu ul li a {
+    color: #fff;
+    text-decoration: none;
+}
+.hoverSummaryMenu ul li label {
+    font-size: 12px;
+    color: var(--dnn-color-pb-menu-text-highlight);
+      padding: 2px 0 5px 0;
+    text-transform: uppercase;
+    -moz-word-break: break-all;
+    -o-word-break: break-all;
+    word-break: break-all;
+}
+.hoverSummaryMenu ul li:last-child label {
+    border-bottom: none;
+    padding-bottom: 0;
+}
+.hoverSummaryMenu ul li span.bigtext {
+    font-size: 24px;
+    line-height: 24px;
+}
+.hoverSummaryMenu li.title {
+    font-size: 13px;
+    text-transform: uppercase;
+    margin-top: 0;
+}
+.hoverSummaryMenu li.separator {
+    height: 18px;
+    line-height: 0;
+    margin: 0;
+}
+.server-summary li.version-info {
+    margin-top: 11px;
+}
+.server-summary li.framework {
+    margin-top: 36px;
+}
+.server-summary li.doc-center a, 
+.server-summary li.logout {
+    font-size: 14px;
+    color: #6F7273;
+    text-decoration: none;
+    cursor: pointer;
+}
+
+  .server-summary li.update a:hover,
+.server-summary li.doc-center a:hover, 
+.server-summary li.logout:hover {
+    color: #FFF;
+}
+.server-summary li.logout {
+    margin-top: 12px;
+}
+
+.server-summary li.new-version-info.border {
+  border-color: #21a3da;
+}
+
+.server-summary li.new-version-info label {
+  color: #21a3da;
+}
+
+.server-summary li.new-version-info.border.critical {
+  border-color: #D63333;
+}
+
+.server-summary li.new-version-info.critical label {
+  color: #D63333;
+}
+
+.server-summary li.new-version-info span.update-critical {
+  font-size: 10px;
+  background-color: #D63333;
+  color: white;
+  text-transform: uppercase;
+  border-radius: 4px;
+  padding: 2px 4px;
+  float: right;
+}
+
+/* Popup Style END */
+
+/* Dropdown Style */
+.socialpanelbody select.pb-dropdown {
+  border: 1px solid #959695 !important;
+  border-radius: 0 !important;
+}
+.socialpanelbody select.pb-dropdown[disabled],
+.pb-dropdown.disabled
+ {
+  border: 1px solid #e5e7e6 !important;
+  background: #e5e7e6;
+  color: #959695;
+  cursor: not-allowed;
+}
+
+.pb-dropdown .selected::after,
+.pb-dropdown.scrollable div::after {
+  -webkit-pointer-events: none;
+  -moz-pointer-events: none;
+  -ms-pointer-events: none;
+  pointer-events: none;
+}
+.pb-dropdown {
+  position: relative;
+  display: inline-block;
+  cursor: pointer;
+  border: 1px solid #959695;
+  box-sizing: border-box;
+}
+.pb-dropdown.open {
+  border: 1px solid #1e88c3;
+}
+.pb-dropdown:after {
+  content: '';
+  position: absolute;
+  right: 3px;
+  bottom: 3px;
+  top: 2px;
+  width: 30px;
+  background: transparent;
+}
+.pb-dropdown .carat {
+  content: '';
+  position: absolute;
+  right: 10px;
+  top: 14px;
+  border-left: 5px solid transparent;
+  border-right: 5px solid transparent;
+  border-top: 5px solid #6f7273;
+  -webkit-transform-origin: 50% 20%;
+  -moz-transform-origin: 50% 20%;
+  -ms-transform-origin: 50% 20%;
+  transform-origin: 50% 20%;
+}
+.pb-dropdown.open .carat {
+  border-top-color: #1E88C3;
+}
+.pb-dropdown .old {
+  position: absolute;
+  left: 0;
+  top: 0;
+  height: 0;
+  width: 0;
+  overflow: hidden;
+}
+.pb-dropdown select {
+  position: absolute;
+  left: 0px;
+  top: 0px;
+}
+.pb-dropdown.touch .old {
+  width: 100%;
+  height: 100%;
+}
+.pb-dropdown.touch select {
+  width: 100%;
+  height: 100%;
+  opacity: 0;
+}
+.pb-dropdown .selected,
+.pb-dropdown li {
+  display: block;
+  line-height: 1;
+  padding: 9px 12px;
+  box-sizing: border-box;
+  overflow: hidden;
+  white-space: nowrap;
+}
+.pb-dropdown li.active {
+  color: #1E88C3;
+}
+.pb-dropdown li {
+  color: #6F7273;
+  font-weight: normal;
+  list-style: none;
+  padding: 0 12px;
+  height: 28px;
+  line-height: 28px;
+}
+.pb-dropdown > div {
+  position: absolute;
+  width: 100%;
+  height: 0;
+  left: -1px;
+  right: 0;
+  margin-top: -1px;
+  overflow: hidden;
+  opacity: 0;
+  background: #fff;
+  border: 1px solid #C8C8C8;
+  border-top: none; 
+  top: 33px;
+  z-index: 3;
+}
+.pb-dropdown.open div {
+  opacity: 1;
+}
+.pb-dropdown.scrollable div::after {
+  content: '';
+  position: absolute;
+  left: 0;
+  right: 0;
+  bottom: 0;
+  height: 50px;
+  box-shadow: inset 0 -50px 30px -35px #f8f8f8;
+}
+.pb-dropdown.scrollable:hover div::after {
+  box-shadow: inset 0 -50px 30px -35px #f4f4f4;
+}
+.pb-dropdown.scrollable.bottom div::after {
+  opacity: 0;
+}
+.pb-dropdown ul {
+  position: absolute;
+  left: 0;
+  top: 0;
+  height: 100%;
+  width: 100%;
+  list-style: none;
+  overflow: hidden;
+}
+.pb-dropdown.scrollable.open ul {
+  overflow-y: auto;
+}
+.pb-dropdown li.focus {
+  background: #EFF0F0;
+  position: relative;
+  color: #1E88C3;
+}
+/* Dropdown Style END */
+
+.monaco-editor .view-lines * {
+  font-family: inherit;
+}