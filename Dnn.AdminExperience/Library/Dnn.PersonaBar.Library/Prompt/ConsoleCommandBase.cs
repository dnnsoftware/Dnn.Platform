--- conflicted
+++ resolved
@@ -1,22 +1,18 @@
-﻿// Licensed to the .NET Foundation under one or more agreements.
-// The .NET Foundation licenses this file to you under the MIT license.
-// See the LICENSE file in the project root for more information
-
+﻿// Licensed to the .NET Foundation under one or more agreements.
+// The .NET Foundation licenses this file to you under the MIT license.
+// See the LICENSE file in the project root for more information
+
 namespace Dnn.PersonaBar.Library.Prompt
 {
-<<<<<<< HEAD
-    [Obsolete("Moved to DotNetNuke.Prompt in the core library project. Will be removed in DNN 11.", false)]
-=======
     using System;
     using System.Collections;
     using System.ComponentModel;
-
+
     using Dnn.PersonaBar.Library.Prompt.Models;
     using DotNetNuke.Entities.Portals;
     using DotNetNuke.Entities.Users;
     using DotNetNuke.Services.Localization;
-
->>>>>>> f5240f81
+    [Obsolete("Moved to DotNetNuke.Prompt in the core library project. Will be removed in DNN 11.", false)]
     public abstract class ConsoleCommandBase : IConsoleCommand
     {
         public abstract string LocalResourceFile { get; }
