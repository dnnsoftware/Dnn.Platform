--- conflicted
+++ resolved
@@ -1,24 +1,12 @@
-<<<<<<< HEAD
-﻿// 
-// Copyright (c) .NET Foundation. All rights reserved.
-// Licensed under the MIT License. See LICENSE file in the project root for full license information.
-// 
-using Newtonsoft.Json;
-using System;
-
-namespace Dnn.PersonaBar.Library.Prompt.Models
-{
-    [Obsolete("Moved to DotNetNuke.Prompt in the core library project. Will be removed in DNN 11.", false)]
-=======
-﻿// Licensed to the .NET Foundation under one or more agreements.
-// The .NET Foundation licenses this file to you under the MIT license.
-// See the LICENSE file in the project root for more information
-
+﻿using System;
+// Licensed to the .NET Foundation under one or more agreements.
+// The .NET Foundation licenses this file to you under the MIT license.
+// See the LICENSE file in the project root for more information
+
 namespace Dnn.PersonaBar.Library.Prompt.Models
 {
     using Newtonsoft.Json;
-
->>>>>>> f5240f81
+    [Obsolete("Moved to DotNetNuke.Prompt in the core library project. Will be removed in DNN 11.", false)]
     public class PagingInfo
     {
         [JsonProperty(PropertyName = "pageNo")]
