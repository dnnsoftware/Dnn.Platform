--- conflicted
+++ resolved
@@ -52,27 +52,6 @@
           { loader: "css-loader", options: { modules: "global" } },
           { loader: "less-loader" }
         ]
-<<<<<<< HEAD
-    },
-    resolve: {
-        extensions: [".jsx", ".js", ".json"],
-        modules: [
-            path.resolve(__dirname, "./src"),
-            path.resolve(__dirname, "./node_modules"),  // Try local node_modules
-            path.resolve(__dirname, "./src/_exportables/src"),
-            path.resolve(__dirname, "./src/_exportables/node_modules"), 
-            path.resolve("../../../../../../node_modules")   // Last fallback to workspaces node_modules
-        ]
-    },
-    externals: Object.assign(webpackExternals, 
-        {
-            "dnn-users-common-action-types":"window.dnn.Users.CommonActionTypes",
-            "dnn-users-common-components":"window.dnn.Users.CommonComponents",
-            "dnn-users-common-reducers": "window.dnn.Users.CommonReducers",
-            "dnn-users-common-actions":"window.dnn.Users.CommonActions"
-        }),
-    devtool: "source-map"
-=======
       },
       { test: /\.(ttf|woff)$/, loader: "url-loader?limit=8192" },
       { test: /\.(gif|png)$/, loader: "url-loader?mimetype=image/png" },
@@ -103,5 +82,4 @@
     "dnn-users-common-actions": "window.dnn.Users.CommonActions"
   }),
   devtool: "source-map"
->>>>>>> dbeb24c9
 };