--- conflicted
+++ resolved
@@ -3,52 +3,6 @@
 const isProduction = process.env.NODE_ENV === "production";
 
 module.exports = {
-<<<<<<< HEAD
-    entry: "./index",
-    optimization: {
-        minimize: isProduction
-    },
-    node: {
-        fs: "empty"
-    },
-    output: {
-        path: path.resolve("../../../../admin/personaBar/Dnn.Users/scripts/exportables/Users"),
-        filename: "UsersCommon.js",
-        publicPath: isProduction ? "" : "http://localhost:8050/dist/"
-    },
-    module: {
-        rules: [
-            { test: /\.(js|jsx)$/, enforce: "pre", exclude: /node_modules/, loader: "eslint-loader", options: { fix: true } },
-            { test: /\.(js|jsx)$/, exclude: /node_modules/, loaders: "babel-loader", 
-                options: { 
-                    presets: ["@babel/preset-env", "@babel/preset-react"], 
-                    "plugins": [
-                        "@babel/plugin-transform-react-jsx",
-                        "@babel/plugin-proposal-object-rest-spread"
-                    ] 
-                } 
-            },
-            { test: /\.(less|css)$/, use: [
-                { loader: "style-loader" },
-                { loader: "css-loader", options : { modules: "global" } },
-                { loader: "less-loader" }
-            ] },
-            { test: /\.(ttf|woff)$/, loader: "url-loader?limit=8192" },
-            { test: /\.(gif|png)$/, loader: "url-loader?mimetype=image/png" },
-            { test: /\.woff(2)?(\?v=[0-9].[0-9].[0-9])?$/, loader: "url-loader?mimetype=application/font-woff" },
-            { test: /\.(ttf|eot|svg)(\?v=[0-9].[0-9].[0-9])?$/, loader: "file-loader?name=[name].[ext]" },
-        ]
-    },
-    externals: require("@dnnsoftware/dnn-react-common/WebpackExternals"),
-    resolve: {
-        extensions: [".js", ".json", ".jsx"],
-        modules: [
-            path.resolve(__dirname, "./src"),
-            path.resolve(__dirname, "../"),
-            path.resolve(__dirname, "node_modules"),
-            path.resolve(__dirname, "../../node_modules"),
-            path.resolve(__dirname, "../../../../../../../../node_modules")
-=======
   entry: "./index",
   optimization: {
     minimize: isProduction
@@ -94,7 +48,6 @@
           { loader: "style-loader" },
           { loader: "css-loader", options: { modules: "global" } },
           { loader: "less-loader" }
->>>>>>> dbeb24c9
         ]
       },
       { test: /\.(ttf|woff)$/, loader: "url-loader?limit=8192" },
