﻿const webpack = require("webpack");
const I18nPlugin = require("i18n-webpack-plugin");
const packageJson = require("./package.json");
const path = require("path");
const isProduction = process.env.NODE_ENV === "production";
const settings = require("../../../../../../settings.local.json");

module.exports = {
  entry: "./src/main.jsx",
  optimization: {
    minimize: isProduction
  },
  output: {
    path:
      isProduction || settings.WebsitePath == ""
        ? path.resolve("../../admin/personaBar/Dnn.Roles/scripts/bundles/")
        : settings.WebsitePath +
          "\\DesktopModules\\Admin\\Dnn.PersonaBar\\Modules\\Dnn.Roles\\scripts\\bundles\\",
    filename: "roles-bundle.js",
    publicPath: isProduction ? "" : "http://localhost:8080/dist/"
  },
  devServer: {
    disableHostCheck: !isProduction
  },
  module: {
    rules: [
      {
        test: /\.(js|jsx)$/,
        enforce: "pre",
        exclude: /node_modules/,
        loader: "eslint-loader",
        options: { fix: true }
      },
      { test: /\.(js|jsx)$/, exclude: /node_modules/, loader: "babel-loader" },
      {
        test: /\.(less|css)$/,
        use: [
          { loader: "style-loader" },
          { loader: "css-loader", options: { modules: "global" } },
          { loader: "less-loader" }
        ]
<<<<<<< HEAD
    },
    resolve: {
        extensions: [".js", ".json", ".jsx"],
        modules: [
            path.resolve("./src"),          // Look in src first
            path.resolve("./node_modules"),  // Try local node_modules
            path.resolve("../../../../../../node_modules")   // Last fallback to workspaces node_modules
        ]        
    },
=======
      },
      { test: /\.(ttf|woff)$/, loader: "url-loader?limit=8192" },
      { test: /\.(gif|png)$/, loader: "url-loader?mimetype=image/png" },
      {
        test: /\.woff(2)?(\?v=[0-9].[0-9].[0-9])?$/,
        loader: "url-loader?mimetype=application/font-woff"
      },
      {
        test: /\.(ttf|eot|svg)(\?v=[0-9].[0-9].[0-9])?$/,
        loader: "file-loader?name=[name].[ext]"
      }
    ]
  },
  resolve: {
    extensions: [".js", ".json", ".jsx"],
    modules: [
      path.resolve("./src"), // Look in src first
      path.resolve("./node_modules"), // Try local node_modules
      path.resolve("../../../../../../node_modules") // Last fallback to workspaces node_modules
    ]
  },
>>>>>>> dbeb24c9

  externals: require("@dnnsoftware/dnn-react-common/WebpackExternals"),

  plugins: isProduction
    ? [
        new webpack.DefinePlugin({
          VERSION: JSON.stringify(packageJson.version),
          "process.env": {
            NODE_ENV: JSON.stringify("production")
          }
        })
      ]
    : [
        new webpack.DefinePlugin({
          VERSION: JSON.stringify(packageJson.version)
        })
      ],
  devtool: "source-map"
};<|MERGE_RESOLUTION|>--- conflicted
+++ resolved
@@ -39,17 +39,6 @@
           { loader: "css-loader", options: { modules: "global" } },
           { loader: "less-loader" }
         ]
-<<<<<<< HEAD
-    },
-    resolve: {
-        extensions: [".js", ".json", ".jsx"],
-        modules: [
-            path.resolve("./src"),          // Look in src first
-            path.resolve("./node_modules"),  // Try local node_modules
-            path.resolve("../../../../../../node_modules")   // Last fallback to workspaces node_modules
-        ]        
-    },
-=======
       },
       { test: /\.(ttf|woff)$/, loader: "url-loader?limit=8192" },
       { test: /\.(gif|png)$/, loader: "url-loader?mimetype=image/png" },
@@ -71,7 +60,6 @@
       path.resolve("../../../../../../node_modules") // Last fallback to workspaces node_modules
     ]
   },
->>>>>>> dbeb24c9
 
   externals: require("@dnnsoftware/dnn-react-common/WebpackExternals"),
 
