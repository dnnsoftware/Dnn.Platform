﻿const isProduction = process.env.NODE_ENV === "production";
const packageJson = require("./package.json");
const path = require("path");
const webpack = require("webpack");
const webpackExternals = require("@dnnsoftware/dnn-react-common/WebpackExternals");
const settings = require("../../../../../../settings.local.json");

module.exports = {
<<<<<<< HEAD
    entry: "./src/main.jsx",
    output: {
        path: path.resolve(__dirname, "../../admin/personaBar/Dnn.Pages/scripts/bundles/"),
        filename: "pages-bundle.js",
        publicPath: isProduction ? "" : "http://localhost:8080/dist/"
    },
    devServer: {
        disableHostCheck: !isProduction
    },
    module: {
        rules: [
            {
                test: /\.(js|jsx)$/,
                exclude: /node_modules/,
                use: { loader: "eslint-loader", options: { fix: true } },
                enforce: "pre"               
            },
            {
                test: /\.(js|jsx)$/,
                exclude: /node_modules/,
                use: { 
                    loader: "babel-loader"
                }
            },
            { 
                test: /\.less$/,
                use: [{
                    loader: "style-loader"
                },{
                    loader: "css-loader",
                    options: { modules: "global" }
                },{
                    loader: "less-loader"
                }]
            },
            { 
                test: /\.css$/,
                use: [{
                    loader: "style-loader"
                },{
                    loader: "css-loader",
                    options: { modules: "global"}
                }]            
            },
            { 
                test: /\.(ttf|woff|gif|png)$/,
                use: {
                    loader: "url-loader?limit=8192"
                }
            }
        ],
    },
    resolve: {
        extensions: ["*", ".js", ".json", ".jsx"],
        modules: [
            path.resolve('./src'),          // Look in src first
            path.resolve('./node_modules'),  // Try local node_modules
            path.resolve('../../../../../../node_modules')   // Last fallback to workspaces node_modules
=======
  entry: "./src/main.jsx",
  output: {
    path:
      isProduction || settings.WebsitePath == ""
        ? path.resolve(
            __dirname,
            "../../admin/personaBar/Dnn.Pages/scripts/bundles/"
          )
        : settings.WebsitePath +
          "\\DesktopModules\\Admin\\Dnn.PersonaBar\\Modules\\Dnn.Pages\\scripts\\bundles\\",
    filename: "pages-bundle.js",
    publicPath: isProduction ? "" : "http://localhost:8080/dist/"
  },
  devServer: {
    disableHostCheck: !isProduction
  },
  module: {
    rules: [
      {
        test: /\.(js|jsx)$/,
        exclude: /node_modules/,
        use: { loader: "eslint-loader", options: { fix: true } },
        enforce: "pre"
      },
      {
        test: /\.(js|jsx)$/,
        exclude: /node_modules/,
        use: {
          loader: "babel-loader"
        }
      },
      {
        test: /\.less$/,
        use: [
          {
            loader: "style-loader"
          },
          {
            loader: "css-loader",
            options: { modules: "global" }
          },
          {
            loader: "less-loader"
          }
>>>>>>> dbeb24c9
        ]
      },
      {
        test: /\.css$/,
        use: [
          {
            loader: "style-loader"
          },
          {
            loader: "css-loader",
            options: { modules: "global" }
          }
        ]
      },
      {
        test: /\.(ttf|woff|gif|png)$/,
        use: {
          loader: "url-loader?limit=8192"
        }
      }
    ]
  },
  resolve: {
    extensions: ["*", ".js", ".json", ".jsx"],
    modules: [
      path.resolve("./src"), // Look in src first
      path.resolve("./node_modules"), // Try local node_modules
      path.resolve("../../../../../../node_modules") // Last fallback to workspaces node_modules
    ]
  },
  externals: webpackExternals,
  optimization: {
    minimize: isProduction
  },
  plugins: isProduction
    ? [
        new webpack.DefinePlugin({
          VERSION: JSON.stringify(packageJson.version),
          "process.env": {
            NODE_ENV: JSON.stringify("production")
          }
        })
      ]
    : [
        new webpack.DefinePlugin({
          VERSION: JSON.stringify(packageJson.version)
        })
      ],
  devtool: "source-map"
};<|MERGE_RESOLUTION|>--- conflicted
+++ resolved
@@ -6,66 +6,6 @@
 const settings = require("../../../../../../settings.local.json");
 
 module.exports = {
-<<<<<<< HEAD
-    entry: "./src/main.jsx",
-    output: {
-        path: path.resolve(__dirname, "../../admin/personaBar/Dnn.Pages/scripts/bundles/"),
-        filename: "pages-bundle.js",
-        publicPath: isProduction ? "" : "http://localhost:8080/dist/"
-    },
-    devServer: {
-        disableHostCheck: !isProduction
-    },
-    module: {
-        rules: [
-            {
-                test: /\.(js|jsx)$/,
-                exclude: /node_modules/,
-                use: { loader: "eslint-loader", options: { fix: true } },
-                enforce: "pre"               
-            },
-            {
-                test: /\.(js|jsx)$/,
-                exclude: /node_modules/,
-                use: { 
-                    loader: "babel-loader"
-                }
-            },
-            { 
-                test: /\.less$/,
-                use: [{
-                    loader: "style-loader"
-                },{
-                    loader: "css-loader",
-                    options: { modules: "global" }
-                },{
-                    loader: "less-loader"
-                }]
-            },
-            { 
-                test: /\.css$/,
-                use: [{
-                    loader: "style-loader"
-                },{
-                    loader: "css-loader",
-                    options: { modules: "global"}
-                }]            
-            },
-            { 
-                test: /\.(ttf|woff|gif|png)$/,
-                use: {
-                    loader: "url-loader?limit=8192"
-                }
-            }
-        ],
-    },
-    resolve: {
-        extensions: ["*", ".js", ".json", ".jsx"],
-        modules: [
-            path.resolve('./src'),          // Look in src first
-            path.resolve('./node_modules'),  // Try local node_modules
-            path.resolve('../../../../../../node_modules')   // Last fallback to workspaces node_modules
-=======
   entry: "./src/main.jsx",
   output: {
     path:
@@ -110,7 +50,6 @@
           {
             loader: "less-loader"
           }
->>>>>>> dbeb24c9
         ]
       },
       {
