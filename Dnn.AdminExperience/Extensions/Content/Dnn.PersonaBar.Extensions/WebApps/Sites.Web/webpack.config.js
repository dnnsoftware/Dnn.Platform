--- conflicted
+++ resolved
@@ -60,25 +60,6 @@
           { loader: "css-loader", options: { modules: "global" } },
           { loader: "less-loader" }
         ]
-<<<<<<< HEAD
-    },
-    resolve: {
-        extensions: [".js", ".json", ".jsx"],
-        modules: [
-            path.resolve("./src"),          // Look in src first
-            path.resolve("./exportables"),  // Look in exportables after
-            path.resolve("./node_modules"),  // Try local node_modules
-            path.resolve("../../../../../../node_modules")   // Last fallback to workspaces node_modules
-        ]        
-    },
-    externals: Object.assign(webpackExternals, {
-        "dnn-sites-common-action-types": "window.dnn.Sites.CommonActionTypes",
-        "dnn-sites-common-components": "window.dnn.Sites.CommonComponents",
-        "dnn-sites-common-reducers": "window.dnn.Sites.CommonReducers",
-        "dnn-sites-common-actions": "window.dnn.Sites.CommonActions"
-    }),
-    plugins: isProduction ? [
-=======
       },
       { test: /\.(ttf|woff)$/, loader: "url-loader?limit=8192" }
     ]
@@ -100,7 +81,6 @@
   }),
   plugins: isProduction
     ? [
->>>>>>> dbeb24c9
         new webpack.DefinePlugin({
           VERSION: JSON.stringify(packageJson.version),
           "process.env": {
