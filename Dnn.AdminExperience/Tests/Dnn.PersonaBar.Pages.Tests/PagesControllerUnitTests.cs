﻿// Licensed to the .NET Foundation under one or more agreements.
// The .NET Foundation licenses this file to you under the MIT license.
// See the LICENSE file in the project root for more information
namespace Dnn.PersonaBar.Pages.Tests
{
    using Dnn.PersonaBar.Library.Helper;
    using Dnn.PersonaBar.Pages.Components;
    using Dnn.PersonaBar.Pages.Components.Exceptions;
    using Dnn.PersonaBar.Pages.Services.Dto;

    using DotNetNuke.Abstractions.Modules;
    using DotNetNuke.Entities.Modules;
    using DotNetNuke.Entities.Portals;
    using DotNetNuke.Entities.Tabs;
    using DotNetNuke.Entities.Urls;
    using DotNetNuke.Tests.Utilities.Fakes;

    using Microsoft.Extensions.DependencyInjection;
    using Moq;
    using NUnit.Framework;

    [TestFixture]
    public class PagesControllerUnitTests
    {
        private Mock<IBusinessControllerProvider> businessControllerProviderMock;
        private Mock<ITabController> tabControllerMock;
        private Mock<IModuleController> moduleControllerMock;
        private Mock<IPageUrlsController> pageUrlsControllerMock;
        private Mock<ITemplateController> templateControllerMock;
        private Mock<IDefaultPortalThemeController> defaultPortalThemeControllerMock;
        private Mock<ICloneModuleExecutionContext> cloneModuleExecutionContextMock;
        private Mock<IUrlRewriterUtilsWrapper> urlRewriterUtilsWrapperMock;
        private Mock<IFriendlyUrlWrapper> friendlyUrlWrapperMock;
        private Mock<IContentVerifier> contentVerifierMock;
        private PagesControllerImpl pagesController;
        private Mock<IPortalController> portalControllerMock;
        private FakeServiceProvider serviceProvider;

        [SetUp]
        public void RunBeforeEachTest()
        {
            this.businessControllerProviderMock = new Mock<IBusinessControllerProvider>();
            this.tabControllerMock = new Mock<ITabController>();
            this.moduleControllerMock = new Mock<IModuleController>();
            this.pageUrlsControllerMock = new Mock<IPageUrlsController>();
            this.templateControllerMock = new Mock<ITemplateController>();
            this.defaultPortalThemeControllerMock = new Mock<IDefaultPortalThemeController>();
            this.cloneModuleExecutionContextMock = new Mock<ICloneModuleExecutionContext>();
            this.urlRewriterUtilsWrapperMock = new Mock<IUrlRewriterUtilsWrapper>();
            this.friendlyUrlWrapperMock = new Mock<IFriendlyUrlWrapper>();
            this.contentVerifierMock = new Mock<IContentVerifier>();
            this.portalControllerMock = new Mock<IPortalController>();
            this.serviceProvider = FakeServiceProvider.Setup(
                services =>
                {
                    services.AddSingleton(this.businessControllerProviderMock.Object);
                    services.AddSingleton(this.tabControllerMock.Object);
                    services.AddSingleton(this.moduleControllerMock.Object);
                    services.AddSingleton(this.pageUrlsControllerMock.Object);
                    services.AddSingleton(this.templateControllerMock.Object);
                    services.AddSingleton(this.defaultPortalThemeControllerMock.Object);
                    services.AddSingleton(this.cloneModuleExecutionContextMock.Object);
                    services.AddSingleton(this.urlRewriterUtilsWrapperMock.Object);
                    services.AddSingleton(this.friendlyUrlWrapperMock.Object);
                    services.AddSingleton(this.contentVerifierMock.Object);
                    services.AddSingleton(this.portalControllerMock.Object);
                });
        }

        [TearDown]
        public void TearDown()
        {
            this.serviceProvider.Dispose();
        }

        [TestCase("http://www.websitename.com/home/", "/home")]
        [TestCase("/news/", "/news")]
        [TestCase("contactus/", "contactus")]
        [TestCase("blogs", "blogs")]
        public void ValidatePageUrlSettings_CleanNameForUrl_URLArgumentShouldBeLocalPath(string inputUrl, string expected)
        {
            // Arrange
            var modified = false;
            var tab = new TabInfo();
            var portalSettings = new PortalSettings();
            var friendlyOptions = new FriendlyUrlOptions();

            this.urlRewriterUtilsWrapperMock.Setup(d => d.GetExtendOptionsForURLs(It.IsAny<int>())).Returns(friendlyOptions);
            this.friendlyUrlWrapperMock.Setup(d => d.CleanNameForUrl(It.IsAny<string>(), friendlyOptions, out modified)).Returns(expected);
            this.friendlyUrlWrapperMock.Setup(d => d.ValidateUrl(It.IsAny<string>(), It.IsAny<int>(), It.IsAny<PortalSettings>(), out modified));

            this.InitializePageController();

            PageSettings pageSettings = new PageSettings();
            pageSettings.Url = inputUrl;

            string inValidField = string.Empty;
            string errorMessage = string.Empty;

            // Act
            bool result = this.pagesController.ValidatePageUrlSettings(portalSettings, pageSettings, tab, ref inValidField, ref errorMessage);

            // Assert
<<<<<<< HEAD
            Assert.IsTrue(result);
            this.urlRewriterUtilsWrapperMock.VerifyAll();
            this.friendlyUrlWrapperMock.Verify(d => d.CleanNameForUrl(expected, friendlyOptions, out modified), Times.Once());
=======
            Assert.That(result, Is.True);
            this._urlRewriterUtilsWrapperMock.VerifyAll();
            this._friendlyUrlWrapperMock.Verify(d => d.CleanNameForUrl(expected, friendlyOptions, out modified), Times.Once());
>>>>>>> ea58e779
        }

        [Test]

        public void GetPageSettings_CallGetCurrentPortalSettings_WhenSettingParameterIsNull()
        {
            var tabId = 0;
            var portalId = 0;

            var tab = new TabInfo();
            tab.PortalID = portalId;

            var portalSettings = new PortalSettings();

            // Arrange
            this.tabControllerMock.Setup(t => t.GetTab(It.IsAny<int>(), It.IsAny<int>())).Returns(tab);
            this.portalControllerMock.Setup(p => p.GetCurrentPortalSettings()).Returns(portalSettings);
            this.contentVerifierMock.Setup(c => c.IsContentExistsForRequestedPortal(It.IsAny<int>(), It.IsAny<PortalSettings>(), false)).Returns(false);

            this.InitializePageController();

            // Act
            TestDelegate pageSettingsCall = () => this.pagesController.GetPageSettings(tabId, null);

            // Assert
            Assert.Throws<PageNotFoundException>(pageSettingsCall);
            this.portalControllerMock.Verify(p => p.GetCurrentPortalSettings(), Times.Exactly(2));
            this.contentVerifierMock.Verify(c => c.IsContentExistsForRequestedPortal(portalId, portalSettings, false));
        }

        private void InitializePageController()
        {
            this.pagesController = new PagesControllerImpl(
                this.businessControllerProviderMock.Object,
                this.tabControllerMock.Object,
                this.moduleControllerMock.Object,
                this.pageUrlsControllerMock.Object,
                this.templateControllerMock.Object,
                this.defaultPortalThemeControllerMock.Object,
                this.cloneModuleExecutionContextMock.Object,
                this.urlRewriterUtilsWrapperMock.Object,
                this.friendlyUrlWrapperMock.Object,
                this.contentVerifierMock.Object,
                this.portalControllerMock.Object);
        }
    }
}
<|MERGE_RESOLUTION|>--- conflicted
+++ resolved
@@ -1,159 +1,153 @@
-﻿// Licensed to the .NET Foundation under one or more agreements.
-// The .NET Foundation licenses this file to you under the MIT license.
-// See the LICENSE file in the project root for more information
-namespace Dnn.PersonaBar.Pages.Tests
-{
-    using Dnn.PersonaBar.Library.Helper;
-    using Dnn.PersonaBar.Pages.Components;
-    using Dnn.PersonaBar.Pages.Components.Exceptions;
-    using Dnn.PersonaBar.Pages.Services.Dto;
-
-    using DotNetNuke.Abstractions.Modules;
-    using DotNetNuke.Entities.Modules;
-    using DotNetNuke.Entities.Portals;
-    using DotNetNuke.Entities.Tabs;
-    using DotNetNuke.Entities.Urls;
-    using DotNetNuke.Tests.Utilities.Fakes;
-
-    using Microsoft.Extensions.DependencyInjection;
-    using Moq;
-    using NUnit.Framework;
-
-    [TestFixture]
-    public class PagesControllerUnitTests
-    {
-        private Mock<IBusinessControllerProvider> businessControllerProviderMock;
-        private Mock<ITabController> tabControllerMock;
-        private Mock<IModuleController> moduleControllerMock;
-        private Mock<IPageUrlsController> pageUrlsControllerMock;
-        private Mock<ITemplateController> templateControllerMock;
-        private Mock<IDefaultPortalThemeController> defaultPortalThemeControllerMock;
-        private Mock<ICloneModuleExecutionContext> cloneModuleExecutionContextMock;
-        private Mock<IUrlRewriterUtilsWrapper> urlRewriterUtilsWrapperMock;
-        private Mock<IFriendlyUrlWrapper> friendlyUrlWrapperMock;
-        private Mock<IContentVerifier> contentVerifierMock;
-        private PagesControllerImpl pagesController;
-        private Mock<IPortalController> portalControllerMock;
-        private FakeServiceProvider serviceProvider;
-
-        [SetUp]
-        public void RunBeforeEachTest()
-        {
-            this.businessControllerProviderMock = new Mock<IBusinessControllerProvider>();
-            this.tabControllerMock = new Mock<ITabController>();
-            this.moduleControllerMock = new Mock<IModuleController>();
-            this.pageUrlsControllerMock = new Mock<IPageUrlsController>();
-            this.templateControllerMock = new Mock<ITemplateController>();
-            this.defaultPortalThemeControllerMock = new Mock<IDefaultPortalThemeController>();
-            this.cloneModuleExecutionContextMock = new Mock<ICloneModuleExecutionContext>();
-            this.urlRewriterUtilsWrapperMock = new Mock<IUrlRewriterUtilsWrapper>();
-            this.friendlyUrlWrapperMock = new Mock<IFriendlyUrlWrapper>();
-            this.contentVerifierMock = new Mock<IContentVerifier>();
-            this.portalControllerMock = new Mock<IPortalController>();
-            this.serviceProvider = FakeServiceProvider.Setup(
-                services =>
-                {
-                    services.AddSingleton(this.businessControllerProviderMock.Object);
-                    services.AddSingleton(this.tabControllerMock.Object);
-                    services.AddSingleton(this.moduleControllerMock.Object);
-                    services.AddSingleton(this.pageUrlsControllerMock.Object);
-                    services.AddSingleton(this.templateControllerMock.Object);
-                    services.AddSingleton(this.defaultPortalThemeControllerMock.Object);
-                    services.AddSingleton(this.cloneModuleExecutionContextMock.Object);
-                    services.AddSingleton(this.urlRewriterUtilsWrapperMock.Object);
-                    services.AddSingleton(this.friendlyUrlWrapperMock.Object);
-                    services.AddSingleton(this.contentVerifierMock.Object);
-                    services.AddSingleton(this.portalControllerMock.Object);
-                });
-        }
-
-        [TearDown]
-        public void TearDown()
-        {
-            this.serviceProvider.Dispose();
-        }
-
-        [TestCase("http://www.websitename.com/home/", "/home")]
-        [TestCase("/news/", "/news")]
-        [TestCase("contactus/", "contactus")]
-        [TestCase("blogs", "blogs")]
-        public void ValidatePageUrlSettings_CleanNameForUrl_URLArgumentShouldBeLocalPath(string inputUrl, string expected)
-        {
-            // Arrange
-            var modified = false;
-            var tab = new TabInfo();
-            var portalSettings = new PortalSettings();
-            var friendlyOptions = new FriendlyUrlOptions();
-
-            this.urlRewriterUtilsWrapperMock.Setup(d => d.GetExtendOptionsForURLs(It.IsAny<int>())).Returns(friendlyOptions);
-            this.friendlyUrlWrapperMock.Setup(d => d.CleanNameForUrl(It.IsAny<string>(), friendlyOptions, out modified)).Returns(expected);
-            this.friendlyUrlWrapperMock.Setup(d => d.ValidateUrl(It.IsAny<string>(), It.IsAny<int>(), It.IsAny<PortalSettings>(), out modified));
-
-            this.InitializePageController();
-
-            PageSettings pageSettings = new PageSettings();
-            pageSettings.Url = inputUrl;
-
-            string inValidField = string.Empty;
-            string errorMessage = string.Empty;
-
-            // Act
-            bool result = this.pagesController.ValidatePageUrlSettings(portalSettings, pageSettings, tab, ref inValidField, ref errorMessage);
-
-            // Assert
-<<<<<<< HEAD
-            Assert.IsTrue(result);
-            this.urlRewriterUtilsWrapperMock.VerifyAll();
-            this.friendlyUrlWrapperMock.Verify(d => d.CleanNameForUrl(expected, friendlyOptions, out modified), Times.Once());
-=======
-            Assert.That(result, Is.True);
-            this._urlRewriterUtilsWrapperMock.VerifyAll();
-            this._friendlyUrlWrapperMock.Verify(d => d.CleanNameForUrl(expected, friendlyOptions, out modified), Times.Once());
->>>>>>> ea58e779
-        }
-
-        [Test]
-
-        public void GetPageSettings_CallGetCurrentPortalSettings_WhenSettingParameterIsNull()
-        {
-            var tabId = 0;
-            var portalId = 0;
-
-            var tab = new TabInfo();
-            tab.PortalID = portalId;
-
-            var portalSettings = new PortalSettings();
-
-            // Arrange
-            this.tabControllerMock.Setup(t => t.GetTab(It.IsAny<int>(), It.IsAny<int>())).Returns(tab);
-            this.portalControllerMock.Setup(p => p.GetCurrentPortalSettings()).Returns(portalSettings);
-            this.contentVerifierMock.Setup(c => c.IsContentExistsForRequestedPortal(It.IsAny<int>(), It.IsAny<PortalSettings>(), false)).Returns(false);
-
-            this.InitializePageController();
-
-            // Act
-            TestDelegate pageSettingsCall = () => this.pagesController.GetPageSettings(tabId, null);
-
-            // Assert
-            Assert.Throws<PageNotFoundException>(pageSettingsCall);
-            this.portalControllerMock.Verify(p => p.GetCurrentPortalSettings(), Times.Exactly(2));
-            this.contentVerifierMock.Verify(c => c.IsContentExistsForRequestedPortal(portalId, portalSettings, false));
-        }
-
-        private void InitializePageController()
-        {
-            this.pagesController = new PagesControllerImpl(
-                this.businessControllerProviderMock.Object,
-                this.tabControllerMock.Object,
-                this.moduleControllerMock.Object,
-                this.pageUrlsControllerMock.Object,
-                this.templateControllerMock.Object,
-                this.defaultPortalThemeControllerMock.Object,
-                this.cloneModuleExecutionContextMock.Object,
-                this.urlRewriterUtilsWrapperMock.Object,
-                this.friendlyUrlWrapperMock.Object,
-                this.contentVerifierMock.Object,
-                this.portalControllerMock.Object);
-        }
-    }
-}
+﻿// Licensed to the .NET Foundation under one or more agreements.
+// The .NET Foundation licenses this file to you under the MIT license.
+// See the LICENSE file in the project root for more information
+namespace Dnn.PersonaBar.Pages.Tests
+{
+    using Dnn.PersonaBar.Library.Helper;
+    using Dnn.PersonaBar.Pages.Components;
+    using Dnn.PersonaBar.Pages.Components.Exceptions;
+    using Dnn.PersonaBar.Pages.Services.Dto;
+
+    using DotNetNuke.Abstractions.Modules;
+    using DotNetNuke.Entities.Modules;
+    using DotNetNuke.Entities.Portals;
+    using DotNetNuke.Entities.Tabs;
+    using DotNetNuke.Entities.Urls;
+    using DotNetNuke.Tests.Utilities.Fakes;
+
+    using Microsoft.Extensions.DependencyInjection;
+    using Moq;
+    using NUnit.Framework;
+
+    [TestFixture]
+    public class PagesControllerUnitTests
+    {
+        private Mock<IBusinessControllerProvider> businessControllerProviderMock;
+        private Mock<ITabController> tabControllerMock;
+        private Mock<IModuleController> moduleControllerMock;
+        private Mock<IPageUrlsController> pageUrlsControllerMock;
+        private Mock<ITemplateController> templateControllerMock;
+        private Mock<IDefaultPortalThemeController> defaultPortalThemeControllerMock;
+        private Mock<ICloneModuleExecutionContext> cloneModuleExecutionContextMock;
+        private Mock<IUrlRewriterUtilsWrapper> urlRewriterUtilsWrapperMock;
+        private Mock<IFriendlyUrlWrapper> friendlyUrlWrapperMock;
+        private Mock<IContentVerifier> contentVerifierMock;
+        private PagesControllerImpl pagesController;
+        private Mock<IPortalController> portalControllerMock;
+        private FakeServiceProvider serviceProvider;
+
+        [SetUp]
+        public void RunBeforeEachTest()
+        {
+            this.businessControllerProviderMock = new Mock<IBusinessControllerProvider>();
+            this.tabControllerMock = new Mock<ITabController>();
+            this.moduleControllerMock = new Mock<IModuleController>();
+            this.pageUrlsControllerMock = new Mock<IPageUrlsController>();
+            this.templateControllerMock = new Mock<ITemplateController>();
+            this.defaultPortalThemeControllerMock = new Mock<IDefaultPortalThemeController>();
+            this.cloneModuleExecutionContextMock = new Mock<ICloneModuleExecutionContext>();
+            this.urlRewriterUtilsWrapperMock = new Mock<IUrlRewriterUtilsWrapper>();
+            this.friendlyUrlWrapperMock = new Mock<IFriendlyUrlWrapper>();
+            this.contentVerifierMock = new Mock<IContentVerifier>();
+            this.portalControllerMock = new Mock<IPortalController>();
+            this.serviceProvider = FakeServiceProvider.Setup(
+                services =>
+                {
+                    services.AddSingleton(this.businessControllerProviderMock.Object);
+                    services.AddSingleton(this.tabControllerMock.Object);
+                    services.AddSingleton(this.moduleControllerMock.Object);
+                    services.AddSingleton(this.pageUrlsControllerMock.Object);
+                    services.AddSingleton(this.templateControllerMock.Object);
+                    services.AddSingleton(this.defaultPortalThemeControllerMock.Object);
+                    services.AddSingleton(this.cloneModuleExecutionContextMock.Object);
+                    services.AddSingleton(this.urlRewriterUtilsWrapperMock.Object);
+                    services.AddSingleton(this.friendlyUrlWrapperMock.Object);
+                    services.AddSingleton(this.contentVerifierMock.Object);
+                    services.AddSingleton(this.portalControllerMock.Object);
+                });
+        }
+
+        [TearDown]
+        public void TearDown()
+        {
+            this.serviceProvider.Dispose();
+        }
+
+        [TestCase("http://www.websitename.com/home/", "/home")]
+        [TestCase("/news/", "/news")]
+        [TestCase("contactus/", "contactus")]
+        [TestCase("blogs", "blogs")]
+        public void ValidatePageUrlSettings_CleanNameForUrl_URLArgumentShouldBeLocalPath(string inputUrl, string expected)
+        {
+            // Arrange
+            var modified = false;
+            var tab = new TabInfo();
+            var portalSettings = new PortalSettings();
+            var friendlyOptions = new FriendlyUrlOptions();
+
+            this.urlRewriterUtilsWrapperMock.Setup(d => d.GetExtendOptionsForURLs(It.IsAny<int>())).Returns(friendlyOptions);
+            this.friendlyUrlWrapperMock.Setup(d => d.CleanNameForUrl(It.IsAny<string>(), friendlyOptions, out modified)).Returns(expected);
+            this.friendlyUrlWrapperMock.Setup(d => d.ValidateUrl(It.IsAny<string>(), It.IsAny<int>(), It.IsAny<PortalSettings>(), out modified));
+
+            this.InitializePageController();
+
+            PageSettings pageSettings = new PageSettings();
+            pageSettings.Url = inputUrl;
+
+            string inValidField = string.Empty;
+            string errorMessage = string.Empty;
+
+            // Act
+            bool result = this.pagesController.ValidatePageUrlSettings(portalSettings, pageSettings, tab, ref inValidField, ref errorMessage);
+
+            // Assert
+            Assert.That(result, Is.True);
+            this.urlRewriterUtilsWrapperMock.VerifyAll();
+            this.friendlyUrlWrapperMock.Verify(d => d.CleanNameForUrl(expected, friendlyOptions, out modified), Times.Once());
+        }
+
+        [Test]
+
+        public void GetPageSettings_CallGetCurrentPortalSettings_WhenSettingParameterIsNull()
+        {
+            var tabId = 0;
+            var portalId = 0;
+
+            var tab = new TabInfo();
+            tab.PortalID = portalId;
+
+            var portalSettings = new PortalSettings();
+
+            // Arrange
+            this.tabControllerMock.Setup(t => t.GetTab(It.IsAny<int>(), It.IsAny<int>())).Returns(tab);
+            this.portalControllerMock.Setup(p => p.GetCurrentPortalSettings()).Returns(portalSettings);
+            this.contentVerifierMock.Setup(c => c.IsContentExistsForRequestedPortal(It.IsAny<int>(), It.IsAny<PortalSettings>(), false)).Returns(false);
+
+            this.InitializePageController();
+
+            // Act
+            TestDelegate pageSettingsCall = () => this.pagesController.GetPageSettings(tabId, null);
+
+            // Assert
+            Assert.Throws<PageNotFoundException>(pageSettingsCall);
+            this.portalControllerMock.Verify(p => p.GetCurrentPortalSettings(), Times.Exactly(2));
+            this.contentVerifierMock.Verify(c => c.IsContentExistsForRequestedPortal(portalId, portalSettings, false));
+        }
+
+        private void InitializePageController()
+        {
+            this.pagesController = new PagesControllerImpl(
+                this.businessControllerProviderMock.Object,
+                this.tabControllerMock.Object,
+                this.moduleControllerMock.Object,
+                this.pageUrlsControllerMock.Object,
+                this.templateControllerMock.Object,
+                this.defaultPortalThemeControllerMock.Object,
+                this.cloneModuleExecutionContextMock.Object,
+                this.urlRewriterUtilsWrapperMock.Object,
+                this.friendlyUrlWrapperMock.Object,
+                this.contentVerifierMock.Object,
+                this.portalControllerMock.Object);
+        }
+    }
+}