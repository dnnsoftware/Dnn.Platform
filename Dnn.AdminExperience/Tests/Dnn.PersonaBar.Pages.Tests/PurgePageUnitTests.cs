--- conflicted
+++ resolved
@@ -1,206 +1,126 @@
-﻿// Licensed to the .NET Foundation under one or more agreements.
-// The .NET Foundation licenses this file to you under the MIT license.
-// See the LICENSE file in the project root for more information
-namespace Dnn.PersonaBar.Pages.Tests
-{
-    using Dnn.PersonaBar.Library.Helper;
-    using Dnn.PersonaBar.Library.Prompt;
-    using Dnn.PersonaBar.Recyclebin.Components;
-    using Dnn.PersonaBar.Recyclebin.Components.Prompt.Commands;
-
-    using DotNetNuke.Entities.Portals;
-    using DotNetNuke.Entities.Tabs;
-    using DotNetNuke.Tests.Utilities.Fakes;
-
-    using Microsoft.Extensions.DependencyInjection;
-    using Moq;
-    using NUnit.Framework;
-
-    [TestFixture]
-    public class PurgePageUnitTests
-    {
-        private Mock<ITabController> tabControllerMock;
-        private Mock<IRecyclebinController> recycleBinControllerMock;
-        private Mock<IContentVerifier> contentVerifierMock;
-        private FakeServiceProvider serviceProvider;
-
-        [SetUp]
-        public void RunBeforeAnyTest()
-        {
-            this.tabControllerMock = new Mock<ITabController>();
-            this.recycleBinControllerMock = new Mock<IRecyclebinController>();
-            this.contentVerifierMock = new Mock<IContentVerifier>();
-
-            this.serviceProvider = FakeServiceProvider.Setup(
-                services =>
-                {
-                    services.AddSingleton(this.tabControllerMock.Object);
-                    services.AddSingleton(this.recycleBinControllerMock.Object);
-                    services.AddSingleton(this.contentVerifierMock.Object);
-                });
-        }
-
-        [TearDown]
-        public void TearDown()
-        {
-            this.serviceProvider.Dispose();
-        }
-
-        [Test]
-
-<<<<<<< HEAD
-        public void Call_PurgePage_WithValidCommand_ShouldReturnSuccessResponse()
-        {
-            // Arrange
-            int tabId = 91;
-            int testPortalId = 1;
-            TabInfo tab = new TabInfo();
-            tab.TabID = tabId;
-            tab.PortalID = testPortalId;
-            PortalSettings portalSettings = new PortalSettings();
-            portalSettings.PortalId = testPortalId;
-
-            this.tabControllerMock.Setup(t => t.GetTab(tabId, testPortalId)).Returns(tab);
-            this.contentVerifierMock.Setup(p => p.IsContentExistsForRequestedPortal(testPortalId, portalSettings, It.IsAny<bool>())).Returns(true);
-
-            IConsoleCommand purgeCommand = new PurgePage(this.tabControllerMock.Object, this.recycleBinControllerMock.Object, this.contentVerifierMock.Object);
-
-            var args = new[] { "purge-page", tabId.ToString() };
-            purgeCommand.Initialize(args, portalSettings, null, 0);
-
-            // Act
-            var result = purgeCommand.Run();
-
-            // Assert
-            Assert.IsFalse(result.IsError);
-        }
-
-        [Test]
-
-        public void Call_PurgePage_WithValidCommandAndPageContentNotAllowed_ShouldReturnErrorResponse()
-        {
-            // Arrange
-            int tabId = 91;
-            int portalId = 1;
-            TabInfo tab = new TabInfo();
-            tab.TabID = tabId;
-            tab.PortalID = portalId;
-            PortalSettings portalSettings = new PortalSettings();
-            portalSettings.PortalId = portalId;
-
-            this.tabControllerMock.Setup(t => t.GetTab(tabId, portalId)).Returns(tab);
-            this.contentVerifierMock.Setup(p => p.IsContentExistsForRequestedPortal(portalId, portalSettings, It.IsAny<bool>())).Returns(false);
-
-            IConsoleCommand purgeCommand = new PurgePage(this.tabControllerMock.Object, this.recycleBinControllerMock.Object, this.contentVerifierMock.Object);
-
-            var args = new[] { "purge-page", tabId.ToString() };
-            purgeCommand.Initialize(args, portalSettings, null, 0);
-
-            // Act
-            var result = purgeCommand.Run();
-
-            // Assert
-            Assert.IsTrue(result.IsError);
-        }
-
-        [Test]
-
-        public void Call_PurgePage_PageDoesNotExist_ShouldReturnErrorResponse()
-        {
-            // Arrange
-            int tabId = 919;
-            PortalSettings portalSettings = new PortalSettings();
-
-            IConsoleCommand purgeCommand = new PurgePage(this.tabControllerMock.Object, this.recycleBinControllerMock.Object, this.contentVerifierMock.Object);
-
-            var args = new[] { "purge-page", tabId.ToString() };
-            purgeCommand.Initialize(args, portalSettings, null, 0);
-
-            // Act
-            var result = purgeCommand.Run();
-
-            // Assert
-            Assert.IsTrue(result.IsError);
-            this.tabControllerMock.Verify(t => t.GetTab(tabId, portalSettings.PortalId));
-        }
-    }
-}
-
-=======
-        public void Call_PurgePage_WithValidCommand_ShouldReturnSuccessResponse()
-        {
-            // Arrange
-            int tabId = 91;
-            int testPortalId = 1;
-            TabInfo tab = new TabInfo();
-            tab.TabID = tabId;
-            tab.PortalID = testPortalId;
-            PortalSettings portalSettings = new PortalSettings();
-            portalSettings.PortalId = testPortalId;
-
-            this._tabControllerMock.Setup(t => t.GetTab(tabId, testPortalId)).Returns(tab);
-            this._contentVerifierMock.Setup(p => p.IsContentExistsForRequestedPortal(testPortalId, portalSettings, It.IsAny<bool>())).Returns(true);
-
-            IConsoleCommand purgeCommand = new PurgePage(this._tabControllerMock.Object, this._recyclebinControllerMock.Object, this._contentVerifierMock.Object);
-
-            var args = new[] { "purge-page", tabId.ToString() };
-            purgeCommand.Initialize(args, portalSettings, null, 0);
-
-            // Act
-            var result = purgeCommand.Run();
-
-            // Assert
-            Assert.That(result.IsError, Is.False);
-        }
-
-        [Test]
-
-        public void Call_PurgePage_WithValidCommandAndPageContentNotAllowed_ShouldReturnErrorResponse()
-        {
-            // Arrange
-            int tabId = 91;
-            int portalId = 1;
-            TabInfo tab = new TabInfo();
-            tab.TabID = tabId;
-            tab.PortalID = portalId;
-            PortalSettings portalSettings = new PortalSettings();
-            portalSettings.PortalId = portalId;
-
-            this._tabControllerMock.Setup(t => t.GetTab(tabId, portalId)).Returns(tab);
-            this._contentVerifierMock.Setup(p => p.IsContentExistsForRequestedPortal(portalId, portalSettings, It.IsAny<bool>())).Returns(false);
-
-            IConsoleCommand purgeCommand = new PurgePage(this._tabControllerMock.Object, this._recyclebinControllerMock.Object, this._contentVerifierMock.Object);
-
-            var args = new[] { "purge-page", tabId.ToString() };
-            purgeCommand.Initialize(args, portalSettings, null, 0);
-
-            // Act
-            var result = purgeCommand.Run();
-
-            // Assert
-            Assert.That(result.IsError, Is.True);
-        }
-
-        [Test]
-
-        public void Call_PurgePage_PageDoesNotExist_ShouldReturnErrorResponse()
-        {
-            // Arrange
-            int tabId = 919;
-            PortalSettings portalSettings = new PortalSettings();
-
-            IConsoleCommand purgeCommand = new PurgePage(this._tabControllerMock.Object, this._recyclebinControllerMock.Object, this._contentVerifierMock.Object);
-
-            var args = new[] { "purge-page", tabId.ToString() };
-            purgeCommand.Initialize(args, portalSettings, null, 0);
-
-            // Act
-            var result = purgeCommand.Run();
-
-            // Assert
-            Assert.That(result.IsError, Is.True);
-            this._tabControllerMock.Verify(t => t.GetTab(tabId, portalSettings.PortalId));
-        }
-    }
-}
->>>>>>> ea58e779
+﻿// Licensed to the .NET Foundation under one or more agreements.
+// The .NET Foundation licenses this file to you under the MIT license.
+// See the LICENSE file in the project root for more information
+namespace Dnn.PersonaBar.Pages.Tests
+{
+    using Dnn.PersonaBar.Library.Helper;
+    using Dnn.PersonaBar.Library.Prompt;
+    using Dnn.PersonaBar.Recyclebin.Components;
+    using Dnn.PersonaBar.Recyclebin.Components.Prompt.Commands;
+
+    using DotNetNuke.Entities.Portals;
+    using DotNetNuke.Entities.Tabs;
+    using DotNetNuke.Tests.Utilities.Fakes;
+
+    using Microsoft.Extensions.DependencyInjection;
+    using Moq;
+    using NUnit.Framework;
+
+    [TestFixture]
+    public class PurgePageUnitTests
+    {
+        private Mock<ITabController> tabControllerMock;
+        private Mock<IRecyclebinController> recycleBinControllerMock;
+        private Mock<IContentVerifier> contentVerifierMock;
+        private FakeServiceProvider serviceProvider;
+
+        [SetUp]
+        public void RunBeforeAnyTest()
+        {
+            this.tabControllerMock = new Mock<ITabController>();
+            this.recycleBinControllerMock = new Mock<IRecyclebinController>();
+            this.contentVerifierMock = new Mock<IContentVerifier>();
+
+            this.serviceProvider = FakeServiceProvider.Setup(
+                services =>
+                {
+                    services.AddSingleton(this.tabControllerMock.Object);
+                    services.AddSingleton(this.recycleBinControllerMock.Object);
+                    services.AddSingleton(this.contentVerifierMock.Object);
+                });
+        }
+
+        [TearDown]
+        public void TearDown()
+        {
+            this.serviceProvider.Dispose();
+        }
+
+        [Test]
+
+        public void Call_PurgePage_WithValidCommand_ShouldReturnSuccessResponse()
+        {
+            // Arrange
+            int tabId = 91;
+            int testPortalId = 1;
+            TabInfo tab = new TabInfo();
+            tab.TabID = tabId;
+            tab.PortalID = testPortalId;
+            PortalSettings portalSettings = new PortalSettings();
+            portalSettings.PortalId = testPortalId;
+
+            this.tabControllerMock.Setup(t => t.GetTab(tabId, testPortalId)).Returns(tab);
+            this.contentVerifierMock.Setup(p => p.IsContentExistsForRequestedPortal(testPortalId, portalSettings, It.IsAny<bool>())).Returns(true);
+
+            IConsoleCommand purgeCommand = new PurgePage(this.tabControllerMock.Object, this.recycleBinControllerMock.Object, this.contentVerifierMock.Object);
+
+            var args = new[] { "purge-page", tabId.ToString() };
+            purgeCommand.Initialize(args, portalSettings, null, 0);
+
+            // Act
+            var result = purgeCommand.Run();
+
+            // Assert
+            Assert.That(result.IsError, Is.False);
+        }
+
+        [Test]
+
+        public void Call_PurgePage_WithValidCommandAndPageContentNotAllowed_ShouldReturnErrorResponse()
+        {
+            // Arrange
+            int tabId = 91;
+            int portalId = 1;
+            TabInfo tab = new TabInfo();
+            tab.TabID = tabId;
+            tab.PortalID = portalId;
+            PortalSettings portalSettings = new PortalSettings();
+            portalSettings.PortalId = portalId;
+
+            this.tabControllerMock.Setup(t => t.GetTab(tabId, portalId)).Returns(tab);
+            this.contentVerifierMock.Setup(p => p.IsContentExistsForRequestedPortal(portalId, portalSettings, It.IsAny<bool>())).Returns(false);
+
+            IConsoleCommand purgeCommand = new PurgePage(this.tabControllerMock.Object, this.recycleBinControllerMock.Object, this.contentVerifierMock.Object);
+
+            var args = new[] { "purge-page", tabId.ToString() };
+            purgeCommand.Initialize(args, portalSettings, null, 0);
+
+            // Act
+            var result = purgeCommand.Run();
+
+            // Assert
+            Assert.That(result.IsError, Is.True);
+        }
+
+        [Test]
+
+        public void Call_PurgePage_PageDoesNotExist_ShouldReturnErrorResponse()
+        {
+            // Arrange
+            int tabId = 919;
+            PortalSettings portalSettings = new PortalSettings();
+
+            IConsoleCommand purgeCommand = new PurgePage(this.tabControllerMock.Object, this.recycleBinControllerMock.Object, this.contentVerifierMock.Object);
+
+            var args = new[] { "purge-page", tabId.ToString() };
+            purgeCommand.Initialize(args, portalSettings, null, 0);
+
+            // Act
+            var result = purgeCommand.Run();
+
+            // Assert
+            Assert.That(result.IsError, Is.True);
+            this.tabControllerMock.Verify(t => t.GetTab(tabId, portalSettings.PortalId));
+        }
+    }
+}