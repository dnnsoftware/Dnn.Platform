--- conflicted
+++ resolved
@@ -1,239 +1,156 @@
-﻿// Licensed to the .NET Foundation under one or more agreements.
-// The .NET Foundation licenses this file to you under the MIT license.
-// See the LICENSE file in the project root for more information
-namespace Dnn.PersonaBar.Pages.Tests
-{
-    using Dnn.PersonaBar.Library.Helper;
-    using Dnn.PersonaBar.Library.Prompt;
-    using Dnn.PersonaBar.Library.Prompt.Models;
-    using Dnn.PersonaBar.Pages.Components.Prompt.Commands;
-    using Dnn.PersonaBar.Pages.Components.Security;
-
-    using DotNetNuke.Entities.Portals;
-    using DotNetNuke.Entities.Tabs;
-    using DotNetNuke.Tests.Utilities.Fakes;
-
-    using Microsoft.Extensions.DependencyInjection;
-    using Moq;
-    using NUnit.Framework;
-
-    [TestFixture]
-    public class GetPageUnitTests
-    {
-        private readonly int tabId = 21;
-        private readonly int testPortalId = 1;
-
-        private Mock<ITabController> tabControllerMock;
-        private Mock<IContentVerifier> contentVerifierMock;
-        private Mock<ISecurityService> securityServiceMock;
-        private PortalSettings portalSettings;
-        private IConsoleCommand getCommand;
-        private TabInfo tab;
-        private FakeServiceProvider serviceProvider;
-
-        [SetUp]
-        public void RunBeforeAnyTest()
-        {
-            this.tab = new TabInfo { TabID = this.tabId, PortalID = this.testPortalId, };
-
-            this.portalSettings = new PortalSettings { PortalId = this.testPortalId, };
-
-            this.tabControllerMock = new Mock<ITabController>();
-            this.securityServiceMock = new Mock<ISecurityService>();
-            this.contentVerifierMock = new Mock<IContentVerifier>();
-
-            this.tabControllerMock.SetReturnsDefault(this.tab);
-            this.securityServiceMock.SetReturnsDefault(true);
-            this.contentVerifierMock.SetReturnsDefault(true);
-
-            this.serviceProvider = FakeServiceProvider.Setup(
-                services =>
-                {
-                    services.AddSingleton(this.tabControllerMock.Object);
-                    services.AddSingleton(this.securityServiceMock.Object);
-                    services.AddSingleton(this.contentVerifierMock.Object);
-                });
-        }
-
-        [TearDown]
-        public void TearDown()
-        {
-            this.serviceProvider.Dispose();
-        }
-
-        [Test]
-
-<<<<<<< HEAD
-        public void Run_GetPageWithValidCommand_ShouldSuccessResponse()
-        {
-            // Arrange
-            this.tabControllerMock.Setup(t => t.GetTab(this.tabId, this.testPortalId)).Returns(this.tab);
-
-            this.SetupCommand();
-
-            // Act
-            var result = this.getCommand.Run();
-
-            // Assert
-            Assert.IsFalse(result.IsError);
-            Assert.IsNotNull(result.Data);
-            Assert.AreEqual(1, result.Records);
-            Assert.IsFalse(result is ConsoleErrorResultModel);
-        }
-
-        [Test]
-
-        public void Run_GetPageWithValidCommandForNonExistingTab_ShouldErrorResponse()
-        {
-            // Arrange
-            this.tab = null;
-
-            this.tabControllerMock.Setup(t => t.GetTab(this.tabId, this.testPortalId)).Returns(this.tab);
-
-            this.SetupCommand();
-
-            // Act
-            var result = this.getCommand.Run();
-
-            // Assert
-            Assert.IsTrue(result.IsError);
-            Assert.IsTrue(result is ConsoleErrorResultModel);
-        }
-
-        [Test]
-
-        public void Run_GetPageWithValidCommandForRequestedPortalNotAllowed_ShouldErrorResponse()
-        {
-            // Arrange
-            this.contentVerifierMock.Setup(c => c.IsContentExistsForRequestedPortal(this.testPortalId, this.portalSettings, false)).Returns(false);
-
-            this.SetupCommand();
-
-            // Act
-            var result = this.getCommand.Run();
-
-            // Assert
-            Assert.IsTrue(result.IsError);
-            Assert.IsTrue(result is ConsoleErrorResultModel);
-        }
-
-        [Test]
-
-        public void Run_GetPageWithValidCommandForPortalNotAllowed_ShouldErrorResponse()
-        {
-            // Arrange
-            this.securityServiceMock.Setup(s => s.CanManagePage(this.tabId)).Returns(false);
-
-            this.SetupCommand();
-
-            // Act
-            var result = this.getCommand.Run();
-
-            // Assert
-            Assert.IsTrue(result.IsError);
-            Assert.IsTrue(result is ConsoleErrorResultModel);
-        }
-
-        private void SetupCommand()
-        {
-            this.getCommand = new GetPage(this.tabControllerMock.Object, this.securityServiceMock.Object, this.contentVerifierMock.Object);
-
-            var args = new[] { "get-page", this.tabId.ToString() };
-            this.getCommand.Initialize(args, this.portalSettings, null, this.tabId);
-        }
-    }
-}
-
-=======
-        public void Run_GetPageWithValidCommand_ShouldSuccessResponse()
-        {
-            // Arrange
-            this._tabControllerMock.Setup(t => t.GetTab(this._tabId, this._testPortalId)).Returns(this._tab);
-
-            this.SetupCommand();
-
-            // Act
-            var result = this._getCommand.Run();
-
-            Assert.Multiple(() =>
-            {
-                // Assert
-                Assert.That(result.IsError, Is.False);
-                Assert.That(result.Data, Is.Not.Null);
-                Assert.That(result.Records, Is.EqualTo(1));
-                Assert.That(result is ConsoleErrorResultModel, Is.False);
-            });
-        }
-
-        [Test]
-
-        public void Run_GetPageWithValidCommandForNonExistingTab_ShouldErrorResponse()
-        {
-            // Arrange
-            this._tab = null;
-
-            this._tabControllerMock.Setup(t => t.GetTab(this._tabId, this._testPortalId)).Returns(this._tab);
-
-            this.SetupCommand();
-
-            // Act
-            var result = this._getCommand.Run();
-
-            Assert.Multiple(() =>
-            {
-                // Assert
-                Assert.That(result.IsError, Is.True);
-                Assert.That(result is ConsoleErrorResultModel, Is.True);
-            });
-        }
-
-        [Test]
-
-        public void Run_GetPageWithValidCommandForRequestedPortalNotAllowed_ShouldErrorResponse()
-        {
-            // Arrange
-            this._contentVerifierMock.Setup(c => c.IsContentExistsForRequestedPortal(this._testPortalId, this._portalSettings, false)).Returns(false);
-
-            this.SetupCommand();
-
-            // Act
-            var result = this._getCommand.Run();
-
-            Assert.Multiple(() =>
-            {
-                // Assert
-                Assert.That(result.IsError, Is.True);
-                Assert.That(result is ConsoleErrorResultModel, Is.True);
-            });
-        }
-
-        [Test]
-
-        public void Run_GetPageWithValidCommandForPortalNotAllowed_ShouldErrorResponse()
-        {
-            // Arrange
-            this._securityServiceMock.Setup(s => s.CanManagePage(this._tabId)).Returns(false);
-
-            this.SetupCommand();
-
-            // Act
-            var result = this._getCommand.Run();
-
-            Assert.Multiple(() =>
-            {
-                // Assert
-                Assert.That(result.IsError, Is.True);
-                Assert.That(result is ConsoleErrorResultModel, Is.True);
-            });
-        }
-
-        private void SetupCommand()
-        {
-            this._getCommand = new GetPage(this._tabControllerMock.Object, this._securityServiceMock.Object, this._contentVerifierMock.Object);
-
-            var args = new[] { "get-page", this._tabId.ToString() };
-            this._getCommand.Initialize(args, this._portalSettings, null, this._tabId);
-        }
-    }
-}
->>>>>>> ea58e779
+﻿// Licensed to the .NET Foundation under one or more agreements.
+// The .NET Foundation licenses this file to you under the MIT license.
+// See the LICENSE file in the project root for more information
+namespace Dnn.PersonaBar.Pages.Tests
+{
+    using Dnn.PersonaBar.Library.Helper;
+    using Dnn.PersonaBar.Library.Prompt;
+    using Dnn.PersonaBar.Library.Prompt.Models;
+    using Dnn.PersonaBar.Pages.Components.Prompt.Commands;
+    using Dnn.PersonaBar.Pages.Components.Security;
+
+    using DotNetNuke.Entities.Portals;
+    using DotNetNuke.Entities.Tabs;
+    using DotNetNuke.Tests.Utilities.Fakes;
+
+    using Microsoft.Extensions.DependencyInjection;
+    using Moq;
+    using NUnit.Framework;
+
+    [TestFixture]
+    public class GetPageUnitTests
+    {
+        private readonly int tabId = 21;
+        private readonly int testPortalId = 1;
+
+        private Mock<ITabController> tabControllerMock;
+        private Mock<IContentVerifier> contentVerifierMock;
+        private Mock<ISecurityService> securityServiceMock;
+        private PortalSettings portalSettings;
+        private IConsoleCommand getCommand;
+        private TabInfo tab;
+        private FakeServiceProvider serviceProvider;
+
+        [SetUp]
+        public void RunBeforeAnyTest()
+        {
+            this.tab = new TabInfo { TabID = this.tabId, PortalID = this.testPortalId, };
+
+            this.portalSettings = new PortalSettings { PortalId = this.testPortalId, };
+
+            this.tabControllerMock = new Mock<ITabController>();
+            this.securityServiceMock = new Mock<ISecurityService>();
+            this.contentVerifierMock = new Mock<IContentVerifier>();
+
+            this.tabControllerMock.SetReturnsDefault(this.tab);
+            this.securityServiceMock.SetReturnsDefault(true);
+            this.contentVerifierMock.SetReturnsDefault(true);
+
+            this.serviceProvider = FakeServiceProvider.Setup(
+                services =>
+                {
+                    services.AddSingleton(this.tabControllerMock.Object);
+                    services.AddSingleton(this.securityServiceMock.Object);
+                    services.AddSingleton(this.contentVerifierMock.Object);
+                });
+        }
+
+        [TearDown]
+        public void TearDown()
+        {
+            this.serviceProvider.Dispose();
+        }
+
+        [Test]
+
+        public void Run_GetPageWithValidCommand_ShouldSuccessResponse()
+        {
+            // Arrange
+            this.tabControllerMock.Setup(t => t.GetTab(this.tabId, this.testPortalId)).Returns(this.tab);
+
+            this.SetupCommand();
+
+            // Act
+            var result = this.getCommand.Run();
+
+            Assert.Multiple(() =>
+            {
+                // Assert
+                Assert.That(result.IsError, Is.False);
+                Assert.That(result.Data, Is.Not.Null);
+                Assert.That(result.Records, Is.EqualTo(1));
+                Assert.That(result is ConsoleErrorResultModel, Is.False);
+            });
+        }
+
+        [Test]
+
+        public void Run_GetPageWithValidCommandForNonExistingTab_ShouldErrorResponse()
+        {
+            // Arrange
+            this.tab = null;
+
+            this.tabControllerMock.Setup(t => t.GetTab(this.tabId, this.testPortalId)).Returns(this.tab);
+
+            this.SetupCommand();
+
+            // Act
+            var result = this.getCommand.Run();
+
+            Assert.Multiple(() =>
+            {
+                // Assert
+                Assert.That(result.IsError, Is.True);
+                Assert.That(result is ConsoleErrorResultModel, Is.True);
+            });
+        }
+
+        [Test]
+
+        public void Run_GetPageWithValidCommandForRequestedPortalNotAllowed_ShouldErrorResponse()
+        {
+            // Arrange
+            this.contentVerifierMock.Setup(c => c.IsContentExistsForRequestedPortal(this.testPortalId, this.portalSettings, false)).Returns(false);
+
+            this.SetupCommand();
+
+            // Act
+            var result = this.getCommand.Run();
+
+            Assert.Multiple(() =>
+            {
+                // Assert
+                Assert.That(result.IsError, Is.True);
+                Assert.That(result is ConsoleErrorResultModel, Is.True);
+            });
+        }
+
+        [Test]
+
+        public void Run_GetPageWithValidCommandForPortalNotAllowed_ShouldErrorResponse()
+        {
+            // Arrange
+            this.securityServiceMock.Setup(s => s.CanManagePage(this.tabId)).Returns(false);
+
+            this.SetupCommand();
+
+            // Act
+            var result = this.getCommand.Run();
+
+            Assert.Multiple(() =>
+            {
+                // Assert
+                Assert.That(result.IsError, Is.True);
+                Assert.That(result is ConsoleErrorResultModel, Is.True);
+            });
+        }
+
+        private void SetupCommand()
+        {
+            this.getCommand = new GetPage(this.tabControllerMock.Object, this.securityServiceMock.Object, this.contentVerifierMock.Object);
+
+            var args = new[] { "get-page", this.tabId.ToString() };
+            this.getCommand.Initialize(args, this.portalSettings, null, this.tabId);
+        }
+    }
+}