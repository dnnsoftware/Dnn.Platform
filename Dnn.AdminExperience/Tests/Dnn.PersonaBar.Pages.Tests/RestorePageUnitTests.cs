--- conflicted
+++ resolved
@@ -1,237 +1,155 @@
-﻿// Licensed to the .NET Foundation under one or more agreements.
-// The .NET Foundation licenses this file to you under the MIT license.
-// See the LICENSE file in the project root for more information
-namespace Dnn.PersonaBar.Pages.Tests
-{
-    using Dnn.PersonaBar.Library.Helper;
-    using Dnn.PersonaBar.Library.Prompt;
-    using Dnn.PersonaBar.Library.Prompt.Models;
-    using Dnn.PersonaBar.Recyclebin.Components;
-    using Dnn.PersonaBar.Recyclebin.Components.Prompt.Commands;
-
-    using DotNetNuke.Entities.Portals;
-    using DotNetNuke.Entities.Tabs;
-    using DotNetNuke.Tests.Utilities.Fakes;
-
-    using Microsoft.Extensions.DependencyInjection;
-    using Moq;
-    using NUnit.Framework;
-
-    [TestFixture]
-    public class RestorePageUnitTests
-    {
-        private readonly int tabId = 91;
-        private readonly int testPortalId = 1;
-
-        private TabInfo tab;
-        private PortalSettings portalSettings;
-        private IConsoleCommand restorePage;
-
-        private Mock<ITabController> tabControllerMock;
-        private Mock<IRecyclebinController> recycleBinControllerMock;
-        private Mock<IContentVerifier> contentVerifierMock;
-        private FakeServiceProvider serviceProvider;
-
-        [SetUp]
-        public void RunBeforeAnyTest()
-        {
-            this.tab = new TabInfo { TabID = this.tabId, PortalID = this.testPortalId, };
-            this.portalSettings = new PortalSettings { PortalId = this.testPortalId, };
-
-            this.tabControllerMock = new Mock<ITabController>();
-            this.recycleBinControllerMock = new Mock<IRecyclebinController>();
-            this.contentVerifierMock = new Mock<IContentVerifier>();
-
-            this.tabControllerMock.SetReturnsDefault(this.tab);
-            this.contentVerifierMock.SetReturnsDefault(true);
-            string message;
-            this.recycleBinControllerMock.Setup(r => r.RestoreTab(this.tab, out message));
-
-            this.serviceProvider = FakeServiceProvider.Setup(
-                services =>
-                {
-                    services.AddSingleton(this.tabControllerMock.Object);
-                    services.AddSingleton(this.recycleBinControllerMock.Object);
-                    services.AddSingleton(this.contentVerifierMock.Object);
-                });
-        }
-
-        [TearDown]
-        public void TearDown()
-        {
-            this.serviceProvider.Dispose();
-        }
-
-        [Test]
-
-<<<<<<< HEAD
-        public void Run_RestorePage_WithValidCommand_ShouldReturnSuccessResponse()
-        {
-            // Arrange
-            this.SetupCommand();
-
-            // Act
-            var result = this.restorePage.Run();
-
-            // Assert
-            Assert.IsFalse(result.IsError);
-            Assert.AreEqual(1, result.Records);
-            Assert.IsFalse(result is ConsoleErrorResultModel);
-        }
-
-        [Test]
-
-        public void Run_RestorePage_WithValidCommandForNonExistingTab_ShouldReturnErrorResponse()
-        {
-            // Arrange
-            this.tab = null;
-
-            this.tabControllerMock.Setup(t => t.GetTab(this.tabId, this.testPortalId)).Returns(this.tab);
-
-            this.SetupCommand();
-
-            // Act
-            var result = this.restorePage.Run();
-
-            // Assert
-            Assert.IsTrue(result.IsError);
-            Assert.IsTrue(result is ConsoleErrorResultModel);
-        }
-
-        [Test]
-
-        public void Run_RestorePage_WithValidCommandForRequestedPortalNotAllowed_ShouldReturnErrorResponse()
-        {
-            // Arrange
-            this.contentVerifierMock.Setup(c => c.IsContentExistsForRequestedPortal(this.testPortalId, this.portalSettings, false)).Returns(false);
-
-            this.SetupCommand();
-
-            // Act
-            var result = this.restorePage.Run();
-
-            // Assert
-            Assert.IsTrue(result.IsError);
-            Assert.IsTrue(result is ConsoleErrorResultModel);
-        }
-
-        [Test]
-
-        public void Run_RestorePage_WithValidCommandForNotRestoreTab_ShouldReturnErrorResponse()
-        {
-            // Arrange
-            var message = "Tab not found";
-            this.recycleBinControllerMock.Setup(r => r.RestoreTab(this.tab, out message));
-
-            this.SetupCommand();
-
-            // Act
-            var result = this.restorePage.Run();
-
-            // Assert
-            Assert.IsTrue(result.IsError);
-            Assert.IsTrue(result is ConsoleErrorResultModel);
-        }
-
-        private void SetupCommand()
-        {
-            this.restorePage = new RestorePage(this.tabControllerMock.Object, this.recycleBinControllerMock.Object, this.contentVerifierMock.Object);
-
-            var args = new[] { "restore-page", this.tabId.ToString() };
-            this.restorePage.Initialize(args, this.portalSettings, null, 0);
-        }
-    }
-}
-
-=======
-        public void Run_RestorePage_WithValidCommand_ShouldReturnSuccessResponse()
-        {
-            // Arrange
-            this.SetupCommand();
-
-            // Act
-            var result = this._restorePage.Run();
-
-            Assert.Multiple(() =>
-            {
-                // Assert
-                Assert.That(result.IsError, Is.False);
-                Assert.That(result.Records, Is.EqualTo(1));
-                Assert.That(result is ConsoleErrorResultModel, Is.False);
-            });
-        }
-
-        [Test]
-
-        public void Run_RestorePage_WithValidCommandForNonExistingTab_ShouldReturnErrorResponse()
-        {
-            // Arrange
-            this._tab = null;
-
-            this._tabControllerMock.Setup(t => t.GetTab(this._tabId, this._testPortalId)).Returns(this._tab);
-
-            this.SetupCommand();
-
-            // Act
-            var result = this._restorePage.Run();
-
-            Assert.Multiple(() =>
-            {
-                // Assert
-                Assert.That(result.IsError, Is.True);
-                Assert.That(result is ConsoleErrorResultModel, Is.True);
-            });
-        }
-
-        [Test]
-
-        public void Run_RestorePage_WithValidCommandForRequestedPortalNotAllowed_ShouldReturnErrorResponse()
-        {
-            // Arrange
-            this._contentVerifierMock.Setup(c => c.IsContentExistsForRequestedPortal(this._testPortalId, this._portalSettings, false)).Returns(false);
-
-            this.SetupCommand();
-
-            // Act
-            var result = this._restorePage.Run();
-
-            Assert.Multiple(() =>
-            {
-                // Assert
-                Assert.That(result.IsError, Is.True);
-                Assert.That(result is ConsoleErrorResultModel, Is.True);
-            });
-        }
-
-        [Test]
-
-        public void Run_RestorePage_WithValidCommandForNotRestoreTab_ShouldReturnErrorResponse()
-        {
-            // Arrange
-            this._message = "Tab not found";
-
-            this._recyclebinControllerMock.Setup(r => r.RestoreTab(this._tab, out this._message));
-
-            this.SetupCommand();
-
-            // Act
-            var result = this._restorePage.Run();
-
-            Assert.Multiple(() =>
-            {
-                // Assert
-                Assert.That(result.IsError, Is.True);
-                Assert.That(result is ConsoleErrorResultModel, Is.True);
-            });
-        }
-
-        private void SetupCommand()
-        {
-            this._restorePage = new RestorePage(this._tabControllerMock.Object, this._recyclebinControllerMock.Object, this._contentVerifierMock.Object);
-
-            var args = new[] { "restore-page", this._tabId.ToString() };
-            this._restorePage.Initialize(args, this._portalSettings, null, 0);
-        }
-    }
-}
->>>>>>> ea58e779
+﻿// Licensed to the .NET Foundation under one or more agreements.
+// The .NET Foundation licenses this file to you under the MIT license.
+// See the LICENSE file in the project root for more information
+namespace Dnn.PersonaBar.Pages.Tests
+{
+    using Dnn.PersonaBar.Library.Helper;
+    using Dnn.PersonaBar.Library.Prompt;
+    using Dnn.PersonaBar.Library.Prompt.Models;
+    using Dnn.PersonaBar.Recyclebin.Components;
+    using Dnn.PersonaBar.Recyclebin.Components.Prompt.Commands;
+
+    using DotNetNuke.Entities.Portals;
+    using DotNetNuke.Entities.Tabs;
+    using DotNetNuke.Tests.Utilities.Fakes;
+
+    using Microsoft.Extensions.DependencyInjection;
+    using Moq;
+    using NUnit.Framework;
+
+    [TestFixture]
+    public class RestorePageUnitTests
+    {
+        private readonly int tabId = 91;
+        private readonly int testPortalId = 1;
+
+        private TabInfo tab;
+        private PortalSettings portalSettings;
+        private IConsoleCommand restorePage;
+
+        private Mock<ITabController> tabControllerMock;
+        private Mock<IRecyclebinController> recycleBinControllerMock;
+        private Mock<IContentVerifier> contentVerifierMock;
+        private FakeServiceProvider serviceProvider;
+
+        [SetUp]
+        public void RunBeforeAnyTest()
+        {
+            this.tab = new TabInfo { TabID = this.tabId, PortalID = this.testPortalId, };
+            this.portalSettings = new PortalSettings { PortalId = this.testPortalId, };
+
+            this.tabControllerMock = new Mock<ITabController>();
+            this.recycleBinControllerMock = new Mock<IRecyclebinController>();
+            this.contentVerifierMock = new Mock<IContentVerifier>();
+
+            this.tabControllerMock.SetReturnsDefault(this.tab);
+            this.contentVerifierMock.SetReturnsDefault(true);
+            string message;
+            this.recycleBinControllerMock.Setup(r => r.RestoreTab(this.tab, out message));
+
+            this.serviceProvider = FakeServiceProvider.Setup(
+                services =>
+                {
+                    services.AddSingleton(this.tabControllerMock.Object);
+                    services.AddSingleton(this.recycleBinControllerMock.Object);
+                    services.AddSingleton(this.contentVerifierMock.Object);
+                });
+        }
+
+        [TearDown]
+        public void TearDown()
+        {
+            this.serviceProvider.Dispose();
+        }
+
+        [Test]
+
+        public void Run_RestorePage_WithValidCommand_ShouldReturnSuccessResponse()
+        {
+            // Arrange
+            this.SetupCommand();
+
+            // Act
+            var result = this.restorePage.Run();
+
+            Assert.Multiple(() =>
+            {
+                // Assert
+                Assert.That(result.IsError, Is.False);
+                Assert.That(result.Records, Is.EqualTo(1));
+                Assert.That(result is ConsoleErrorResultModel, Is.False);
+            });
+        }
+
+        [Test]
+
+        public void Run_RestorePage_WithValidCommandForNonExistingTab_ShouldReturnErrorResponse()
+        {
+            // Arrange
+            this.tab = null;
+
+            this.tabControllerMock.Setup(t => t.GetTab(this.tabId, this.testPortalId)).Returns(this.tab);
+
+            this.SetupCommand();
+
+            // Act
+            var result = this.restorePage.Run();
+
+            Assert.Multiple(() =>
+            {
+                // Assert
+                Assert.That(result.IsError, Is.True);
+                Assert.That(result is ConsoleErrorResultModel, Is.True);
+            });
+        }
+
+        [Test]
+
+        public void Run_RestorePage_WithValidCommandForRequestedPortalNotAllowed_ShouldReturnErrorResponse()
+        {
+            // Arrange
+            this.contentVerifierMock.Setup(c => c.IsContentExistsForRequestedPortal(this.testPortalId, this.portalSettings, false)).Returns(false);
+
+            this.SetupCommand();
+
+            // Act
+            var result = this.restorePage.Run();
+
+            Assert.Multiple(() =>
+            {
+                // Assert
+                Assert.That(result.IsError, Is.True);
+                Assert.That(result is ConsoleErrorResultModel, Is.True);
+            });
+        }
+
+        [Test]
+
+        public void Run_RestorePage_WithValidCommandForNotRestoreTab_ShouldReturnErrorResponse()
+        {
+            // Arrange
+            var message = "Tab not found";
+            this.recycleBinControllerMock.Setup(r => r.RestoreTab(this.tab, out message));
+
+            this.SetupCommand();
+
+            // Act
+            var result = this.restorePage.Run();
+
+            Assert.Multiple(() =>
+            {
+                // Assert
+                Assert.That(result.IsError, Is.True);
+                Assert.That(result is ConsoleErrorResultModel, Is.True);
+            });
+        }
+
+        private void SetupCommand()
+        {
+            this.restorePage = new RestorePage(this.tabControllerMock.Object, this.recycleBinControllerMock.Object, this.contentVerifierMock.Object);
+
+            var args = new[] { "restore-page", this.tabId.ToString() };
+            this.restorePage.Initialize(args, this.portalSettings, null, 0);
+        }
+    }
+}