--- conflicted
+++ resolved
@@ -1,67 +1,6 @@
-<<<<<<< HEAD
 {
   "name": "users",
-  "version": "10.0.0",
-  "private": true,
-  "scripts": {
-    "start": "npm run webpack",
-    "test": "jest",
-    "build": "set NODE_ENV=production&&webpack --mode production",
-    "debug": "set NODE_ENV=debug&&webpack --mode production",
-    "watch": "set NODE_ENV=debug & webpack --mode=development --progress --watch",
-    "analyze": "set NODE_ENV=production&&webpack --mode production --json | webpack-bundle-size-analyzer",
-    "lint": "eslint --fix"
-  },
-  "devDependencies": {
-    "@babel/core": "^7.22.9",
-    "@babel/plugin-proposal-object-rest-spread": "^7.20.7",
-    "@babel/plugin-transform-react-jsx": "^7.22.5",
-    "@babel/preset-env": "^7.22.9",
-    "@babel/preset-react": "^7.22.5",
-    "babel-loader": "^8.3.0",
-    "create-react-class": "^15.7.0",
-    "css-loader": "2.1.1",
-    "eslint": "7.32.0",
-    "eslint-loader": "4.0.2",
-    "eslint-plugin-react": "7.13.0",
-    "eslint-plugin-spellcheck": "0.0.11",
-    "file-loader": "3.0.1",
-    "jest": "^28.1.3",
-    "less": "4.1.3",
-    "less-loader": "5.0.0",
-    "null-loader": "^4.0.1",
-    "prop-types": "^15.8.1",
-    "raw-loader": "2.0.0",
-    "react": "^16.14.0",
-    "react-dom": "^16.14.0",
-    "react-hot-loader": "4.13.1",
-    "react-redux": "^8.1.1",
-    "redux": "^4.2.1",
-    "redux-devtools": "^3.7.0",
-    "redux-devtools-dock-monitor": "^1.2.0",
-    "redux-devtools-log-monitor": "^2.1.0",
-    "redux-immutable-state-invariant": "^2.1.0",
-    "redux-thunk": "^2.4.2",
-    "services": "^0.0.3",
-    "style-loader": "^0.23.1",
-    "throttle-debounce": "^5.0.0",
-    "url-loader": "1.1.2",
-    "utils": "^0.3.1",
-    "webpack": "5.88.2",
-    "webpack-bundle-size-analyzer": "3.1.0",
-    "webpack-cli": "5.1.4",
-    "webpack-dev-server": "4.15.1"
-  },
-  "dependencies": {
-    "@dnnsoftware/dnn-react-common": "10.0.0",
-    "localization": "^1.0.2",
-    "react-widgets": "^4.6.1"
-  }
-}
-=======
-{
-  "name": "users",
-  "version": "9.13.3",
+  "version": "10.0.0",
   "private": true,
   "scripts": {
     "start": "npm run webpack",
@@ -113,9 +52,8 @@
     "webpack-dev-server": "4.15.1"
   },
   "dependencies": {
-    "@dnnsoftware/dnn-react-common": "9.13.3",
+    "@dnnsoftware/dnn-react-common": "10.0.0",
     "localization": "^1.0.2",
     "react-widgets": "^4.6.1"
   }
-}
->>>>>>> 00b3ffe4
+}