--- conflicted
+++ resolved
@@ -394,13 +394,6 @@
 
                 FillFolders();
 
-<<<<<<< HEAD
-                BindUserGroupsGridView();
-
-                BindOptionsData();
-
-=======
->>>>>>> f645bf12
                 RenderUrlControls();
 
                 FillRoles();
@@ -3464,8 +3457,6 @@
                 var objRole = RoleController.Instance.GetRoleByName(_portalSettings.PortalId, roleName);
                 listUploadSizeRoles.Add(new UploadSizeRoles { RoleId = objRole.RoleID, UploadFileLimit = Convert.ToInt32(sizeLimit) });
             }
-<<<<<<< HEAD
-=======
         }
 
         /// <summary>
@@ -3489,7 +3480,6 @@
                 var objRole = RoleController.Instance.GetRoleByName(_portalSettings.PortalId, roleName);
                 listToolbarRoles.Add(new ToolbarRoles { RoleId = objRole.RoleID, Toolbar = value });
             }
->>>>>>> f645bf12
         }
 
         /// <summary>
