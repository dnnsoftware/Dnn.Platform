--- conflicted
+++ resolved
@@ -1,10 +1,6 @@
 {
   "name": "dnn-input-group",
-<<<<<<< HEAD
-  "version": "0.0.6",
-=======
-  "version": "0.0.5",
->>>>>>> 9aa82212
+  "version": "0.0.7",
   "description": "Input Group",
   "main": "index.js",
   "scripts": {
