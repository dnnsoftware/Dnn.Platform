﻿// Copyright (c) DNN Software. All rights reserved.
// Licensed under the MIT License. See LICENSE in the project root for license information.

using System;
using System.Data;
using System.Linq;
using Dnn.DynamicContent.Common;
using Dnn.DynamicContent.Exceptions;
using Dnn.DynamicContent.Localization;
using DotNetNuke.Collections;
using DotNetNuke.Common;
using DotNetNuke.Data;
using DotNetNuke.Entities.Users;
using DotNetNuke.Framework;

namespace Dnn.DynamicContent
{
    public class DynamicContentTypeManager : ControllerBase<DynamicContentType, IDynamicContentTypeManager, DynamicContentTypeManager>, IDynamicContentTypeManager
    {
        internal const string StructuredWhereClause = "WHERE PortalID = @0 AND IsStructured = 1";
        public const string NameKey = "ContentType_{0}_Name";
        public const string DescriptionKey = "ContentType_{0}_Description";

        protected override Func<IDynamicContentTypeManager> GetFactory()
        {
            return () => new DynamicContentTypeManager();
        }

        public DynamicContentTypeManager() : this(DotNetNuke.Data.DataContext.Instance()) { }

        public DynamicContentTypeManager(IDataContext dataContext) : base(dataContext) { }

        /// <summary>
        /// Adds the type of the content.
        /// </summary>
        /// <param name="contentType">Type of the content.</param>
        /// <returns>content type id.</returns>
        /// <exception cref="System.ArgumentNullException">content type is null.</exception>
        /// <exception cref="System.ArgumentException">contentType.ContentType is empty.</exception>
        /// <exception cref="SystemContentTypeSecurityException">system content types can only be added by Super Users</exception>
        public int AddContentType(DynamicContentType contentType)
        {
            //Argument Contract
            Requires.PropertyNotNullOrEmpty(contentType, "Name");

            var currentUser = UserController.Instance.GetCurrentUserInfo();
            if (contentType.IsSystem && !currentUser.IsSuperUser)
            {
                throw new SystemContentTypeSecurityException();
            }

            contentType.CreatedByUserId = currentUser.UserID;
            contentType.CreatedOnDate = DateUtilitiesManager.Instance.GetDatabaseTime();

            Add(contentType);

            //Save Field Definitions
            foreach (var definition in contentType.FieldDefinitions)
            {
                definition.ContentTypeId = contentType.ContentTypeId;
                FieldDefinitionManager.Instance.AddFieldDefinition(definition);
            }

            //Save Content Templates
            foreach (var template in contentType.Templates)
            {
                template.ContentTypeId = contentType.ContentTypeId;
                ContentTemplateManager.Instance.AddContentTemplate(template);
            }

            return contentType.ContentTypeId;
        }

        /// <summary>
        /// Deletes the type of the content.
        /// </summary>
        /// <param name="contentType">Type of the content.</param>
        /// <exception cref="System.ArgumentNullException">content type is null.</exception>
        /// <exception cref="System.ArgumentOutOfRangeException">content type id is less than 0.</exception>
        /// <exception cref="SystemContentTypeSecurityException">system content types can only be deleted by Super Users</exception>
<<<<<<< HEAD
        /// <exception cref="DynamicContentTypeDoesNotExistException">requested content type by ContentTypeId and PortalId does not exist</exception>
=======
        /// <exception cref="ContentTypeInUseException">Content Type is in use by other component</exception>
>>>>>>> 8b731062
        public void DeleteContentType(DynamicContentType contentType)
        {
            Requires.NotNull(contentType);
            Requires.PropertyNotNegative(contentType, "ContentTypeId");
            
            var storedContentType = GetContentType(contentType.ContentTypeId, contentType.PortalId, true);
            if (storedContentType == null)
            {
                throw new DynamicContentTypeDoesNotExistException();
            }

            var currentUser = UserController.Instance.GetCurrentUserInfo();
            if (storedContentType.IsSystem && !currentUser.IsSuperUser)
            {
                throw new SystemContentTypeSecurityException();
            }
            if (IsInUse(contentType.ContentTypeId))
            {
                throw new ContentTypeInUseException(contentType); ;
            }
            
            //Delete Field Definitions
            foreach (var definition in contentType.FieldDefinitions)
            {
                FieldDefinitionManager.Instance.DeleteFieldDefinition(definition);
            }

            //Delete Content Templates
            foreach (var template in contentType.Templates)
            {
                ContentTemplateManager.Instance.DeleteContentTemplate(template);
            }

            //Delete Localizations
            ContentTypeLocalizationManager.Instance.DeleteLocalizations(contentType.PortalId, String.Format(NameKey, contentType.ContentTypeId));
            ContentTypeLocalizationManager.Instance.DeleteLocalizations(contentType.PortalId, String.Format(DescriptionKey, contentType.ContentTypeId));

            Delete(contentType);
        }

        private bool IsInUse(int contentTypeId)
        {
            using (DataContext)
            {
                //Check Content Items
                var contentItemsCount = DataContext.ExecuteScalar<int>(CommandType.Text, @"SELECT count(*)
                                                        FROM {objectQualifier}ContentItems
                                                        WHERE ContentTypeID = "+contentTypeId);
                if (contentItemsCount > 0)
                {
                    return true; //There is at least one ContentItem using this Content Type
                }

                //Check Content Type references
                var contentTypeReferencesCount = DataContext.ExecuteScalar<int>(CommandType.Text, @"SELECT count(*)
                                                        FROM {objectQualifier}ContentTypes_FieldDefinitions
                                                        WHERE IsReferenceType = 1 AND FieldTypeID = " + contentTypeId);
                if (contentTypeReferencesCount > 0)
                {
                    return true; //There is at least one Content Type referencing this Content Type
                }
            }
            return false;
        }



        /// <summary>
        /// GetContentType retrieves a dynamic content type for a portal, optionally including system types
        /// </summary>
        /// <param name="contentTypeId">The Id of the content type</param>
        /// <param name="portalId">The Id of the portal</param>
        /// <param name="includeSystem">A flag to determine if System content types (ie. content types that are available for all portals)
        /// should be returned. Defaults to false</param>
        /// <returns>content type</returns>
        public DynamicContentType GetContentType(int contentTypeId, int portalId, bool includeSystem = false)
        {
            DynamicContentType contentType = Get(portalId).SingleOrDefault(ct => ct.ContentTypeId == contentTypeId);

            if (contentType == null && includeSystem)
            {
                contentType = Get(-1).SingleOrDefault(dt => dt.ContentTypeId == contentTypeId);
            }
            return contentType;
        }

        /// <summary>
        /// Gets the content types for a specific portal.
        /// </summary>
        /// <param name="portalId">The portalId</param>
        /// <param name="includeSystem">A flag to determine if System Content Types (ie. Content Types that are available for all portals)
        /// should be returned. Defaults to false</param>
        /// <returns>content type collection.</returns>
        public IQueryable<DynamicContentType> GetContentTypes(int portalId, bool includeSystem = false)
        {
            var contentTypes = portalId > -1 
                                ? Get(portalId).ToList() 
                                : Get(portalId).Where(t => t.IsDynamic).ToList();

            if (includeSystem && portalId > -1)
            {
                contentTypes.AddRange(Get(-1).Where(t => t.IsDynamic));
            }
            return contentTypes.AsQueryable();
        }

        /// <summary>
        /// Gets a page of content types for a specific portal.
        /// </summary>
        /// <param name="searchTerm">The search term to use</param>
        /// <param name="portalId">The portalId</param>
        /// <param name="pageIndex">The page index to return</param>
        /// <param name="pageSize">The page size</param>
        /// <param name="includeSystem">A flag to determine if System Content Types (ie. Content Types that are available for all portals)
        /// should be returned. Defaults to false</param>
        /// <returns>content type collection.</returns>
        public IPagedList<DynamicContentType> GetContentTypes(string searchTerm, int portalId, int pageIndex, int pageSize, bool includeSystem = false)
        {
            var contentTypes = GetContentTypes(portalId, includeSystem);

            if (!String.IsNullOrEmpty(searchTerm))
            {
                contentTypes = contentTypes.Where(dt => dt.Name.ToLowerInvariant().Contains(searchTerm.ToLowerInvariant()));
            }

            return new PagedList<DynamicContentType>(contentTypes, pageIndex, pageSize);
        }

        /// <summary>
        /// Updates the type of the content.
        /// </summary>
        /// <param name="contentType">Type of the content.</param>
        /// <exception cref="System.ArgumentNullException">content type is null.</exception>
        /// <exception cref="System.ArgumentOutOfRangeException">content type id is less than 0.</exception>
        /// <exception cref="System.ArgumentException">contentType.ContentType is empty.</exception>
        /// <exception cref="SystemContentTypeSecurityException">system content types can only be modified by Super Users</exception>
        /// <exception cref="DynamicContentTypeDoesNotExistException">requested content type by ContentTypeId and PortalId does not exist</exception>
        public void UpdateContentType(DynamicContentType contentType)
        {
            //Argument Contract
            Requires.PropertyNotNullOrEmpty(contentType, "Name");
            Requires.PropertyNotNegative(contentType, "ContentTypeId");
            
            var storedContentType = GetContentType(contentType.ContentTypeId, contentType.PortalId, true);
            if (storedContentType == null)
            {
                throw new DynamicContentTypeDoesNotExistException();
            }

            var currentUser = UserController.Instance.GetCurrentUserInfo();
            if (storedContentType.IsSystem && !currentUser.IsSuperUser)
            {
                throw new SystemContentTypeSecurityException();
            }

            contentType.LastModifiedByUserId = currentUser.UserID;
            contentType.LastModifiedOnDate = DateUtilitiesManager.Instance.GetDatabaseTime();

            Update(contentType);

            //Save Field Definitions
            foreach (var definition in contentType.FieldDefinitions)
            {
                if (definition.FieldDefinitionId == -1)
                {
                    definition.ContentTypeId = contentType.ContentTypeId;
                    FieldDefinitionManager.Instance.AddFieldDefinition(definition);
                }
                else
                {
                    FieldDefinitionManager.Instance.UpdateFieldDefinition(definition);
                }
            }

            //Save Content Templates
            foreach (var template in contentType.Templates)
            {
                if (template.TemplateId == -1)
                {
                    template.ContentTypeId = contentType.ContentTypeId;
                    ContentTemplateManager.Instance.AddContentTemplate(template);
                }
                else
                {
                    ContentTemplateManager.Instance.UpdateContentTemplate(template);
                }
            }

        }
    }
}<|MERGE_RESOLUTION|>--- conflicted
+++ resolved
@@ -78,11 +78,8 @@
         /// <exception cref="System.ArgumentNullException">content type is null.</exception>
         /// <exception cref="System.ArgumentOutOfRangeException">content type id is less than 0.</exception>
         /// <exception cref="SystemContentTypeSecurityException">system content types can only be deleted by Super Users</exception>
-<<<<<<< HEAD
         /// <exception cref="DynamicContentTypeDoesNotExistException">requested content type by ContentTypeId and PortalId does not exist</exception>
-=======
         /// <exception cref="ContentTypeInUseException">Content Type is in use by other component</exception>
->>>>>>> 8b731062
         public void DeleteContentType(DynamicContentType contentType)
         {
             Requires.NotNull(contentType);
