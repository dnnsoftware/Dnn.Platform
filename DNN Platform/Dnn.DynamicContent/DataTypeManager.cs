﻿// Copyright (c) DNN Software. All rights reserved.
// Licensed under the MIT License. See LICENSE in the project root for license information.

using System;
using System.Collections.Generic;
using System.Linq;
using Dnn.DynamicContent.Common;
using Dnn.DynamicContent.Exceptions;
using Dnn.DynamicContent.Localization;
using DotNetNuke.Collections;
using DotNetNuke.Common;
using DotNetNuke.Data;
using DotNetNuke.Entities.Content;
using DotNetNuke.Entities.Users;

namespace Dnn.DynamicContent
{
    public class DataTypeManager : ControllerBase<DataType, IDataTypeManager, DataTypeManager>, IDataTypeManager
    {
        internal const string FindWhereDataTypeSql = "WHERE FieldTypeId = @0";
        internal const string DataTypeCacheKey = "ContentTypes_DataTypes";
        internal const string PortalScope = "PortalId";
        public const string NameKey = "DataType_{0}_Name";

        protected override Func<IDataTypeManager> GetFactory()
        {
            return () => new DataTypeManager();
        }

        public DataTypeManager() : this(DotNetNuke.Data.DataContext.Instance()) { }

        public DataTypeManager(IDataContext dataContext) : base(dataContext) { }

        /// <summary>
        /// Adds a new data type for use with Structured(Dynamic) Content Types.
        /// </summary>
        /// <param name="dataType">The data type to add.</param>
        /// <returns>data type id.</returns>
        /// <exception cref="System.ArgumentNullException">data type is null.</exception>
        /// <exception cref="System.ArgumentException">dataType.Name is empty.</exception>
        /// <exception cref="SystemDataTypeSecurityException">system data types can only be added by Super Users</exception>
        public int AddDataType(DataType dataType)
        {
            //Argument Contract
            Requires.PropertyNotNullOrEmpty(dataType, "Name");

            var currentUser = UserController.Instance.GetCurrentUserInfo();
            if (dataType.IsSystem && !currentUser.IsSuperUser)
            {
                throw new SystemDataTypeSecurityException();
            }

            dataType.CreatedByUserId = currentUser.UserID;
            dataType.CreatedOnDate = DateUtilitiesManager.Instance.GetDatabaseTime();

            Add(dataType);

            return dataType.DataTypeId;
        }

        /// <summary>
        /// Deletes the data type for use with Structured(Dynamic) Content Types.
        /// </summary>
        /// <param name="dataType">The data type to delete.</param>
        /// <exception cref="System.ArgumentNullException">data type is null.</exception>
        /// <exception cref="System.ArgumentOutOfRangeException">data type id is less than 0.</exception>
        /// <exception cref="SystemDataTypeSecurityException">system data types can only be deleted by Super Users</exception>
<<<<<<< HEAD
        /// <exception cref="DataTypeDoesNotExistException">requested data type by DataTypeId and PortalId does not exist</exception>  
=======
        /// <exception cref="DataTypeInUseException">Data Type is in use by other component</exception>
>>>>>>> 8b731062
        public void DeleteDataType(DataType dataType)
        {
            //Argument Contract
            Requires.NotNull(dataType);
            Requires.PropertyNotNull(dataType, "DataTypeId");
            Requires.PropertyNotNegative(dataType, "DataTypeId");

            var storedDataType = GetDataType(dataType.DataTypeId, dataType.PortalId, true);
            if (storedDataType == null)
            {
                throw new DataTypeDoesNotExistException();
            }

            if (storedDataType.IsSystem && !UserController.Instance.GetCurrentUserInfo().IsSuperUser)
            {
                throw new SystemDataTypeSecurityException();
            }

            using (DataContext)
            {
                var fieldDefinitionRepository = DataContext.GetRepository<FieldDefinition>();

                var definitions = fieldDefinitionRepository.Find(FindWhereDataTypeSql, dataType.DataTypeId);

                if (!definitions.Any())
                {
                    var dataTypeRepository = DataContext.GetRepository<DataType>();

                    dataTypeRepository.Delete(dataType);
                }
                else
                {
                    throw new DataTypeInUseException(dataType);
                }
            }

            //Delete Localizations
            ContentTypeLocalizationManager.Instance.DeleteLocalizations(dataType.PortalId, String.Format(NameKey, dataType.DataTypeId));
        }

        /// <summary>
        /// GetDataType retrieves a data type for a portal, optionally including system types
        /// </summary>
        /// <param name="dataTypeId">The Id of the dataType</param>
        /// <param name="portalId">The Id of the portal</param>
        /// <param name="includeSystem">A flag to determine if System Data Types (ie. Data Types that are available for all portals)
        /// should be returned. Defaults to false</param>
        /// <returns>data type</returns>
        public DataType GetDataType(int dataTypeId, int portalId, bool includeSystem = false)
        {
            DataType dataType = Get(portalId).SingleOrDefault(dt => dt.DataTypeId == dataTypeId);

            if (dataType == null && includeSystem)
            {
                dataType = Get(-1).SingleOrDefault(dt => dt.DataTypeId == dataTypeId);
            }
            return dataType;
        }

        /// <summary>
        /// This GetDataTypes overloads retrieves all the data types for a portal, optionally including system types
        /// </summary>
        /// <param name="portalId">The Id of the portal</param>
        /// <param name="includeSystem">A flag to determine if System Data Types (ie. Data Types that are available for all portals)
        /// should be returned. Defaults to false</param>
        /// <returns>data type collection.</returns>
        public IQueryable<DataType> GetDataTypes(int portalId, bool includeSystem = false)
        {
            List<DataType> dataTypes = Get(portalId).ToList();
            if (includeSystem && portalId > -1)
            {
                dataTypes.AddRange(Get(-1));
            }
            return dataTypes.AsQueryable();
        }

        /// <summary>
        /// This GetDataTypes overload retrieves a page of data types for a given portal, based on a Search Term that can appear anywhere in the Name.
        /// </summary>
        /// <param name="searchTerm">The search term to use</param>
        /// <param name="portalId">The Id of the portal</param>
        /// <param name="pageIndex">The page number - 0 represents the first page</param>
        /// <param name="pageSize">The size of the page</param>
        /// <param name="includeSystem">A flag to determine if System Data Types (ie. Data Types that are available for all portals)
        /// should be returned. Defaults to false</param>
        /// <returns>a PagedList of DataTypes</returns>
        public IPagedList<DataType> GetDataTypes(string searchTerm, int portalId, int pageIndex, int pageSize, bool includeSystem = false)
        {
            var dataTypes = GetDataTypes(portalId, includeSystem);

            if (!String.IsNullOrEmpty(searchTerm))
            {
                dataTypes = dataTypes.Where(dt => dt.Name.ToLowerInvariant().Contains(searchTerm.ToLowerInvariant()));
            }

            return new PagedList<DataType>(dataTypes, pageIndex, pageSize);
        }

        /// <summary>
        /// Updates the data type.
        /// </summary>
        /// <param name="dataType">The data type.</param>
        /// <param name="overrideWarning">An optional flag that allows developers to update DataTypes even if they are in use</param>
        /// <exception cref="System.ArgumentNullException">data type is null.</exception>
        /// <exception cref="System.ArgumentOutOfRangeException">data type id is less than 0.</exception>
        /// <exception cref="System.ArgumentException">dataType.Name is empty.</exception>
        /// <exception cref="SystemDataTypeSecurityException">system data types can only be modified by Super Users</exception>
        /// <exception cref="DataTypeDoesNotExistException">requested data type by DataTypeId and PortalId does not exist</exception>  
        public void UpdateDataType(DataType dataType, bool overrideWarning = false)
        {
            //Argument Contract
            Requires.NotNull(dataType);
            Requires.PropertyNotNull(dataType, "DataTypeId");
            Requires.PropertyNotNegative(dataType, "DataTypeId");
            Requires.PropertyNotNullOrEmpty(dataType, "Name");


            var storedDataType = GetDataType(dataType.DataTypeId, dataType.PortalId, true);
            if (storedDataType == null)
            {
                throw new DataTypeDoesNotExistException();
            }

            var currentUser = UserController.Instance.GetCurrentUserInfo();
            if (storedDataType.IsSystem && !currentUser.IsSuperUser)
            {
                throw new SystemDataTypeSecurityException();
            }

            dataType.LastModifiedByUserId = currentUser.UserID;
            dataType.LastModifiedOnDate = DateUtilitiesManager.Instance.GetDatabaseTime();

            using (DataContext)
            {
                var canUpdate = true;

                if (!overrideWarning)
                {
                    var fieldDefinitionRepository = DataContext.GetRepository<FieldDefinition>();

                    var definitions = fieldDefinitionRepository.Find(FindWhereDataTypeSql, dataType.DataTypeId);

                    // ReSharper disable once LoopCanBeConvertedToQuery
                    foreach (var definition in definitions)
                    {
                        var contentItems = ContentController.Instance.GetContentItemsByContentType(definition.ContentTypeId);

                        if (contentItems.Any())
                        {
                            canUpdate = false;
                            break;
                        }
                    }
                }

                if (canUpdate)
                {
                    var rep = DataContext.GetRepository<DataType>();

                    rep.Update(dataType);
                }
                else
                {
                    throw new DataTypeInUseException(dataType);
                }
            }
        }
    }
}<|MERGE_RESOLUTION|>--- conflicted
+++ resolved
@@ -65,11 +65,8 @@
         /// <exception cref="System.ArgumentNullException">data type is null.</exception>
         /// <exception cref="System.ArgumentOutOfRangeException">data type id is less than 0.</exception>
         /// <exception cref="SystemDataTypeSecurityException">system data types can only be deleted by Super Users</exception>
-<<<<<<< HEAD
         /// <exception cref="DataTypeDoesNotExistException">requested data type by DataTypeId and PortalId does not exist</exception>  
-=======
         /// <exception cref="DataTypeInUseException">Data Type is in use by other component</exception>
->>>>>>> 8b731062
         public void DeleteDataType(DataType dataType)
         {
             //Argument Contract
