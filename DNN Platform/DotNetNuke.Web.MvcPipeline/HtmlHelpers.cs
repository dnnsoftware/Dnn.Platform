﻿// Licensed to the .NET Foundation under one or more agreements.
// The .NET Foundation licenses this file to you under the MIT license.
// See the LICENSE file in the project root for more information

namespace DotNetNuke.Web.MvcPipeline
{
    using System;
    using System.IO;
    using System.Linq;
    using System.Web;
    using System.Web.Helpers;
    using System.Web.Mvc;
    using DotNetNuke.Abstractions.ClientResources;
    using DotNetNuke.Entities.Modules;
    using DotNetNuke.Framework;
    using DotNetNuke.Services.ClientDependency;
    using DotNetNuke.Web.MvcPipeline.Framework;
    using DotNetNuke.Web.MvcPipeline.Framework.JavascriptLibraries;
    using DotNetNuke.Web.MvcPipeline.ModuleControl;
    using DotNetNuke.Web.MvcPipeline.ModuleControl.Resources;
    using DotNetNuke.Web.MvcPipeline.Utils;
    using DotNetNuke.Web.Client.ResourceManager;
    using Microsoft.Extensions.DependencyInjection;

    public static partial class HtmlHelpers
    {
        public static IHtmlString Control(this HtmlHelper htmlHelper, string controlSrc, ModuleInfo module)
        {
            var clientResourcesController = GetClientResourcesController();
            var moduleControl = MvcUtils.GetModuleControl(module, controlSrc);
            // moduleControl.ViewContext = htmlHelper.ViewContext;
            if (moduleControl is IResourcable)
            {
                var resourcable = (IResourcable)moduleControl;
<<<<<<< HEAD
                resourcable.RegisterResources(htmlHelper.ViewContext.Controller.ControllerContext);
=======
                if (resourcable.ModuleResources.StyleSheets != null)
                {
                    foreach (var styleSheet in resourcable.ModuleResources.StyleSheets)
                    {
                        clientResourcesController
                            .RegisterStylesheet(styleSheet.FilePath, styleSheet.Priority);
                    }
                }
                if (resourcable.ModuleResources.Scripts != null)
                {
                    foreach (var javaScript in resourcable.ModuleResources.Scripts)
                    {
                        clientResourcesController
                            .RegisterScript(javaScript.FilePath, javaScript.Priority);
                    }
                }
                if (resourcable.ModuleResources.Libraries != null)
                {
                    foreach (var lib in resourcable.ModuleResources.Libraries)
                    {
                        MvcJavaScript.RequestRegistration(lib);
                    }
                }
                if (resourcable.ModuleResources.AjaxScript)
                {
                    ServicesFramework.Instance.RequestAjaxScriptSupport();
                }
                if (resourcable.ModuleResources.AjaxAntiForgery)
                {
                    ServicesFramework.Instance.RequestAjaxAntiForgerySupport();
                }
>>>>>>> e9ab30c6
            }
            return moduleControl.Html(htmlHelper);
        }

        public static IHtmlString Control(this HtmlHelper htmlHelper, ModuleInfo module)
        {
            return htmlHelper.Control(module.ModuleControl.ControlSrc, module);
        }

        public static IHtmlString CspNonce(this HtmlHelper htmlHelper)
        {
            //todo CSP - implement nonce support
            //return new MvcHtmlString(htmlHelper.ViewContext.HttpContext.Items["CSP-NONCE"].ToString());
            return new MvcHtmlString(string.Empty);
        }

        public static IHtmlString RegisterAjaxScriptIfRequired(this HtmlHelper htmlHelper)
        {
            if (MvcServicesFrameworkInternal.Instance.IsAjaxScriptSupportRequired)
            {
                MvcServicesFrameworkInternal.Instance.RegisterAjaxScript(htmlHelper.ViewContext.Controller.ControllerContext);
            }

            return new MvcHtmlString(string.Empty);
        }

        public static IHtmlString AntiForgeryIfRequired(this HtmlHelper htmlHelper)
        {
            if (ServicesFrameworkInternal.Instance.IsAjaxAntiForgerySupportRequired)
            {
                return AntiForgery.GetHtml();
            }

            return new MvcHtmlString(string.Empty);
        }

        private static IClientResourceController GetClientResourcesController()
        {
            var serviceProvider = Common.Globals.GetCurrentServiceProvider();
            return serviceProvider.GetRequiredService<IClientResourceController>();
        }
    }
}<|MERGE_RESOLUTION|>--- conflicted
+++ resolved
@@ -32,41 +32,7 @@
             if (moduleControl is IResourcable)
             {
                 var resourcable = (IResourcable)moduleControl;
-<<<<<<< HEAD
-                resourcable.RegisterResources(htmlHelper.ViewContext.Controller.ControllerContext);
-=======
-                if (resourcable.ModuleResources.StyleSheets != null)
-                {
-                    foreach (var styleSheet in resourcable.ModuleResources.StyleSheets)
-                    {
-                        clientResourcesController
-                            .RegisterStylesheet(styleSheet.FilePath, styleSheet.Priority);
-                    }
-                }
-                if (resourcable.ModuleResources.Scripts != null)
-                {
-                    foreach (var javaScript in resourcable.ModuleResources.Scripts)
-                    {
-                        clientResourcesController
-                            .RegisterScript(javaScript.FilePath, javaScript.Priority);
-                    }
-                }
-                if (resourcable.ModuleResources.Libraries != null)
-                {
-                    foreach (var lib in resourcable.ModuleResources.Libraries)
-                    {
-                        MvcJavaScript.RequestRegistration(lib);
-                    }
-                }
-                if (resourcable.ModuleResources.AjaxScript)
-                {
-                    ServicesFramework.Instance.RequestAjaxScriptSupport();
-                }
-                if (resourcable.ModuleResources.AjaxAntiForgery)
-                {
-                    ServicesFramework.Instance.RequestAjaxAntiForgerySupport();
-                }
->>>>>>> e9ab30c6
+                resourcable.RegisterResources(clientResourcesController);
             }
             return moduleControl.Html(htmlHelper);
         }
