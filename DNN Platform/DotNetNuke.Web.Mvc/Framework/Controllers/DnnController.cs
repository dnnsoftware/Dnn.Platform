﻿// Licensed to the .NET Foundation under one or more agreements.
// The .NET Foundation licenses this file to you under the MIT license.
// See the LICENSE file in the project root for more information

namespace DotNetNuke.Web.Mvc.Framework.Controllers
{
    using System;
<<<<<<< HEAD
=======
    using System.Diagnostics.CodeAnalysis;
>>>>>>> f01a97c7
    using System.Text;
    using System.Web.Mvc;
    using System.Web.Routing;
    using System.Web.UI;

    using DotNetNuke.Entities.Modules;
    using DotNetNuke.Entities.Modules.Actions;
    using DotNetNuke.Entities.Portals;
    using DotNetNuke.Entities.Tabs;
    using DotNetNuke.Entities.Users;
    using DotNetNuke.Services.Localization;
    using DotNetNuke.UI.Modules;
    using DotNetNuke.Web.Mvc.Framework.ActionResults;
    using DotNetNuke.Web.Mvc.Framework.Modules;
    using DotNetNuke.Web.Mvc.Helpers;

    public abstract class DnnController : Controller, IDnnController
    {
        /// <summary>Initializes a new instance of the <see cref="DnnController"/> class.</summary>
        protected DnnController()
        {
            this.ActionInvoker = new ResultCapturingActionInvoker();
        }

        public ModuleInfo ActiveModule
        {
            get { return (this.ModuleContext == null) ? null : this.ModuleContext.Configuration; }
        }

        public TabInfo ActivePage
        {
            get { return (this.PortalSettings == null) ? null : this.PortalSettings.ActiveTab; }
        }

        public PortalSettings PortalSettings
        {
            get { return (this.ModuleContext == null) ? null : this.ModuleContext.PortalSettings; }
        }

        /// <inheritdoc/>
        public ActionResult ResultOfLastExecute
        {
            get
            {
                var actionInvoker = this.ActionInvoker as ResultCapturingActionInvoker;
                return (actionInvoker != null) ? actionInvoker.ResultOfLastInvoke : null;
            }
        }

        public new UserInfo User
        {
            get { return (this.PortalSettings == null) ? null : this.PortalSettings.UserInfo; }
        }

        /// <inheritdoc/>
        public Page DnnPage { get; set; }

        /// <inheritdoc/>
        public new DnnUrlHelper Url { get; set; }

        /// <inheritdoc/>
        public string LocalResourceFile { get; set; }

        /// <inheritdoc/>
        public ModuleActionCollection ModuleActions { get; set; }

        /// <inheritdoc/>
        public ModuleInstanceContext ModuleContext { get; set; }

        /// <inheritdoc/>
        public ViewEngineCollection ViewEngineCollectionEx { get; set; }

        /// <inheritdoc/>
        public string LocalizeString(string key)
        {
            return Localization.GetString(key, this.LocalResourceFile);
        }

<<<<<<< HEAD
=======
        [SuppressMessage("Microsoft.Performance", "CA1822:MarkMembersAsStatic", Justification = "Breaking change")]
>>>>>>> f01a97c7
        protected internal RedirectToRouteResult RedirectToDefaultRoute()
        {
            return new DnnRedirecttoRouteResult(string.Empty, string.Empty, string.Empty, null, false);
        }

        /// <inheritdoc/>
        protected override RedirectToRouteResult RedirectToAction(string actionName, string controllerName, RouteValueDictionary routeValues)
        {
            return new DnnRedirecttoRouteResult(actionName, controllerName, string.Empty, routeValues, false, this.Url);
        }

        /// <inheritdoc/>
        protected override ViewResult View(IView view, object model)
        {
            if (model != null)
            {
                this.ViewData.Model = model;
            }

            return new DnnViewResult
            {
                View = view,
                ViewData = this.ViewData,
                TempData = this.TempData,
            };
        }

        /// <inheritdoc/>
        protected override ViewResult View(string viewName, string masterName, object model)
        {
            if (model != null)
            {
                this.ViewData.Model = model;
            }

            return new DnnViewResult
            {
                ViewName = viewName,
                MasterName = masterName,
                ViewData = this.ViewData,
                TempData = this.TempData,
                ViewEngineCollection = this.ViewEngineCollection,
            };
        }

        /// <inheritdoc/>
        protected override PartialViewResult PartialView(string viewName, object model)
        {
            if (model != null)
            {
                this.ViewData.Model = model;
            }

            return new DnnPartialViewResult
            {
                ViewName = viewName,
                ViewData = this.ViewData,
                TempData = this.TempData,
                ViewEngineCollection = this.ViewEngineCollection,
            };
        }

        /// <inheritdoc/>
        protected override void Initialize(RequestContext requestContext)
        {
            base.Initialize(requestContext);
<<<<<<< HEAD

            if (requestContext.RouteData != null && requestContext.RouteData.Values.ContainsKey("mvcpage"))
            {
                var values = requestContext.RouteData.Values;
                var moduleContext = new ModuleInstanceContext();
                var moduleInfo = ModuleController.Instance.GetModule((int)values["ModuleId"], (int)values["TabId"], false);

                if (moduleInfo.ModuleControlId != (int)values["ModuleControlId"])
                {
                    moduleInfo = moduleInfo.Clone();
                    moduleInfo.ContainerPath = (string)values["ContainerPath"];
                    moduleInfo.ContainerSrc = (string)values["ContainerSrc"];
                    moduleInfo.ModuleControlId = (int)values["ModuleControlId"];
                    moduleInfo.PaneName = (string)values["PanaName"];
                    moduleInfo.IconFile = (string)values["IconFile"];
                }

                moduleContext.Configuration = moduleInfo;

                this.ModuleContext = new ModuleInstanceContext() { Configuration = moduleInfo };
                this.LocalResourceFile = string.Format(
                        "~/DesktopModules/MVC/{0}/{1}/{2}.resx",
                        moduleInfo.DesktopModule.FolderName,
                        Localization.LocalResourceDirectory,
                        this.RouteData.Values["controller"]);

                var moduleApplication = new ModuleApplication(requestContext, true)
                {
                    ModuleName = moduleInfo.DesktopModule.ModuleName,
                    FolderPath = moduleInfo.DesktopModule.FolderName,
                };
                moduleApplication.Init();

                this.ViewEngineCollectionEx = moduleApplication.ViewEngines;
            }

=======
>>>>>>> f01a97c7
            this.Url = new DnnUrlHelper(requestContext, this);
        }
    }
}
<|MERGE_RESOLUTION|>--- conflicted
+++ resolved
@@ -1,19 +1,16 @@
-﻿// Licensed to the .NET Foundation under one or more agreements.
-// The .NET Foundation licenses this file to you under the MIT license.
-// See the LICENSE file in the project root for more information
-
+﻿// Licensed to the .NET Foundation under one or more agreements.
+// The .NET Foundation licenses this file to you under the MIT license.
+// See the LICENSE file in the project root for more information
+
 namespace DotNetNuke.Web.Mvc.Framework.Controllers
 {
     using System;
-<<<<<<< HEAD
-=======
     using System.Diagnostics.CodeAnalysis;
->>>>>>> f01a97c7
     using System.Text;
     using System.Web.Mvc;
     using System.Web.Routing;
     using System.Web.UI;
-
+
     using DotNetNuke.Entities.Modules;
     using DotNetNuke.Entities.Modules.Actions;
     using DotNetNuke.Entities.Portals;
@@ -24,10 +21,10 @@
     using DotNetNuke.Web.Mvc.Framework.ActionResults;
     using DotNetNuke.Web.Mvc.Framework.Modules;
     using DotNetNuke.Web.Mvc.Helpers;
-
+
     public abstract class DnnController : Controller, IDnnController
-    {
-        /// <summary>Initializes a new instance of the <see cref="DnnController"/> class.</summary>
+    {
+        /// <summary>Initializes a new instance of the <see cref="DnnController"/> class.</summary>
         protected DnnController()
         {
             this.ActionInvoker = new ResultCapturingActionInvoker();
@@ -46,9 +43,9 @@
         public PortalSettings PortalSettings
         {
             get { return (this.ModuleContext == null) ? null : this.ModuleContext.PortalSettings; }
-        }
-
-        /// <inheritdoc/>
+        }
+
+        /// <inheritdoc/>
         public ActionResult ResultOfLastExecute
         {
             get
@@ -61,48 +58,45 @@
         public new UserInfo User
         {
             get { return (this.PortalSettings == null) ? null : this.PortalSettings.UserInfo; }
-        }
-
-        /// <inheritdoc/>
-        public Page DnnPage { get; set; }
-
-        /// <inheritdoc/>
-        public new DnnUrlHelper Url { get; set; }
-
-        /// <inheritdoc/>
-        public string LocalResourceFile { get; set; }
-
-        /// <inheritdoc/>
-        public ModuleActionCollection ModuleActions { get; set; }
-
-        /// <inheritdoc/>
-        public ModuleInstanceContext ModuleContext { get; set; }
-
-        /// <inheritdoc/>
-        public ViewEngineCollection ViewEngineCollectionEx { get; set; }
-
-        /// <inheritdoc/>
+        }
+
+        /// <inheritdoc/>
+        public Page DnnPage { get; set; }
+
+        /// <inheritdoc/>
+        public new DnnUrlHelper Url { get; set; }
+
+        /// <inheritdoc/>
+        public string LocalResourceFile { get; set; }
+
+        /// <inheritdoc/>
+        public ModuleActionCollection ModuleActions { get; set; }
+
+        /// <inheritdoc/>
+        public ModuleInstanceContext ModuleContext { get; set; }
+
+        /// <inheritdoc/>
+        public ViewEngineCollection ViewEngineCollectionEx { get; set; }
+
+        /// <inheritdoc/>
         public string LocalizeString(string key)
         {
             return Localization.GetString(key, this.LocalResourceFile);
         }
 
-<<<<<<< HEAD
-=======
         [SuppressMessage("Microsoft.Performance", "CA1822:MarkMembersAsStatic", Justification = "Breaking change")]
->>>>>>> f01a97c7
         protected internal RedirectToRouteResult RedirectToDefaultRoute()
         {
             return new DnnRedirecttoRouteResult(string.Empty, string.Empty, string.Empty, null, false);
-        }
-
-        /// <inheritdoc/>
+        }
+
+        /// <inheritdoc/>
         protected override RedirectToRouteResult RedirectToAction(string actionName, string controllerName, RouteValueDictionary routeValues)
         {
             return new DnnRedirecttoRouteResult(actionName, controllerName, string.Empty, routeValues, false, this.Url);
-        }
-
-        /// <inheritdoc/>
+        }
+
+        /// <inheritdoc/>
         protected override ViewResult View(IView view, object model)
         {
             if (model != null)
@@ -116,9 +110,9 @@
                 ViewData = this.ViewData,
                 TempData = this.TempData,
             };
-        }
-
-        /// <inheritdoc/>
+        }
+
+        /// <inheritdoc/>
         protected override ViewResult View(string viewName, string masterName, object model)
         {
             if (model != null)
@@ -134,9 +128,9 @@
                 TempData = this.TempData,
                 ViewEngineCollection = this.ViewEngineCollection,
             };
-        }
-
-        /// <inheritdoc/>
+        }
+
+        /// <inheritdoc/>
         protected override PartialViewResult PartialView(string viewName, object model)
         {
             if (model != null)
@@ -151,13 +145,12 @@
                 TempData = this.TempData,
                 ViewEngineCollection = this.ViewEngineCollection,
             };
-        }
-
-        /// <inheritdoc/>
+        }
+
+        /// <inheritdoc/>
         protected override void Initialize(RequestContext requestContext)
         {
             base.Initialize(requestContext);
-<<<<<<< HEAD
 
             if (requestContext.RouteData != null && requestContext.RouteData.Values.ContainsKey("mvcpage"))
             {
@@ -194,9 +187,7 @@
                 this.ViewEngineCollectionEx = moduleApplication.ViewEngines;
             }
 
-=======
->>>>>>> f01a97c7
             this.Url = new DnnUrlHelper(requestContext, this);
         }
     }
-}
+}