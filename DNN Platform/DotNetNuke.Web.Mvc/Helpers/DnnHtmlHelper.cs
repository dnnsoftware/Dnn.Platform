﻿#region Copyright
// 
// DotNetNuke® - http://www.dnnsoftware.com
// Copyright (c) 2002-2014
// by DNN Corporation
// 
// Permission is hereby granted, free of charge, to any person obtaining a copy of this software and associated 
// documentation files (the "Software"), to deal in the Software without restriction, including without limitation 
// the rights to use, copy, modify, merge, publish, distribute, sublicense, and/or sell copies of the Software, and 
// to permit persons to whom the Software is furnished to do so, subject to the following conditions:
// 
// The above copyright notice and this permission notice shall be included in all copies or substantial portions 
// of the Software.
// 
// THE SOFTWARE IS PROVIDED "AS IS", WITHOUT WARRANTY OF ANY KIND, EXPRESS OR IMPLIED, INCLUDING BUT NOT LIMITED 
// TO THE WARRANTIES OF MERCHANTABILITY, FITNESS FOR A PARTICULAR PURPOSE AND NONINFRINGEMENT. IN NO EVENT SHALL 
// THE AUTHORS OR COPYRIGHT HOLDERS BE LIABLE FOR ANY CLAIM, DAMAGES OR OTHER LIABILITY, WHETHER IN AN ACTION OF 
// CONTRACT, TORT OR OTHERWISE, ARISING FROM, OUT OF OR IN CONNECTION WITH THE SOFTWARE OR THE USE OR OTHER 
// DEALINGS IN THE SOFTWARE.
#endregion

using System;
using System.Web.Mvc;
using System.Web.Routing;
using DotNetNuke.Common;
using DotNetNuke.Framework;
using DotNetNuke.UI.Modules;
using DotNetNuke.Web.Mvc.Framework.Controllers;

namespace DotNetNuke.Web.Mvc.Helpers
{
    public class DnnHtmlHelper
    {
        public DnnHtmlHelper(ViewContext viewContext, IViewDataContainer viewDataContainer) 
            : this(viewContext, viewDataContainer, RouteTable.Routes)
        {
        }

        public DnnHtmlHelper(ViewContext viewContext, IViewDataContainer viewDataContainer, RouteCollection routeCollection)
            : this(new HtmlHelper(viewContext, viewDataContainer, routeCollection))
        {
        }

        protected DnnHtmlHelper(HtmlHelper htmlHelper)
        {
            HtmlHelper = htmlHelper;

            var controller = htmlHelper.ViewContext.Controller as IDnnController;

            if (controller == null)
            {
                throw new InvalidOperationException("The DnnHtmlHelper class can only be used in Views that inherit from DnnWebViewPage");
            }

            ModuleContext = controller.ModuleContext;
        }

        internal HtmlHelper HtmlHelper { get; set; }

        public ModuleInstanceContext ModuleContext { get; set; }

        public RouteCollection RouteCollection { get { return HtmlHelper.RouteCollection; } }
        public dynamic ViewBag { get { return HtmlHelper.ViewBag; } }
        public ViewContext ViewContext { get { return HtmlHelper.ViewContext; } }
        public ViewDataDictionary ViewData { get { return HtmlHelper.ViewData; } }
        public IViewDataContainer ViewDataContainer { get { return HtmlHelper.ViewDataContainer; } }

        public MvcHtmlString AntiForgeryToken()
        {
<<<<<<< HEAD
            return HtmlHelper.AntiForgeryToken();
=======
            ServicesFramework.Instance.RequestAjaxAntiForgerySupport();
            return new MvcHtmlString(String.Empty);
>>>>>>> b49ecce0
        }
    }
}<|MERGE_RESOLUTION|>--- conflicted
+++ resolved
@@ -67,12 +67,8 @@
 
         public MvcHtmlString AntiForgeryToken()
         {
-<<<<<<< HEAD
-            return HtmlHelper.AntiForgeryToken();
-=======
             ServicesFramework.Instance.RequestAjaxAntiForgerySupport();
             return new MvcHtmlString(String.Empty);
->>>>>>> b49ecce0
         }
     }
 }