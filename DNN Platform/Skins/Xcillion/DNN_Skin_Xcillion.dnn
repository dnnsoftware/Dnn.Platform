<dotnetnuke type="Package" version="1.0">
  <packages>
<<<<<<< HEAD
    <package name="Skin.Xcillion" type="Skin" version="10.00.00">
=======
    <package name="Skin.Xcillion" type="Skin" version="09.13.00">
>>>>>>> a94acf86
      <friendlyName>Xcillion</friendlyName>
      <iconFile></iconFile>
      <description><![CDATA[A new default DNN skin]]></description>
      <owner>
        <name>.NET Foundation and Contributors</name>
        <organization>DNN Community</organization>
        <url>https://dnncommunity.org</url>
        <email>info@dnncommunity.org</email>
      </owner>
      <license src="license.htm" />
      <releaseNotes src="release_notes.htm" />
      <components>
        <component type="Skin">
          <skinFiles>
            <skinName>Xcillion</skinName>
            <basePath>Portals\_default\Skins\Xcillion</basePath>
          </skinFiles>
        </component>
        <component type="ResourceFile">
          <resourceFiles>
            <basePath>Portals\_default\Skins\Xcillion</basePath>
            <resourceFile>
              <name>resource-skin.zip</name>
            </resourceFile>
          </resourceFiles>
        </component>
      </components>
    </package>
<<<<<<< HEAD
    <package name="Container.Xcillion" type="Container" version="10.00.00">
=======
    <package name="Container.Xcillion" type="Container" version="09.13.00">
>>>>>>> a94acf86
      <friendlyName>Xcillion</friendlyName>
      <iconFile></iconFile>
      <description><![CDATA[DNN container]]></description>
      <owner>
        <name>XCESS</name>
        <organization><![CDATA[XCESS expertise center b.v.]]></organization>
        <url><![CDATA[http://www.xcess.nl]]></url>
        <email><![CDATA[info@xcess.nl]]></email>
      </owner>
      <license src="license.htm" />
      <releaseNotes src="release_notes.htm" />
      <components>
        <component type="Container">
          <containerFiles>
            <containerName>Xcillion</containerName>
            <basePath>Portals\_default\Containers\Xcillion</basePath>
          </containerFiles>
        </component>
        <component type="ResourceFile">
          <resourceFiles>
            <basePath>Portals\_default\Containers\Xcillion</basePath>
            <resourceFile>
              <name>resource-container.zip</name>
            </resourceFile>
          </resourceFiles>
        </component>
      </components>
    </package>    
  </packages>
</dotnetnuke>
<|MERGE_RESOLUTION|>--- conflicted
+++ resolved
@@ -1,70 +1,63 @@
-<dotnetnuke type="Package" version="1.0">
-  <packages>
-<<<<<<< HEAD
-    <package name="Skin.Xcillion" type="Skin" version="10.00.00">
-=======
-    <package name="Skin.Xcillion" type="Skin" version="09.13.00">
->>>>>>> a94acf86
-      <friendlyName>Xcillion</friendlyName>
-      <iconFile></iconFile>
-      <description><![CDATA[A new default DNN skin]]></description>
-      <owner>
-        <name>.NET Foundation and Contributors</name>
-        <organization>DNN Community</organization>
-        <url>https://dnncommunity.org</url>
-        <email>info@dnncommunity.org</email>
-      </owner>
-      <license src="license.htm" />
-      <releaseNotes src="release_notes.htm" />
-      <components>
-        <component type="Skin">
-          <skinFiles>
-            <skinName>Xcillion</skinName>
-            <basePath>Portals\_default\Skins\Xcillion</basePath>
-          </skinFiles>
-        </component>
-        <component type="ResourceFile">
-          <resourceFiles>
-            <basePath>Portals\_default\Skins\Xcillion</basePath>
-            <resourceFile>
-              <name>resource-skin.zip</name>
-            </resourceFile>
-          </resourceFiles>
-        </component>
-      </components>
-    </package>
-<<<<<<< HEAD
-    <package name="Container.Xcillion" type="Container" version="10.00.00">
-=======
-    <package name="Container.Xcillion" type="Container" version="09.13.00">
->>>>>>> a94acf86
-      <friendlyName>Xcillion</friendlyName>
-      <iconFile></iconFile>
-      <description><![CDATA[DNN container]]></description>
-      <owner>
-        <name>XCESS</name>
-        <organization><![CDATA[XCESS expertise center b.v.]]></organization>
-        <url><![CDATA[http://www.xcess.nl]]></url>
-        <email><![CDATA[info@xcess.nl]]></email>
-      </owner>
-      <license src="license.htm" />
-      <releaseNotes src="release_notes.htm" />
-      <components>
-        <component type="Container">
-          <containerFiles>
-            <containerName>Xcillion</containerName>
-            <basePath>Portals\_default\Containers\Xcillion</basePath>
-          </containerFiles>
-        </component>
-        <component type="ResourceFile">
-          <resourceFiles>
-            <basePath>Portals\_default\Containers\Xcillion</basePath>
-            <resourceFile>
-              <name>resource-container.zip</name>
-            </resourceFile>
-          </resourceFiles>
-        </component>
-      </components>
-    </package>    
-  </packages>
-</dotnetnuke>
+<dotnetnuke type="Package" version="1.0">
+  <packages>
+    <package name="Skin.Xcillion" type="Skin" version="10.00.00">
+      <friendlyName>Xcillion</friendlyName>
+      <iconFile></iconFile>
+      <description><![CDATA[A new default DNN skin]]></description>
+      <owner>
+        <name>.NET Foundation and Contributors</name>
+        <organization>DNN Community</organization>
+        <url>https://dnncommunity.org</url>
+        <email>info@dnncommunity.org</email>
+      </owner>
+      <license src="license.htm" />
+      <releaseNotes src="release_notes.htm" />
+      <components>
+        <component type="Skin">
+          <skinFiles>
+            <skinName>Xcillion</skinName>
+            <basePath>Portals\_default\Skins\Xcillion</basePath>
+          </skinFiles>
+        </component>
+        <component type="ResourceFile">
+          <resourceFiles>
+            <basePath>Portals\_default\Skins\Xcillion</basePath>
+            <resourceFile>
+              <name>resource-skin.zip</name>
+            </resourceFile>
+          </resourceFiles>
+        </component>
+      </components>
+    </package>
+    <package name="Container.Xcillion" type="Container" version="10.00.00">
+      <friendlyName>Xcillion</friendlyName>
+      <iconFile></iconFile>
+      <description><![CDATA[DNN container]]></description>
+      <owner>
+        <name>XCESS</name>
+        <organization><![CDATA[XCESS expertise center b.v.]]></organization>
+        <url><![CDATA[http://www.xcess.nl]]></url>
+        <email><![CDATA[info@xcess.nl]]></email>
+      </owner>
+      <license src="license.htm" />
+      <releaseNotes src="release_notes.htm" />
+      <components>
+        <component type="Container">
+          <containerFiles>
+            <containerName>Xcillion</containerName>
+            <basePath>Portals\_default\Containers\Xcillion</basePath>
+          </containerFiles>
+        </component>
+        <component type="ResourceFile">
+          <resourceFiles>
+            <basePath>Portals\_default\Containers\Xcillion</basePath>
+            <resourceFile>
+              <name>resource-container.zip</name>
+            </resourceFile>
+          </resourceFiles>
+        </component>
+      </components>
+    </package>    
+  </packages>
+</dotnetnuke>
+