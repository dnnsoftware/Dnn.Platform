--- conflicted
+++ resolved
@@ -1,582 +1,538 @@
-﻿// Licensed to the .NET Foundation under one or more agreements.
-// The .NET Foundation licenses this file to you under the MIT license.
-// See the LICENSE file in the project root for more information
-namespace DotNetNuke.Common.Lists
-{
-    using System;
-    using System.Collections;
-    using System.Collections.Generic;
-    using System.ComponentModel;
-    using System.Data;
-    using System.Linq;
-    using System.Threading;
-
-    using DotNetNuke.Abstractions.Logging;
-    using DotNetNuke.Common.Utilities;
-    using DotNetNuke.Data;
-    using DotNetNuke.Entities.Portals;
-    using DotNetNuke.Entities.Users;
-    using DotNetNuke.Internal.SourceGenerators;
-    using DotNetNuke.Services.Exceptions;
-    using DotNetNuke.Services.Localization;
-    using DotNetNuke.Services.Log.EventLog;
-    using Microsoft.Extensions.DependencyInjection;
-
-    /// <summary>Provides access to Dnn Lists.</summary>
-    public partial class ListController
-    {
-        /// <summary>The list of list types that are not localized.</summary>
-        [Obsolete("Deprecated in DotNetNuke 9.8.1. Use UnLocalizedLists instead. Scheduled removal in v11.0.0.")]
-        [System.Diagnostics.CodeAnalysis.SuppressMessage(
-            "StyleCop.CSharp.MaintainabilityRules",
-            "SA1401:Fields should be private",
-            Justification = "Make private in v11.")]
-        public readonly string[] NonLocalizedLists = UnLocalizableLists;
-
-        private static readonly string[] UnLocalizableLists = { "ContentTypes", "Processor", "DataType", "ProfanityFilter", "BannedPasswords" };
-        private readonly IEventLogger eventLogger;
-
-        /// <summary>Initializes a new instance of the <see cref="ListController"/> class.</summary>
-        public ListController()
-            : this(null)
-        {
-        }
-
-        /// <summary>Initializes a new instance of the <see cref="ListController"/> class.</summary>
-        /// <param name="eventLogger">An event logger.</param>
-        public ListController(IEventLogger eventLogger)
-        {
-            this.eventLogger = eventLogger ?? Globals.GetCurrentServiceProvider().GetRequiredService<IEventLogger>();
-        }
-
-        /// <summary>Gets the lists that do not support localization.</summary>
-        public IReadOnlyCollection<string> UnLocalizedLists => UnLocalizableLists;
-
-        /// <summary>
-        /// Adds a new list entry to the database. If the current thread locale is not "en-US" then the text value will also be
-        /// persisted to a resource file under App_GlobalResources using the list's name and the value as key.
-        /// </summary>
-        /// <param name="listEntry">The list entry.</param>
-        /// <returns>The entry id.</returns>
-        public int AddListEntry(ListEntryInfo listEntry)
-        {
-            bool enableSortOrder = listEntry.SortOrder > 0;
-            this.ClearListCache(listEntry.PortalID);
-            int entryId = DataProvider.Instance().AddListEntry(
-                listEntry.ListName,
-                listEntry.Value,
-                listEntry.TextNonLocalized,
-                listEntry.ParentID,
-                listEntry.Level,
-                enableSortOrder,
-                listEntry.DefinitionID,
-                listEntry.Description,
-                listEntry.PortalID,
-                listEntry.SystemList,
-                UserController.Instance.GetCurrentUserInfo().UserID);
-
-            if (entryId != Null.NullInteger)
-            {
-                this.eventLogger.AddLog(
-                    listEntry,
-                    PortalController.Instance.GetCurrentSettings(),
-                    UserController.Instance.GetCurrentUserInfo().UserID,
-                    string.Empty,
-                    EventLogType.LISTENTRY_CREATED);
-            }
-
-            if (Thread.CurrentThread.CurrentCulture.Name != Localization.SystemLocale && !UnLocalizableLists.Contains(listEntry.ListName))
-            {
-                if (string.IsNullOrEmpty(listEntry.ParentKey))
-                {
-                    LocalizationProvider.Instance.SaveString(
-                        listEntry.Value + ".Text",
-                        listEntry.TextNonLocalized,
-                        listEntry.ResourceFileRoot,
-                        Thread.CurrentThread.CurrentCulture.Name,
-                        (PortalSettings)PortalController.Instance.GetCurrentSettings(),
-                        LocalizationProvider.CustomizedLocale.None,
-                        true,
-                        true);
-                }
-                else
-                {
-                    LocalizationProvider.Instance.SaveString(
-                        listEntry.ParentKey + "." + listEntry.Value + ".Text",
-                        listEntry.TextNonLocalized,
-                        listEntry.ResourceFileRoot,
-                        Thread.CurrentThread.CurrentCulture.Name,
-                        (PortalSettings)PortalController.Instance.GetCurrentSettings(),
-                        LocalizationProvider.CustomizedLocale.None,
-                        true,
-                        true);
-                }
-            }
-
-            this.ClearEntriesCache(listEntry.ListName, listEntry.PortalID);
-            return entryId;
-        }
-
-        /// <summary>Deletes a list.</summary>
-        /// <param name="listName">The name of the list to delete.</param>
-        /// <param name="parentKey">The parent key for the list to delete.</param>
-        public void DeleteList(string listName, string parentKey)
-        {
-            this.DeleteList(listName, parentKey, Null.NullInteger);
-        }
-
-        /// <summary>Deletes a list.</summary>
-        /// <param name="listName">The name of the list to delete.</param>
-        /// <param name="parentKey">The parent key of the list to delete.</param>
-        /// <param name="portalId">The id of the site (portal) on which to delete the list.</param>
-        public void DeleteList(string listName, string parentKey, int portalId)
-        {
-            ListInfo list = this.GetListInfo(listName, parentKey, portalId);
-
-            this.eventLogger.AddLog(
-                "ListName",
-                listName,
-                PortalController.Instance.GetCurrentSettings(),
-                UserController.Instance.GetCurrentUserInfo().UserID,
-                EventLogType.LISTENTRY_DELETED);
-
-            DataProvider.Instance().DeleteList(listName, parentKey);
-            if (list != null)
-            {
-                this.ClearListCache(list.PortalID);
-                this.ClearEntriesCache(list.Name, list.PortalID);
-            }
-        }
-
-        /// <summary>Deletes a list.</summary>
-        /// <param name="list">The <see cref="ListInfo"/> reference for the list to delete.</param>
-        /// <param name="includeChildren">A value indicating wheter to also delete the children items for this list.</param>
-        public void DeleteList(ListInfo list, bool includeChildren)
-        {
-            if (list == null)
-            {
-                return;
-            }
-
-            var lists = new SortedList<string, ListInfo>();
-            lists.Add(list.Key, list);
-
-            // add Children
-            if (includeChildren)
-            {
-                foreach (KeyValuePair<string, ListInfo> listPair in this.GetListInfoDictionary(list.PortalID))
-                {
-                    if (listPair.Value.ParentList.StartsWith(list.Key))
-                    {
-                        lists.Add(listPair.Value.Key.Replace(":", "."), listPair.Value);
-                    }
-                }
-            }
-
-            // Delete items in reverse order so deeper descendants are removed before their parents
-            for (int i = lists.Count - 1; i >= 0; i += -1)
-            {
-                this.DeleteList(lists.Values[i].Name, lists.Values[i].ParentKey, lists.Values[i].PortalID);
-            }
-        }
-
-        /// <summary>Deletes a list entry.</summary>
-        /// <param name="entryId">the id of the entry to delete.</param>
-        /// <param name="deleteChild">A value indicating whether to also delete the children of that item.</param>
-        public void DeleteListEntryByID(int entryId, bool deleteChild)
-        {
-            ListEntryInfo entry = this.GetListEntryInfo(entryId);
-            DataProvider.Instance().DeleteListEntryByID(entryId, deleteChild);
-            this.ClearListCache(entry.PortalID);
-            this.ClearEntriesCache(entry.ListName, entry.PortalID);
-        }
-
-        /// <summary>Deletes a list entry by its name.</summary>
-        /// <param name="listName">The name of the list entry.</param>
-        /// <param name="listValue">The value of the list entry.</param>
-        /// <param name="deleteChild">A value indicating whether to also delete the children of that item.</param>
-        public void DeleteListEntryByListName(string listName, string listValue, bool deleteChild)
-        {
-            ListEntryInfo entry = this.GetListEntryInfo(listName, listValue);
-            DataProvider.Instance().DeleteListEntryByListName(listName, listValue, deleteChild);
-            this.ClearListCache(entry.PortalID);
-            this.ClearEntriesCache(listName, entry.PortalID);
-        }
-
-        /// <summary>Gets a list entry information.</summary>
-        /// <param name="entryId">The id of the list entry.</param>
-        /// <returns><see cref="ListEntryInfo"/>.</returns>
-        public ListEntryInfo GetListEntryInfo(int entryId)
-        {
-            return CBO.FillObject<ListEntryInfo>(DataProvider.Instance().GetListEntry(entryId));
-        }
-
-        /// <summary>Gets a list entry information.</summary>
-        /// <param name="listName">The name of the list.</param>
-        /// <param name="entryId">The id of the list entry.</param>
-        /// <returns><see cref="ListEntryInfo"/>.</returns>
-        public ListEntryInfo GetListEntryInfo(string listName, int entryId)
-        {
-            return this.GetListEntries(listName, Null.NullInteger).SingleOrDefault(l => l.EntryID == entryId);
-        }
-
-        /// <summary>Gets a list entry information.</summary>
-        /// <param name="listName">The name of the list.</param>
-        /// <param name="listValue">The value of the list entry.</param>
-        /// <returns><see cref="ListEntryInfo"/>.</returns>
-        public ListEntryInfo GetListEntryInfo(string listName, string listValue)
-        {
-            return this.GetListEntries(listName, Null.NullInteger).SingleOrDefault(l => l.Value == listValue);
-        }
-
-        /// <summary>Gets the entries in the list with the given <paramref name="listName"/>.</summary>
-        /// <param name="listName">The name of the list.</param>
-        /// <returns>An enumeration of list entries.</returns>
-        public IEnumerable<ListEntryInfo> GetListEntryInfoItems(string listName)
-        {
-            return this.GetListEntries(listName, Null.NullInteger);
-        }
-
-        /// <summary>Gets the entries in a child list.</summary>
-        /// <param name="listName">The list name.</param>
-        /// <param name="parentKey">The parent key.</param>
-        /// <returns>An enumeration of list entries.</returns>
-        public IEnumerable<ListEntryInfo> GetListEntryInfoItems(string listName, string parentKey)
-        {
-            return this.GetListEntries(listName, Null.NullInteger).Where(l => l.ParentKey == parentKey);
-        }
-
-        /// <summary>Gets the entries in a child list.</summary>
-        /// <param name="listName">The list name.</param>
-        /// <param name="parentKey">The parent key.</param>
-        /// <param name="portalId">The id of the site (portal) from which to get the list from.</param>
-        /// <returns>An enumeration of list entries.</returns>
-        public IEnumerable<ListEntryInfo> GetListEntryInfoItems(string listName, string parentKey, int portalId)
-        {
-            return this.GetListEntries(listName, portalId).Where(l => l.ParentKey == parentKey);
-        }
-
-        /// <summary>Gets all list entries for a given list name.</summary>
-        /// <param name="listName">The name of the list to get.</param>
-        /// <returns>A dictionary where the index is <see cref="ListEntryInfo.Key"/> and the value is the actual <see cref="ListEntryInfo"/>.</returns>
-        public Dictionary<string, ListEntryInfo> GetListEntryInfoDictionary(string listName)
-        {
-            return this.GetListEntryInfoDictionary(listName, string.Empty, Null.NullInteger);
-        }
-
-        /// <summary>Gets all list entries for a given list name.</summary>
-        /// <param name="listName">The name of the list to get.</param>
-        /// <param name="parentKey">The parent key.</param>
-        /// <returns>A dictionary where the index is <see cref="ListEntryInfo.Key"/> and the value is the actual <see cref="ListEntryInfo"/>.</returns>
-        public Dictionary<string, ListEntryInfo> GetListEntryInfoDictionary(string listName, string parentKey)
-        {
-            return this.GetListEntryInfoDictionary(listName, parentKey, Null.NullInteger);
-        }
-
-        /// <summary>Gets all list entries for a given list name.</summary>
-        /// <param name="listName">The name of the list to get.</param>
-        /// <param name="parentKey">The parent key.</param>
-        /// <param name="portalId">The id of the site (portal) from which to get the list entries from.</param>
-        /// <returns>A dictionary where the index is <see cref="ListEntryInfo.Key"/> and the value is the actual <see cref="ListEntryInfo"/>.</returns>
-        public Dictionary<string, ListEntryInfo> GetListEntryInfoDictionary(string listName, string parentKey, int portalId)
-        {
-            return ListEntryInfoItemsToDictionary(this.GetListEntryInfoItems(listName, parentKey, portalId));
-        }
-
-        /// <summary>Gets a single list.</summary>
-        /// <param name="listName">The name of the list.</param>
-        /// <returns><see cref="ListInfo"/>.</returns>
-        public ListInfo GetListInfo(string listName)
-        {
-            return this.GetListInfo(listName, string.Empty);
-        }
-
-        /// <summary>Gets a single list.</summary>
-        /// <param name="listName">The name of the list.</param>
-        /// <param name="parentKey">The parent key.</param>
-        /// <returns><see cref="ListInfo"/>.</returns>
-        public ListInfo GetListInfo(string listName, string parentKey)
-        {
-            return this.GetListInfo(listName, parentKey, -1);
-        }
-
-        /// <summary>Gets a single list.</summary>
-        /// <param name="listName">The name of the list.</param>
-        /// <param name="parentKey">The parent key.</param>
-        /// <param name="portalId">The id of the site (portal) to get the list from.</param>
-        /// <returns><see cref="ListInfo"/>.</returns>
-        public ListInfo GetListInfo(string listName, string parentKey, int portalId)
-        {
-            ListInfo list = null;
-            string key = Null.NullString;
-            if (!string.IsNullOrEmpty(parentKey))
-            {
-                key = parentKey + ":";
-            }
-
-            key += listName;
-            Dictionary<string, ListInfo> dicLists = this.GetListInfoDictionary(portalId);
-            if (!dicLists.TryGetValue(key, out list))
-            {
-                IDataReader dr = DataProvider.Instance().GetList(listName, parentKey, portalId);
-                try
-                {
-                    list = this.FillListInfo(dr, true);
-                }
-                finally
-                {
-                    CBO.CloseDataReader(dr, true);
-                }
-            }
-
-            return list;
-        }
-
-        /// <summary>Gets a collection of lists.</summary>
-        /// <returns><see cref="ListInfoCollection"/>.</returns>
-        public ListInfoCollection GetListInfoCollection()
-        {
-            return this.GetListInfoCollection(string.Empty);
-        }
-
-        /// <summary>Gets a collection of lists.</summary>
-        /// <param name="listName">The list name.</param>
-        /// <returns><see cref="ListInfoCollection"/>.</returns>
-        public ListInfoCollection GetListInfoCollection(string listName)
-        {
-            return this.GetListInfoCollection(listName, string.Empty);
-        }
-
-        /// <summary>Gets a collection of lists.</summary>
-        /// <param name="listName">The list name.</param>
-        /// <param name="parentKey">The parent key.</param>
-        /// <returns><see cref="ListInfoCollection"/>.</returns>
-        public ListInfoCollection GetListInfoCollection(string listName, string parentKey)
-        {
-            return this.GetListInfoCollection(listName, parentKey, -1);
-        }
-
-        /// <summary>Gets a collection of lists.</summary>
-        /// <param name="listName">The list name.</param>
-        /// <param name="parentKey">The parent key.</param>
-        /// <param name="portalId">The id of the site (portal) to get the list from.</param>
-        /// <returns><see cref="ListInfoCollection"/>.</returns>
-        public ListInfoCollection GetListInfoCollection(string listName, string parentKey, int portalId)
-        {
-            IList lists = new ListInfoCollection();
-            foreach (KeyValuePair<string, ListInfo> listPair in this.GetListInfoDictionary(portalId).OrderBy(l => l.Value.DisplayName))
-            {
-                ListInfo list = listPair.Value;
-                if ((list.Name == listName || string.IsNullOrEmpty(listName)) && (list.ParentKey == parentKey || string.IsNullOrEmpty(parentKey)) &&
-                    (list.PortalID == portalId || portalId == Null.NullInteger))
-                {
-                    lists.Add(list);
-                }
-            }
-
-            return (ListInfoCollection)lists;
-        }
-
-        /// <summary>
-        /// Updates the list entry in the database using the values set on the listEntry. Note that if the current thread locale is not "en-US" then the
-        /// text value will be persisted to a resource file under App_GlobalResources using the list's name and the value as key. Also the supplied text value
-        /// will *not* be written to the database in this case (i.e. we expect the text value in the database to be the en-US text value).
-        /// </summary>
-        /// <param name="listEntry">The list entry info item to update.</param>
-        public void UpdateListEntry(ListEntryInfo listEntry)
-        {
-            if (Thread.CurrentThread.CurrentCulture.Name == Localization.SystemLocale || UnLocalizableLists.Contains(listEntry.ListName))
-            {
-                DataProvider.Instance().UpdateListEntry(listEntry.EntryID, listEntry.Value, listEntry.TextNonLocalized, listEntry.Description, UserController.Instance.GetCurrentUserInfo().UserID);
-            }
-            else
-            {
-                var oldItem = this.GetListEntryInfo(listEntry.EntryID); // look up existing db record to be able to just update the value or description and not touch the en-US text value
-                DataProvider.Instance().UpdateListEntry(listEntry.EntryID, listEntry.Value, oldItem.TextNonLocalized, listEntry.Description, UserController.Instance.GetCurrentUserInfo().UserID);
-
-                var key = string.IsNullOrEmpty(listEntry.ParentKey)
-                    ? listEntry.Value + ".Text"
-                    : listEntry.ParentKey + "." + listEntry.Value + ".Text";
-
-                LocalizationProvider.Instance.SaveString(
-                    key,
-                    listEntry.TextNonLocalized,
-                    listEntry.ResourceFileRoot,
-                    Thread.CurrentThread.CurrentCulture.Name,
-                    (PortalSettings)PortalController.Instance.GetCurrentSettings(),
-                    LocalizationProvider.CustomizedLocale.None,
-                    true,
-                    true);
-            }
-
-            this.eventLogger.AddLog(
-                listEntry,
-                PortalController.Instance.GetCurrentSettings(),
-                UserController.Instance.GetCurrentUserInfo().UserID,
-                string.Empty,
-                EventLogType.LISTENTRY_UPDATED);
-
-            this.ClearListCache(listEntry.PortalID);
-            this.ClearEntriesCache(listEntry.ListName, listEntry.PortalID);
-        }
-
-        /// <summary>Updates a list sort order.</summary>
-        /// <param name="entryID">The id of the entry to move.</param>
-        /// <param name="moveUp">The entry is moved up if <c>true</c> or moved down if <c>false</c>.</param>
-        public void UpdateListSortOrder(int entryID, bool moveUp)
-        {
-            DataProvider.Instance().UpdateListSortOrder(entryID, moveUp);
-            ListEntryInfo entry = this.GetListEntryInfo(entryID);
-            this.ClearListCache(entry.PortalID);
-            this.ClearEntriesCache(entry.ListName, entry.PortalID);
-        }
-
-<<<<<<< HEAD
-=======
-        /// <summary>Gets a collection of list entries.</summary>
-        /// <param name="listName">The name of the list to get.</param>
-        /// <returns>A collection of list entries.</returns>
-        [DnnDeprecated(6, 0, 1, "Use IEnumerable<ListEntryInfo> GetListEntryInfoXXX(string) instead", RemovalVersion = 10)]
-        [EditorBrowsable(EditorBrowsableState.Never)]
-        public partial ListEntryInfoCollection GetListEntryInfoCollection(string listName)
-        {
-            return this.GetListEntryInfoCollection(listName, string.Empty, Null.NullInteger);
-        }
-
-        /// <summary>Gets a collection of list entries.</summary>
-        /// <param name="listName">The name of the list to get.</param>
-        /// <param name="parentKey">The parent key.</param>
-        /// <returns>A collection of list entries.</returns>
-        [DnnDeprecated(6, 0, 1, "Use IEnumerable<ListEntryInfo> GetListEntryInfoXXX(string, string, int) instead", RemovalVersion = 10)]
-        [EditorBrowsable(EditorBrowsableState.Never)]
-        public partial ListEntryInfoCollection GetListEntryInfoCollection(string listName, string parentKey)
-        {
-            return this.GetListEntryInfoCollection(listName, parentKey, Null.NullInteger);
-        }
-
-        /// <summary>Gets a collection of list entries.</summary>
-        /// <param name="listName">The name of the list to get.</param>
-        /// <param name="parentKey">The parent key.</param>
-        /// <param name="portalId">The id of the site (portal) to get the list from.</param>
-        /// <returns>A collection of list entries.</returns>
-        [DnnDeprecated(6, 0, 1, "Use IEnumerable<ListEntryInfo> GetListEntryInfoXXX(string, string, int) instead", RemovalVersion = 10)]
-        [EditorBrowsable(EditorBrowsableState.Never)]
-        public partial ListEntryInfoCollection GetListEntryInfoCollection(string listName, string parentKey, int portalId)
-        {
-            var items = this.GetListEntryInfoItems(listName, parentKey, portalId);
-
-            var collection = new ListEntryInfoCollection();
-            if (items != null)
-            {
-                items.ToList().ForEach(x => collection.Add(x.Key, x));
-            }
-
-            return collection;
-        }
-
->>>>>>> 92382c27
-        private static Dictionary<string, ListEntryInfo> ListEntryInfoItemsToDictionary(IEnumerable<ListEntryInfo> items)
-        {
-            var dict = new Dictionary<string, ListEntryInfo>();
-            items.ToList().ForEach(x => dict.Add(x.Key, x));
-
-            return dict;
-        }
-
-        private void ClearListCache(int portalId)
-        {
-            DataCache.ClearListsCache(portalId);
-        }
-
-        private void ClearEntriesCache(string listName, int portalId)
-        {
-            string cacheKey = string.Format(DataCache.ListEntriesCacheKey, portalId, listName);
-            DataCache.RemoveCache(cacheKey);
-        }
-
-        private ListInfo FillListInfo(IDataReader dr, bool checkForOpenDataReader)
-        {
-            ListInfo list = null;
-
-            // read datareader
-            bool canContinue = true;
-            if (checkForOpenDataReader)
-            {
-                canContinue = false;
-                if (dr.Read())
-                {
-                    canContinue = true;
-                }
-            }
-
-            if (canContinue)
-            {
-                list = new ListInfo(Convert.ToString(dr["ListName"]));
-                {
-                    list.Level = Convert.ToInt32(dr["Level"]);
-                    list.PortalID = Convert.ToInt32(dr["PortalID"]);
-                    list.DefinitionID = Convert.ToInt32(dr["DefinitionID"]);
-                    list.EntryCount = Convert.ToInt32(dr["EntryCount"]);
-                    list.ParentID = Convert.ToInt32(dr["ParentID"]);
-                    list.ParentKey = Convert.ToString(dr["ParentKey"]);
-                    list.Parent = Convert.ToString(dr["Parent"]);
-                    list.ParentList = Convert.ToString(dr["ParentList"]);
-                    list.EnableSortOrder = Convert.ToInt32(dr["MaxSortOrder"]) > 0;
-                    list.SystemList = Convert.ToInt32(dr["SystemList"]) > 0;
-                }
-            }
-
-            return list;
-        }
-
-        private Dictionary<string, ListInfo> FillListInfoDictionary(IDataReader dr)
-        {
-            var dic = new Dictionary<string, ListInfo>();
-            try
-            {
-                while (dr.Read())
-                {
-                    // fill business object
-                    ListInfo list = this.FillListInfo(dr, false);
-                    if (!dic.ContainsKey(list.Key))
-                    {
-                        dic.Add(list.Key, list);
-                    }
-                }
-            }
-            catch (Exception exc)
-            {
-                Exceptions.LogException(exc);
-            }
-            finally
-            {
-                // close datareader
-                CBO.CloseDataReader(dr, true);
-            }
-
-            return dic;
-        }
-
-        private Dictionary<string, ListInfo> GetListInfoDictionary(int portalId)
-        {
-            string cacheKey = string.Format(DataCache.ListsCacheKey, portalId);
-            return CBO.GetCachedObject<Dictionary<string, ListInfo>>(
-                new CacheItemArgs(
-                cacheKey,
-                DataCache.ListsCacheTimeOut,
-                DataCache.ListsCachePriority),
-                c => this.FillListInfoDictionary(DataProvider.Instance().GetLists(portalId)));
-        }
-
-        private IEnumerable<ListEntryInfo> GetListEntries(string listName, int portalId)
-        {
-            string cacheKey = string.Format(DataCache.ListEntriesCacheKey, portalId, listName);
-            return CBO.GetCachedObject<IEnumerable<ListEntryInfo>>(
-                new CacheItemArgs(
-                cacheKey,
-                DataCache.ListsCacheTimeOut,
-                DataCache.ListsCachePriority),
-                c => CBO.FillCollection<ListEntryInfo>(DataProvider.Instance().GetListEntriesByListName(listName, string.Empty, portalId)));
-        }
-    }
-}
+﻿// Licensed to the .NET Foundation under one or more agreements.
+// The .NET Foundation licenses this file to you under the MIT license.
+// See the LICENSE file in the project root for more information
+namespace DotNetNuke.Common.Lists
+{
+    using System;
+    using System.Collections;
+    using System.Collections.Generic;
+    using System.ComponentModel;
+    using System.Data;
+    using System.Linq;
+    using System.Threading;
+
+    using DotNetNuke.Abstractions.Logging;
+    using DotNetNuke.Common.Utilities;
+    using DotNetNuke.Data;
+    using DotNetNuke.Entities.Portals;
+    using DotNetNuke.Entities.Users;
+    using DotNetNuke.Internal.SourceGenerators;
+    using DotNetNuke.Services.Exceptions;
+    using DotNetNuke.Services.Localization;
+    using DotNetNuke.Services.Log.EventLog;
+    using Microsoft.Extensions.DependencyInjection;
+
+    /// <summary>Provides access to Dnn Lists.</summary>
+    public partial class ListController
+    {
+        /// <summary>The list of list types that are not localized.</summary>
+        [Obsolete("Deprecated in DotNetNuke 9.8.1. Use UnLocalizedLists instead. Scheduled removal in v11.0.0.")]
+        [System.Diagnostics.CodeAnalysis.SuppressMessage(
+            "StyleCop.CSharp.MaintainabilityRules",
+            "SA1401:Fields should be private",
+            Justification = "Make private in v11.")]
+        public readonly string[] NonLocalizedLists = UnLocalizableLists;
+
+        private static readonly string[] UnLocalizableLists = { "ContentTypes", "Processor", "DataType", "ProfanityFilter", "BannedPasswords" };
+        private readonly IEventLogger eventLogger;
+
+        /// <summary>Initializes a new instance of the <see cref="ListController"/> class.</summary>
+        public ListController()
+            : this(null)
+        {
+        }
+
+        /// <summary>Initializes a new instance of the <see cref="ListController"/> class.</summary>
+        /// <param name="eventLogger">An event logger.</param>
+        public ListController(IEventLogger eventLogger)
+        {
+            this.eventLogger = eventLogger ?? Globals.GetCurrentServiceProvider().GetRequiredService<IEventLogger>();
+        }
+
+        /// <summary>Gets the lists that do not support localization.</summary>
+        public IReadOnlyCollection<string> UnLocalizedLists => UnLocalizableLists;
+
+        /// <summary>
+        /// Adds a new list entry to the database. If the current thread locale is not "en-US" then the text value will also be
+        /// persisted to a resource file under App_GlobalResources using the list's name and the value as key.
+        /// </summary>
+        /// <param name="listEntry">The list entry.</param>
+        /// <returns>The entry id.</returns>
+        public int AddListEntry(ListEntryInfo listEntry)
+        {
+            bool enableSortOrder = listEntry.SortOrder > 0;
+            this.ClearListCache(listEntry.PortalID);
+            int entryId = DataProvider.Instance().AddListEntry(
+                listEntry.ListName,
+                listEntry.Value,
+                listEntry.TextNonLocalized,
+                listEntry.ParentID,
+                listEntry.Level,
+                enableSortOrder,
+                listEntry.DefinitionID,
+                listEntry.Description,
+                listEntry.PortalID,
+                listEntry.SystemList,
+                UserController.Instance.GetCurrentUserInfo().UserID);
+
+            if (entryId != Null.NullInteger)
+            {
+                this.eventLogger.AddLog(
+                    listEntry,
+                    PortalController.Instance.GetCurrentSettings(),
+                    UserController.Instance.GetCurrentUserInfo().UserID,
+                    string.Empty,
+                    EventLogType.LISTENTRY_CREATED);
+            }
+
+            if (Thread.CurrentThread.CurrentCulture.Name != Localization.SystemLocale && !UnLocalizableLists.Contains(listEntry.ListName))
+            {
+                if (string.IsNullOrEmpty(listEntry.ParentKey))
+                {
+                    LocalizationProvider.Instance.SaveString(
+                        listEntry.Value + ".Text",
+                        listEntry.TextNonLocalized,
+                        listEntry.ResourceFileRoot,
+                        Thread.CurrentThread.CurrentCulture.Name,
+                        (PortalSettings)PortalController.Instance.GetCurrentSettings(),
+                        LocalizationProvider.CustomizedLocale.None,
+                        true,
+                        true);
+                }
+                else
+                {
+                    LocalizationProvider.Instance.SaveString(
+                        listEntry.ParentKey + "." + listEntry.Value + ".Text",
+                        listEntry.TextNonLocalized,
+                        listEntry.ResourceFileRoot,
+                        Thread.CurrentThread.CurrentCulture.Name,
+                        (PortalSettings)PortalController.Instance.GetCurrentSettings(),
+                        LocalizationProvider.CustomizedLocale.None,
+                        true,
+                        true);
+                }
+            }
+
+            this.ClearEntriesCache(listEntry.ListName, listEntry.PortalID);
+            return entryId;
+        }
+
+        /// <summary>Deletes a list.</summary>
+        /// <param name="listName">The name of the list to delete.</param>
+        /// <param name="parentKey">The parent key for the list to delete.</param>
+        public void DeleteList(string listName, string parentKey)
+        {
+            this.DeleteList(listName, parentKey, Null.NullInteger);
+        }
+
+        /// <summary>Deletes a list.</summary>
+        /// <param name="listName">The name of the list to delete.</param>
+        /// <param name="parentKey">The parent key of the list to delete.</param>
+        /// <param name="portalId">The id of the site (portal) on which to delete the list.</param>
+        public void DeleteList(string listName, string parentKey, int portalId)
+        {
+            ListInfo list = this.GetListInfo(listName, parentKey, portalId);
+
+            this.eventLogger.AddLog(
+                "ListName",
+                listName,
+                PortalController.Instance.GetCurrentSettings(),
+                UserController.Instance.GetCurrentUserInfo().UserID,
+                EventLogType.LISTENTRY_DELETED);
+
+            DataProvider.Instance().DeleteList(listName, parentKey);
+            if (list != null)
+            {
+                this.ClearListCache(list.PortalID);
+                this.ClearEntriesCache(list.Name, list.PortalID);
+            }
+        }
+
+        /// <summary>Deletes a list.</summary>
+        /// <param name="list">The <see cref="ListInfo"/> reference for the list to delete.</param>
+        /// <param name="includeChildren">A value indicating wheter to also delete the children items for this list.</param>
+        public void DeleteList(ListInfo list, bool includeChildren)
+        {
+            if (list == null)
+            {
+                return;
+            }
+
+            var lists = new SortedList<string, ListInfo>();
+            lists.Add(list.Key, list);
+
+            // add Children
+            if (includeChildren)
+            {
+                foreach (KeyValuePair<string, ListInfo> listPair in this.GetListInfoDictionary(list.PortalID))
+                {
+                    if (listPair.Value.ParentList.StartsWith(list.Key))
+                    {
+                        lists.Add(listPair.Value.Key.Replace(":", "."), listPair.Value);
+                    }
+                }
+            }
+
+            // Delete items in reverse order so deeper descendants are removed before their parents
+            for (int i = lists.Count - 1; i >= 0; i += -1)
+            {
+                this.DeleteList(lists.Values[i].Name, lists.Values[i].ParentKey, lists.Values[i].PortalID);
+            }
+        }
+
+        /// <summary>Deletes a list entry.</summary>
+        /// <param name="entryId">the id of the entry to delete.</param>
+        /// <param name="deleteChild">A value indicating whether to also delete the children of that item.</param>
+        public void DeleteListEntryByID(int entryId, bool deleteChild)
+        {
+            ListEntryInfo entry = this.GetListEntryInfo(entryId);
+            DataProvider.Instance().DeleteListEntryByID(entryId, deleteChild);
+            this.ClearListCache(entry.PortalID);
+            this.ClearEntriesCache(entry.ListName, entry.PortalID);
+        }
+
+        /// <summary>Deletes a list entry by its name.</summary>
+        /// <param name="listName">The name of the list entry.</param>
+        /// <param name="listValue">The value of the list entry.</param>
+        /// <param name="deleteChild">A value indicating whether to also delete the children of that item.</param>
+        public void DeleteListEntryByListName(string listName, string listValue, bool deleteChild)
+        {
+            ListEntryInfo entry = this.GetListEntryInfo(listName, listValue);
+            DataProvider.Instance().DeleteListEntryByListName(listName, listValue, deleteChild);
+            this.ClearListCache(entry.PortalID);
+            this.ClearEntriesCache(listName, entry.PortalID);
+        }
+
+        /// <summary>Gets a list entry information.</summary>
+        /// <param name="entryId">The id of the list entry.</param>
+        /// <returns><see cref="ListEntryInfo"/>.</returns>
+        public ListEntryInfo GetListEntryInfo(int entryId)
+        {
+            return CBO.FillObject<ListEntryInfo>(DataProvider.Instance().GetListEntry(entryId));
+        }
+
+        /// <summary>Gets a list entry information.</summary>
+        /// <param name="listName">The name of the list.</param>
+        /// <param name="entryId">The id of the list entry.</param>
+        /// <returns><see cref="ListEntryInfo"/>.</returns>
+        public ListEntryInfo GetListEntryInfo(string listName, int entryId)
+        {
+            return this.GetListEntries(listName, Null.NullInteger).SingleOrDefault(l => l.EntryID == entryId);
+        }
+
+        /// <summary>Gets a list entry information.</summary>
+        /// <param name="listName">The name of the list.</param>
+        /// <param name="listValue">The value of the list entry.</param>
+        /// <returns><see cref="ListEntryInfo"/>.</returns>
+        public ListEntryInfo GetListEntryInfo(string listName, string listValue)
+        {
+            return this.GetListEntries(listName, Null.NullInteger).SingleOrDefault(l => l.Value == listValue);
+        }
+
+        /// <summary>Gets the entries in the list with the given <paramref name="listName"/>.</summary>
+        /// <param name="listName">The name of the list.</param>
+        /// <returns>An enumeration of list entries.</returns>
+        public IEnumerable<ListEntryInfo> GetListEntryInfoItems(string listName)
+        {
+            return this.GetListEntries(listName, Null.NullInteger);
+        }
+
+        /// <summary>Gets the entries in a child list.</summary>
+        /// <param name="listName">The list name.</param>
+        /// <param name="parentKey">The parent key.</param>
+        /// <returns>An enumeration of list entries.</returns>
+        public IEnumerable<ListEntryInfo> GetListEntryInfoItems(string listName, string parentKey)
+        {
+            return this.GetListEntries(listName, Null.NullInteger).Where(l => l.ParentKey == parentKey);
+        }
+
+        /// <summary>Gets the entries in a child list.</summary>
+        /// <param name="listName">The list name.</param>
+        /// <param name="parentKey">The parent key.</param>
+        /// <param name="portalId">The id of the site (portal) from which to get the list from.</param>
+        /// <returns>An enumeration of list entries.</returns>
+        public IEnumerable<ListEntryInfo> GetListEntryInfoItems(string listName, string parentKey, int portalId)
+        {
+            return this.GetListEntries(listName, portalId).Where(l => l.ParentKey == parentKey);
+        }
+
+        /// <summary>Gets all list entries for a given list name.</summary>
+        /// <param name="listName">The name of the list to get.</param>
+        /// <returns>A dictionary where the index is <see cref="ListEntryInfo.Key"/> and the value is the actual <see cref="ListEntryInfo"/>.</returns>
+        public Dictionary<string, ListEntryInfo> GetListEntryInfoDictionary(string listName)
+        {
+            return this.GetListEntryInfoDictionary(listName, string.Empty, Null.NullInteger);
+        }
+
+        /// <summary>Gets all list entries for a given list name.</summary>
+        /// <param name="listName">The name of the list to get.</param>
+        /// <param name="parentKey">The parent key.</param>
+        /// <returns>A dictionary where the index is <see cref="ListEntryInfo.Key"/> and the value is the actual <see cref="ListEntryInfo"/>.</returns>
+        public Dictionary<string, ListEntryInfo> GetListEntryInfoDictionary(string listName, string parentKey)
+        {
+            return this.GetListEntryInfoDictionary(listName, parentKey, Null.NullInteger);
+        }
+
+        /// <summary>Gets all list entries for a given list name.</summary>
+        /// <param name="listName">The name of the list to get.</param>
+        /// <param name="parentKey">The parent key.</param>
+        /// <param name="portalId">The id of the site (portal) from which to get the list entries from.</param>
+        /// <returns>A dictionary where the index is <see cref="ListEntryInfo.Key"/> and the value is the actual <see cref="ListEntryInfo"/>.</returns>
+        public Dictionary<string, ListEntryInfo> GetListEntryInfoDictionary(string listName, string parentKey, int portalId)
+        {
+            return ListEntryInfoItemsToDictionary(this.GetListEntryInfoItems(listName, parentKey, portalId));
+        }
+
+        /// <summary>Gets a single list.</summary>
+        /// <param name="listName">The name of the list.</param>
+        /// <returns><see cref="ListInfo"/>.</returns>
+        public ListInfo GetListInfo(string listName)
+        {
+            return this.GetListInfo(listName, string.Empty);
+        }
+
+        /// <summary>Gets a single list.</summary>
+        /// <param name="listName">The name of the list.</param>
+        /// <param name="parentKey">The parent key.</param>
+        /// <returns><see cref="ListInfo"/>.</returns>
+        public ListInfo GetListInfo(string listName, string parentKey)
+        {
+            return this.GetListInfo(listName, parentKey, -1);
+        }
+
+        /// <summary>Gets a single list.</summary>
+        /// <param name="listName">The name of the list.</param>
+        /// <param name="parentKey">The parent key.</param>
+        /// <param name="portalId">The id of the site (portal) to get the list from.</param>
+        /// <returns><see cref="ListInfo"/>.</returns>
+        public ListInfo GetListInfo(string listName, string parentKey, int portalId)
+        {
+            ListInfo list = null;
+            string key = Null.NullString;
+            if (!string.IsNullOrEmpty(parentKey))
+            {
+                key = parentKey + ":";
+            }
+
+            key += listName;
+            Dictionary<string, ListInfo> dicLists = this.GetListInfoDictionary(portalId);
+            if (!dicLists.TryGetValue(key, out list))
+            {
+                IDataReader dr = DataProvider.Instance().GetList(listName, parentKey, portalId);
+                try
+                {
+                    list = this.FillListInfo(dr, true);
+                }
+                finally
+                {
+                    CBO.CloseDataReader(dr, true);
+                }
+            }
+
+            return list;
+        }
+
+        /// <summary>Gets a collection of lists.</summary>
+        /// <returns><see cref="ListInfoCollection"/>.</returns>
+        public ListInfoCollection GetListInfoCollection()
+        {
+            return this.GetListInfoCollection(string.Empty);
+        }
+
+        /// <summary>Gets a collection of lists.</summary>
+        /// <param name="listName">The list name.</param>
+        /// <returns><see cref="ListInfoCollection"/>.</returns>
+        public ListInfoCollection GetListInfoCollection(string listName)
+        {
+            return this.GetListInfoCollection(listName, string.Empty);
+        }
+
+        /// <summary>Gets a collection of lists.</summary>
+        /// <param name="listName">The list name.</param>
+        /// <param name="parentKey">The parent key.</param>
+        /// <returns><see cref="ListInfoCollection"/>.</returns>
+        public ListInfoCollection GetListInfoCollection(string listName, string parentKey)
+        {
+            return this.GetListInfoCollection(listName, parentKey, -1);
+        }
+
+        /// <summary>Gets a collection of lists.</summary>
+        /// <param name="listName">The list name.</param>
+        /// <param name="parentKey">The parent key.</param>
+        /// <param name="portalId">The id of the site (portal) to get the list from.</param>
+        /// <returns><see cref="ListInfoCollection"/>.</returns>
+        public ListInfoCollection GetListInfoCollection(string listName, string parentKey, int portalId)
+        {
+            IList lists = new ListInfoCollection();
+            foreach (KeyValuePair<string, ListInfo> listPair in this.GetListInfoDictionary(portalId).OrderBy(l => l.Value.DisplayName))
+            {
+                ListInfo list = listPair.Value;
+                if ((list.Name == listName || string.IsNullOrEmpty(listName)) && (list.ParentKey == parentKey || string.IsNullOrEmpty(parentKey)) &&
+                    (list.PortalID == portalId || portalId == Null.NullInteger))
+                {
+                    lists.Add(list);
+                }
+            }
+
+            return (ListInfoCollection)lists;
+        }
+
+        /// <summary>
+        /// Updates the list entry in the database using the values set on the listEntry. Note that if the current thread locale is not "en-US" then the
+        /// text value will be persisted to a resource file under App_GlobalResources using the list's name and the value as key. Also the supplied text value
+        /// will *not* be written to the database in this case (i.e. we expect the text value in the database to be the en-US text value).
+        /// </summary>
+        /// <param name="listEntry">The list entry info item to update.</param>
+        public void UpdateListEntry(ListEntryInfo listEntry)
+        {
+            if (Thread.CurrentThread.CurrentCulture.Name == Localization.SystemLocale || UnLocalizableLists.Contains(listEntry.ListName))
+            {
+                DataProvider.Instance().UpdateListEntry(listEntry.EntryID, listEntry.Value, listEntry.TextNonLocalized, listEntry.Description, UserController.Instance.GetCurrentUserInfo().UserID);
+            }
+            else
+            {
+                var oldItem = this.GetListEntryInfo(listEntry.EntryID); // look up existing db record to be able to just update the value or description and not touch the en-US text value
+                DataProvider.Instance().UpdateListEntry(listEntry.EntryID, listEntry.Value, oldItem.TextNonLocalized, listEntry.Description, UserController.Instance.GetCurrentUserInfo().UserID);
+
+                var key = string.IsNullOrEmpty(listEntry.ParentKey)
+                    ? listEntry.Value + ".Text"
+                    : listEntry.ParentKey + "." + listEntry.Value + ".Text";
+
+                LocalizationProvider.Instance.SaveString(
+                    key,
+                    listEntry.TextNonLocalized,
+                    listEntry.ResourceFileRoot,
+                    Thread.CurrentThread.CurrentCulture.Name,
+                    (PortalSettings)PortalController.Instance.GetCurrentSettings(),
+                    LocalizationProvider.CustomizedLocale.None,
+                    true,
+                    true);
+            }
+
+            this.eventLogger.AddLog(
+                listEntry,
+                PortalController.Instance.GetCurrentSettings(),
+                UserController.Instance.GetCurrentUserInfo().UserID,
+                string.Empty,
+                EventLogType.LISTENTRY_UPDATED);
+
+            this.ClearListCache(listEntry.PortalID);
+            this.ClearEntriesCache(listEntry.ListName, listEntry.PortalID);
+        }
+
+        /// <summary>Updates a list sort order.</summary>
+        /// <param name="entryID">The id of the entry to move.</param>
+        /// <param name="moveUp">The entry is moved up if <c>true</c> or moved down if <c>false</c>.</param>
+        public void UpdateListSortOrder(int entryID, bool moveUp)
+        {
+            DataProvider.Instance().UpdateListSortOrder(entryID, moveUp);
+            ListEntryInfo entry = this.GetListEntryInfo(entryID);
+            this.ClearListCache(entry.PortalID);
+            this.ClearEntriesCache(entry.ListName, entry.PortalID);
+        }
+
+        private static Dictionary<string, ListEntryInfo> ListEntryInfoItemsToDictionary(IEnumerable<ListEntryInfo> items)
+        {
+            var dict = new Dictionary<string, ListEntryInfo>();
+            items.ToList().ForEach(x => dict.Add(x.Key, x));
+
+            return dict;
+        }
+
+        private void ClearListCache(int portalId)
+        {
+            DataCache.ClearListsCache(portalId);
+        }
+
+        private void ClearEntriesCache(string listName, int portalId)
+        {
+            string cacheKey = string.Format(DataCache.ListEntriesCacheKey, portalId, listName);
+            DataCache.RemoveCache(cacheKey);
+        }
+
+        private ListInfo FillListInfo(IDataReader dr, bool checkForOpenDataReader)
+        {
+            ListInfo list = null;
+
+            // read datareader
+            bool canContinue = true;
+            if (checkForOpenDataReader)
+            {
+                canContinue = false;
+                if (dr.Read())
+                {
+                    canContinue = true;
+                }
+            }
+
+            if (canContinue)
+            {
+                list = new ListInfo(Convert.ToString(dr["ListName"]));
+                {
+                    list.Level = Convert.ToInt32(dr["Level"]);
+                    list.PortalID = Convert.ToInt32(dr["PortalID"]);
+                    list.DefinitionID = Convert.ToInt32(dr["DefinitionID"]);
+                    list.EntryCount = Convert.ToInt32(dr["EntryCount"]);
+                    list.ParentID = Convert.ToInt32(dr["ParentID"]);
+                    list.ParentKey = Convert.ToString(dr["ParentKey"]);
+                    list.Parent = Convert.ToString(dr["Parent"]);
+                    list.ParentList = Convert.ToString(dr["ParentList"]);
+                    list.EnableSortOrder = Convert.ToInt32(dr["MaxSortOrder"]) > 0;
+                    list.SystemList = Convert.ToInt32(dr["SystemList"]) > 0;
+                }
+            }
+
+            return list;
+        }
+
+        private Dictionary<string, ListInfo> FillListInfoDictionary(IDataReader dr)
+        {
+            var dic = new Dictionary<string, ListInfo>();
+            try
+            {
+                while (dr.Read())
+                {
+                    // fill business object
+                    ListInfo list = this.FillListInfo(dr, false);
+                    if (!dic.ContainsKey(list.Key))
+                    {
+                        dic.Add(list.Key, list);
+                    }
+                }
+            }
+            catch (Exception exc)
+            {
+                Exceptions.LogException(exc);
+            }
+            finally
+            {
+                // close datareader
+                CBO.CloseDataReader(dr, true);
+            }
+
+            return dic;
+        }
+
+        private Dictionary<string, ListInfo> GetListInfoDictionary(int portalId)
+        {
+            string cacheKey = string.Format(DataCache.ListsCacheKey, portalId);
+            return CBO.GetCachedObject<Dictionary<string, ListInfo>>(
+                new CacheItemArgs(
+                cacheKey,
+                DataCache.ListsCacheTimeOut,
+                DataCache.ListsCachePriority),
+                c => this.FillListInfoDictionary(DataProvider.Instance().GetLists(portalId)));
+        }
+
+        private IEnumerable<ListEntryInfo> GetListEntries(string listName, int portalId)
+        {
+            string cacheKey = string.Format(DataCache.ListEntriesCacheKey, portalId, listName);
+            return CBO.GetCachedObject<IEnumerable<ListEntryInfo>>(
+                new CacheItemArgs(
+                cacheKey,
+                DataCache.ListsCacheTimeOut,
+                DataCache.ListsCachePriority),
+                c => CBO.FillCollection<ListEntryInfo>(DataProvider.Instance().GetListEntriesByListName(listName, string.Empty, portalId)));
+        }
+    }
+}