--- conflicted
+++ resolved
@@ -1,803 +1,394 @@
-<<<<<<< HEAD
-﻿// Licensed to the .NET Foundation under one or more agreements.
-// The .NET Foundation licenses this file to you under the MIT license.
-// See the LICENSE file in the project root for more information
-namespace DotNetNuke.UI.WebControls
-{
-    using System;
-    using System.Collections.Generic;
-    using System.ComponentModel;
-    using System.Linq;
-    using System.Web;
-    using System.Web.UI;
-
-    using DotNetNuke.Common.Lists;
-    using DotNetNuke.Common.Utilities;
-    using DotNetNuke.Entities.Portals;
-    using DotNetNuke.Instrumentation;
-    using DotNetNuke.Services.Localization;
-
-    /// Project:    DotNetNuke
-    /// Namespace:  DotNetNuke.UI.WebControls
-    /// Class:      DNNListEditControl
-    /// <summary>
-    /// The DNNListEditControl control provides a standard UI component for selecting
-    /// from Lists.
-    /// </summary>
-    [ToolboxData("<{0}:DNNListEditControl runat=server></{0}:DNNListEditControl>")]
-    public class DNNListEditControl : EditControl, IPostBackEventHandler
-    {
-        private static readonly ILog Logger = LoggerSource.Instance.GetLogger(typeof(DNNListEditControl));
-        private List<ListEntryInfo> listEntries;
-        private string listName = string.Empty;
-
-        /// <summary>Initializes a new instance of the <see cref="DNNListEditControl"/> class.</summary>
-        public DNNListEditControl()
-        {
-            this.ValueField = ListBoundField.Value;
-            this.TextField = ListBoundField.Text;
-            this.ParentKey = string.Empty;
-            this.SortAlphabetically = false;
-        }
-
-        public event PropertyChangedEventHandler ItemChanged;
-
-        /// <summary>Gets integerValue returns the Integer representation of the Value.</summary>
-        /// <value>An integer representing the Value.</value>
-        protected int IntegerValue
-        {
-            get
-            {
-                int intValue = Null.NullInteger;
-                if (this.Value == null || string.IsNullOrEmpty((string)this.Value))
-                {
-                    return intValue;
-                }
-
-                try
-                {
-                    intValue = Convert.ToInt32(this.Value);
-                }
-                catch (Exception exc)
-                {
-                    Logger.Error(exc);
-                }
-
-                return intValue;
-            }
-        }
-
-        /// <summary>Gets the ListEntryInfo objects associated witht the control.</summary>
-        protected IEnumerable<ListEntryInfo> ListEntries
-        {
-            get
-            {
-                if (this.listEntries == null)
-                {
-                    var listController = new ListController();
-                    if (this.SortAlphabetically)
-                    {
-                        this.listEntries = listController.GetListEntryInfoItems(this.ListName, this.ParentKey, this.PortalId).OrderBy(s => s.SortOrder).ThenBy(s => s.Text).ToList();
-                    }
-                    else
-                    {
-                        this.listEntries = listController.GetListEntryInfoItems(this.ListName, this.ParentKey, this.PortalId).ToList();
-                    }
-                }
-
-                return this.listEntries;
-            }
-        }
-
-        /// <summary>Gets oldIntegerValue returns the Integer representation of the OldValue.</summary>
-        /// <value>An integer representing the OldValue.</value>
-        protected int OldIntegerValue
-        {
-            get
-            {
-                int intValue = Null.NullInteger;
-                if (this.OldValue == null || string.IsNullOrEmpty(this.OldValue.ToString()))
-                {
-                    return intValue;
-                }
-
-                try
-                {
-                    // Try and cast the value to an Integer
-                    intValue = Convert.ToInt32(this.OldValue);
-                }
-                catch (Exception exc)
-                {
-                    Logger.Error(exc);
-                }
-
-                return intValue;
-            }
-        }
-
-        protected int PortalId
-        {
-            get
-            {
-                return PortalController.GetEffectivePortalId(PortalSettings.Current.PortalId);
-            }
-        }
-
-        /// <summary>Gets oldStringValue returns the Boolean representation of the OldValue.</summary>
-        /// <value>A String representing the OldValue.</value>
-        protected string OldStringValue
-        {
-            get
-            {
-                return Convert.ToString(this.OldValue);
-            }
-        }
-
-        /// <summary>Gets or sets a value indicating whether determines whether the List Auto Posts Back.</summary>
-        protected bool AutoPostBack { get; set; }
-
-        /// <summary>Gets or sets a value indicating whether if true the list will be sorted on the value of Text before rendering.</summary>
-        protected bool SortAlphabetically { get; set; }
-
-        /// <summary>Gets or sets listName is the name of the List to display.</summary>
-        protected virtual string ListName
-        {
-            get
-            {
-                if (this.listName == Null.NullString)
-                {
-                    this.listName = this.DataField;
-                }
-
-                return this.listName;
-            }
-
-            set
-            {
-                this.listName = value;
-            }
-        }
-
-        /// <summary>Gets or sets the parent key of the List to display.</summary>
-        protected virtual string ParentKey { get; set; }
-
-        /// <summary>Gets or sets the field to display in the combo.</summary>
-        protected virtual ListBoundField TextField { get; set; }
-
-        /// <summary>Gets or sets the field to use as the combo item values.</summary>
-        protected virtual ListBoundField ValueField { get; set; }
-
-        /// <summary>Gets or sets stringValue is the value of the control expressed as a String.</summary>
-        /// <value>A string representing the Value.</value>
-        protected override string StringValue
-        {
-            get
-            {
-                return Convert.ToString(this.Value);
-            }
-
-            set
-            {
-                if (this.ValueField == ListBoundField.Id)
-                {
-                    // Integer type field
-                    this.Value = int.Parse(value);
-                }
-                else
-                {
-                    // String type Field
-                    this.Value = value;
-                }
-            }
-        }
-
-        /// <inheritdoc/>
-        public void RaisePostBackEvent(string eventArgument)
-        {
-            if (this.AutoPostBack)
-            {
-                this.OnItemChanged(this.GetEventArgs());
-            }
-        }
-
-        /// <summary>OnAttributesChanged runs when the CustomAttributes property has changed.</summary>
-        protected override void OnAttributesChanged()
-        {
-            // Get the List settings out of the "Attributes"
-            if (this.CustomAttributes != null)
-            {
-                foreach (Attribute attribute in this.CustomAttributes)
-                {
-                    if (attribute is ListAttribute)
-                    {
-                        var listAtt = (ListAttribute)attribute;
-                        this.ListName = listAtt.ListName;
-                        this.ParentKey = listAtt.ParentKey;
-                        this.TextField = listAtt.TextField;
-                        this.ValueField = listAtt.ValueField;
-                        break;
-                    }
-                }
-            }
-        }
-
-        /// <summary>
-        /// OnDataChanged runs when the PostbackData has changed.  It raises the ValueChanged
-        /// Event.
-        /// </summary>
-        protected override void OnDataChanged(EventArgs e)
-        {
-            this.OnValueChanged(this.GetEventArgs());
-        }
-
-        /// <summary>OnItemChanged runs when the Item has changed.</summary>
-        protected virtual void OnItemChanged(PropertyEditorEventArgs e)
-        {
-            if (this.ItemChanged != null)
-            {
-                this.ItemChanged(this, e);
-            }
-        }
-
-        /// <summary>RenderViewMode renders the View (readonly) mode of the control.</summary>
-        /// <param name="writer">A HtmlTextWriter.</param>
-        protected override void RenderViewMode(HtmlTextWriter writer)
-        {
-            var objListController = new ListController();
-            ListEntryInfo entry = null;
-            string entryText = Null.NullString;
-            switch (this.ValueField)
-            {
-                case ListBoundField.Id:
-                    entry = objListController.GetListEntryInfo(this.ListName, Convert.ToInt32(this.Value));
-                    break;
-                case ListBoundField.Text:
-                    entryText = this.StringValue;
-                    break;
-                case ListBoundField.Value:
-                    entry = objListController.GetListEntryInfo(this.ListName, this.StringValue);
-                    break;
-            }
-
-            this.ControlStyle.AddAttributesToRender(writer);
-            writer.RenderBeginTag(HtmlTextWriterTag.Span);
-            if (entry != null)
-            {
-                switch (this.TextField)
-                {
-                    case ListBoundField.Id:
-                        writer.Write(entry.EntryID.ToString());
-                        break;
-                    case ListBoundField.Text:
-                        writer.Write(entry.Text);
-                        break;
-                    case ListBoundField.Value:
-                        writer.Write(entry.Value);
-                        break;
-                }
-            }
-            else
-            {
-                writer.Write(entryText);
-            }
-
-            // Close Select Tag
-            writer.RenderEndTag();
-        }
-
-        /// <summary>RenderEditMode renders the Edit mode of the control.</summary>
-        /// <param name="writer">A HtmlTextWriter.</param>
-        protected override void RenderEditMode(HtmlTextWriter writer)
-        {
-            // Render the Select Tag
-            this.ControlStyle.AddAttributesToRender(writer);
-            writer.AddAttribute(HtmlTextWriterAttribute.Name, this.UniqueID);
-            writer.AddAttribute(HtmlTextWriterAttribute.Id, this.ClientID);
-            writer.AddAttribute("data-name", this.Name);
-            writer.AddAttribute("data-list", this.ListName);
-            writer.AddAttribute("data-category", this.Category);
-            writer.AddAttribute("data-editor", "DNNListEditControl");
-            if (this.AutoPostBack)
-            {
-                writer.AddAttribute(HtmlTextWriterAttribute.Onchange, this.Page.ClientScript.GetPostBackEventReference(this, this.ID));
-            }
-
-            writer.RenderBeginTag(HtmlTextWriterTag.Select);
-
-            // Add the Not Specified Option
-            if (this.ValueField == ListBoundField.Text)
-            {
-                writer.AddAttribute(HtmlTextWriterAttribute.Value, Null.NullString);
-            }
-            else
-            {
-                writer.AddAttribute(HtmlTextWriterAttribute.Value, Null.NullString);
-            }
-
-            if (this.StringValue == Null.NullString)
-            {
-                // Add the Selected Attribute
-                writer.AddAttribute(HtmlTextWriterAttribute.Selected, "selected");
-            }
-
-            var defaultText = HttpUtility.HtmlEncode("<" + Localization.GetString("Not_Specified", Localization.SharedResourceFile) + ">");
-            writer.RenderBeginTag(HtmlTextWriterTag.Option);
-            writer.Write(defaultText);
-            writer.RenderEndTag();
-
-            foreach (ListEntryInfo item in this.ListEntries)
-            {
-                string itemValue = Null.NullString;
-
-                // Add the Value Attribute
-                switch (this.ValueField)
-                {
-                    case ListBoundField.Id:
-                        itemValue = item.EntryID.ToString();
-                        break;
-                    case ListBoundField.Text:
-                        itemValue = item.Text;
-                        break;
-                    case ListBoundField.Value:
-                        itemValue = item.Value;
-                        break;
-                }
-
-                writer.AddAttribute(HtmlTextWriterAttribute.Value, itemValue);
-                if (this.StringValue == itemValue)
-                {
-                    // Add the Selected Attribute
-                    writer.AddAttribute(HtmlTextWriterAttribute.Selected, "selected");
-                }
-
-                // Render Option Tag
-                writer.RenderBeginTag(HtmlTextWriterTag.Option);
-                switch (this.TextField)
-                {
-                    case ListBoundField.Id:
-                        writer.Write(item.EntryID.ToString());
-                        break;
-                    case ListBoundField.Text:
-                        writer.Write(item.Text);
-                        break;
-                    case ListBoundField.Value:
-                        writer.Write(item.Value.Trim());
-                        break;
-                }
-
-                writer.RenderEndTag();
-            }
-
-            // Close Select Tag
-            writer.RenderEndTag();
-        }
-
-        private PropertyEditorEventArgs GetEventArgs()
-        {
-            var args = new PropertyEditorEventArgs(this.Name);
-            if (this.ValueField == ListBoundField.Id)
-            {
-                // This is an Integer Value
-                args.Value = this.IntegerValue;
-                args.OldValue = this.OldIntegerValue;
-            }
-            else
-            {
-                // This is a String Value
-                args.Value = this.StringValue;
-                args.OldValue = this.OldStringValue;
-            }
-
-            args.StringValue = this.StringValue;
-            return args;
-        }
-    }
-}
-=======
-﻿// Licensed to the .NET Foundation under one or more agreements.
-// The .NET Foundation licenses this file to you under the MIT license.
-// See the LICENSE file in the project root for more information
-namespace DotNetNuke.UI.WebControls
-{
-    using System;
-    using System.Collections.Generic;
-    using System.ComponentModel;
-    using System.Linq;
-    using System.Web;
-    using System.Web.UI;
-
-    using DotNetNuke.Common.Lists;
-    using DotNetNuke.Common.Utilities;
-    using DotNetNuke.Entities.Portals;
-    using DotNetNuke.Instrumentation;
-    using DotNetNuke.Services.Localization;
-
-    /// Project:    DotNetNuke
-    /// Namespace:  DotNetNuke.UI.WebControls
-    /// Class:      DNNListEditControl
-    /// <summary>
-    /// The DNNListEditControl control provides a standard UI component for selecting
-    /// from Lists.
-    /// </summary>
-    [ToolboxData("<{0}:DNNListEditControl runat=server></{0}:DNNListEditControl>")]
-    public class DNNListEditControl : EditControl, IPostBackEventHandler
-    {
-        private static readonly ILog Logger = LoggerSource.Instance.GetLogger(typeof(DNNListEditControl));
-        private List<ListEntryInfo> listEntries;
-        private string listName = string.Empty;
-
-        /// <summary>Initializes a new instance of the <see cref="DNNListEditControl"/> class.</summary>
-        public DNNListEditControl()
-        {
-            this.ValueField = ListBoundField.Value;
-            this.TextField = ListBoundField.Text;
-            this.ParentKey = string.Empty;
-            this.SortAlphabetically = false;
-        }
-
-        public event PropertyChangedEventHandler ItemChanged;
-
-        /// <summary>Gets integerValue returns the Integer representation of the Value.</summary>
-        /// <value>An integer representing the Value.</value>
-        protected int IntegerValue
-        {
-            get
-            {
-                int intValue = Null.NullInteger;
-                if (this.Value == null || string.IsNullOrEmpty((string)this.Value))
-                {
-                    return intValue;
-                }
-
-                try
-                {
-                    intValue = Convert.ToInt32(this.Value);
-                }
-                catch (Exception exc)
-                {
-                    Logger.Error(exc);
-                }
-
-                return intValue;
-            }
-        }
-
-        /// <summary>Gets list gets the List associated with the control.</summary>
-        [Obsolete("Deprecated in DotNetNuke 6.0.1. Use ListEntries instead. Scheduled for removal in v10.0.0.")]
-        [EditorBrowsable(EditorBrowsableState.Never)]
-        protected ListEntryInfoCollection List
-        {
-            get
-            {
-                var listController = new ListController();
-                return listController.GetListEntryInfoCollection(this.ListName, this.ParentKey, this.PortalId);
-            }
-        }
-
-        /// <summary>Gets the ListEntryInfo objects associated witht the control.</summary>
-        protected IEnumerable<ListEntryInfo> ListEntries
-        {
-            get
-            {
-                if (this.listEntries == null)
-                {
-                    var listController = new ListController();
-                    if (this.SortAlphabetically)
-                    {
-                        this.listEntries = listController.GetListEntryInfoItems(this.ListName, this.ParentKey, this.PortalId).OrderBy(s => s.SortOrder).ThenBy(s => s.Text).ToList();
-                    }
-                    else
-                    {
-                        this.listEntries = listController.GetListEntryInfoItems(this.ListName, this.ParentKey, this.PortalId).ToList();
-                    }
-                }
-
-                return this.listEntries;
-            }
-        }
-
-        /// <summary>Gets oldIntegerValue returns the Integer representation of the OldValue.</summary>
-        /// <value>An integer representing the OldValue.</value>
-        protected int OldIntegerValue
-        {
-            get
-            {
-                int intValue = Null.NullInteger;
-                if (this.OldValue == null || string.IsNullOrEmpty(this.OldValue.ToString()))
-                {
-                    return intValue;
-                }
-
-                try
-                {
-                    // Try and cast the value to an Integer
-                    intValue = Convert.ToInt32(this.OldValue);
-                }
-                catch (Exception exc)
-                {
-                    Logger.Error(exc);
-                }
-
-                return intValue;
-            }
-        }
-
-        protected int PortalId
-        {
-            get
-            {
-                return PortalController.GetEffectivePortalId(PortalSettings.Current.PortalId);
-            }
-        }
-
-        /// <summary>Gets oldStringValue returns the Boolean representation of the OldValue.</summary>
-        /// <value>A String representing the OldValue.</value>
-        protected string OldStringValue
-        {
-            get
-            {
-                return Convert.ToString(this.OldValue);
-            }
-        }
-
-        /// <summary>Gets or sets a value indicating whether determines whether the List Auto Posts Back.</summary>
-        protected bool AutoPostBack { get; set; }
-
-        /// <summary>Gets or sets a value indicating whether if true the list will be sorted on the value of Text before rendering.</summary>
-        protected bool SortAlphabetically { get; set; }
-
-        /// <summary>Gets or sets listName is the name of the List to display.</summary>
-        protected virtual string ListName
-        {
-            get
-            {
-                if (this.listName == Null.NullString)
-                {
-                    this.listName = this.DataField;
-                }
-
-                return this.listName;
-            }
-
-            set
-            {
-                this.listName = value;
-            }
-        }
-
-        /// <summary>Gets or sets the parent key of the List to display.</summary>
-        protected virtual string ParentKey { get; set; }
-
-        /// <summary>Gets or sets the field to display in the combo.</summary>
-        protected virtual ListBoundField TextField { get; set; }
-
-        /// <summary>Gets or sets the field to use as the combo item values.</summary>
-        protected virtual ListBoundField ValueField { get; set; }
-
-        /// <summary>Gets or sets stringValue is the value of the control expressed as a String.</summary>
-        /// <value>A string representing the Value.</value>
-        protected override string StringValue
-        {
-            get
-            {
-                return Convert.ToString(this.Value);
-            }
-
-            set
-            {
-                if (this.ValueField == ListBoundField.Id)
-                {
-                    // Integer type field
-                    this.Value = int.Parse(value);
-                }
-                else
-                {
-                    // String type Field
-                    this.Value = value;
-                }
-            }
-        }
-
-        /// <inheritdoc/>
-        public void RaisePostBackEvent(string eventArgument)
-        {
-            if (this.AutoPostBack)
-            {
-                this.OnItemChanged(this.GetEventArgs());
-            }
-        }
-
-        /// <summary>OnAttributesChanged runs when the CustomAttributes property has changed.</summary>
-        protected override void OnAttributesChanged()
-        {
-            // Get the List settings out of the "Attributes"
-            if (this.CustomAttributes != null)
-            {
-                foreach (Attribute attribute in this.CustomAttributes)
-                {
-                    if (attribute is ListAttribute)
-                    {
-                        var listAtt = (ListAttribute)attribute;
-                        this.ListName = listAtt.ListName;
-                        this.ParentKey = listAtt.ParentKey;
-                        this.TextField = listAtt.TextField;
-                        this.ValueField = listAtt.ValueField;
-                        break;
-                    }
-                }
-            }
-        }
-
-        /// <summary>
-        /// OnDataChanged runs when the PostbackData has changed.  It raises the ValueChanged
-        /// Event.
-        /// </summary>
-        protected override void OnDataChanged(EventArgs e)
-        {
-            this.OnValueChanged(this.GetEventArgs());
-        }
-
-        /// <summary>OnItemChanged runs when the Item has changed.</summary>
-        protected virtual void OnItemChanged(PropertyEditorEventArgs e)
-        {
-            if (this.ItemChanged != null)
-            {
-                this.ItemChanged(this, e);
-            }
-        }
-
-        /// <summary>RenderViewMode renders the View (readonly) mode of the control.</summary>
-        /// <param name="writer">A HtmlTextWriter.</param>
-        protected override void RenderViewMode(HtmlTextWriter writer)
-        {
-            var objListController = new ListController();
-            ListEntryInfo entry = null;
-            string entryText = Null.NullString;
-            switch (this.ValueField)
-            {
-                case ListBoundField.Id:
-                    entry = objListController.GetListEntryInfo(this.ListName, Convert.ToInt32(this.Value));
-                    break;
-                case ListBoundField.Text:
-                    entryText = this.StringValue;
-                    break;
-                case ListBoundField.Value:
-                    entry = objListController.GetListEntryInfo(this.ListName, this.StringValue);
-                    break;
-            }
-
-            this.ControlStyle.AddAttributesToRender(writer);
-            writer.RenderBeginTag(HtmlTextWriterTag.Span);
-            if (entry != null)
-            {
-                switch (this.TextField)
-                {
-                    case ListBoundField.Id:
-                        writer.Write(entry.EntryID.ToString());
-                        break;
-                    case ListBoundField.Text:
-                        writer.Write(entry.Text);
-                        break;
-                    case ListBoundField.Value:
-                        writer.Write(entry.Value);
-                        break;
-                }
-            }
-            else
-            {
-                writer.Write(entryText);
-            }
-
-            // Close Select Tag
-            writer.RenderEndTag();
-        }
-
-        /// <summary>RenderEditMode renders the Edit mode of the control.</summary>
-        /// <param name="writer">A HtmlTextWriter.</param>
-        protected override void RenderEditMode(HtmlTextWriter writer)
-        {
-            // Render the Select Tag
-            this.ControlStyle.AddAttributesToRender(writer);
-            writer.AddAttribute(HtmlTextWriterAttribute.Name, this.UniqueID);
-            writer.AddAttribute(HtmlTextWriterAttribute.Id, this.ClientID);
-            writer.AddAttribute("data-name", this.Name);
-            writer.AddAttribute("data-list", this.ListName);
-            writer.AddAttribute("data-category", this.Category);
-            writer.AddAttribute("data-editor", "DNNListEditControl");
-            if (this.AutoPostBack)
-            {
-                writer.AddAttribute(HtmlTextWriterAttribute.Onchange, this.Page.ClientScript.GetPostBackEventReference(this, this.ID));
-            }
-
-            writer.RenderBeginTag(HtmlTextWriterTag.Select);
-
-            // Add the Not Specified Option
-            if (this.ValueField == ListBoundField.Text)
-            {
-                writer.AddAttribute(HtmlTextWriterAttribute.Value, Null.NullString);
-            }
-            else
-            {
-                writer.AddAttribute(HtmlTextWriterAttribute.Value, Null.NullString);
-            }
-
-            if (this.StringValue == Null.NullString)
-            {
-                // Add the Selected Attribute
-                writer.AddAttribute(HtmlTextWriterAttribute.Selected, "selected");
-            }
-
-            var defaultText = HttpUtility.HtmlEncode("<" + Localization.GetString("Not_Specified", Localization.SharedResourceFile) + ">");
-            writer.RenderBeginTag(HtmlTextWriterTag.Option);
-            writer.Write(defaultText);
-            writer.RenderEndTag();
-
-            foreach (ListEntryInfo item in this.ListEntries)
-            {
-                string itemValue = Null.NullString;
-
-                // Add the Value Attribute
-                switch (this.ValueField)
-                {
-                    case ListBoundField.Id:
-                        itemValue = item.EntryID.ToString();
-                        break;
-                    case ListBoundField.Text:
-                        itemValue = item.Text;
-                        break;
-                    case ListBoundField.Value:
-                        itemValue = item.Value;
-                        break;
-                }
-
-                writer.AddAttribute(HtmlTextWriterAttribute.Value, itemValue);
-                if (this.StringValue == itemValue)
-                {
-                    // Add the Selected Attribute
-                    writer.AddAttribute(HtmlTextWriterAttribute.Selected, "selected");
-                }
-
-                // Render Option Tag
-                writer.RenderBeginTag(HtmlTextWriterTag.Option);
-                switch (this.TextField)
-                {
-                    case ListBoundField.Id:
-                        writer.Write(item.EntryID.ToString());
-                        break;
-                    case ListBoundField.Text:
-                        writer.Write(item.Text);
-                        break;
-                    case ListBoundField.Value:
-                        writer.Write(item.Value.Trim());
-                        break;
-                }
-
-                writer.RenderEndTag();
-            }
-
-            // Close Select Tag
-            writer.RenderEndTag();
-        }
-
-        private PropertyEditorEventArgs GetEventArgs()
-        {
-            var args = new PropertyEditorEventArgs(this.Name);
-            if (this.ValueField == ListBoundField.Id)
-            {
-                // This is an Integer Value
-                args.Value = this.IntegerValue;
-                args.OldValue = this.OldIntegerValue;
-            }
-            else
-            {
-                // This is a String Value
-                args.Value = this.StringValue;
-                args.OldValue = this.OldStringValue;
-            }
-
-            args.StringValue = this.StringValue;
-            return args;
-        }
-    }
-}
->>>>>>> 92382c27
+// Licensed to the .NET Foundation under one or more agreements.
+// The .NET Foundation licenses this file to you under the MIT license.
+// See the LICENSE file in the project root for more information
+namespace DotNetNuke.UI.WebControls
+{
+    using System;
+    using System.Collections.Generic;
+    using System.ComponentModel;
+    using System.Linq;
+    using System.Web;
+    using System.Web.UI;
+
+    using DotNetNuke.Common.Lists;
+    using DotNetNuke.Common.Utilities;
+    using DotNetNuke.Entities.Portals;
+    using DotNetNuke.Instrumentation;
+    using DotNetNuke.Services.Localization;
+
+    /// Project:    DotNetNuke
+    /// Namespace:  DotNetNuke.UI.WebControls
+    /// Class:      DNNListEditControl
+    /// <summary>
+    /// The DNNListEditControl control provides a standard UI component for selecting
+    /// from Lists.
+    /// </summary>
+    [ToolboxData("<{0}:DNNListEditControl runat=server></{0}:DNNListEditControl>")]
+    public class DNNListEditControl : EditControl, IPostBackEventHandler
+    {
+        private static readonly ILog Logger = LoggerSource.Instance.GetLogger(typeof(DNNListEditControl));
+        private List<ListEntryInfo> listEntries;
+        private string listName = string.Empty;
+
+        /// <summary>Initializes a new instance of the <see cref="DNNListEditControl"/> class.</summary>
+        public DNNListEditControl()
+        {
+            this.ValueField = ListBoundField.Value;
+            this.TextField = ListBoundField.Text;
+            this.ParentKey = string.Empty;
+            this.SortAlphabetically = false;
+        }
+
+        public event PropertyChangedEventHandler ItemChanged;
+
+        /// <summary>Gets integerValue returns the Integer representation of the Value.</summary>
+        /// <value>An integer representing the Value.</value>
+        protected int IntegerValue
+        {
+            get
+            {
+                int intValue = Null.NullInteger;
+                if (this.Value == null || string.IsNullOrEmpty((string)this.Value))
+                {
+                    return intValue;
+                }
+
+                try
+                {
+                    intValue = Convert.ToInt32(this.Value);
+                }
+                catch (Exception exc)
+                {
+                    Logger.Error(exc);
+                }
+
+                return intValue;
+            }
+        }
+
+        /// <summary>Gets the ListEntryInfo objects associated witht the control.</summary>
+        protected IEnumerable<ListEntryInfo> ListEntries
+        {
+            get
+            {
+                if (this.listEntries == null)
+                {
+                    var listController = new ListController();
+                    if (this.SortAlphabetically)
+                    {
+                        this.listEntries = listController.GetListEntryInfoItems(this.ListName, this.ParentKey, this.PortalId).OrderBy(s => s.SortOrder).ThenBy(s => s.Text).ToList();
+                    }
+                    else
+                    {
+                        this.listEntries = listController.GetListEntryInfoItems(this.ListName, this.ParentKey, this.PortalId).ToList();
+                    }
+                }
+
+                return this.listEntries;
+            }
+        }
+
+        /// <summary>Gets oldIntegerValue returns the Integer representation of the OldValue.</summary>
+        /// <value>An integer representing the OldValue.</value>
+        protected int OldIntegerValue
+        {
+            get
+            {
+                int intValue = Null.NullInteger;
+                if (this.OldValue == null || string.IsNullOrEmpty(this.OldValue.ToString()))
+                {
+                    return intValue;
+                }
+
+                try
+                {
+                    // Try and cast the value to an Integer
+                    intValue = Convert.ToInt32(this.OldValue);
+                }
+                catch (Exception exc)
+                {
+                    Logger.Error(exc);
+                }
+
+                return intValue;
+            }
+        }
+
+        protected int PortalId
+        {
+            get
+            {
+                return PortalController.GetEffectivePortalId(PortalSettings.Current.PortalId);
+            }
+        }
+
+        /// <summary>Gets oldStringValue returns the Boolean representation of the OldValue.</summary>
+        /// <value>A String representing the OldValue.</value>
+        protected string OldStringValue
+        {
+            get
+            {
+                return Convert.ToString(this.OldValue);
+            }
+        }
+
+        /// <summary>Gets or sets a value indicating whether determines whether the List Auto Posts Back.</summary>
+        protected bool AutoPostBack { get; set; }
+
+        /// <summary>Gets or sets a value indicating whether if true the list will be sorted on the value of Text before rendering.</summary>
+        protected bool SortAlphabetically { get; set; }
+
+        /// <summary>Gets or sets listName is the name of the List to display.</summary>
+        protected virtual string ListName
+        {
+            get
+            {
+                if (this.listName == Null.NullString)
+                {
+                    this.listName = this.DataField;
+                }
+
+                return this.listName;
+            }
+
+            set
+            {
+                this.listName = value;
+            }
+        }
+
+        /// <summary>Gets or sets the parent key of the List to display.</summary>
+        protected virtual string ParentKey { get; set; }
+
+        /// <summary>Gets or sets the field to display in the combo.</summary>
+        protected virtual ListBoundField TextField { get; set; }
+
+        /// <summary>Gets or sets the field to use as the combo item values.</summary>
+        protected virtual ListBoundField ValueField { get; set; }
+
+        /// <summary>Gets or sets stringValue is the value of the control expressed as a String.</summary>
+        /// <value>A string representing the Value.</value>
+        protected override string StringValue
+        {
+            get
+            {
+                return Convert.ToString(this.Value);
+            }
+
+            set
+            {
+                if (this.ValueField == ListBoundField.Id)
+                {
+                    // Integer type field
+                    this.Value = int.Parse(value);
+                }
+                else
+                {
+                    // String type Field
+                    this.Value = value;
+                }
+            }
+        }
+
+        /// <inheritdoc/>
+        public void RaisePostBackEvent(string eventArgument)
+        {
+            if (this.AutoPostBack)
+            {
+                this.OnItemChanged(this.GetEventArgs());
+            }
+        }
+
+        /// <summary>OnAttributesChanged runs when the CustomAttributes property has changed.</summary>
+        protected override void OnAttributesChanged()
+        {
+            // Get the List settings out of the "Attributes"
+            if (this.CustomAttributes != null)
+            {
+                foreach (Attribute attribute in this.CustomAttributes)
+                {
+                    if (attribute is ListAttribute)
+                    {
+                        var listAtt = (ListAttribute)attribute;
+                        this.ListName = listAtt.ListName;
+                        this.ParentKey = listAtt.ParentKey;
+                        this.TextField = listAtt.TextField;
+                        this.ValueField = listAtt.ValueField;
+                        break;
+                    }
+                }
+            }
+        }
+
+        /// <summary>
+        /// OnDataChanged runs when the PostbackData has changed.  It raises the ValueChanged
+        /// Event.
+        /// </summary>
+        protected override void OnDataChanged(EventArgs e)
+        {
+            this.OnValueChanged(this.GetEventArgs());
+        }
+
+        /// <summary>OnItemChanged runs when the Item has changed.</summary>
+        protected virtual void OnItemChanged(PropertyEditorEventArgs e)
+        {
+            if (this.ItemChanged != null)
+            {
+                this.ItemChanged(this, e);
+            }
+        }
+
+        /// <summary>RenderViewMode renders the View (readonly) mode of the control.</summary>
+        /// <param name="writer">A HtmlTextWriter.</param>
+        protected override void RenderViewMode(HtmlTextWriter writer)
+        {
+            var objListController = new ListController();
+            ListEntryInfo entry = null;
+            string entryText = Null.NullString;
+            switch (this.ValueField)
+            {
+                case ListBoundField.Id:
+                    entry = objListController.GetListEntryInfo(this.ListName, Convert.ToInt32(this.Value));
+                    break;
+                case ListBoundField.Text:
+                    entryText = this.StringValue;
+                    break;
+                case ListBoundField.Value:
+                    entry = objListController.GetListEntryInfo(this.ListName, this.StringValue);
+                    break;
+            }
+
+            this.ControlStyle.AddAttributesToRender(writer);
+            writer.RenderBeginTag(HtmlTextWriterTag.Span);
+            if (entry != null)
+            {
+                switch (this.TextField)
+                {
+                    case ListBoundField.Id:
+                        writer.Write(entry.EntryID.ToString());
+                        break;
+                    case ListBoundField.Text:
+                        writer.Write(entry.Text);
+                        break;
+                    case ListBoundField.Value:
+                        writer.Write(entry.Value);
+                        break;
+                }
+            }
+            else
+            {
+                writer.Write(entryText);
+            }
+
+            // Close Select Tag
+            writer.RenderEndTag();
+        }
+
+        /// <summary>RenderEditMode renders the Edit mode of the control.</summary>
+        /// <param name="writer">A HtmlTextWriter.</param>
+        protected override void RenderEditMode(HtmlTextWriter writer)
+        {
+            // Render the Select Tag
+            this.ControlStyle.AddAttributesToRender(writer);
+            writer.AddAttribute(HtmlTextWriterAttribute.Name, this.UniqueID);
+            writer.AddAttribute(HtmlTextWriterAttribute.Id, this.ClientID);
+            writer.AddAttribute("data-name", this.Name);
+            writer.AddAttribute("data-list", this.ListName);
+            writer.AddAttribute("data-category", this.Category);
+            writer.AddAttribute("data-editor", "DNNListEditControl");
+            if (this.AutoPostBack)
+            {
+                writer.AddAttribute(HtmlTextWriterAttribute.Onchange, this.Page.ClientScript.GetPostBackEventReference(this, this.ID));
+            }
+
+            writer.RenderBeginTag(HtmlTextWriterTag.Select);
+
+            // Add the Not Specified Option
+            if (this.ValueField == ListBoundField.Text)
+            {
+                writer.AddAttribute(HtmlTextWriterAttribute.Value, Null.NullString);
+            }
+            else
+            {
+                writer.AddAttribute(HtmlTextWriterAttribute.Value, Null.NullString);
+            }
+
+            if (this.StringValue == Null.NullString)
+            {
+                // Add the Selected Attribute
+                writer.AddAttribute(HtmlTextWriterAttribute.Selected, "selected");
+            }
+
+            var defaultText = HttpUtility.HtmlEncode("<" + Localization.GetString("Not_Specified", Localization.SharedResourceFile) + ">");
+            writer.RenderBeginTag(HtmlTextWriterTag.Option);
+            writer.Write(defaultText);
+            writer.RenderEndTag();
+
+            foreach (ListEntryInfo item in this.ListEntries)
+            {
+                string itemValue = Null.NullString;
+
+                // Add the Value Attribute
+                switch (this.ValueField)
+                {
+                    case ListBoundField.Id:
+                        itemValue = item.EntryID.ToString();
+                        break;
+                    case ListBoundField.Text:
+                        itemValue = item.Text;
+                        break;
+                    case ListBoundField.Value:
+                        itemValue = item.Value;
+                        break;
+                }
+
+                writer.AddAttribute(HtmlTextWriterAttribute.Value, itemValue);
+                if (this.StringValue == itemValue)
+                {
+                    // Add the Selected Attribute
+                    writer.AddAttribute(HtmlTextWriterAttribute.Selected, "selected");
+                }
+
+                // Render Option Tag
+                writer.RenderBeginTag(HtmlTextWriterTag.Option);
+                switch (this.TextField)
+                {
+                    case ListBoundField.Id:
+                        writer.Write(item.EntryID.ToString());
+                        break;
+                    case ListBoundField.Text:
+                        writer.Write(item.Text);
+                        break;
+                    case ListBoundField.Value:
+                        writer.Write(item.Value.Trim());
+                        break;
+                }
+
+                writer.RenderEndTag();
+            }
+
+            // Close Select Tag
+            writer.RenderEndTag();
+        }
+
+        private PropertyEditorEventArgs GetEventArgs()
+        {
+            var args = new PropertyEditorEventArgs(this.Name);
+            if (this.ValueField == ListBoundField.Id)
+            {
+                // This is an Integer Value
+                args.Value = this.IntegerValue;
+                args.OldValue = this.OldIntegerValue;
+            }
+            else
+            {
+                // This is a String Value
+                args.Value = this.StringValue;
+                args.OldValue = this.OldStringValue;
+            }
+
+            args.StringValue = this.StringValue;
+            return args;
+        }
+    }
+}