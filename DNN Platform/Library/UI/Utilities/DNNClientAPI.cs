﻿// Licensed to the .NET Foundation under one or more agreements.
// The .NET Foundation licenses this file to you under the MIT license.
// See the LICENSE file in the project root for more information
namespace DotNetNuke.UI.Utilities
{
    using System;
    using System.Collections;
    using System.Web;
    using System.Web.UI;
    using System.Web.UI.HtmlControls;
    using System.Web.UI.WebControls;

    using DotNetNuke.Common.Utilities;
    using DotNetNuke.Entities.Portals;
    using DotNetNuke.Framework.JavaScriptLibraries;
    using DotNetNuke.Internal.SourceGenerators;
    using DotNetNuke.Services.Localization;
    using DotNetNuke.Services.Personalization;

    /// Project  : DotNetNuke
    /// Class    : ClientAPI
    ///
    /// <summary>Library responsible for interacting with DNN Client API.</summary>
    public partial class DNNClientAPI
    {
        private static readonly Hashtable ObjEnabledClientPersonalizationKeys = new Hashtable();

        public enum MinMaxPersistanceType
        {
            None = 0,
            Page = 1,
            Cookie = 2,
            Personalization = 3,
        }

        public enum PageCallBackType
        {
            GetPersonalization = 0,
            SetPersonalization = 1,
        }

<<<<<<< HEAD
=======
        /// <summary>Adds client side body.onload event handler.</summary>
        /// <param name="objPage">Current page rendering content.</param>
        /// <param name="strJSFunction">Javascript function name to execute.</param>
        [DnnDeprecated(7, 1, 0, "No replacement")]
        public static partial void AddBodyOnloadEventHandler(Page objPage, string strJSFunction)
        {
            // legacy implementation replaced
            AddBodyOnLoad(objPage, strJSFunction, strJSFunction);
        }

>>>>>>> 92382c27
        public static void SetInitialFocus(Page objPage, Control control)
        {
            AddBodyOnLoad(objPage, "__dnn_SetInitialFocus", "__dnn_SetInitialFocus('" + control.ClientID + "');");
        }

        public static void SetScrollTop(Page objPage)
        {
            AddBodyOnLoad(objPage, "__dnn_setScrollTop", "__dnn_setScrollTop();");
        }

        public static void EnableDragDrop(Page objPage)
        {
            AddBodyOnLoad(objPage, "__dnn_enableDragDrop", "__dnn_enableDragDrop();");
        }

        public static void ShowModalPage(Page objPage, string url)
        {
            AddBodyOnLoad(objPage, "__dnn_ShowModalPage", "__dnn_ShowModalPage('" + url + "');");
        }

        public static void InitFileManager(Page objPage)
        {
            AddBodyOnLoad(objPage, "initFileManager", "initFileManager();");
        }

        /// <summary>Allows any module to have drag and drop functionality enabled.</summary>
        /// <param name="objTitle">Title element that responds to the click and dragged.</param>
        /// <param name="objContainer">Container.</param>
        /// <param name="moduleID">Module ID.</param>
        /// <remarks>
        /// This sub also will send down information to notify the client of the panes that have been defined in the current skin.
        /// </remarks>
        public static void EnableContainerDragAndDrop(Control objTitle, Control objContainer, int moduleID)
        {
            if (ClientAPI.ClientAPIDisabled() == false && ClientAPI.BrowserSupportsFunctionality(ClientAPI.ClientFunctionality.Positioning))
            {
                EnableDragDrop(objTitle.Page);

                JavaScript.RegisterClientReference(objTitle.Page, ClientAPI.ClientNamespaceReferences.dnn_dom_positioning);
                ClientAPI.RegisterClientVariable(objTitle.Page, "__dnn_dragDrop", objContainer.ClientID + " " + objTitle.ClientID + " " + moduleID + ";", false);
                string strPanes = string.Empty;
                string strPaneNames = string.Empty;
                var objPortalSettings = (PortalSettings)HttpContext.Current.Items["PortalSettings"];

                Control objCtl;
                foreach (string strPane in objPortalSettings.ActiveTab.Panes)
                {
                    objCtl = Common.Globals.FindControlRecursive(objContainer.Parent, strPane);
                    if (objCtl != null)
                    {
                        strPanes += objCtl.ClientID + ";";
                    }

                    strPaneNames += strPane + ";";
                }

                ClientAPI.RegisterClientVariable(objTitle.Page, "__dnn_Panes", strPanes, true);
                ClientAPI.RegisterClientVariable(objTitle.Page, "__dnn_PaneNames", strPaneNames, true);
            }
        }

        /// <summary>Allows a button and a content area to support client side min/max functionality.</summary>
        /// <param name="objButton">Control that when clicked causes content area to be hidden/shown.</param>
        /// <param name="objContent">Content area that is hidden/shown.</param>
        /// <param name="blnDefaultMin">If content area is to be defaulted to minimized pass in true.</param>
        /// <param name="ePersistanceType">How to store current state of min/max.  Cookie, Page, None.</param>
        /// <remarks>
        /// This method's purpose is to provide a higher level of abstraction between the ClientAPI and the module developer.
        /// </remarks>
        public static void EnableMinMax(Control objButton, Control objContent, bool blnDefaultMin, MinMaxPersistanceType ePersistanceType)
        {
            EnableMinMax(objButton, objContent, -1, blnDefaultMin, string.Empty, string.Empty, ePersistanceType);
        }

        public static void EnableMinMax(Control objButton, Control objContent, int intModuleId, bool blnDefaultMin, MinMaxPersistanceType ePersistanceType)
        {
            EnableMinMax(objButton, objContent, intModuleId, blnDefaultMin, string.Empty, string.Empty, ePersistanceType);
        }

        public static void EnableMinMax(Control objButton, Control objContent, bool blnDefaultMin, string strMinIconLoc, string strMaxIconLoc, MinMaxPersistanceType ePersistanceType)
        {
            EnableMinMax(objButton, objContent, -1, blnDefaultMin, strMinIconLoc, strMaxIconLoc, ePersistanceType);
        }

        /// <summary>Allows a button and a content area to support client side min/max functionality.</summary>
        /// <param name="objButton">Control that when clicked causes content area to be hidden/shown.</param>
        /// <param name="objContent">Content area that is hidden/shown.</param>
        /// <param name="intModuleId">Module id of button/content, used only for persistance type of Cookie.</param>
        /// <param name="blnDefaultMin">If content area is to be defaulted to minimized pass in true.</param>
        /// <param name="strMinIconLoc">Location of minimized icon.</param>
        /// <param name="strMaxIconLoc">Location of maximized icon.</param>
        /// <param name="ePersistanceType">How to store current state of min/max.  Cookie, Page, None.</param>
        /// <remarks>
        /// This method's purpose is to provide a higher level of abstraction between the ClientAPI and the module developer.
        /// </remarks>
        public static void EnableMinMax(Control objButton, Control objContent, int intModuleId, bool blnDefaultMin, string strMinIconLoc, string strMaxIconLoc, MinMaxPersistanceType ePersistanceType)
        {
            EnableMinMax(objButton, objContent, intModuleId, blnDefaultMin, strMinIconLoc, strMaxIconLoc, ePersistanceType, 5);
        }

        public static void EnableMinMax(Control objButton, Control objContent, bool blnDefaultMin, string strMinIconLoc, string strMaxIconLoc, MinMaxPersistanceType ePersistanceType, string strPersonalizationNamingCtr, string strPersonalizationKey)
        {
            EnableMinMax(objButton, objContent, -1, blnDefaultMin, strMinIconLoc, strMaxIconLoc, ePersistanceType, 5, strPersonalizationNamingCtr, strPersonalizationKey);
        }

        public static void EnableMinMax(Control objButton, Control objContent, int intModuleId, bool blnDefaultMin, string strMinIconLoc, string strMaxIconLoc, MinMaxPersistanceType ePersistanceType, int intAnimationFrames)
        {
            EnableMinMax(objButton, objContent, intModuleId, blnDefaultMin, strMinIconLoc, strMaxIconLoc, ePersistanceType, intAnimationFrames, null, null);
        }

        public static void EnableMinMax(Control objButton, Control objContent, int intModuleId, bool blnDefaultMin, string strMinIconLoc, string strMaxIconLoc, MinMaxPersistanceType ePersistanceType, int intAnimationFrames, string strPersonalizationNamingCtr, string strPersonalizationKey)
        {
            if (ClientAPI.BrowserSupportsFunctionality(ClientAPI.ClientFunctionality.DHTML))
            {
                JavaScript.RegisterClientReference(objButton.Page, ClientAPI.ClientNamespaceReferences.dnn_dom);
                switch (ePersistanceType)
                {
                    case MinMaxPersistanceType.None:
                        AddAttribute(objButton, "onclick", "if (__dnn_SectionMaxMin(this,  '" + objContent.ClientID + "')) return false;");
                        if (!string.IsNullOrEmpty(strMinIconLoc))
                        {
                            AddAttribute(objButton, "max_icon", strMaxIconLoc);
                            AddAttribute(objButton, "min_icon", strMinIconLoc);
                        }

                        break;
                    case MinMaxPersistanceType.Page:
                        AddAttribute(objButton, "onclick", "if (__dnn_SectionMaxMin(this,  '" + objContent.ClientID + "')) return false;");
                        if (!string.IsNullOrEmpty(strMinIconLoc))
                        {
                            AddAttribute(objButton, "max_icon", strMaxIconLoc);
                            AddAttribute(objButton, "min_icon", strMinIconLoc);
                        }

                        break;
                    case MinMaxPersistanceType.Cookie:
                        if (intModuleId != -1)
                        {
                            AddAttribute(objButton, "onclick", "if (__dnn_ContainerMaxMin_OnClick(this, '" + objContent.ClientID + "')) return false;");
                            ClientAPI.RegisterClientVariable(objButton.Page, "containerid_" + objContent.ClientID, intModuleId.ToString(), true);
                            ClientAPI.RegisterClientVariable(objButton.Page, "cookieid_" + objContent.ClientID, "_Module" + intModuleId + "_Visible", true);

                            ClientAPI.RegisterClientVariable(objButton.Page, "min_icon_" + intModuleId, strMinIconLoc, true);
                            ClientAPI.RegisterClientVariable(objButton.Page, "max_icon_" + intModuleId, strMaxIconLoc, true);

                            ClientAPI.RegisterClientVariable(objButton.Page, "max_text", Localization.GetString("Maximize"), true);
                            ClientAPI.RegisterClientVariable(objButton.Page, "min_text", Localization.GetString("Minimize"), true);

                            if (blnDefaultMin)
                            {
                                ClientAPI.RegisterClientVariable(objButton.Page, "__dnn_" + intModuleId + ":defminimized", "true", true);
                            }
                        }

                        break;
                    case MinMaxPersistanceType.Personalization:
                        // Regardless if we determine whether or not the browser supports client-side personalization
                        // we need to store these keys to properly display or hide the content (They are needed in MinMaxContentVisible)
                        AddAttribute(objButton, "userctr", strPersonalizationNamingCtr);
                        AddAttribute(objButton, "userkey", strPersonalizationKey);
                        if (EnableClientPersonalization(strPersonalizationNamingCtr, strPersonalizationKey, objButton.Page))
                        {
                            AddAttribute(objButton, "onclick", "if (__dnn_SectionMaxMin(this,  '" + objContent.ClientID + "')) return false;");
                            if (!string.IsNullOrEmpty(strMinIconLoc))
                            {
                                AddAttribute(objButton, "max_icon", strMaxIconLoc);
                                AddAttribute(objButton, "min_icon", strMinIconLoc);
                            }
                        }

                        break;
                }
            }

            if (MinMaxContentVisibile(objButton, intModuleId, blnDefaultMin, ePersistanceType))
            {
                if (ClientAPI.BrowserSupportsFunctionality(ClientAPI.ClientFunctionality.DHTML))
                {
                    AddStyleAttribute(objContent, "display", string.Empty);
                }
                else
                {
                    objContent.Visible = true;
                }

                if (!string.IsNullOrEmpty(strMinIconLoc))
                {
                    SetMinMaxProperties(objButton, strMinIconLoc, Localization.GetString("Minimize"), Localization.GetString("Minimize"));
                }
            }
            else
            {
                if (ClientAPI.BrowserSupportsFunctionality(ClientAPI.ClientFunctionality.DHTML))
                {
                    AddStyleAttribute(objContent, "display", "none");
                }
                else
                {
                    objContent.Visible = false;
                }

                if (!string.IsNullOrEmpty(strMaxIconLoc))
                {
                    SetMinMaxProperties(objButton, strMaxIconLoc, Localization.GetString("Maximize"), Localization.GetString("Maximize"));
                }
            }

            if (intAnimationFrames != 5)
            {
                ClientAPI.RegisterClientVariable(objButton.Page, "animf_" + objContent.ClientID, intAnimationFrames.ToString(), true);
            }
        }

        public static bool MinMaxContentVisibile(Control objButton, bool blnDefaultMin, MinMaxPersistanceType ePersistanceType)
        {
            return MinMaxContentVisibile(objButton, -1, blnDefaultMin, ePersistanceType);
        }

        public static void MinMaxContentVisibile(Control objButton, bool blnDefaultMin, MinMaxPersistanceType ePersistanceType, bool value)
        {
            MinMaxContentVisibile(objButton, -1, blnDefaultMin, ePersistanceType, value);
        }

        public static bool MinMaxContentVisibile(Control objButton, int intModuleId, bool blnDefaultMin, MinMaxPersistanceType ePersistanceType)
        {
            if (HttpContext.Current != null)
            {
                switch (ePersistanceType)
                {
                    case MinMaxPersistanceType.Page:
                        string sExpanded = ClientAPI.GetClientVariable(objButton.Page, objButton.ClientID + ":exp");
                        if (!string.IsNullOrEmpty(sExpanded))
                        {
                            return sExpanded == "1" ? true : false;
                        }
                        else
                        {
                            return !blnDefaultMin;
                        }

                    case MinMaxPersistanceType.Cookie:
                        if (intModuleId != -1)
                        {
                            HttpCookie objModuleVisible = HttpContext.Current.Request.Cookies["_Module" + intModuleId + "_Visible"];
                            if (objModuleVisible != null)
                            {
                                return objModuleVisible.Value != "false";
                            }
                            else
                            {
                                return !blnDefaultMin;
                            }
                        }
                        else
                        {
                            return true;
                        }

                    case MinMaxPersistanceType.Personalization:
                        string strVisible = Convert.ToString(Personalization.GetProfile(Globals.GetAttribute(objButton, "userctr"), Globals.GetAttribute(objButton, "userkey")));
                        if (string.IsNullOrEmpty(strVisible))
                        {
                            return blnDefaultMin;
                        }
                        else
                        {
                            return Convert.ToBoolean(strVisible);
                        }

                    default:
                        return !blnDefaultMin;
                }
            }

            return Null.NullBoolean;
        }

        public static void MinMaxContentVisibile(Control objButton, int intModuleId, bool blnDefaultMin, MinMaxPersistanceType ePersistanceType, bool value)
        {
            if (HttpContext.Current != null)
            {
                switch (ePersistanceType)
                {
                    case MinMaxPersistanceType.Page:
                        ClientAPI.RegisterClientVariable(objButton.Page, objButton.ClientID + ":exp", Convert.ToInt32(value).ToString(), true);
                        break;
                    case MinMaxPersistanceType.Cookie:
                        var objModuleVisible = new HttpCookie("_Module" + intModuleId + "_Visible", value.ToString().ToLowerInvariant())
                        {
                            Expires = DateTime.MaxValue,
                            Path = !string.IsNullOrEmpty(Common.Globals.ApplicationPath) ? Common.Globals.ApplicationPath : "/",
                        };
                        HttpContext.Current.Response.AppendCookie(objModuleVisible);
                        break;
                    case MinMaxPersistanceType.Personalization:
                        Personalization.SetProfile(Globals.GetAttribute(objButton, "userctr"), Globals.GetAttribute(objButton, "userkey"), value.ToString());
                        break;
                }
            }
        }

        // enables callbacks for request, and registers personalization key to be accessible from client
        // returns true when browser is capable of callbacks
        public static bool EnableClientPersonalization(string strNamingContainer, string strKey, Page objPage)
        {
            if (ClientAPI.BrowserSupportsFunctionality(ClientAPI.ClientFunctionality.XMLHTTP))
            {
                // Instead of sending the callback js function down to the client, we are hardcoding
                // it on the client.  DNN owns the interface, so there is no worry about an outside
                // entity changing it on us.  We are simply calling this here to register all the appropriate
                // js libraries
                ClientAPI.GetCallbackEventReference(objPage, string.Empty, string.Empty, string.Empty, string.Empty);

                // in order to limit the keys that can be accessed and written we are storing the enabled keys
                // in this shared hash table
                lock (ObjEnabledClientPersonalizationKeys.SyncRoot)
                {
                    if (IsPersonalizationKeyRegistered(strNamingContainer + ClientAPI.CUSTOM_COLUMN_DELIMITER + strKey) == false)
                    {
                        ObjEnabledClientPersonalizationKeys.Add(strNamingContainer + ClientAPI.CUSTOM_COLUMN_DELIMITER + strKey, string.Empty);
                    }
                }

                return true;
            }

            return false;
        }

        public static bool IsPersonalizationKeyRegistered(string strKey)
        {
            return ObjEnabledClientPersonalizationKeys.ContainsKey(strKey);
        }

        private static void AddBodyOnLoad(Page objPage, string scriptKey, string strJSFunction)
        {
            JavaScript.RegisterClientReference(objPage, ClientAPI.ClientNamespaceReferences.dnn);
            objPage.ClientScript.RegisterStartupScript(objPage.GetType(), scriptKey, strJSFunction, true);
        }

        private static void SetMinMaxProperties(Control objButton, string strImage, string strToolTip, string strAltText)
        {
            if (objButton is LinkButton)
            {
                var objLB = (LinkButton)objButton;
                objLB.ToolTip = strToolTip;
                if (objLB.Controls.Count > 0)
                {
                    SetImageProperties(objLB.Controls[0], strImage, strToolTip, strAltText);
                }
            }
            else if (objButton is Image)
            {
                SetImageProperties(objButton, strImage, strToolTip, strAltText);
            }
            else if (objButton is ImageButton)
            {
                SetImageProperties(objButton, strImage, strToolTip, strAltText);
            }
        }

        private static void SetImageProperties(Control objControl, string strImage, string strToolTip, string strAltText)
        {
            if (objControl is Image)
            {
                var objImage = (Image)objControl;
                objImage.ImageUrl = strImage;
                objImage.AlternateText = strAltText;
                objImage.ToolTip = strToolTip;
            }
            else if (objControl is ImageButton)
            {
                var objImage = (ImageButton)objControl;
                objImage.ImageUrl = strImage;
                objImage.AlternateText = strAltText;
                objImage.ToolTip = strToolTip;
            }
            else if (objControl is HtmlImage)
            {
                var objImage = (HtmlImage)objControl;
                objImage.Src = strImage;
                objImage.Alt = strAltText;
            }
        }

        private static void AddAttribute(Control objControl, string strName, string strValue)
        {
            if (objControl is HtmlControl)
            {
                ((HtmlControl)objControl).Attributes.Add(strName, strValue);
            }
            else if (objControl is WebControl)
            {
                ((WebControl)objControl).Attributes.Add(strName, strValue);
            }
        }

        private static void AddStyleAttribute(Control objControl, string strName, string strValue)
        {
            if (objControl is HtmlControl)
            {
                if (!string.IsNullOrEmpty(strValue))
                {
                    ((HtmlControl)objControl).Style.Add(strName, strValue);
                }
                else
                {
                    ((HtmlControl)objControl).Style.Remove(strName);
                }
            }
            else if (objControl is WebControl)
            {
                if (!string.IsNullOrEmpty(strValue))
                {
                    ((WebControl)objControl).Style.Add(strName, strValue);
                }
                else
                {
                    ((WebControl)objControl).Style.Remove(strName);
                }
            }
        }
    }
}
<|MERGE_RESOLUTION|>--- conflicted
+++ resolved
@@ -1,478 +1,465 @@
-﻿// Licensed to the .NET Foundation under one or more agreements.
-// The .NET Foundation licenses this file to you under the MIT license.
-// See the LICENSE file in the project root for more information
-namespace DotNetNuke.UI.Utilities
-{
-    using System;
-    using System.Collections;
-    using System.Web;
-    using System.Web.UI;
-    using System.Web.UI.HtmlControls;
-    using System.Web.UI.WebControls;
-
-    using DotNetNuke.Common.Utilities;
-    using DotNetNuke.Entities.Portals;
-    using DotNetNuke.Framework.JavaScriptLibraries;
-    using DotNetNuke.Internal.SourceGenerators;
-    using DotNetNuke.Services.Localization;
-    using DotNetNuke.Services.Personalization;
-
-    /// Project  : DotNetNuke
-    /// Class    : ClientAPI
-    ///
-    /// <summary>Library responsible for interacting with DNN Client API.</summary>
-    public partial class DNNClientAPI
-    {
-        private static readonly Hashtable ObjEnabledClientPersonalizationKeys = new Hashtable();
-
-        public enum MinMaxPersistanceType
-        {
-            None = 0,
-            Page = 1,
-            Cookie = 2,
-            Personalization = 3,
-        }
-
-        public enum PageCallBackType
-        {
-            GetPersonalization = 0,
-            SetPersonalization = 1,
-        }
-
-<<<<<<< HEAD
-=======
-        /// <summary>Adds client side body.onload event handler.</summary>
-        /// <param name="objPage">Current page rendering content.</param>
-        /// <param name="strJSFunction">Javascript function name to execute.</param>
-        [DnnDeprecated(7, 1, 0, "No replacement")]
-        public static partial void AddBodyOnloadEventHandler(Page objPage, string strJSFunction)
-        {
-            // legacy implementation replaced
-            AddBodyOnLoad(objPage, strJSFunction, strJSFunction);
-        }
-
->>>>>>> 92382c27
-        public static void SetInitialFocus(Page objPage, Control control)
-        {
-            AddBodyOnLoad(objPage, "__dnn_SetInitialFocus", "__dnn_SetInitialFocus('" + control.ClientID + "');");
-        }
-
-        public static void SetScrollTop(Page objPage)
-        {
-            AddBodyOnLoad(objPage, "__dnn_setScrollTop", "__dnn_setScrollTop();");
-        }
-
-        public static void EnableDragDrop(Page objPage)
-        {
-            AddBodyOnLoad(objPage, "__dnn_enableDragDrop", "__dnn_enableDragDrop();");
-        }
-
-        public static void ShowModalPage(Page objPage, string url)
-        {
-            AddBodyOnLoad(objPage, "__dnn_ShowModalPage", "__dnn_ShowModalPage('" + url + "');");
-        }
-
-        public static void InitFileManager(Page objPage)
-        {
-            AddBodyOnLoad(objPage, "initFileManager", "initFileManager();");
-        }
-
-        /// <summary>Allows any module to have drag and drop functionality enabled.</summary>
-        /// <param name="objTitle">Title element that responds to the click and dragged.</param>
-        /// <param name="objContainer">Container.</param>
-        /// <param name="moduleID">Module ID.</param>
-        /// <remarks>
-        /// This sub also will send down information to notify the client of the panes that have been defined in the current skin.
-        /// </remarks>
-        public static void EnableContainerDragAndDrop(Control objTitle, Control objContainer, int moduleID)
-        {
-            if (ClientAPI.ClientAPIDisabled() == false && ClientAPI.BrowserSupportsFunctionality(ClientAPI.ClientFunctionality.Positioning))
-            {
-                EnableDragDrop(objTitle.Page);
-
-                JavaScript.RegisterClientReference(objTitle.Page, ClientAPI.ClientNamespaceReferences.dnn_dom_positioning);
-                ClientAPI.RegisterClientVariable(objTitle.Page, "__dnn_dragDrop", objContainer.ClientID + " " + objTitle.ClientID + " " + moduleID + ";", false);
-                string strPanes = string.Empty;
-                string strPaneNames = string.Empty;
-                var objPortalSettings = (PortalSettings)HttpContext.Current.Items["PortalSettings"];
-
-                Control objCtl;
-                foreach (string strPane in objPortalSettings.ActiveTab.Panes)
-                {
-                    objCtl = Common.Globals.FindControlRecursive(objContainer.Parent, strPane);
-                    if (objCtl != null)
-                    {
-                        strPanes += objCtl.ClientID + ";";
-                    }
-
-                    strPaneNames += strPane + ";";
-                }
-
-                ClientAPI.RegisterClientVariable(objTitle.Page, "__dnn_Panes", strPanes, true);
-                ClientAPI.RegisterClientVariable(objTitle.Page, "__dnn_PaneNames", strPaneNames, true);
-            }
-        }
-
-        /// <summary>Allows a button and a content area to support client side min/max functionality.</summary>
-        /// <param name="objButton">Control that when clicked causes content area to be hidden/shown.</param>
-        /// <param name="objContent">Content area that is hidden/shown.</param>
-        /// <param name="blnDefaultMin">If content area is to be defaulted to minimized pass in true.</param>
-        /// <param name="ePersistanceType">How to store current state of min/max.  Cookie, Page, None.</param>
-        /// <remarks>
-        /// This method's purpose is to provide a higher level of abstraction between the ClientAPI and the module developer.
-        /// </remarks>
-        public static void EnableMinMax(Control objButton, Control objContent, bool blnDefaultMin, MinMaxPersistanceType ePersistanceType)
-        {
-            EnableMinMax(objButton, objContent, -1, blnDefaultMin, string.Empty, string.Empty, ePersistanceType);
-        }
-
-        public static void EnableMinMax(Control objButton, Control objContent, int intModuleId, bool blnDefaultMin, MinMaxPersistanceType ePersistanceType)
-        {
-            EnableMinMax(objButton, objContent, intModuleId, blnDefaultMin, string.Empty, string.Empty, ePersistanceType);
-        }
-
-        public static void EnableMinMax(Control objButton, Control objContent, bool blnDefaultMin, string strMinIconLoc, string strMaxIconLoc, MinMaxPersistanceType ePersistanceType)
-        {
-            EnableMinMax(objButton, objContent, -1, blnDefaultMin, strMinIconLoc, strMaxIconLoc, ePersistanceType);
-        }
-
-        /// <summary>Allows a button and a content area to support client side min/max functionality.</summary>
-        /// <param name="objButton">Control that when clicked causes content area to be hidden/shown.</param>
-        /// <param name="objContent">Content area that is hidden/shown.</param>
-        /// <param name="intModuleId">Module id of button/content, used only for persistance type of Cookie.</param>
-        /// <param name="blnDefaultMin">If content area is to be defaulted to minimized pass in true.</param>
-        /// <param name="strMinIconLoc">Location of minimized icon.</param>
-        /// <param name="strMaxIconLoc">Location of maximized icon.</param>
-        /// <param name="ePersistanceType">How to store current state of min/max.  Cookie, Page, None.</param>
-        /// <remarks>
-        /// This method's purpose is to provide a higher level of abstraction between the ClientAPI and the module developer.
-        /// </remarks>
-        public static void EnableMinMax(Control objButton, Control objContent, int intModuleId, bool blnDefaultMin, string strMinIconLoc, string strMaxIconLoc, MinMaxPersistanceType ePersistanceType)
-        {
-            EnableMinMax(objButton, objContent, intModuleId, blnDefaultMin, strMinIconLoc, strMaxIconLoc, ePersistanceType, 5);
-        }
-
-        public static void EnableMinMax(Control objButton, Control objContent, bool blnDefaultMin, string strMinIconLoc, string strMaxIconLoc, MinMaxPersistanceType ePersistanceType, string strPersonalizationNamingCtr, string strPersonalizationKey)
-        {
-            EnableMinMax(objButton, objContent, -1, blnDefaultMin, strMinIconLoc, strMaxIconLoc, ePersistanceType, 5, strPersonalizationNamingCtr, strPersonalizationKey);
-        }
-
-        public static void EnableMinMax(Control objButton, Control objContent, int intModuleId, bool blnDefaultMin, string strMinIconLoc, string strMaxIconLoc, MinMaxPersistanceType ePersistanceType, int intAnimationFrames)
-        {
-            EnableMinMax(objButton, objContent, intModuleId, blnDefaultMin, strMinIconLoc, strMaxIconLoc, ePersistanceType, intAnimationFrames, null, null);
-        }
-
-        public static void EnableMinMax(Control objButton, Control objContent, int intModuleId, bool blnDefaultMin, string strMinIconLoc, string strMaxIconLoc, MinMaxPersistanceType ePersistanceType, int intAnimationFrames, string strPersonalizationNamingCtr, string strPersonalizationKey)
-        {
-            if (ClientAPI.BrowserSupportsFunctionality(ClientAPI.ClientFunctionality.DHTML))
-            {
-                JavaScript.RegisterClientReference(objButton.Page, ClientAPI.ClientNamespaceReferences.dnn_dom);
-                switch (ePersistanceType)
-                {
-                    case MinMaxPersistanceType.None:
-                        AddAttribute(objButton, "onclick", "if (__dnn_SectionMaxMin(this,  '" + objContent.ClientID + "')) return false;");
-                        if (!string.IsNullOrEmpty(strMinIconLoc))
-                        {
-                            AddAttribute(objButton, "max_icon", strMaxIconLoc);
-                            AddAttribute(objButton, "min_icon", strMinIconLoc);
-                        }
-
-                        break;
-                    case MinMaxPersistanceType.Page:
-                        AddAttribute(objButton, "onclick", "if (__dnn_SectionMaxMin(this,  '" + objContent.ClientID + "')) return false;");
-                        if (!string.IsNullOrEmpty(strMinIconLoc))
-                        {
-                            AddAttribute(objButton, "max_icon", strMaxIconLoc);
-                            AddAttribute(objButton, "min_icon", strMinIconLoc);
-                        }
-
-                        break;
-                    case MinMaxPersistanceType.Cookie:
-                        if (intModuleId != -1)
-                        {
-                            AddAttribute(objButton, "onclick", "if (__dnn_ContainerMaxMin_OnClick(this, '" + objContent.ClientID + "')) return false;");
-                            ClientAPI.RegisterClientVariable(objButton.Page, "containerid_" + objContent.ClientID, intModuleId.ToString(), true);
-                            ClientAPI.RegisterClientVariable(objButton.Page, "cookieid_" + objContent.ClientID, "_Module" + intModuleId + "_Visible", true);
-
-                            ClientAPI.RegisterClientVariable(objButton.Page, "min_icon_" + intModuleId, strMinIconLoc, true);
-                            ClientAPI.RegisterClientVariable(objButton.Page, "max_icon_" + intModuleId, strMaxIconLoc, true);
-
-                            ClientAPI.RegisterClientVariable(objButton.Page, "max_text", Localization.GetString("Maximize"), true);
-                            ClientAPI.RegisterClientVariable(objButton.Page, "min_text", Localization.GetString("Minimize"), true);
-
-                            if (blnDefaultMin)
-                            {
-                                ClientAPI.RegisterClientVariable(objButton.Page, "__dnn_" + intModuleId + ":defminimized", "true", true);
-                            }
-                        }
-
-                        break;
-                    case MinMaxPersistanceType.Personalization:
-                        // Regardless if we determine whether or not the browser supports client-side personalization
-                        // we need to store these keys to properly display or hide the content (They are needed in MinMaxContentVisible)
-                        AddAttribute(objButton, "userctr", strPersonalizationNamingCtr);
-                        AddAttribute(objButton, "userkey", strPersonalizationKey);
-                        if (EnableClientPersonalization(strPersonalizationNamingCtr, strPersonalizationKey, objButton.Page))
-                        {
-                            AddAttribute(objButton, "onclick", "if (__dnn_SectionMaxMin(this,  '" + objContent.ClientID + "')) return false;");
-                            if (!string.IsNullOrEmpty(strMinIconLoc))
-                            {
-                                AddAttribute(objButton, "max_icon", strMaxIconLoc);
-                                AddAttribute(objButton, "min_icon", strMinIconLoc);
-                            }
-                        }
-
-                        break;
-                }
-            }
-
-            if (MinMaxContentVisibile(objButton, intModuleId, blnDefaultMin, ePersistanceType))
-            {
-                if (ClientAPI.BrowserSupportsFunctionality(ClientAPI.ClientFunctionality.DHTML))
-                {
-                    AddStyleAttribute(objContent, "display", string.Empty);
-                }
-                else
-                {
-                    objContent.Visible = true;
-                }
-
-                if (!string.IsNullOrEmpty(strMinIconLoc))
-                {
-                    SetMinMaxProperties(objButton, strMinIconLoc, Localization.GetString("Minimize"), Localization.GetString("Minimize"));
-                }
-            }
-            else
-            {
-                if (ClientAPI.BrowserSupportsFunctionality(ClientAPI.ClientFunctionality.DHTML))
-                {
-                    AddStyleAttribute(objContent, "display", "none");
-                }
-                else
-                {
-                    objContent.Visible = false;
-                }
-
-                if (!string.IsNullOrEmpty(strMaxIconLoc))
-                {
-                    SetMinMaxProperties(objButton, strMaxIconLoc, Localization.GetString("Maximize"), Localization.GetString("Maximize"));
-                }
-            }
-
-            if (intAnimationFrames != 5)
-            {
-                ClientAPI.RegisterClientVariable(objButton.Page, "animf_" + objContent.ClientID, intAnimationFrames.ToString(), true);
-            }
-        }
-
-        public static bool MinMaxContentVisibile(Control objButton, bool blnDefaultMin, MinMaxPersistanceType ePersistanceType)
-        {
-            return MinMaxContentVisibile(objButton, -1, blnDefaultMin, ePersistanceType);
-        }
-
-        public static void MinMaxContentVisibile(Control objButton, bool blnDefaultMin, MinMaxPersistanceType ePersistanceType, bool value)
-        {
-            MinMaxContentVisibile(objButton, -1, blnDefaultMin, ePersistanceType, value);
-        }
-
-        public static bool MinMaxContentVisibile(Control objButton, int intModuleId, bool blnDefaultMin, MinMaxPersistanceType ePersistanceType)
-        {
-            if (HttpContext.Current != null)
-            {
-                switch (ePersistanceType)
-                {
-                    case MinMaxPersistanceType.Page:
-                        string sExpanded = ClientAPI.GetClientVariable(objButton.Page, objButton.ClientID + ":exp");
-                        if (!string.IsNullOrEmpty(sExpanded))
-                        {
-                            return sExpanded == "1" ? true : false;
-                        }
-                        else
-                        {
-                            return !blnDefaultMin;
-                        }
-
-                    case MinMaxPersistanceType.Cookie:
-                        if (intModuleId != -1)
-                        {
-                            HttpCookie objModuleVisible = HttpContext.Current.Request.Cookies["_Module" + intModuleId + "_Visible"];
-                            if (objModuleVisible != null)
-                            {
-                                return objModuleVisible.Value != "false";
-                            }
-                            else
-                            {
-                                return !blnDefaultMin;
-                            }
-                        }
-                        else
-                        {
-                            return true;
-                        }
-
-                    case MinMaxPersistanceType.Personalization:
-                        string strVisible = Convert.ToString(Personalization.GetProfile(Globals.GetAttribute(objButton, "userctr"), Globals.GetAttribute(objButton, "userkey")));
-                        if (string.IsNullOrEmpty(strVisible))
-                        {
-                            return blnDefaultMin;
-                        }
-                        else
-                        {
-                            return Convert.ToBoolean(strVisible);
-                        }
-
-                    default:
-                        return !blnDefaultMin;
-                }
-            }
-
-            return Null.NullBoolean;
-        }
-
-        public static void MinMaxContentVisibile(Control objButton, int intModuleId, bool blnDefaultMin, MinMaxPersistanceType ePersistanceType, bool value)
-        {
-            if (HttpContext.Current != null)
-            {
-                switch (ePersistanceType)
-                {
-                    case MinMaxPersistanceType.Page:
-                        ClientAPI.RegisterClientVariable(objButton.Page, objButton.ClientID + ":exp", Convert.ToInt32(value).ToString(), true);
-                        break;
-                    case MinMaxPersistanceType.Cookie:
-                        var objModuleVisible = new HttpCookie("_Module" + intModuleId + "_Visible", value.ToString().ToLowerInvariant())
-                        {
-                            Expires = DateTime.MaxValue,
-                            Path = !string.IsNullOrEmpty(Common.Globals.ApplicationPath) ? Common.Globals.ApplicationPath : "/",
-                        };
-                        HttpContext.Current.Response.AppendCookie(objModuleVisible);
-                        break;
-                    case MinMaxPersistanceType.Personalization:
-                        Personalization.SetProfile(Globals.GetAttribute(objButton, "userctr"), Globals.GetAttribute(objButton, "userkey"), value.ToString());
-                        break;
-                }
-            }
-        }
-
-        // enables callbacks for request, and registers personalization key to be accessible from client
-        // returns true when browser is capable of callbacks
-        public static bool EnableClientPersonalization(string strNamingContainer, string strKey, Page objPage)
-        {
-            if (ClientAPI.BrowserSupportsFunctionality(ClientAPI.ClientFunctionality.XMLHTTP))
-            {
-                // Instead of sending the callback js function down to the client, we are hardcoding
-                // it on the client.  DNN owns the interface, so there is no worry about an outside
-                // entity changing it on us.  We are simply calling this here to register all the appropriate
-                // js libraries
-                ClientAPI.GetCallbackEventReference(objPage, string.Empty, string.Empty, string.Empty, string.Empty);
-
-                // in order to limit the keys that can be accessed and written we are storing the enabled keys
-                // in this shared hash table
-                lock (ObjEnabledClientPersonalizationKeys.SyncRoot)
-                {
-                    if (IsPersonalizationKeyRegistered(strNamingContainer + ClientAPI.CUSTOM_COLUMN_DELIMITER + strKey) == false)
-                    {
-                        ObjEnabledClientPersonalizationKeys.Add(strNamingContainer + ClientAPI.CUSTOM_COLUMN_DELIMITER + strKey, string.Empty);
-                    }
-                }
-
-                return true;
-            }
-
-            return false;
-        }
-
-        public static bool IsPersonalizationKeyRegistered(string strKey)
-        {
-            return ObjEnabledClientPersonalizationKeys.ContainsKey(strKey);
-        }
-
-        private static void AddBodyOnLoad(Page objPage, string scriptKey, string strJSFunction)
-        {
-            JavaScript.RegisterClientReference(objPage, ClientAPI.ClientNamespaceReferences.dnn);
-            objPage.ClientScript.RegisterStartupScript(objPage.GetType(), scriptKey, strJSFunction, true);
-        }
-
-        private static void SetMinMaxProperties(Control objButton, string strImage, string strToolTip, string strAltText)
-        {
-            if (objButton is LinkButton)
-            {
-                var objLB = (LinkButton)objButton;
-                objLB.ToolTip = strToolTip;
-                if (objLB.Controls.Count > 0)
-                {
-                    SetImageProperties(objLB.Controls[0], strImage, strToolTip, strAltText);
-                }
-            }
-            else if (objButton is Image)
-            {
-                SetImageProperties(objButton, strImage, strToolTip, strAltText);
-            }
-            else if (objButton is ImageButton)
-            {
-                SetImageProperties(objButton, strImage, strToolTip, strAltText);
-            }
-        }
-
-        private static void SetImageProperties(Control objControl, string strImage, string strToolTip, string strAltText)
-        {
-            if (objControl is Image)
-            {
-                var objImage = (Image)objControl;
-                objImage.ImageUrl = strImage;
-                objImage.AlternateText = strAltText;
-                objImage.ToolTip = strToolTip;
-            }
-            else if (objControl is ImageButton)
-            {
-                var objImage = (ImageButton)objControl;
-                objImage.ImageUrl = strImage;
-                objImage.AlternateText = strAltText;
-                objImage.ToolTip = strToolTip;
-            }
-            else if (objControl is HtmlImage)
-            {
-                var objImage = (HtmlImage)objControl;
-                objImage.Src = strImage;
-                objImage.Alt = strAltText;
-            }
-        }
-
-        private static void AddAttribute(Control objControl, string strName, string strValue)
-        {
-            if (objControl is HtmlControl)
-            {
-                ((HtmlControl)objControl).Attributes.Add(strName, strValue);
-            }
-            else if (objControl is WebControl)
-            {
-                ((WebControl)objControl).Attributes.Add(strName, strValue);
-            }
-        }
-
-        private static void AddStyleAttribute(Control objControl, string strName, string strValue)
-        {
-            if (objControl is HtmlControl)
-            {
-                if (!string.IsNullOrEmpty(strValue))
-                {
-                    ((HtmlControl)objControl).Style.Add(strName, strValue);
-                }
-                else
-                {
-                    ((HtmlControl)objControl).Style.Remove(strName);
-                }
-            }
-            else if (objControl is WebControl)
-            {
-                if (!string.IsNullOrEmpty(strValue))
-                {
-                    ((WebControl)objControl).Style.Add(strName, strValue);
-                }
-                else
-                {
-                    ((WebControl)objControl).Style.Remove(strName);
-                }
-            }
-        }
-    }
-}
+﻿// Licensed to the .NET Foundation under one or more agreements.
+// The .NET Foundation licenses this file to you under the MIT license.
+// See the LICENSE file in the project root for more information
+namespace DotNetNuke.UI.Utilities
+{
+    using System;
+    using System.Collections;
+    using System.Web;
+    using System.Web.UI;
+    using System.Web.UI.HtmlControls;
+    using System.Web.UI.WebControls;
+
+    using DotNetNuke.Common.Utilities;
+    using DotNetNuke.Entities.Portals;
+    using DotNetNuke.Framework.JavaScriptLibraries;
+    using DotNetNuke.Internal.SourceGenerators;
+    using DotNetNuke.Services.Localization;
+    using DotNetNuke.Services.Personalization;
+
+    /// Project  : DotNetNuke
+    /// Class    : ClientAPI
+    ///
+    /// <summary>Library responsible for interacting with DNN Client API.</summary>
+    public partial class DNNClientAPI
+    {
+        private static readonly Hashtable ObjEnabledClientPersonalizationKeys = new Hashtable();
+
+        public enum MinMaxPersistanceType
+        {
+            None = 0,
+            Page = 1,
+            Cookie = 2,
+            Personalization = 3,
+        }
+
+        public enum PageCallBackType
+        {
+            GetPersonalization = 0,
+            SetPersonalization = 1,
+        }
+
+        public static void SetInitialFocus(Page objPage, Control control)
+        {
+            AddBodyOnLoad(objPage, "__dnn_SetInitialFocus", "__dnn_SetInitialFocus('" + control.ClientID + "');");
+        }
+
+        public static void SetScrollTop(Page objPage)
+        {
+            AddBodyOnLoad(objPage, "__dnn_setScrollTop", "__dnn_setScrollTop();");
+        }
+
+        public static void EnableDragDrop(Page objPage)
+        {
+            AddBodyOnLoad(objPage, "__dnn_enableDragDrop", "__dnn_enableDragDrop();");
+        }
+
+        public static void ShowModalPage(Page objPage, string url)
+        {
+            AddBodyOnLoad(objPage, "__dnn_ShowModalPage", "__dnn_ShowModalPage('" + url + "');");
+        }
+
+        public static void InitFileManager(Page objPage)
+        {
+            AddBodyOnLoad(objPage, "initFileManager", "initFileManager();");
+        }
+
+        /// <summary>Allows any module to have drag and drop functionality enabled.</summary>
+        /// <param name="objTitle">Title element that responds to the click and dragged.</param>
+        /// <param name="objContainer">Container.</param>
+        /// <param name="moduleID">Module ID.</param>
+        /// <remarks>
+        /// This sub also will send down information to notify the client of the panes that have been defined in the current skin.
+        /// </remarks>
+        public static void EnableContainerDragAndDrop(Control objTitle, Control objContainer, int moduleID)
+        {
+            if (ClientAPI.ClientAPIDisabled() == false && ClientAPI.BrowserSupportsFunctionality(ClientAPI.ClientFunctionality.Positioning))
+            {
+                EnableDragDrop(objTitle.Page);
+
+                JavaScript.RegisterClientReference(objTitle.Page, ClientAPI.ClientNamespaceReferences.dnn_dom_positioning);
+                ClientAPI.RegisterClientVariable(objTitle.Page, "__dnn_dragDrop", objContainer.ClientID + " " + objTitle.ClientID + " " + moduleID + ";", false);
+                string strPanes = string.Empty;
+                string strPaneNames = string.Empty;
+                var objPortalSettings = (PortalSettings)HttpContext.Current.Items["PortalSettings"];
+
+                Control objCtl;
+                foreach (string strPane in objPortalSettings.ActiveTab.Panes)
+                {
+                    objCtl = Common.Globals.FindControlRecursive(objContainer.Parent, strPane);
+                    if (objCtl != null)
+                    {
+                        strPanes += objCtl.ClientID + ";";
+                    }
+
+                    strPaneNames += strPane + ";";
+                }
+
+                ClientAPI.RegisterClientVariable(objTitle.Page, "__dnn_Panes", strPanes, true);
+                ClientAPI.RegisterClientVariable(objTitle.Page, "__dnn_PaneNames", strPaneNames, true);
+            }
+        }
+
+        /// <summary>Allows a button and a content area to support client side min/max functionality.</summary>
+        /// <param name="objButton">Control that when clicked causes content area to be hidden/shown.</param>
+        /// <param name="objContent">Content area that is hidden/shown.</param>
+        /// <param name="blnDefaultMin">If content area is to be defaulted to minimized pass in true.</param>
+        /// <param name="ePersistanceType">How to store current state of min/max.  Cookie, Page, None.</param>
+        /// <remarks>
+        /// This method's purpose is to provide a higher level of abstraction between the ClientAPI and the module developer.
+        /// </remarks>
+        public static void EnableMinMax(Control objButton, Control objContent, bool blnDefaultMin, MinMaxPersistanceType ePersistanceType)
+        {
+            EnableMinMax(objButton, objContent, -1, blnDefaultMin, string.Empty, string.Empty, ePersistanceType);
+        }
+
+        public static void EnableMinMax(Control objButton, Control objContent, int intModuleId, bool blnDefaultMin, MinMaxPersistanceType ePersistanceType)
+        {
+            EnableMinMax(objButton, objContent, intModuleId, blnDefaultMin, string.Empty, string.Empty, ePersistanceType);
+        }
+
+        public static void EnableMinMax(Control objButton, Control objContent, bool blnDefaultMin, string strMinIconLoc, string strMaxIconLoc, MinMaxPersistanceType ePersistanceType)
+        {
+            EnableMinMax(objButton, objContent, -1, blnDefaultMin, strMinIconLoc, strMaxIconLoc, ePersistanceType);
+        }
+
+        /// <summary>Allows a button and a content area to support client side min/max functionality.</summary>
+        /// <param name="objButton">Control that when clicked causes content area to be hidden/shown.</param>
+        /// <param name="objContent">Content area that is hidden/shown.</param>
+        /// <param name="intModuleId">Module id of button/content, used only for persistance type of Cookie.</param>
+        /// <param name="blnDefaultMin">If content area is to be defaulted to minimized pass in true.</param>
+        /// <param name="strMinIconLoc">Location of minimized icon.</param>
+        /// <param name="strMaxIconLoc">Location of maximized icon.</param>
+        /// <param name="ePersistanceType">How to store current state of min/max.  Cookie, Page, None.</param>
+        /// <remarks>
+        /// This method's purpose is to provide a higher level of abstraction between the ClientAPI and the module developer.
+        /// </remarks>
+        public static void EnableMinMax(Control objButton, Control objContent, int intModuleId, bool blnDefaultMin, string strMinIconLoc, string strMaxIconLoc, MinMaxPersistanceType ePersistanceType)
+        {
+            EnableMinMax(objButton, objContent, intModuleId, blnDefaultMin, strMinIconLoc, strMaxIconLoc, ePersistanceType, 5);
+        }
+
+        public static void EnableMinMax(Control objButton, Control objContent, bool blnDefaultMin, string strMinIconLoc, string strMaxIconLoc, MinMaxPersistanceType ePersistanceType, string strPersonalizationNamingCtr, string strPersonalizationKey)
+        {
+            EnableMinMax(objButton, objContent, -1, blnDefaultMin, strMinIconLoc, strMaxIconLoc, ePersistanceType, 5, strPersonalizationNamingCtr, strPersonalizationKey);
+        }
+
+        public static void EnableMinMax(Control objButton, Control objContent, int intModuleId, bool blnDefaultMin, string strMinIconLoc, string strMaxIconLoc, MinMaxPersistanceType ePersistanceType, int intAnimationFrames)
+        {
+            EnableMinMax(objButton, objContent, intModuleId, blnDefaultMin, strMinIconLoc, strMaxIconLoc, ePersistanceType, intAnimationFrames, null, null);
+        }
+
+        public static void EnableMinMax(Control objButton, Control objContent, int intModuleId, bool blnDefaultMin, string strMinIconLoc, string strMaxIconLoc, MinMaxPersistanceType ePersistanceType, int intAnimationFrames, string strPersonalizationNamingCtr, string strPersonalizationKey)
+        {
+            if (ClientAPI.BrowserSupportsFunctionality(ClientAPI.ClientFunctionality.DHTML))
+            {
+                JavaScript.RegisterClientReference(objButton.Page, ClientAPI.ClientNamespaceReferences.dnn_dom);
+                switch (ePersistanceType)
+                {
+                    case MinMaxPersistanceType.None:
+                        AddAttribute(objButton, "onclick", "if (__dnn_SectionMaxMin(this,  '" + objContent.ClientID + "')) return false;");
+                        if (!string.IsNullOrEmpty(strMinIconLoc))
+                        {
+                            AddAttribute(objButton, "max_icon", strMaxIconLoc);
+                            AddAttribute(objButton, "min_icon", strMinIconLoc);
+                        }
+
+                        break;
+                    case MinMaxPersistanceType.Page:
+                        AddAttribute(objButton, "onclick", "if (__dnn_SectionMaxMin(this,  '" + objContent.ClientID + "')) return false;");
+                        if (!string.IsNullOrEmpty(strMinIconLoc))
+                        {
+                            AddAttribute(objButton, "max_icon", strMaxIconLoc);
+                            AddAttribute(objButton, "min_icon", strMinIconLoc);
+                        }
+
+                        break;
+                    case MinMaxPersistanceType.Cookie:
+                        if (intModuleId != -1)
+                        {
+                            AddAttribute(objButton, "onclick", "if (__dnn_ContainerMaxMin_OnClick(this, '" + objContent.ClientID + "')) return false;");
+                            ClientAPI.RegisterClientVariable(objButton.Page, "containerid_" + objContent.ClientID, intModuleId.ToString(), true);
+                            ClientAPI.RegisterClientVariable(objButton.Page, "cookieid_" + objContent.ClientID, "_Module" + intModuleId + "_Visible", true);
+
+                            ClientAPI.RegisterClientVariable(objButton.Page, "min_icon_" + intModuleId, strMinIconLoc, true);
+                            ClientAPI.RegisterClientVariable(objButton.Page, "max_icon_" + intModuleId, strMaxIconLoc, true);
+
+                            ClientAPI.RegisterClientVariable(objButton.Page, "max_text", Localization.GetString("Maximize"), true);
+                            ClientAPI.RegisterClientVariable(objButton.Page, "min_text", Localization.GetString("Minimize"), true);
+
+                            if (blnDefaultMin)
+                            {
+                                ClientAPI.RegisterClientVariable(objButton.Page, "__dnn_" + intModuleId + ":defminimized", "true", true);
+                            }
+                        }
+
+                        break;
+                    case MinMaxPersistanceType.Personalization:
+                        // Regardless if we determine whether or not the browser supports client-side personalization
+                        // we need to store these keys to properly display or hide the content (They are needed in MinMaxContentVisible)
+                        AddAttribute(objButton, "userctr", strPersonalizationNamingCtr);
+                        AddAttribute(objButton, "userkey", strPersonalizationKey);
+                        if (EnableClientPersonalization(strPersonalizationNamingCtr, strPersonalizationKey, objButton.Page))
+                        {
+                            AddAttribute(objButton, "onclick", "if (__dnn_SectionMaxMin(this,  '" + objContent.ClientID + "')) return false;");
+                            if (!string.IsNullOrEmpty(strMinIconLoc))
+                            {
+                                AddAttribute(objButton, "max_icon", strMaxIconLoc);
+                                AddAttribute(objButton, "min_icon", strMinIconLoc);
+                            }
+                        }
+
+                        break;
+                }
+            }
+
+            if (MinMaxContentVisibile(objButton, intModuleId, blnDefaultMin, ePersistanceType))
+            {
+                if (ClientAPI.BrowserSupportsFunctionality(ClientAPI.ClientFunctionality.DHTML))
+                {
+                    AddStyleAttribute(objContent, "display", string.Empty);
+                }
+                else
+                {
+                    objContent.Visible = true;
+                }
+
+                if (!string.IsNullOrEmpty(strMinIconLoc))
+                {
+                    SetMinMaxProperties(objButton, strMinIconLoc, Localization.GetString("Minimize"), Localization.GetString("Minimize"));
+                }
+            }
+            else
+            {
+                if (ClientAPI.BrowserSupportsFunctionality(ClientAPI.ClientFunctionality.DHTML))
+                {
+                    AddStyleAttribute(objContent, "display", "none");
+                }
+                else
+                {
+                    objContent.Visible = false;
+                }
+
+                if (!string.IsNullOrEmpty(strMaxIconLoc))
+                {
+                    SetMinMaxProperties(objButton, strMaxIconLoc, Localization.GetString("Maximize"), Localization.GetString("Maximize"));
+                }
+            }
+
+            if (intAnimationFrames != 5)
+            {
+                ClientAPI.RegisterClientVariable(objButton.Page, "animf_" + objContent.ClientID, intAnimationFrames.ToString(), true);
+            }
+        }
+
+        public static bool MinMaxContentVisibile(Control objButton, bool blnDefaultMin, MinMaxPersistanceType ePersistanceType)
+        {
+            return MinMaxContentVisibile(objButton, -1, blnDefaultMin, ePersistanceType);
+        }
+
+        public static void MinMaxContentVisibile(Control objButton, bool blnDefaultMin, MinMaxPersistanceType ePersistanceType, bool value)
+        {
+            MinMaxContentVisibile(objButton, -1, blnDefaultMin, ePersistanceType, value);
+        }
+
+        public static bool MinMaxContentVisibile(Control objButton, int intModuleId, bool blnDefaultMin, MinMaxPersistanceType ePersistanceType)
+        {
+            if (HttpContext.Current != null)
+            {
+                switch (ePersistanceType)
+                {
+                    case MinMaxPersistanceType.Page:
+                        string sExpanded = ClientAPI.GetClientVariable(objButton.Page, objButton.ClientID + ":exp");
+                        if (!string.IsNullOrEmpty(sExpanded))
+                        {
+                            return sExpanded == "1" ? true : false;
+                        }
+                        else
+                        {
+                            return !blnDefaultMin;
+                        }
+
+                    case MinMaxPersistanceType.Cookie:
+                        if (intModuleId != -1)
+                        {
+                            HttpCookie objModuleVisible = HttpContext.Current.Request.Cookies["_Module" + intModuleId + "_Visible"];
+                            if (objModuleVisible != null)
+                            {
+                                return objModuleVisible.Value != "false";
+                            }
+                            else
+                            {
+                                return !blnDefaultMin;
+                            }
+                        }
+                        else
+                        {
+                            return true;
+                        }
+
+                    case MinMaxPersistanceType.Personalization:
+                        string strVisible = Convert.ToString(Personalization.GetProfile(Globals.GetAttribute(objButton, "userctr"), Globals.GetAttribute(objButton, "userkey")));
+                        if (string.IsNullOrEmpty(strVisible))
+                        {
+                            return blnDefaultMin;
+                        }
+                        else
+                        {
+                            return Convert.ToBoolean(strVisible);
+                        }
+
+                    default:
+                        return !blnDefaultMin;
+                }
+            }
+
+            return Null.NullBoolean;
+        }
+
+        public static void MinMaxContentVisibile(Control objButton, int intModuleId, bool blnDefaultMin, MinMaxPersistanceType ePersistanceType, bool value)
+        {
+            if (HttpContext.Current != null)
+            {
+                switch (ePersistanceType)
+                {
+                    case MinMaxPersistanceType.Page:
+                        ClientAPI.RegisterClientVariable(objButton.Page, objButton.ClientID + ":exp", Convert.ToInt32(value).ToString(), true);
+                        break;
+                    case MinMaxPersistanceType.Cookie:
+                        var objModuleVisible = new HttpCookie("_Module" + intModuleId + "_Visible", value.ToString().ToLowerInvariant())
+                        {
+                            Expires = DateTime.MaxValue,
+                            Path = !string.IsNullOrEmpty(Common.Globals.ApplicationPath) ? Common.Globals.ApplicationPath : "/",
+                        };
+                        HttpContext.Current.Response.AppendCookie(objModuleVisible);
+                        break;
+                    case MinMaxPersistanceType.Personalization:
+                        Personalization.SetProfile(Globals.GetAttribute(objButton, "userctr"), Globals.GetAttribute(objButton, "userkey"), value.ToString());
+                        break;
+                }
+            }
+        }
+
+        // enables callbacks for request, and registers personalization key to be accessible from client
+        // returns true when browser is capable of callbacks
+        public static bool EnableClientPersonalization(string strNamingContainer, string strKey, Page objPage)
+        {
+            if (ClientAPI.BrowserSupportsFunctionality(ClientAPI.ClientFunctionality.XMLHTTP))
+            {
+                // Instead of sending the callback js function down to the client, we are hardcoding
+                // it on the client.  DNN owns the interface, so there is no worry about an outside
+                // entity changing it on us.  We are simply calling this here to register all the appropriate
+                // js libraries
+                ClientAPI.GetCallbackEventReference(objPage, string.Empty, string.Empty, string.Empty, string.Empty);
+
+                // in order to limit the keys that can be accessed and written we are storing the enabled keys
+                // in this shared hash table
+                lock (ObjEnabledClientPersonalizationKeys.SyncRoot)
+                {
+                    if (IsPersonalizationKeyRegistered(strNamingContainer + ClientAPI.CUSTOM_COLUMN_DELIMITER + strKey) == false)
+                    {
+                        ObjEnabledClientPersonalizationKeys.Add(strNamingContainer + ClientAPI.CUSTOM_COLUMN_DELIMITER + strKey, string.Empty);
+                    }
+                }
+
+                return true;
+            }
+
+            return false;
+        }
+
+        public static bool IsPersonalizationKeyRegistered(string strKey)
+        {
+            return ObjEnabledClientPersonalizationKeys.ContainsKey(strKey);
+        }
+
+        private static void AddBodyOnLoad(Page objPage, string scriptKey, string strJSFunction)
+        {
+            JavaScript.RegisterClientReference(objPage, ClientAPI.ClientNamespaceReferences.dnn);
+            objPage.ClientScript.RegisterStartupScript(objPage.GetType(), scriptKey, strJSFunction, true);
+        }
+
+        private static void SetMinMaxProperties(Control objButton, string strImage, string strToolTip, string strAltText)
+        {
+            if (objButton is LinkButton)
+            {
+                var objLB = (LinkButton)objButton;
+                objLB.ToolTip = strToolTip;
+                if (objLB.Controls.Count > 0)
+                {
+                    SetImageProperties(objLB.Controls[0], strImage, strToolTip, strAltText);
+                }
+            }
+            else if (objButton is Image)
+            {
+                SetImageProperties(objButton, strImage, strToolTip, strAltText);
+            }
+            else if (objButton is ImageButton)
+            {
+                SetImageProperties(objButton, strImage, strToolTip, strAltText);
+            }
+        }
+
+        private static void SetImageProperties(Control objControl, string strImage, string strToolTip, string strAltText)
+        {
+            if (objControl is Image)
+            {
+                var objImage = (Image)objControl;
+                objImage.ImageUrl = strImage;
+                objImage.AlternateText = strAltText;
+                objImage.ToolTip = strToolTip;
+            }
+            else if (objControl is ImageButton)
+            {
+                var objImage = (ImageButton)objControl;
+                objImage.ImageUrl = strImage;
+                objImage.AlternateText = strAltText;
+                objImage.ToolTip = strToolTip;
+            }
+            else if (objControl is HtmlImage)
+            {
+                var objImage = (HtmlImage)objControl;
+                objImage.Src = strImage;
+                objImage.Alt = strAltText;
+            }
+        }
+
+        private static void AddAttribute(Control objControl, string strName, string strValue)
+        {
+            if (objControl is HtmlControl)
+            {
+                ((HtmlControl)objControl).Attributes.Add(strName, strValue);
+            }
+            else if (objControl is WebControl)
+            {
+                ((WebControl)objControl).Attributes.Add(strName, strValue);
+            }
+        }
+
+        private static void AddStyleAttribute(Control objControl, string strName, string strValue)
+        {
+            if (objControl is HtmlControl)
+            {
+                if (!string.IsNullOrEmpty(strValue))
+                {
+                    ((HtmlControl)objControl).Style.Add(strName, strValue);
+                }
+                else
+                {
+                    ((HtmlControl)objControl).Style.Remove(strName);
+                }
+            }
+            else if (objControl is WebControl)
+            {
+                if (!string.IsNullOrEmpty(strValue))
+                {
+                    ((WebControl)objControl).Style.Add(strName, strValue);
+                }
+                else
+                {
+                    ((WebControl)objControl).Style.Remove(strName);
+                }
+            }
+        }
+    }
+}