--- conflicted
+++ resolved
@@ -1,544 +1,495 @@
-﻿// Licensed to the .NET Foundation under one or more agreements.
-// The .NET Foundation licenses this file to you under the MIT license.
-// See the LICENSE file in the project root for more information
-namespace DotNetNuke.UI.Modules
-{
-    using System;
-    using System.Collections.Generic;
-    using System.IO;
-    using System.Text;
-    using System.Text.RegularExpressions;
-    using System.Threading;
-    using System.Web;
-    using System.Web.UI;
-    using System.Web.UI.HtmlControls;
-    using System.Web.UI.WebControls;
-
-    using DotNetNuke.Common.Utilities;
-    using DotNetNuke.Entities.Host;
-    using DotNetNuke.Entities.Modules;
-    using DotNetNuke.Entities.Portals;
-    using DotNetNuke.Entities.Tabs.TabVersions;
-    using DotNetNuke.Framework;
-    using DotNetNuke.Framework.JavaScriptLibraries;
-    using DotNetNuke.Instrumentation;
-    using DotNetNuke.Security;
-    using DotNetNuke.Security.Permissions;
-    using DotNetNuke.Services.Exceptions;
-    using DotNetNuke.Services.Log.EventLog;
-    using DotNetNuke.Services.ModuleCache;
-    using DotNetNuke.Services.Personalization;
-    using DotNetNuke.UI.WebControls;
-    using DotNetNuke.Web.Client;
-    using DotNetNuke.Web.Client.ClientResourceManagement;
-    using Microsoft.Extensions.DependencyInjection;
-
-    using Globals = DotNetNuke.Common.Globals;
-
-    /// Project  : DotNetNuke
-    /// Namespace: DotNetNuke.UI.Modules
-    /// Class    : ModuleHost
-    /// <summary>ModuleHost hosts a Module Control (or its cached Content).</summary>
-    public sealed class ModuleHost : Panel
-    {
-        private const string DefaultCssProvider = "DnnPageHeaderProvider";
-        private const string DefaultJsProvider = "DnnBodyProvider";
-
-        private static readonly ILog Logger = LoggerSource.Instance.GetLogger(typeof(ModuleHost));
-
-        private static readonly Regex CdfMatchRegex = new Regex(
-            @"<\!--CDF\((?<type>JAVASCRIPT|CSS|JS-LIBRARY)\|(?<path>.+?)(\|(?<provider>.+?)\|(?<priority>\d+?))?\)-->",
-            RegexOptions.IgnoreCase | RegexOptions.Compiled);
-
-        private readonly ModuleInfo moduleConfiguration;
-        private readonly IModuleControlPipeline moduleControlPipeline = Globals.DependencyProvider.GetRequiredService<IModuleControlPipeline>();
-        private Control control;
-        private bool isCached;
-
-        /// <summary>
-        /// Initializes a new instance of the <see cref="ModuleHost"/> class.
-        /// Creates a Module Host control using the ModuleConfiguration for the Module.
-        /// </summary>
-        public ModuleHost(ModuleInfo moduleConfiguration, Skins.Skin skin, Containers.Container container)
-        {
-            this.ID = "ModuleContent";
-            this.Container = container;
-            this.moduleConfiguration = moduleConfiguration;
-            this.Skin = skin;
-        }
-
-        /// <summary>Gets the attached ModuleControl.</summary>
-        /// <returns>An IModuleControl.</returns>
-        public IModuleControl ModuleControl
-        {
-            get
-            {
-                // Make sure the Control tree has been created
-                this.EnsureChildControls();
-                return this.control as IModuleControl;
-            }
-        }
-
-        /// <summary>Gets the current POrtal Settings.</summary>
-        public PortalSettings PortalSettings
-        {
-            get
-            {
-                return PortalController.Instance.GetCurrentPortalSettings();
-            }
-        }
-
-        public Containers.Container Container { get; private set; }
-
-        public Skins.Skin Skin { get; private set; }
-
-        /// <summary>Gets a flag that indicates whether the Module is in View Mode.</summary>
-        /// <returns>A Boolean.</returns>
-        internal static bool IsViewMode(ModuleInfo moduleInfo, PortalSettings settings)
-        {
-            bool viewMode;
-
-            if (ModulePermissionController.HasModuleAccess(SecurityAccessLevel.ViewPermissions, Null.NullString, moduleInfo))
-            {
-                viewMode = false;
-            }
-            else
-            {
-                viewMode = !ModulePermissionController.HasModuleAccess(SecurityAccessLevel.Edit, Null.NullString, moduleInfo);
-            }
-
-            return viewMode || Personalization.GetUserMode() == PortalSettings.Mode.View;
-        }
-
-        /// <summary>CreateChildControls builds the control tree.</summary>
-        protected override void CreateChildControls()
-        {
-            this.Controls.Clear();
-
-            // Load Module Control (or cached control)
-            this.LoadModuleControl();
-
-            // Optionally Inject AJAX Update Panel
-            if (this.ModuleControl != null)
-            {
-                // if module is dynamically loaded and AJAX is installed and the control supports partial rendering (defined in ModuleControls table )
-                if (!this.isCached && this.moduleConfiguration.ModuleControl.SupportsPartialRendering && AJAX.IsInstalled())
-                {
-                    this.LoadUpdatePanel();
-                }
-                else
-                {
-                    // inject a message placeholder for common module messaging - UI.Skins.Skin.AddModuleMessage
-                    InjectMessageControl(this);
-
-                    this.InjectVersionToTheModuleIfSupported();
-
-                    // inject the module into the panel
-                    this.InjectModuleContent(this.control);
-                }
-            }
-        }
-
-        /// <inheritdoc/>
-        protected override void OnPreRender(EventArgs e)
-        {
-            base.OnPreRender(e);
-
-            if (Host.EnableCustomModuleCssClass)
-            {
-                string moduleName = this.ModuleControl.ModuleContext.Configuration.DesktopModule.ModuleName;
-                if (moduleName != null)
-                {
-                    moduleName = Globals.CleanName(moduleName);
-                }
-
-                this.Attributes.Add("class", string.Format("DNNModuleContent Mod{0}C", moduleName));
-            }
-        }
-
-        /// <summary>RenderContents renders the contents of the control to the output stream.</summary>
-        protected override void RenderContents(HtmlTextWriter writer)
-        {
-            if (this.isCached)
-            {
-                // Render the cached control to the output stream
-                base.RenderContents(writer);
-            }
-            else
-            {
-                if (this.SupportsCaching() && IsViewMode(this.moduleConfiguration, this.PortalSettings) && !Globals.IsAdminControl() && !this.IsVersionRequest())
-                {
-                    // Render to cache
-                    var tempWriter = new StringWriter();
-
-                    this.control.RenderControl(new HtmlTextWriter(tempWriter));
-                    string cachedOutput = tempWriter.ToString();
-
-                    if (!string.IsNullOrEmpty(cachedOutput) && (!HttpContext.Current.Request.Browser.Crawler))
-                    {
-                        // Save content to cache
-                        var moduleContent = Encoding.UTF8.GetBytes(cachedOutput);
-                        var cache = ModuleCachingProvider.Instance(this.moduleConfiguration.GetEffectiveCacheMethod());
-
-                        var varyBy = new SortedDictionary<string, string> { { "locale", Thread.CurrentThread.CurrentUICulture.ToString() } };
-
-                        var cacheKey = cache.GenerateCacheKey(this.moduleConfiguration.TabModuleID, varyBy);
-                        cache.SetModule(this.moduleConfiguration.TabModuleID, cacheKey, new TimeSpan(0, 0, this.moduleConfiguration.CacheTime), moduleContent);
-                    }
-
-                    // Render the cached content to Response
-                    writer.Write(cachedOutput);
-                }
-                else
-                {
-                    // Render the control to Response
-                    base.RenderContents(writer);
-                }
-            }
-        }
-
-        private static void InjectMessageControl(Control container)
-        {
-            // inject a message placeholder for common module messaging - UI.Skins.Skin.AddModuleMessage
-            var messagePlaceholder = new PlaceHolder { ID = "MessagePlaceHolder", Visible = false };
-            container.Controls.Add(messagePlaceholder);
-        }
-
-        private bool IsVersionRequest()
-        {
-            int version;
-            return TabVersionUtils.TryGetUrlVersion(out version);
-        }
-
-        private void InjectVersionToTheModuleIfSupported()
-        {
-            if (!(this.control is IVersionableControl))
-            {
-                return;
-            }
-
-            var versionableControl = this.control as IVersionableControl;
-            if (this.moduleConfiguration.ModuleVersion != Null.NullInteger)
-            {
-                versionableControl.SetModuleVersion(this.moduleConfiguration.ModuleVersion);
-            }
-        }
-
-        private void InjectModuleContent(Control content)
-        {
-<<<<<<< HEAD
-            this.Controls.Add(content);
-=======
-            if (this.moduleConfiguration.IsWebSlice && !Globals.IsAdminControl())
-            {
-                // Assign the class - hslice to the Drag-N-Drop Panel
-                this.CssClass = "hslice";
-                var titleLabel = new Label
-                {
-                    CssClass = "entry-title Hidden",
-                    Text = !string.IsNullOrEmpty(this.moduleConfiguration.WebSliceTitle) ? this.moduleConfiguration.WebSliceTitle : this.moduleConfiguration.ModuleTitle,
-                };
-                this.Controls.Add(titleLabel);
-
-                var websliceContainer = new Panel { CssClass = "entry-content" };
-                websliceContainer.Controls.Add(content);
-
-                var expiry = new HtmlGenericControl { TagName = "abbr" };
-                expiry.Attributes["class"] = "endtime";
-                if (!Null.IsNull(this.moduleConfiguration.WebSliceExpiryDate))
-                {
-                    expiry.Attributes["title"] = this.moduleConfiguration.WebSliceExpiryDate.ToString("o");
-                    websliceContainer.Controls.Add(expiry);
-                }
-                else if (this.moduleConfiguration.EndDate < DateTime.MaxValue)
-                {
-                    expiry.Attributes["title"] = this.moduleConfiguration.EndDate.ToString("o");
-                    websliceContainer.Controls.Add(expiry);
-                }
-
-                var ttl = new HtmlGenericControl { TagName = "abbr" };
-                ttl.Attributes["class"] = "ttl";
-                if (this.moduleConfiguration.WebSliceTTL > 0)
-                {
-                    ttl.Attributes["title"] = this.moduleConfiguration.WebSliceTTL.ToString();
-                    websliceContainer.Controls.Add(ttl);
-                }
-                else if (this.moduleConfiguration.CacheTime > 0)
-                {
-                    ttl.Attributes["title"] = (this.moduleConfiguration.CacheTime / 60).ToString();
-                    websliceContainer.Controls.Add(ttl);
-                }
-
-                this.Controls.Add(websliceContainer);
-            }
-            else
-            {
-                this.Controls.Add(content);
-            }
->>>>>>> 421210f9
-        }
-
-        /// <summary>Gets a flag that indicates whether the Module Content should be displayed.</summary>
-        /// <returns>A Boolean.</returns>
-        private bool DisplayContent()
-        {
-            // module content visibility options
-            var content = Personalization.GetUserMode() != PortalSettings.Mode.Layout;
-            if (this.Page.Request.QueryString["content"] != null)
-            {
-                switch (this.Page.Request.QueryString["Content"].ToLowerInvariant())
-                {
-                    case "1":
-                    case "true":
-                        content = true;
-                        break;
-                    case "0":
-                    case "false":
-                        content = false;
-                        break;
-                }
-            }
-
-            if (Globals.IsAdminControl())
-            {
-                content = true;
-            }
-
-            return content;
-        }
-
-        /// <summary>LoadModuleControl loads the ModuleControl (PortalModuelBase).</summary>
-        private void LoadModuleControl()
-        {
-            try
-            {
-                if (this.DisplayContent())
-                {
-                    // if the module supports caching and caching is enabled for the instance and the user does not have Edit rights or is currently in View mode
-                    if (this.SupportsCaching() && IsViewMode(this.moduleConfiguration, this.PortalSettings) && !this.IsVersionRequest())
-                    {
-                        // attempt to load the cached content
-                        this.isCached = this.TryLoadCached();
-                    }
-
-                    if (!this.isCached)
-                    {
-                        // load the control dynamically
-                        this.control = this.moduleControlPipeline.LoadModuleControl(this.Page, this.moduleConfiguration);
-                    }
-                }
-                else
-                {
-                    // content placeholder
-                    this.control = this.moduleControlPipeline.CreateModuleControl(this.moduleConfiguration);
-                }
-
-                if (this.Skin != null)
-                {
-                    // check for IMC
-                    this.Skin.Communicator.LoadCommunicator(this.control);
-                }
-
-                // add module settings
-                this.ModuleControl.ModuleContext.Configuration = this.moduleConfiguration;
-            }
-            catch (ThreadAbortException exc)
-            {
-                Logger.Debug(exc);
-
-                Thread.ResetAbort();
-            }
-            catch (Exception exc)
-            {
-                Logger.Error(exc);
-
-                // add module settings
-                this.control = this.moduleControlPipeline.CreateModuleControl(this.moduleConfiguration);
-                this.ModuleControl.ModuleContext.Configuration = this.moduleConfiguration;
-                if (TabPermissionController.CanAdminPage())
-                {
-                    // only display the error to page administrators
-                    Exceptions.ProcessModuleLoadException(this.control, exc);
-                }
-                else
-                {
-                    // Otherwise just log the fact that an exception occurred
-                    new ExceptionLogController().AddLog(exc);
-                }
-            }
-
-            // Enable ViewState
-            this.control.ViewStateMode = ViewStateMode.Enabled;
-        }
-
-        /// <summary>LoadUpdatePanel optionally loads an AJAX Update Panel.</summary>
-        private void LoadUpdatePanel()
-        {
-            // register AJAX
-            AJAX.RegisterScriptManager();
-
-            // enable Partial Rendering
-            var scriptManager = AJAX.GetScriptManager(this.Page);
-            if (scriptManager != null)
-            {
-                scriptManager.EnablePartialRendering = true;
-            }
-
-            // create update panel
-            var updatePanel = new UpdatePanel
-            {
-                UpdateMode = UpdatePanelUpdateMode.Conditional,
-                ID = this.control.ID + "_UP",
-            };
-
-            // get update panel content template
-            var templateContainer = updatePanel.ContentTemplateContainer;
-
-            // inject a message placeholder for common module messaging - UI.Skins.Skin.AddModuleMessage
-            InjectMessageControl(templateContainer);
-
-            // inject module into update panel content template
-            templateContainer.Controls.Add(this.control);
-
-            // inject the update panel into the panel
-            this.InjectModuleContent(updatePanel);
-
-            // create image for update progress control
-            var progressTemplate = "<div class=\"dnnLoading dnnPanelLoading\"></div>";
-
-            // inject updateprogress into the panel
-            var updateProgress = new UpdateProgress
-            {
-                AssociatedUpdatePanelID = updatePanel.ID,
-                ID = updatePanel.ID + "_Prog",
-
-                ProgressTemplate = new LiteralTemplate(progressTemplate),
-            };
-            this.Controls.Add(updateProgress);
-        }
-
-        /// <summary>Gets a flag that indicates whether the Module Instance supports Caching.</summary>
-        /// <returns>A Boolean.</returns>
-        private bool SupportsCaching()
-        {
-            return this.moduleConfiguration.CacheTime > 0;
-        }
-
-        /// <summary>Trys to load previously cached Module Content.</summary>
-        /// <returns>A Boolean that indicates whether the cahed content was loaded.</returns>
-        private bool TryLoadCached()
-        {
-            bool success = false;
-            string cachedContent = string.Empty;
-            try
-            {
-                var cache = ModuleCachingProvider.Instance(this.moduleConfiguration.GetEffectiveCacheMethod());
-                var varyBy = new SortedDictionary<string, string> { { "locale", Thread.CurrentThread.CurrentUICulture.ToString() } };
-
-                string cacheKey = cache.GenerateCacheKey(this.moduleConfiguration.TabModuleID, varyBy);
-                byte[] cachedBytes = ModuleCachingProvider.Instance(this.moduleConfiguration.GetEffectiveCacheMethod()).GetModule(this.moduleConfiguration.TabModuleID, cacheKey);
-
-                if (cachedBytes != null && cachedBytes.Length > 0)
-                {
-                    cachedContent = Encoding.UTF8.GetString(cachedBytes);
-                    success = true;
-                }
-            }
-            catch (Exception ex)
-            {
-                cachedContent = string.Empty;
-                Exceptions.LogException(ex);
-                success = false;
-            }
-
-            if (success)
-            {
-                this.RestoreCachedClientResourceRegistrations(cachedContent);
-                this.control = this.moduleControlPipeline.CreateCachedControl(cachedContent, this.moduleConfiguration);
-                this.Controls.Add(this.control);
-            }
-
-            return success;
-        }
-
-        /// <summary>
-        /// Restores client resource registrations from the <paramref name="cachedContent"/>.
-        /// These are registrations that originated from <c>DnnJsInclude</c>, <c>DnnCssInclude</c>, and <c>JavaScriptLibraryInclude</c> controls.
-        /// </summary>
-        /// <param name="cachedContent">The HTML text of the cached module.</param>
-        private void RestoreCachedClientResourceRegistrations(string cachedContent)
-        {
-            // parse the registered CDF from content
-            var matches = CdfMatchRegex.Matches(cachedContent);
-            if (matches.Count == 0)
-            {
-                return;
-            }
-
-            foreach (Match match in matches)
-            {
-                cachedContent = cachedContent.Replace(match.Value, string.Empty);
-                var dependencyType = match.Groups["type"].Value.ToUpperInvariant();
-                var filePath = match.Groups["path"].Value;
-                var forceProvider = string.Empty;
-                var priority = Null.NullInteger;
-
-                if (match.Groups["provider"].Success)
-                {
-                    forceProvider = match.Groups["provider"].Value;
-                }
-
-                if (match.Groups["priority"].Success)
-                {
-                    priority = Convert.ToInt32(match.Groups["priority"].Value);
-                }
-
-                switch (dependencyType)
-                {
-                    case "JAVASCRIPT":
-                        if (string.IsNullOrEmpty(forceProvider))
-                        {
-                            forceProvider = DefaultJsProvider;
-                        }
-
-                        if (priority == Null.NullInteger)
-                        {
-                            priority = (int)FileOrder.Js.DefaultPriority;
-                        }
-
-                        ClientResourceManager.RegisterScript(this.Page, filePath, priority, forceProvider);
-                        break;
-                    case "CSS":
-                        if (string.IsNullOrEmpty(forceProvider))
-                        {
-                            forceProvider = DefaultCssProvider;
-                        }
-
-                        if (priority == Null.NullInteger)
-                        {
-                            priority = (int)FileOrder.Css.DefaultPriority;
-                        }
-
-                        ClientResourceManager.RegisterStyleSheet(this.Page, filePath, priority, forceProvider);
-                        break;
-                    case "JS-LIBRARY":
-                        var args = filePath.Split(new[] { ',', }, StringSplitOptions.None);
-                        if (string.IsNullOrEmpty(args[1]))
-                        {
-                            JavaScript.RequestRegistration(args[0]);
-                        }
-                        else if (string.IsNullOrEmpty(args[2]))
-                        {
-                            JavaScript.RequestRegistration(args[0], new Version(args[1]));
-                        }
-                        else
-                        {
-                            JavaScript.RequestRegistration(args[0], new Version(args[1]), (SpecificVersion)Enum.Parse(typeof(SpecificVersion), args[2]));
-                        }
-
-                        break;
-                }
-            }
-        }
-    }
-}
+﻿// Licensed to the .NET Foundation under one or more agreements.
+// The .NET Foundation licenses this file to you under the MIT license.
+// See the LICENSE file in the project root for more information
+namespace DotNetNuke.UI.Modules
+{
+    using System;
+    using System.Collections.Generic;
+    using System.IO;
+    using System.Text;
+    using System.Text.RegularExpressions;
+    using System.Threading;
+    using System.Web;
+    using System.Web.UI;
+    using System.Web.UI.HtmlControls;
+    using System.Web.UI.WebControls;
+
+    using DotNetNuke.Common.Utilities;
+    using DotNetNuke.Entities.Host;
+    using DotNetNuke.Entities.Modules;
+    using DotNetNuke.Entities.Portals;
+    using DotNetNuke.Entities.Tabs.TabVersions;
+    using DotNetNuke.Framework;
+    using DotNetNuke.Framework.JavaScriptLibraries;
+    using DotNetNuke.Instrumentation;
+    using DotNetNuke.Security;
+    using DotNetNuke.Security.Permissions;
+    using DotNetNuke.Services.Exceptions;
+    using DotNetNuke.Services.Log.EventLog;
+    using DotNetNuke.Services.ModuleCache;
+    using DotNetNuke.Services.Personalization;
+    using DotNetNuke.UI.WebControls;
+    using DotNetNuke.Web.Client;
+    using DotNetNuke.Web.Client.ClientResourceManagement;
+    using Microsoft.Extensions.DependencyInjection;
+
+    using Globals = DotNetNuke.Common.Globals;
+
+    /// Project  : DotNetNuke
+    /// Namespace: DotNetNuke.UI.Modules
+    /// Class    : ModuleHost
+    /// <summary>ModuleHost hosts a Module Control (or its cached Content).</summary>
+    public sealed class ModuleHost : Panel
+    {
+        private const string DefaultCssProvider = "DnnPageHeaderProvider";
+        private const string DefaultJsProvider = "DnnBodyProvider";
+
+        private static readonly ILog Logger = LoggerSource.Instance.GetLogger(typeof(ModuleHost));
+
+        private static readonly Regex CdfMatchRegex = new Regex(
+            @"<\!--CDF\((?<type>JAVASCRIPT|CSS|JS-LIBRARY)\|(?<path>.+?)(\|(?<provider>.+?)\|(?<priority>\d+?))?\)-->",
+            RegexOptions.IgnoreCase | RegexOptions.Compiled);
+
+        private readonly ModuleInfo moduleConfiguration;
+        private readonly IModuleControlPipeline moduleControlPipeline = Globals.DependencyProvider.GetRequiredService<IModuleControlPipeline>();
+        private Control control;
+        private bool isCached;
+
+        /// <summary>
+        /// Initializes a new instance of the <see cref="ModuleHost"/> class.
+        /// Creates a Module Host control using the ModuleConfiguration for the Module.
+        /// </summary>
+        public ModuleHost(ModuleInfo moduleConfiguration, Skins.Skin skin, Containers.Container container)
+        {
+            this.ID = "ModuleContent";
+            this.Container = container;
+            this.moduleConfiguration = moduleConfiguration;
+            this.Skin = skin;
+        }
+
+        /// <summary>Gets the attached ModuleControl.</summary>
+        /// <returns>An IModuleControl.</returns>
+        public IModuleControl ModuleControl
+        {
+            get
+            {
+                // Make sure the Control tree has been created
+                this.EnsureChildControls();
+                return this.control as IModuleControl;
+            }
+        }
+
+        /// <summary>Gets the current POrtal Settings.</summary>
+        public PortalSettings PortalSettings
+        {
+            get
+            {
+                return PortalController.Instance.GetCurrentPortalSettings();
+            }
+        }
+
+        public Containers.Container Container { get; private set; }
+
+        public Skins.Skin Skin { get; private set; }
+
+        /// <summary>Gets a flag that indicates whether the Module is in View Mode.</summary>
+        /// <returns>A Boolean.</returns>
+        internal static bool IsViewMode(ModuleInfo moduleInfo, PortalSettings settings)
+        {
+            bool viewMode;
+
+            if (ModulePermissionController.HasModuleAccess(SecurityAccessLevel.ViewPermissions, Null.NullString, moduleInfo))
+            {
+                viewMode = false;
+            }
+            else
+            {
+                viewMode = !ModulePermissionController.HasModuleAccess(SecurityAccessLevel.Edit, Null.NullString, moduleInfo);
+            }
+
+            return viewMode || Personalization.GetUserMode() == PortalSettings.Mode.View;
+        }
+
+        /// <summary>CreateChildControls builds the control tree.</summary>
+        protected override void CreateChildControls()
+        {
+            this.Controls.Clear();
+
+            // Load Module Control (or cached control)
+            this.LoadModuleControl();
+
+            // Optionally Inject AJAX Update Panel
+            if (this.ModuleControl != null)
+            {
+                // if module is dynamically loaded and AJAX is installed and the control supports partial rendering (defined in ModuleControls table )
+                if (!this.isCached && this.moduleConfiguration.ModuleControl.SupportsPartialRendering && AJAX.IsInstalled())
+                {
+                    this.LoadUpdatePanel();
+                }
+                else
+                {
+                    // inject a message placeholder for common module messaging - UI.Skins.Skin.AddModuleMessage
+                    InjectMessageControl(this);
+
+                    this.InjectVersionToTheModuleIfSupported();
+
+                    // inject the module into the panel
+                    this.InjectModuleContent(this.control);
+                }
+            }
+        }
+
+        /// <inheritdoc/>
+        protected override void OnPreRender(EventArgs e)
+        {
+            base.OnPreRender(e);
+
+            if (Host.EnableCustomModuleCssClass)
+            {
+                string moduleName = this.ModuleControl.ModuleContext.Configuration.DesktopModule.ModuleName;
+                if (moduleName != null)
+                {
+                    moduleName = Globals.CleanName(moduleName);
+                }
+
+                this.Attributes.Add("class", string.Format("DNNModuleContent Mod{0}C", moduleName));
+            }
+        }
+
+        /// <summary>RenderContents renders the contents of the control to the output stream.</summary>
+        protected override void RenderContents(HtmlTextWriter writer)
+        {
+            if (this.isCached)
+            {
+                // Render the cached control to the output stream
+                base.RenderContents(writer);
+            }
+            else
+            {
+                if (this.SupportsCaching() && IsViewMode(this.moduleConfiguration, this.PortalSettings) && !Globals.IsAdminControl() && !this.IsVersionRequest())
+                {
+                    // Render to cache
+                    var tempWriter = new StringWriter();
+
+                    this.control.RenderControl(new HtmlTextWriter(tempWriter));
+                    string cachedOutput = tempWriter.ToString();
+
+                    if (!string.IsNullOrEmpty(cachedOutput) && (!HttpContext.Current.Request.Browser.Crawler))
+                    {
+                        // Save content to cache
+                        var moduleContent = Encoding.UTF8.GetBytes(cachedOutput);
+                        var cache = ModuleCachingProvider.Instance(this.moduleConfiguration.GetEffectiveCacheMethod());
+
+                        var varyBy = new SortedDictionary<string, string> { { "locale", Thread.CurrentThread.CurrentUICulture.ToString() } };
+
+                        var cacheKey = cache.GenerateCacheKey(this.moduleConfiguration.TabModuleID, varyBy);
+                        cache.SetModule(this.moduleConfiguration.TabModuleID, cacheKey, new TimeSpan(0, 0, this.moduleConfiguration.CacheTime), moduleContent);
+                    }
+
+                    // Render the cached content to Response
+                    writer.Write(cachedOutput);
+                }
+                else
+                {
+                    // Render the control to Response
+                    base.RenderContents(writer);
+                }
+            }
+        }
+
+        private static void InjectMessageControl(Control container)
+        {
+            // inject a message placeholder for common module messaging - UI.Skins.Skin.AddModuleMessage
+            var messagePlaceholder = new PlaceHolder { ID = "MessagePlaceHolder", Visible = false };
+            container.Controls.Add(messagePlaceholder);
+        }
+
+        private bool IsVersionRequest()
+        {
+            int version;
+            return TabVersionUtils.TryGetUrlVersion(out version);
+        }
+
+        private void InjectVersionToTheModuleIfSupported()
+        {
+            if (!(this.control is IVersionableControl))
+            {
+                return;
+            }
+
+            var versionableControl = this.control as IVersionableControl;
+            if (this.moduleConfiguration.ModuleVersion != Null.NullInteger)
+            {
+                versionableControl.SetModuleVersion(this.moduleConfiguration.ModuleVersion);
+            }
+        }
+
+        private void InjectModuleContent(Control content)
+        {
+                this.Controls.Add(content);
+            }
+
+        /// <summary>Gets a flag that indicates whether the Module Content should be displayed.</summary>
+        /// <returns>A Boolean.</returns>
+        private bool DisplayContent()
+        {
+            // module content visibility options
+            var content = Personalization.GetUserMode() != PortalSettings.Mode.Layout;
+            if (this.Page.Request.QueryString["content"] != null)
+            {
+                switch (this.Page.Request.QueryString["Content"].ToLowerInvariant())
+                {
+                    case "1":
+                    case "true":
+                        content = true;
+                        break;
+                    case "0":
+                    case "false":
+                        content = false;
+                        break;
+                }
+            }
+
+            if (Globals.IsAdminControl())
+            {
+                content = true;
+            }
+
+            return content;
+        }
+
+        /// <summary>LoadModuleControl loads the ModuleControl (PortalModuelBase).</summary>
+        private void LoadModuleControl()
+        {
+            try
+            {
+                if (this.DisplayContent())
+                {
+                    // if the module supports caching and caching is enabled for the instance and the user does not have Edit rights or is currently in View mode
+                    if (this.SupportsCaching() && IsViewMode(this.moduleConfiguration, this.PortalSettings) && !this.IsVersionRequest())
+                    {
+                        // attempt to load the cached content
+                        this.isCached = this.TryLoadCached();
+                    }
+
+                    if (!this.isCached)
+                    {
+                        // load the control dynamically
+                        this.control = this.moduleControlPipeline.LoadModuleControl(this.Page, this.moduleConfiguration);
+                    }
+                }
+                else
+                {
+                    // content placeholder
+                    this.control = this.moduleControlPipeline.CreateModuleControl(this.moduleConfiguration);
+                }
+
+                if (this.Skin != null)
+                {
+                    // check for IMC
+                    this.Skin.Communicator.LoadCommunicator(this.control);
+                }
+
+                // add module settings
+                this.ModuleControl.ModuleContext.Configuration = this.moduleConfiguration;
+            }
+            catch (ThreadAbortException exc)
+            {
+                Logger.Debug(exc);
+
+                Thread.ResetAbort();
+            }
+            catch (Exception exc)
+            {
+                Logger.Error(exc);
+
+                // add module settings
+                this.control = this.moduleControlPipeline.CreateModuleControl(this.moduleConfiguration);
+                this.ModuleControl.ModuleContext.Configuration = this.moduleConfiguration;
+                if (TabPermissionController.CanAdminPage())
+                {
+                    // only display the error to page administrators
+                    Exceptions.ProcessModuleLoadException(this.control, exc);
+                }
+                else
+                {
+                    // Otherwise just log the fact that an exception occurred
+                    new ExceptionLogController().AddLog(exc);
+                }
+            }
+
+            // Enable ViewState
+            this.control.ViewStateMode = ViewStateMode.Enabled;
+        }
+
+        /// <summary>LoadUpdatePanel optionally loads an AJAX Update Panel.</summary>
+        private void LoadUpdatePanel()
+        {
+            // register AJAX
+            AJAX.RegisterScriptManager();
+
+            // enable Partial Rendering
+            var scriptManager = AJAX.GetScriptManager(this.Page);
+            if (scriptManager != null)
+            {
+                scriptManager.EnablePartialRendering = true;
+            }
+
+            // create update panel
+            var updatePanel = new UpdatePanel
+            {
+                UpdateMode = UpdatePanelUpdateMode.Conditional,
+                ID = this.control.ID + "_UP",
+            };
+
+            // get update panel content template
+            var templateContainer = updatePanel.ContentTemplateContainer;
+
+            // inject a message placeholder for common module messaging - UI.Skins.Skin.AddModuleMessage
+            InjectMessageControl(templateContainer);
+
+            // inject module into update panel content template
+            templateContainer.Controls.Add(this.control);
+
+            // inject the update panel into the panel
+            this.InjectModuleContent(updatePanel);
+
+            // create image for update progress control
+            var progressTemplate = "<div class=\"dnnLoading dnnPanelLoading\"></div>";
+
+            // inject updateprogress into the panel
+            var updateProgress = new UpdateProgress
+            {
+                AssociatedUpdatePanelID = updatePanel.ID,
+                ID = updatePanel.ID + "_Prog",
+
+                ProgressTemplate = new LiteralTemplate(progressTemplate),
+            };
+            this.Controls.Add(updateProgress);
+        }
+
+        /// <summary>Gets a flag that indicates whether the Module Instance supports Caching.</summary>
+        /// <returns>A Boolean.</returns>
+        private bool SupportsCaching()
+        {
+            return this.moduleConfiguration.CacheTime > 0;
+        }
+
+        /// <summary>Trys to load previously cached Module Content.</summary>
+        /// <returns>A Boolean that indicates whether the cahed content was loaded.</returns>
+        private bool TryLoadCached()
+        {
+            bool success = false;
+            string cachedContent = string.Empty;
+            try
+            {
+                var cache = ModuleCachingProvider.Instance(this.moduleConfiguration.GetEffectiveCacheMethod());
+                var varyBy = new SortedDictionary<string, string> { { "locale", Thread.CurrentThread.CurrentUICulture.ToString() } };
+
+                string cacheKey = cache.GenerateCacheKey(this.moduleConfiguration.TabModuleID, varyBy);
+                byte[] cachedBytes = ModuleCachingProvider.Instance(this.moduleConfiguration.GetEffectiveCacheMethod()).GetModule(this.moduleConfiguration.TabModuleID, cacheKey);
+
+                if (cachedBytes != null && cachedBytes.Length > 0)
+                {
+                    cachedContent = Encoding.UTF8.GetString(cachedBytes);
+                    success = true;
+                }
+            }
+            catch (Exception ex)
+            {
+                cachedContent = string.Empty;
+                Exceptions.LogException(ex);
+                success = false;
+            }
+
+            if (success)
+            {
+                this.RestoreCachedClientResourceRegistrations(cachedContent);
+                this.control = this.moduleControlPipeline.CreateCachedControl(cachedContent, this.moduleConfiguration);
+                this.Controls.Add(this.control);
+            }
+
+            return success;
+        }
+
+        /// <summary>
+        /// Restores client resource registrations from the <paramref name="cachedContent"/>.
+        /// These are registrations that originated from <c>DnnJsInclude</c>, <c>DnnCssInclude</c>, and <c>JavaScriptLibraryInclude</c> controls.
+        /// </summary>
+        /// <param name="cachedContent">The HTML text of the cached module.</param>
+        private void RestoreCachedClientResourceRegistrations(string cachedContent)
+        {
+            // parse the registered CDF from content
+            var matches = CdfMatchRegex.Matches(cachedContent);
+            if (matches.Count == 0)
+            {
+                return;
+            }
+
+            foreach (Match match in matches)
+            {
+                cachedContent = cachedContent.Replace(match.Value, string.Empty);
+                var dependencyType = match.Groups["type"].Value.ToUpperInvariant();
+                var filePath = match.Groups["path"].Value;
+                var forceProvider = string.Empty;
+                var priority = Null.NullInteger;
+
+                if (match.Groups["provider"].Success)
+                {
+                    forceProvider = match.Groups["provider"].Value;
+                }
+
+                if (match.Groups["priority"].Success)
+                {
+                    priority = Convert.ToInt32(match.Groups["priority"].Value);
+                }
+
+                switch (dependencyType)
+                {
+                    case "JAVASCRIPT":
+                        if (string.IsNullOrEmpty(forceProvider))
+                        {
+                            forceProvider = DefaultJsProvider;
+                        }
+
+                        if (priority == Null.NullInteger)
+                        {
+                            priority = (int)FileOrder.Js.DefaultPriority;
+                        }
+
+                        ClientResourceManager.RegisterScript(this.Page, filePath, priority, forceProvider);
+                        break;
+                    case "CSS":
+                        if (string.IsNullOrEmpty(forceProvider))
+                        {
+                            forceProvider = DefaultCssProvider;
+                        }
+
+                        if (priority == Null.NullInteger)
+                        {
+                            priority = (int)FileOrder.Css.DefaultPriority;
+                        }
+
+                        ClientResourceManager.RegisterStyleSheet(this.Page, filePath, priority, forceProvider);
+                        break;
+                    case "JS-LIBRARY":
+                        var args = filePath.Split(new[] { ',', }, StringSplitOptions.None);
+                        if (string.IsNullOrEmpty(args[1]))
+                        {
+                            JavaScript.RequestRegistration(args[0]);
+                        }
+                        else if (string.IsNullOrEmpty(args[2]))
+                        {
+                            JavaScript.RequestRegistration(args[0], new Version(args[1]));
+                        }
+                        else
+                        {
+                            JavaScript.RequestRegistration(args[0], new Version(args[1]), (SpecificVersion)Enum.Parse(typeof(SpecificVersion), args[2]));
+                        }
+
+                        break;
+                }
+            }
+        }
+    }
+}