--- conflicted
+++ resolved
@@ -1,572 +1,285 @@
-<<<<<<< HEAD
-﻿// Licensed to the .NET Foundation under one or more agreements.
-// The .NET Foundation licenses this file to you under the MIT license.
-// See the LICENSE file in the project root for more information
-namespace DotNetNuke.Application
-{
-    using System;
-    using System.IO;
-    using System.Web;
-
-    using DotNetNuke.Abstractions.Application;
-    using DotNetNuke.Common.Utilities;
-    using DotNetNuke.Data;
-    using DotNetNuke.Framework.Providers;
-    using DotNetNuke.Instrumentation;
-    using DotNetNuke.Services.Upgrade;
-
-    /// <inheritdoc />
-    public class ApplicationStatusInfo : IApplicationStatusInfo
-    {
-        private static readonly ILog Logger = LoggerSource.Instance.GetLogger(typeof(ApplicationStatusInfo));
-
-        private readonly IApplicationInfo applicationInfo;
-        private UpgradeStatus status = UpgradeStatus.Unknown;
-        private string applicationMapPath;
-
-        /// <summary>Initializes a new instance of the <see cref="ApplicationStatusInfo"/> class.</summary>
-        /// <param name="applicationInfo">The application info.</param>
-        /// <remarks>
-        /// This constructor is designed to be used with Dependency Injection.
-        /// </remarks>
-        public ApplicationStatusInfo(IApplicationInfo applicationInfo)
-        {
-            this.applicationInfo = applicationInfo;
-        }
-
-        /// <inheritdoc />
-        public UpgradeStatus Status
-        {
-            get
-            {
-                if (this.status != UpgradeStatus.Unknown && this.status != UpgradeStatus.Error)
-                {
-                    return this.status;
-                }
-
-                Logger.Trace("Getting application status");
-                var tempStatus = UpgradeStatus.None;
-
-                // first call GetProviderPath - this insures that the Database is Initialised correctly
-                // and also generates the appropriate error message if it cannot be initialised correctly
-                string strMessage = DataProvider.Instance().GetProviderPath();
-
-                // get current database version from DB
-                if (!strMessage.StartsWith("ERROR:"))
-                {
-                    try
-                    {
-                        this.DatabaseVersion = DataProvider.Instance().GetVersion();
-                    }
-                    catch (Exception ex)
-                    {
-                        Logger.Error(ex);
-                        strMessage = "ERROR:" + ex.Message;
-                    }
-                }
-
-                if (strMessage.StartsWith("ERROR"))
-                {
-                    if (this.IsInstalled())
-                    {
-                        // Errors connecting to the database after an initial installation should be treated as errors.
-                        tempStatus = UpgradeStatus.Error;
-                    }
-                    else
-                    {
-                        // An error that occurs before the database has been installed should be treated as a new install
-                        tempStatus = UpgradeStatus.Install;
-                    }
-                }
-                else if (this.DatabaseVersion == null)
-                {
-                    // No Db Version so Install
-                    tempStatus = UpgradeStatus.Install;
-                }
-                else
-                {
-                    var version = System.Reflection.Assembly.GetExecutingAssembly().GetName().Version;
-                    if (version.Major > this.DatabaseVersion.Major)
-                    {
-                        // Upgrade Required (Major Version Upgrade)
-                        tempStatus = UpgradeStatus.Upgrade;
-                    }
-                    else if (version.Major == this.DatabaseVersion.Major && version.Minor > this.DatabaseVersion.Minor)
-                    {
-                        // Upgrade Required (Minor Version Upgrade)
-                        tempStatus = UpgradeStatus.Upgrade;
-                    }
-                    else if (version.Major == this.DatabaseVersion.Major && version.Minor == this.DatabaseVersion.Minor &&
-                             version.Build > this.DatabaseVersion.Build)
-                    {
-                        // Upgrade Required (Build Version Upgrade)
-                        tempStatus = UpgradeStatus.Upgrade;
-                    }
-                    else if (version.Major == this.DatabaseVersion.Major && version.Minor == this.DatabaseVersion.Minor &&
-                             version.Build == this.DatabaseVersion.Build && this.IncrementalVersionExists(version))
-                    {
-                        // Upgrade Required (Build Version Upgrade)
-                        tempStatus = UpgradeStatus.Upgrade;
-                    }
-                }
-
-                this.status = tempStatus;
-
-                Logger.Trace(string.Format("result of getting providerpath: {0}", strMessage));
-                Logger.Trace("Application status is " + this.status);
-
-                return this.status;
-            }
-        }
-
-        /// <inheritdoc />
-        public Version DatabaseVersion { get; private set; }
-
-        /// <inheritdoc />
-        public string ApplicationMapPath { get => this.applicationMapPath ?? (this.applicationMapPath = this.GetCurrentDomainDirectory()); }
-
-        /// <inheritdoc />
-        public bool IsInstalled()
-        {
-            const int c_PassingScore = 4;
-            int installationdatefactor = Convert.ToInt32(this.HasInstallationDate() ? 1 : 0);
-            int dataproviderfactor = Convert.ToInt32(this.HasDataProviderLogFiles() ? 3 : 0);
-            int htmlmodulefactor = Convert.ToInt32(this.ModuleDirectoryExists("html") ? 2 : 0);
-            int portaldirectoryfactor = Convert.ToInt32(this.HasNonDefaultPortalDirectory() ? 2 : 0);
-            int localexecutionfactor = Convert.ToInt32(HttpContext.Current.Request.IsLocal ? c_PassingScore - 1 : 0);
-
-            // This calculation ensures that you have a more than one item that indicates you have already installed DNN.
-            // While it is possible that you might not have an installation date or that you have deleted log files
-            // it is unlikely that you have removed every trace of an installation and yet still have a working install
-            bool isInstalled = (!this.IsInstallationURL()) && ((installationdatefactor + dataproviderfactor + htmlmodulefactor + portaldirectoryfactor + localexecutionfactor) >= c_PassingScore);
-
-            // we need to tighten this check. We now are enforcing the existence of the InstallVersion value in web.config. If
-            // this value exists, then DNN was previously installed, and we should never try to re-install it
-            return isInstalled || this.HasInstallVersion();
-        }
-
-        /// <summary>Sets the status.</summary>
-        /// <param name="status">The status.</param>
-        public void SetStatus(UpgradeStatus status)
-        {
-            this.status = status;
-        }
-
-        /// <inheritdoc />
-        public void UpdateDatabaseVersion(Version version)
-        {
-            // update the version
-            DataProvider.Instance().UpdateDatabaseVersion(version.Major, version.Minor, version.Build, this.applicationInfo.Name);
-            this.DatabaseVersion = version;
-        }
-
-        /// <inheritdoc />
-        public void UpdateDatabaseVersionIncrement(Version version, int increment)
-        {
-            // update the version and increment
-            DataProvider.Instance().UpdateDatabaseVersionIncrement(version.Major, version.Minor, version.Build, increment, DotNetNukeContext.Current.Application.Name);
-            this.DatabaseVersion = version;
-        }
-
-        /// <inheritdoc />
-        public bool IncrementalVersionExists(Version version)
-        {
-            Provider currentdataprovider = Config.GetDefaultProvider("data");
-            string providerpath = currentdataprovider.Attributes["providerPath"];
-
-            // If the provider path does not exist, then there can't be any log files
-            if (!string.IsNullOrEmpty(providerpath))
-            {
-                providerpath = HttpRuntime.AppDomainAppPath + providerpath.Replace("~", string.Empty);
-                if (Directory.Exists(providerpath))
-                {
-                    var incrementalcount = Directory.GetFiles(providerpath, Upgrade.GetStringVersion(version) + ".*." + Upgrade.DefaultProvider).Length;
-
-                    if (incrementalcount > this.GetLastAppliedIteration(version))
-                    {
-                        return true;
-                    }
-                }
-            }
-
-            return false;
-        }
-
-        /// <inheritdoc />
-        public int GetLastAppliedIteration(Version version)
-        {
-            try
-            {
-                return DataProvider.Instance().GetLastAppliedIteration(version.Major, version.Minor, version.Build);
-            }
-            catch (Exception)
-            {
-                return 0;
-            }
-        }
-
-        /// <summary>Determines whether current request is for install.</summary>
-        /// <returns><c>true</c> if current request is for install; otherwise, <c>false</c>.</returns>
-        private bool IsInstallationURL()
-        {
-            string requestURL = HttpContext.Current.Request.RawUrl.ToLowerInvariant().Replace("\\", "/");
-            return requestURL.Contains("/install.aspx") || requestURL.Contains("/installwizard.aspx");
-        }
-
-        /// <summary>Determines whether has installation date.</summary>
-        /// <returns><c>true</c> if has installation date; otherwise, <c>false</c>.</returns>
-        private bool HasInstallationDate()
-        {
-            return Config.GetSetting("InstallationDate") != null;
-        }
-
-        /// <summary>Determines whether has data provider log files.</summary>
-        /// <returns><c>true</c> if has data provider log files; otherwise, <c>false</c>.</returns>
-        private bool HasDataProviderLogFiles()
-        {
-            Provider currentdataprovider = Config.GetDefaultProvider("data");
-            string providerpath = currentdataprovider.Attributes["providerPath"];
-
-            // If the provider path does not exist, then there can't be any log files
-            if (!string.IsNullOrEmpty(providerpath))
-            {
-                providerpath = HttpContext.Current.Server.MapPath(providerpath);
-                if (Directory.Exists(providerpath))
-                {
-                    return Directory.GetFiles(providerpath, "*.log.resources").Length > 0;
-                }
-            }
-
-            return false;
-        }
-
-        /// <summary>Check whether the modules directory is exists.</summary>
-        /// <param name="moduleName">Name of the module.</param>
-        /// <returns><c>true</c> if the module directory exist, otherwise, <c>false</c>.</returns>
-        private bool ModuleDirectoryExists(string moduleName)
-        {
-            string dir = this.ApplicationMapPath + "\\desktopmodules\\" + moduleName;
-            return Directory.Exists(dir);
-        }
-
-        /// <summary>Determines whether has portal directory except default portal directory in portal path.</summary>
-        /// <returns><c>true</c> if has portal directory except default portal directory in portal path; otherwise, <c>false</c>.</returns>
-        private bool HasNonDefaultPortalDirectory()
-        {
-            string dir = this.ApplicationMapPath + "\\portals";
-            if (Directory.Exists(dir))
-            {
-                return Directory.GetDirectories(dir).Length > 1;
-            }
-
-            return false;
-        }
-
-        /// <summary>Determines whether has InstallVersion set.</summary>
-        /// <returns><c>true</c> if has installation date; otherwise, <c>false</c>.</returns>
-        private bool HasInstallVersion()
-        {
-            return Config.GetSetting("InstallVersion") != null;
-        }
-
-        /// <summary>Get the current domain directory.</summary>
-        /// <returns>returns the domain directory.</returns>
-        private string GetCurrentDomainDirectory()
-        {
-            var dir = AppDomain.CurrentDomain.BaseDirectory.Replace("/", "\\");
-            if (dir.Length > 3 && dir.EndsWith("\\"))
-            {
-                dir = dir.Substring(0, dir.Length - 1);
-            }
-
-            return dir;
-        }
-    }
-}
-=======
-﻿// Licensed to the .NET Foundation under one or more agreements.
-// The .NET Foundation licenses this file to you under the MIT license.
-// See the LICENSE file in the project root for more information
-namespace DotNetNuke.Application
-{
-    using System;
-    using System.IO;
-    using System.Web;
-
-    using DotNetNuke.Abstractions.Application;
-    using DotNetNuke.Common.Utilities;
-    using DotNetNuke.Data;
-    using DotNetNuke.Framework.Providers;
-    using DotNetNuke.Instrumentation;
-    using DotNetNuke.Services.Upgrade;
-
-    /// <inheritdoc />
-    public class ApplicationStatusInfo : IApplicationStatusInfo
-    {
-        private static readonly ILog Logger = LoggerSource.Instance.GetLogger(typeof(ApplicationStatusInfo));
-
-        private readonly IApplicationInfo applicationInfo;
-
-        private UpgradeStatus status = UpgradeStatus.Unknown;
-        private string applicationMapPath;
-
-        /// <summary>Initializes a new instance of the <see cref="ApplicationStatusInfo"/> class.</summary>
-        /// <param name="applicationInfo">The application info.</param>
-        /// <remarks>
-        /// This constructor is designed to be used with Dependency Injection.
-        /// </remarks>
-        public ApplicationStatusInfo(IApplicationInfo applicationInfo)
-        {
-            this.applicationInfo = applicationInfo;
-        }
-
-        /// <inheritdoc />
-        public UpgradeStatus Status
-        {
-            get
-            {
-                if (this.status != UpgradeStatus.Unknown && this.status != UpgradeStatus.Error)
-                {
-                    return this.status;
-                }
-
-                Logger.Trace("Getting application status");
-                var tempStatus = UpgradeStatus.None;
-
-                // first call GetProviderPath - this insures that the Database is Initialised correctly
-                // and also generates the appropriate error message if it cannot be initialised correctly
-                string strMessage = DataProvider.Instance().GetProviderPath();
-
-                // get current database version from DB
-                if (!strMessage.StartsWith("ERROR:"))
-                {
-                    try
-                    {
-                        this.DatabaseVersion = DataProvider.Instance().GetVersion();
-                    }
-                    catch (Exception ex)
-                    {
-                        Logger.Error(ex);
-                        strMessage = "ERROR:" + ex.Message;
-                    }
-                }
-
-                if (strMessage.StartsWith("ERROR"))
-                {
-                    if (this.IsInstalled())
-                    {
-                        // Errors connecting to the database after an initial installation should be treated as errors.
-                        tempStatus = UpgradeStatus.Error;
-                    }
-                    else
-                    {
-                        // An error that occurs before the database has been installed should be treated as a new install
-                        tempStatus = UpgradeStatus.Install;
-                    }
-                }
-                else if (this.DatabaseVersion == null)
-                {
-                    // No Db Version so Install
-                    tempStatus = UpgradeStatus.Install;
-                }
-                else
-                {
-                    var version = System.Reflection.Assembly.GetExecutingAssembly().GetName().Version;
-                    if (version.Major > this.DatabaseVersion.Major)
-                    {
-                        // Upgrade Required (Major Version Upgrade)
-                        tempStatus = UpgradeStatus.Upgrade;
-                    }
-                    else if (version.Major == this.DatabaseVersion.Major && version.Minor > this.DatabaseVersion.Minor)
-                    {
-                        // Upgrade Required (Minor Version Upgrade)
-                        tempStatus = UpgradeStatus.Upgrade;
-                    }
-                    else if (version.Major == this.DatabaseVersion.Major && version.Minor == this.DatabaseVersion.Minor &&
-                             version.Build > this.DatabaseVersion.Build)
-                    {
-                        // Upgrade Required (Build Version Upgrade)
-                        tempStatus = UpgradeStatus.Upgrade;
-                    }
-                    else if (version.Major == this.DatabaseVersion.Major && version.Minor == this.DatabaseVersion.Minor &&
-                             version.Build == this.DatabaseVersion.Build && this.IncrementalVersionExists(version))
-                    {
-                        // Upgrade Required (Build Version Upgrade)
-                        tempStatus = UpgradeStatus.Upgrade;
-                    }
-                }
-
-                this.status = tempStatus;
-
-                Logger.Trace(string.Format("result of getting providerpath: {0}", strMessage));
-                Logger.Trace("Application status is " + this.status);
-
-                return this.status;
-            }
-        }
-
-        /// <inheritdoc />
-        public Version DatabaseVersion { get; private set; }
-
-        /// <inheritdoc />
-        public string ApplicationMapPath { get => this.applicationMapPath ?? (this.applicationMapPath = this.GetCurrentDomainDirectory()); }
-
-        /// <inheritdoc />
-        public bool IsInstalled()
-        {
-            const int c_PassingScore = 4;
-            int installationdatefactor = Convert.ToInt32(this.HasInstallationDate() ? 1 : 0);
-            int dataproviderfactor = Convert.ToInt32(this.HasDataProviderLogFiles() ? 3 : 0);
-            int htmlmodulefactor = Convert.ToInt32(this.ModuleDirectoryExists("html") ? 2 : 0);
-            int portaldirectoryfactor = Convert.ToInt32(this.HasNonDefaultPortalDirectory() ? 2 : 0);
-            int localexecutionfactor = Convert.ToInt32(HttpContext.Current.Request.IsLocal ? c_PassingScore - 1 : 0);
-
-            // This calculation ensures that you have a more than one item that indicates you have already installed DNN.
-            // While it is possible that you might not have an installation date or that you have deleted log files
-            // it is unlikely that you have removed every trace of an installation and yet still have a working install
-            bool isInstalled = (!this.IsInstallationURL()) && ((installationdatefactor + dataproviderfactor + htmlmodulefactor + portaldirectoryfactor + localexecutionfactor) >= c_PassingScore);
-
-            // we need to tighten this check. We now are enforcing the existence of the InstallVersion value in web.config. If
-            // this value exists, then DNN was previously installed, and we should never try to re-install it
-            return isInstalled || this.HasInstallVersion();
-        }
-
-        /// <summary>Sets the status.</summary>
-        /// <param name="status">The status.</param>
-        public void SetStatus(UpgradeStatus status)
-        {
-            this.status = status;
-        }
-
-        /// <inheritdoc />
-        public void UpdateDatabaseVersion(Version version)
-        {
-            // update the version
-            DataProvider.Instance().UpdateDatabaseVersion(version.Major, version.Minor, version.Build, this.applicationInfo.Name);
-            this.DatabaseVersion = version;
-        }
-
-        /// <inheritdoc />
-        public void UpdateDatabaseVersionIncrement(Version version, int increment)
-        {
-            // update the version and increment
-            DataProvider.Instance().UpdateDatabaseVersionIncrement(version.Major, version.Minor, version.Build, increment, DotNetNukeContext.Current.Application.Name);
-            this.DatabaseVersion = version;
-        }
-
-        /// <inheritdoc />
-        public bool IncrementalVersionExists(Version version)
-        {
-            Provider currentdataprovider = Config.GetDefaultProvider("data");
-            string providerpath = currentdataprovider.Attributes["providerPath"];
-
-            // If the provider path does not exist, then there can't be any log files
-            if (!string.IsNullOrEmpty(providerpath))
-            {
-                providerpath = HttpRuntime.AppDomainAppPath + providerpath.Replace("~", string.Empty);
-                if (Directory.Exists(providerpath))
-                {
-                    var incrementalcount = Directory.GetFiles(providerpath, Upgrade.GetStringVersion(version) + ".*." + Upgrade.DefaultProvider).Length;
-
-                    if (incrementalcount > this.GetLastAppliedIteration(version))
-                    {
-                        return true;
-                    }
-                }
-            }
-
-            return false;
-        }
-
-        /// <inheritdoc />
-        public int GetLastAppliedIteration(Version version)
-        {
-            try
-            {
-                return DataProvider.Instance().GetLastAppliedIteration(version.Major, version.Minor, version.Build);
-            }
-            catch (Exception)
-            {
-                return 0;
-            }
-        }
-
-        /// <summary>Determines whether current request is for install.</summary>
-        /// <returns><c>true</c> if current request is for install; otherwise, <c>false</c>.</returns>
-        private bool IsInstallationURL()
-        {
-            string requestURL = HttpContext.Current.Request.RawUrl.ToLowerInvariant().Replace("\\", "/");
-            return requestURL.Contains("/install.aspx") || requestURL.Contains("/installwizard.aspx");
-        }
-
-        /// <summary>Determines whether has installation date.</summary>
-        /// <returns><c>true</c> if has installation date; otherwise, <c>false</c>.</returns>
-        private bool HasInstallationDate()
-        {
-            return Config.GetSetting("InstallationDate") != null;
-        }
-
-        /// <summary>Determines whether has data provider log files.</summary>
-        /// <returns><c>true</c> if has data provider log files; otherwise, <c>false</c>.</returns>
-        private bool HasDataProviderLogFiles()
-        {
-            Provider currentdataprovider = Config.GetDefaultProvider("data");
-            string providerpath = currentdataprovider.Attributes["providerPath"];
-
-            // If the provider path does not exist, then there can't be any log files
-            if (!string.IsNullOrEmpty(providerpath))
-            {
-                providerpath = HttpContext.Current.Server.MapPath(providerpath);
-                if (Directory.Exists(providerpath))
-                {
-                    return Directory.GetFiles(providerpath, "*.log.resources").Length > 0;
-                }
-            }
-
-            return false;
-        }
-
-        /// <summary>Check whether the modules directory is exists.</summary>
-        /// <param name="moduleName">Name of the module.</param>
-        /// <returns><c>true</c> if the module directory exist, otherwise, <c>false</c>.</returns>
-        private bool ModuleDirectoryExists(string moduleName)
-        {
-            string dir = this.ApplicationMapPath + "\\desktopmodules\\" + moduleName;
-            return Directory.Exists(dir);
-        }
-
-        /// <summary>Determines whether has portal directory except default portal directory in portal path.</summary>
-        /// <returns><c>true</c> if has portal directory except default portal directory in portal path; otherwise, <c>false</c>.</returns>
-        private bool HasNonDefaultPortalDirectory()
-        {
-            string dir = this.ApplicationMapPath + "\\portals";
-            if (Directory.Exists(dir))
-            {
-                return Directory.GetDirectories(dir).Length > 1;
-            }
-
-            return false;
-        }
-
-        /// <summary>Determines whether has InstallVersion set.</summary>
-        /// <returns><c>true</c> if has installation date; otherwise, <c>false</c>.</returns>
-        private bool HasInstallVersion()
-        {
-            return Config.GetSetting("InstallVersion") != null;
-        }
-
-        /// <summary>Get the current domain directory.</summary>
-        /// <returns>returns the domain directory.</returns>
-        private string GetCurrentDomainDirectory()
-        {
-            var dir = AppDomain.CurrentDomain.BaseDirectory.Replace("/", "\\");
-            if (dir.Length > 3 && dir.EndsWith("\\"))
-            {
-                dir = dir.Substring(0, dir.Length - 1);
-            }
-
-            return dir;
-        }
-    }
-}
->>>>>>> 90e6ac46
+// Licensed to the .NET Foundation under one or more agreements.
+// The .NET Foundation licenses this file to you under the MIT license.
+// See the LICENSE file in the project root for more information
+namespace DotNetNuke.Application
+{
+    using System;
+    using System.IO;
+    using System.Web;
+
+    using DotNetNuke.Abstractions.Application;
+    using DotNetNuke.Common.Utilities;
+    using DotNetNuke.Data;
+    using DotNetNuke.Framework.Providers;
+    using DotNetNuke.Instrumentation;
+    using DotNetNuke.Services.Upgrade;
+
+    /// <inheritdoc />
+    public class ApplicationStatusInfo : IApplicationStatusInfo
+    {
+        private static readonly ILog Logger = LoggerSource.Instance.GetLogger(typeof(ApplicationStatusInfo));
+
+        private readonly IApplicationInfo applicationInfo;
+
+        private UpgradeStatus status = UpgradeStatus.Unknown;
+        private string applicationMapPath;
+
+        /// <summary>Initializes a new instance of the <see cref="ApplicationStatusInfo"/> class.</summary>
+        /// <param name="applicationInfo">The application info.</param>
+        /// <remarks>
+        /// This constructor is designed to be used with Dependency Injection.
+        /// </remarks>
+        public ApplicationStatusInfo(IApplicationInfo applicationInfo)
+        {
+            this.applicationInfo = applicationInfo;
+        }
+
+        /// <inheritdoc />
+        public UpgradeStatus Status
+        {
+            get
+            {
+                if (this.status != UpgradeStatus.Unknown && this.status != UpgradeStatus.Error)
+                {
+                    return this.status;
+                }
+
+                Logger.Trace("Getting application status");
+                var tempStatus = UpgradeStatus.None;
+
+                // first call GetProviderPath - this insures that the Database is Initialised correctly
+                // and also generates the appropriate error message if it cannot be initialised correctly
+                string strMessage = DataProvider.Instance().GetProviderPath();
+
+                // get current database version from DB
+                if (!strMessage.StartsWith("ERROR:"))
+                {
+                    try
+                    {
+                        this.DatabaseVersion = DataProvider.Instance().GetVersion();
+                    }
+                    catch (Exception ex)
+                    {
+                        Logger.Error(ex);
+                        strMessage = "ERROR:" + ex.Message;
+                    }
+                }
+
+                if (strMessage.StartsWith("ERROR"))
+                {
+                    if (this.IsInstalled())
+                    {
+                        // Errors connecting to the database after an initial installation should be treated as errors.
+                        tempStatus = UpgradeStatus.Error;
+                    }
+                    else
+                    {
+                        // An error that occurs before the database has been installed should be treated as a new install
+                        tempStatus = UpgradeStatus.Install;
+                    }
+                }
+                else if (this.DatabaseVersion == null)
+                {
+                    // No Db Version so Install
+                    tempStatus = UpgradeStatus.Install;
+                }
+                else
+                {
+                    var version = System.Reflection.Assembly.GetExecutingAssembly().GetName().Version;
+                    if (version.Major > this.DatabaseVersion.Major)
+                    {
+                        // Upgrade Required (Major Version Upgrade)
+                        tempStatus = UpgradeStatus.Upgrade;
+                    }
+                    else if (version.Major == this.DatabaseVersion.Major && version.Minor > this.DatabaseVersion.Minor)
+                    {
+                        // Upgrade Required (Minor Version Upgrade)
+                        tempStatus = UpgradeStatus.Upgrade;
+                    }
+                    else if (version.Major == this.DatabaseVersion.Major && version.Minor == this.DatabaseVersion.Minor &&
+                             version.Build > this.DatabaseVersion.Build)
+                    {
+                        // Upgrade Required (Build Version Upgrade)
+                        tempStatus = UpgradeStatus.Upgrade;
+                    }
+                    else if (version.Major == this.DatabaseVersion.Major && version.Minor == this.DatabaseVersion.Minor &&
+                             version.Build == this.DatabaseVersion.Build && this.IncrementalVersionExists(version))
+                    {
+                        // Upgrade Required (Build Version Upgrade)
+                        tempStatus = UpgradeStatus.Upgrade;
+                    }
+                }
+
+                this.status = tempStatus;
+
+                Logger.Trace(string.Format("result of getting providerpath: {0}", strMessage));
+                Logger.Trace("Application status is " + this.status);
+
+                return this.status;
+            }
+        }
+
+        /// <inheritdoc />
+        public Version DatabaseVersion { get; private set; }
+
+        /// <inheritdoc />
+        public string ApplicationMapPath { get => this.applicationMapPath ?? (this.applicationMapPath = this.GetCurrentDomainDirectory()); }
+
+        /// <inheritdoc />
+        public bool IsInstalled()
+        {
+            const int c_PassingScore = 4;
+            int installationdatefactor = Convert.ToInt32(this.HasInstallationDate() ? 1 : 0);
+            int dataproviderfactor = Convert.ToInt32(this.HasDataProviderLogFiles() ? 3 : 0);
+            int htmlmodulefactor = Convert.ToInt32(this.ModuleDirectoryExists("html") ? 2 : 0);
+            int portaldirectoryfactor = Convert.ToInt32(this.HasNonDefaultPortalDirectory() ? 2 : 0);
+            int localexecutionfactor = Convert.ToInt32(HttpContext.Current.Request.IsLocal ? c_PassingScore - 1 : 0);
+
+            // This calculation ensures that you have a more than one item that indicates you have already installed DNN.
+            // While it is possible that you might not have an installation date or that you have deleted log files
+            // it is unlikely that you have removed every trace of an installation and yet still have a working install
+            bool isInstalled = (!this.IsInstallationURL()) && ((installationdatefactor + dataproviderfactor + htmlmodulefactor + portaldirectoryfactor + localexecutionfactor) >= c_PassingScore);
+
+            // we need to tighten this check. We now are enforcing the existence of the InstallVersion value in web.config. If
+            // this value exists, then DNN was previously installed, and we should never try to re-install it
+            return isInstalled || this.HasInstallVersion();
+        }
+
+        /// <summary>Sets the status.</summary>
+        /// <param name="status">The status.</param>
+        public void SetStatus(UpgradeStatus status)
+        {
+            this.status = status;
+        }
+
+        /// <inheritdoc />
+        public void UpdateDatabaseVersion(Version version)
+        {
+            // update the version
+            DataProvider.Instance().UpdateDatabaseVersion(version.Major, version.Minor, version.Build, this.applicationInfo.Name);
+            this.DatabaseVersion = version;
+        }
+
+        /// <inheritdoc />
+        public void UpdateDatabaseVersionIncrement(Version version, int increment)
+        {
+            // update the version and increment
+            DataProvider.Instance().UpdateDatabaseVersionIncrement(version.Major, version.Minor, version.Build, increment, DotNetNukeContext.Current.Application.Name);
+            this.DatabaseVersion = version;
+        }
+
+        /// <inheritdoc />
+        public bool IncrementalVersionExists(Version version)
+        {
+            Provider currentdataprovider = Config.GetDefaultProvider("data");
+            string providerpath = currentdataprovider.Attributes["providerPath"];
+
+            // If the provider path does not exist, then there can't be any log files
+            if (!string.IsNullOrEmpty(providerpath))
+            {
+                providerpath = HttpRuntime.AppDomainAppPath + providerpath.Replace("~", string.Empty);
+                if (Directory.Exists(providerpath))
+                {
+                    var incrementalcount = Directory.GetFiles(providerpath, Upgrade.GetStringVersion(version) + ".*." + Upgrade.DefaultProvider).Length;
+
+                    if (incrementalcount > this.GetLastAppliedIteration(version))
+                    {
+                        return true;
+                    }
+                }
+            }
+
+            return false;
+        }
+
+        /// <inheritdoc />
+        public int GetLastAppliedIteration(Version version)
+        {
+            try
+            {
+                return DataProvider.Instance().GetLastAppliedIteration(version.Major, version.Minor, version.Build);
+            }
+            catch (Exception)
+            {
+                return 0;
+            }
+        }
+
+        /// <summary>Determines whether current request is for install.</summary>
+        /// <returns><c>true</c> if current request is for install; otherwise, <c>false</c>.</returns>
+        private bool IsInstallationURL()
+        {
+            string requestURL = HttpContext.Current.Request.RawUrl.ToLowerInvariant().Replace("\\", "/");
+            return requestURL.Contains("/install.aspx") || requestURL.Contains("/installwizard.aspx");
+        }
+
+        /// <summary>Determines whether has installation date.</summary>
+        /// <returns><c>true</c> if has installation date; otherwise, <c>false</c>.</returns>
+        private bool HasInstallationDate()
+        {
+            return Config.GetSetting("InstallationDate") != null;
+        }
+
+        /// <summary>Determines whether has data provider log files.</summary>
+        /// <returns><c>true</c> if has data provider log files; otherwise, <c>false</c>.</returns>
+        private bool HasDataProviderLogFiles()
+        {
+            Provider currentdataprovider = Config.GetDefaultProvider("data");
+            string providerpath = currentdataprovider.Attributes["providerPath"];
+
+            // If the provider path does not exist, then there can't be any log files
+            if (!string.IsNullOrEmpty(providerpath))
+            {
+                providerpath = HttpContext.Current.Server.MapPath(providerpath);
+                if (Directory.Exists(providerpath))
+                {
+                    return Directory.GetFiles(providerpath, "*.log.resources").Length > 0;
+                }
+            }
+
+            return false;
+        }
+
+        /// <summary>Check whether the modules directory is exists.</summary>
+        /// <param name="moduleName">Name of the module.</param>
+        /// <returns><c>true</c> if the module directory exist, otherwise, <c>false</c>.</returns>
+        private bool ModuleDirectoryExists(string moduleName)
+        {
+            string dir = this.ApplicationMapPath + "\\desktopmodules\\" + moduleName;
+            return Directory.Exists(dir);
+        }
+
+        /// <summary>Determines whether has portal directory except default portal directory in portal path.</summary>
+        /// <returns><c>true</c> if has portal directory except default portal directory in portal path; otherwise, <c>false</c>.</returns>
+        private bool HasNonDefaultPortalDirectory()
+        {
+            string dir = this.ApplicationMapPath + "\\portals";
+            if (Directory.Exists(dir))
+            {
+                return Directory.GetDirectories(dir).Length > 1;
+            }
+
+            return false;
+        }
+
+        /// <summary>Determines whether has InstallVersion set.</summary>
+        /// <returns><c>true</c> if has installation date; otherwise, <c>false</c>.</returns>
+        private bool HasInstallVersion()
+        {
+            return Config.GetSetting("InstallVersion") != null;
+        }
+
+        /// <summary>Get the current domain directory.</summary>
+        /// <returns>returns the domain directory.</returns>
+        private string GetCurrentDomainDirectory()
+        {
+            var dir = AppDomain.CurrentDomain.BaseDirectory.Replace("/", "\\");
+            if (dir.Length > 3 && dir.EndsWith("\\"))
+            {
+                dir = dir.Substring(0, dir.Length - 1);
+            }
+
+            return dir;
+        }
+    }
+}