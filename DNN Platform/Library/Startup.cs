﻿// Licensed to the .NET Foundation under one or more agreements.
// The .NET Foundation licenses this file to you under the MIT license.
// See the LICENSE file in the project root for more information
namespace DotNetNuke
{
    using System;

    using DotNetNuke.Abstractions;
    using DotNetNuke.Abstractions.Application;
    using DotNetNuke.Abstractions.Logging;
    using DotNetNuke.Abstractions.Portals;
<<<<<<< HEAD
    using DotNetNuke.Abstractions.Skins;
=======
    using DotNetNuke.Abstractions.Security.Permissions;
>>>>>>> 5430f970
    using DotNetNuke.Application;
    using DotNetNuke.Common;
    using DotNetNuke.Common.Internal;
    using DotNetNuke.DependencyInjection;
    using DotNetNuke.Entities.Controllers;
    using DotNetNuke.Entities.Modules.Settings;
    using DotNetNuke.Entities.Portals;
    using DotNetNuke.Security.Permissions;
    using DotNetNuke.Services.Log.EventLog;
    using DotNetNuke.Services.Mail.OAuth;
    using DotNetNuke.UI.Modules;
    using DotNetNuke.UI.Modules.Html5;
    using DotNetNuke.UI.Skins;

    using Microsoft.Extensions.DependencyInjection;

    /// <inheritdoc />
    public class Startup : IDnnStartup
    {
        /// <inheritdoc />
        public void ConfigureServices(IServiceCollection services)
        {
            services.AddTransient(typeof(Lazy<>), typeof(LazyWrapper<>));

            services.AddSingleton<WebFormsModuleControlFactory>();
            services.AddSingleton<Html5ModuleControlFactory>();
            services.AddSingleton<ReflectedModuleControlFactory>();
            services.AddSingleton<IDnnContext, DotNetNukeContext>();

            services.AddScoped<IEventLogger, EventLogController>();
            services.AddScoped<IEventLogConfigService, EventLogController>();
            services.AddScoped<IEventLogService, EventLogController>();

            services.AddScoped<ISkinService, SkinController>();

            services.AddTransient(x => PortalController.Instance);
            services.AddScoped<IHostSettingsService, HostController>();
            services.AddScoped<INavigationManager, NavigationManager>();
            services.AddScoped<ISerializationManager, SerializationManager>();

            services.AddScoped<IApplicationInfo, Application.Application>();
            services.AddScoped<IApplicationStatusInfo, ApplicationStatusInfo>();

            services.AddScoped<IPortalAliasService, PortalAliasController>();

            services.AddScoped<IPermissionDefinitionService, PermissionController>();

            services.AddTransient<IFileSystemUtils, FileSystemUtilsProvider>();
            services.AddTransient<ISmtpOAuthController, SmtpOAuthController>();
            SmtpOAuthController.RegisterOAuthProviders(services);
        }
    }
}
<|MERGE_RESOLUTION|>--- conflicted
+++ resolved
@@ -1,69 +1,66 @@
-﻿// Licensed to the .NET Foundation under one or more agreements.
-// The .NET Foundation licenses this file to you under the MIT license.
-// See the LICENSE file in the project root for more information
-namespace DotNetNuke
-{
-    using System;
-
-    using DotNetNuke.Abstractions;
-    using DotNetNuke.Abstractions.Application;
-    using DotNetNuke.Abstractions.Logging;
-    using DotNetNuke.Abstractions.Portals;
-<<<<<<< HEAD
-    using DotNetNuke.Abstractions.Skins;
-=======
-    using DotNetNuke.Abstractions.Security.Permissions;
->>>>>>> 5430f970
-    using DotNetNuke.Application;
-    using DotNetNuke.Common;
-    using DotNetNuke.Common.Internal;
-    using DotNetNuke.DependencyInjection;
-    using DotNetNuke.Entities.Controllers;
-    using DotNetNuke.Entities.Modules.Settings;
-    using DotNetNuke.Entities.Portals;
-    using DotNetNuke.Security.Permissions;
-    using DotNetNuke.Services.Log.EventLog;
-    using DotNetNuke.Services.Mail.OAuth;
-    using DotNetNuke.UI.Modules;
-    using DotNetNuke.UI.Modules.Html5;
-    using DotNetNuke.UI.Skins;
-
-    using Microsoft.Extensions.DependencyInjection;
-
-    /// <inheritdoc />
-    public class Startup : IDnnStartup
-    {
-        /// <inheritdoc />
-        public void ConfigureServices(IServiceCollection services)
-        {
-            services.AddTransient(typeof(Lazy<>), typeof(LazyWrapper<>));
-
-            services.AddSingleton<WebFormsModuleControlFactory>();
-            services.AddSingleton<Html5ModuleControlFactory>();
-            services.AddSingleton<ReflectedModuleControlFactory>();
-            services.AddSingleton<IDnnContext, DotNetNukeContext>();
-
-            services.AddScoped<IEventLogger, EventLogController>();
-            services.AddScoped<IEventLogConfigService, EventLogController>();
-            services.AddScoped<IEventLogService, EventLogController>();
-
-            services.AddScoped<ISkinService, SkinController>();
-
-            services.AddTransient(x => PortalController.Instance);
-            services.AddScoped<IHostSettingsService, HostController>();
-            services.AddScoped<INavigationManager, NavigationManager>();
-            services.AddScoped<ISerializationManager, SerializationManager>();
-
-            services.AddScoped<IApplicationInfo, Application.Application>();
-            services.AddScoped<IApplicationStatusInfo, ApplicationStatusInfo>();
-
-            services.AddScoped<IPortalAliasService, PortalAliasController>();
-
-            services.AddScoped<IPermissionDefinitionService, PermissionController>();
-
-            services.AddTransient<IFileSystemUtils, FileSystemUtilsProvider>();
-            services.AddTransient<ISmtpOAuthController, SmtpOAuthController>();
-            SmtpOAuthController.RegisterOAuthProviders(services);
-        }
-    }
-}
+﻿// Licensed to the .NET Foundation under one or more agreements.
+// The .NET Foundation licenses this file to you under the MIT license.
+// See the LICENSE file in the project root for more information
+namespace DotNetNuke
+{
+    using System;
+
+    using DotNetNuke.Abstractions;
+    using DotNetNuke.Abstractions.Application;
+    using DotNetNuke.Abstractions.Logging;
+    using DotNetNuke.Abstractions.Portals;
+    using DotNetNuke.Abstractions.Skins;
+    using DotNetNuke.Abstractions.Security.Permissions;
+    using DotNetNuke.Application;
+    using DotNetNuke.Common;
+    using DotNetNuke.Common.Internal;
+    using DotNetNuke.DependencyInjection;
+    using DotNetNuke.Entities.Controllers;
+    using DotNetNuke.Entities.Modules.Settings;
+    using DotNetNuke.Entities.Portals;
+    using DotNetNuke.Security.Permissions;
+    using DotNetNuke.Services.Log.EventLog;
+    using DotNetNuke.Services.Mail.OAuth;
+    using DotNetNuke.UI.Modules;
+    using DotNetNuke.UI.Modules.Html5;
+    using DotNetNuke.UI.Skins;
+
+    using Microsoft.Extensions.DependencyInjection;
+
+    /// <inheritdoc />
+    public class Startup : IDnnStartup
+    {
+        /// <inheritdoc />
+        public void ConfigureServices(IServiceCollection services)
+        {
+            services.AddTransient(typeof(Lazy<>), typeof(LazyWrapper<>));
+
+            services.AddSingleton<WebFormsModuleControlFactory>();
+            services.AddSingleton<Html5ModuleControlFactory>();
+            services.AddSingleton<ReflectedModuleControlFactory>();
+            services.AddSingleton<IDnnContext, DotNetNukeContext>();
+
+            services.AddScoped<IEventLogger, EventLogController>();
+            services.AddScoped<IEventLogConfigService, EventLogController>();
+            services.AddScoped<IEventLogService, EventLogController>();
+
+            services.AddScoped<ISkinService, SkinController>();
+
+            services.AddTransient(x => PortalController.Instance);
+            services.AddScoped<IHostSettingsService, HostController>();
+            services.AddScoped<INavigationManager, NavigationManager>();
+            services.AddScoped<ISerializationManager, SerializationManager>();
+
+            services.AddScoped<IApplicationInfo, Application.Application>();
+            services.AddScoped<IApplicationStatusInfo, ApplicationStatusInfo>();
+
+            services.AddScoped<IPortalAliasService, PortalAliasController>();
+
+            services.AddScoped<IPermissionDefinitionService, PermissionController>();
+
+            services.AddTransient<IFileSystemUtils, FileSystemUtilsProvider>();
+            services.AddTransient<ISmtpOAuthController, SmtpOAuthController>();
+            SmtpOAuthController.RegisterOAuthProviders(services);
+        }
+    }
+}