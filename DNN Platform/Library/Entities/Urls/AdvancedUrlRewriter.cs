--- conflicted
+++ resolved
@@ -1994,8 +1994,7 @@
             bool doRedirect;
             if (ignoreCustomAliasTabs == false) // check out custom alias tabs collection
             {
-<<<<<<< HEAD
-                //if an alias is a custom tab alias for a specific tab, then don't redirect
+                // if an alias is a custom tab alias for a specific tab, then don't redirect
                 // if we have the TabId, we'll need to check if the alias is valid for the current tab
                 if (result.TabId > 0 && CheckIfAliasIsCurrentTabCustomTabAlias(ref result, settings))
                 {
@@ -2005,13 +2004,6 @@
                 {
                     doRedirect = false;
                 }
-=======
-                // if an alias is a custom tab alias for a specific tab, then don't redirect
-                if (CheckIfAliasIsCustomTabAlias(ref result, wrongAlias, settings))
-                {
-                    doRedirect = false;
-                }
->>>>>>> cc615490
                 else
                 {
                     doRedirect = true;
@@ -3114,4 +3106,4 @@
             return destUrl;
         }
     }
-}
+}