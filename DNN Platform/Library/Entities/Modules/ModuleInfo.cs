﻿// Licensed to the .NET Foundation under one or more agreements.
// The .NET Foundation licenses this file to you under the MIT license.
// See the LICENSE file in the project root for more information
namespace DotNetNuke.Entities.Modules
{
    using System;
    using System.Collections;
    using System.Collections.Generic;
    using System.Data;
    using System.Globalization;
    using System.Linq;
    using System.Xml.Serialization;

    using DotNetNuke.Common.Utilities;
    using DotNetNuke.ComponentModel;
    using DotNetNuke.Entities.Content;
    using DotNetNuke.Entities.Modules.Definitions;
    using DotNetNuke.Entities.Portals;
    using DotNetNuke.Entities.Tabs;
    using DotNetNuke.Entities.Users;
    using DotNetNuke.Instrumentation;
    using DotNetNuke.Security.Permissions;
    using DotNetNuke.Services.Localization;
    using DotNetNuke.Services.ModuleCache;
    using DotNetNuke.Services.Tokens;
    using Newtonsoft.Json;

    /// Project  : DotNetNuke
    /// Namespace: DotNetNuke.Entities.Modules
    /// Class    : ModuleInfo
    /// <summary>ModuleInfo provides the Entity Layer for Modules.</summary>
    [XmlRoot("module", IsNullable = false)]
    [Serializable]
    public class ModuleInfo : ContentItem, IPropertyAccess
    {
        private static readonly ILog Logger = LoggerSource.Instance.GetLogger(typeof(ModuleInfo));
        private string authorizedEditRoles;
        private string authorizedViewRoles;
        private string cultureCode;
        private Guid defaultLanguageGuid;
        private ModuleInfo defaultLanguageModule;
        private DesktopModuleInfo desktopModule;
        private Dictionary<string, ModuleInfo> localizedModules;
        private Guid localizedVersionGuid;
        private ModuleControlInfo moduleControl;
        private ModuleDefinitionInfo moduleDefinition;
        private ModulePermissionCollection modulePermissions;
        private TabInfo parentTab;
        private Hashtable moduleSettings;
        private Hashtable tabModuleSettings;

        /// <summary>Initializes a new instance of the <see cref="ModuleInfo"/> class.</summary>
        public ModuleInfo()
        {
            // initialize the properties that can be null
            // in the database
            this.PortalID = Null.NullInteger;
            this.OwnerPortalID = Null.NullInteger;
            this.TabModuleID = Null.NullInteger;
            this.DesktopModuleID = Null.NullInteger;
            this.ModuleDefID = Null.NullInteger;
            this.ModuleTitle = Null.NullString;
            this.ModuleVersion = Null.NullInteger;
            this.authorizedEditRoles = Null.NullString;
            this.authorizedViewRoles = Null.NullString;
            this.Alignment = Null.NullString;
            this.Color = Null.NullString;
            this.Border = Null.NullString;
            this.IconFile = Null.NullString;
            this.Header = Null.NullString;
            this.Footer = Null.NullString;
            this.StartDate = Null.NullDate;
            this.EndDate = Null.NullDate;
            this.ContainerSrc = Null.NullString;
            this.DisplayTitle = true;
            this.DisplayPrint = true;
            this.DisplaySyndicate = false;

            // Guid, Version Guid, and Localized Version Guid should be initialised to a new value
            this.UniqueId = Guid.NewGuid();
            this.VersionGuid = Guid.NewGuid();
            this.localizedVersionGuid = Guid.NewGuid();

            // Default Language Guid should be initialised to a null Guid
            this.defaultLanguageGuid = Null.NullGuid;
        }

        /// <summary>Gets the Associated Desktop Module.</summary>
        /// <returns>An Integer.</returns>
        [XmlIgnore]
        [JsonIgnore]
        public DesktopModuleInfo DesktopModule
        {
            get
            {
                return this.desktopModule ??
                       (this.desktopModule = this.DesktopModuleID > Null.NullInteger
                            ? DesktopModuleController.GetDesktopModule(this.DesktopModuleID, this.PortalID)
                            : new DesktopModuleInfo());
            }
        }

        [XmlIgnore]
        [JsonIgnore]
        public bool HideAdminBorder
        {
            get
            {
                object setting = this.TabModuleSettings["hideadminborder"];
                if (setting == null || string.IsNullOrEmpty(setting.ToString()))
                {
                    return false;
                }

                bool val;
                bool.TryParse(setting.ToString(), out val);
                return val;
            }
        }

        [XmlIgnore]
        [JsonIgnore]
        public bool IsShared
        {
            get { return this.OwnerPortalID != this.PortalID; }
        }

        public ModuleControlInfo ModuleControl
        {
            get
            {
                return this.moduleControl ??
                       (this.moduleControl = this.ModuleControlId > Null.NullInteger
                            ? ModuleControlController.GetModuleControl(this.ModuleControlId)
                            : new ModuleControlInfo());
            }
        }

        /// <summary>Gets the Associated Module Definition.</summary>
        /// <returns>A ModuleDefinitionInfo.</returns>
        [XmlIgnore]
        [JsonIgnore]
        public ModuleDefinitionInfo ModuleDefinition
        {
            get
            {
                return this.moduleDefinition ??
                       (this.moduleDefinition = this.ModuleDefID > Null.NullInteger
                            ? ModuleDefinitionController.GetModuleDefinitionByID(this.ModuleDefID)
                            : new ModuleDefinitionInfo());
            }
        }

        [XmlIgnore]
        [JsonIgnore]
        public Hashtable ModuleSettings
        {
            get
            {
                if (this.moduleSettings == null)
                {
                    if (this.ModuleID == Null.NullInteger)
                    {
                        this.moduleSettings = new Hashtable();
                    }
                    else
                    {
                        this.moduleSettings = new ModuleController().GetModuleSettings(this.ModuleID, this.TabID);
                    }
                }

                return this.moduleSettings;
            }
        }

        [XmlIgnore]
        [JsonIgnore]
        public Hashtable TabModuleSettings
        {
            get
            {
                if (this.tabModuleSettings == null)
                {
                    if (this.TabModuleID == Null.NullInteger)
                    {
                        this.tabModuleSettings = new Hashtable();
                    }
                    else
                    {
                        this.tabModuleSettings = new ModuleController().GetTabModuleSettings(this.TabModuleID, this.TabID);
                    }
                }

                return this.tabModuleSettings;
            }
        }

        [XmlIgnore]
        [JsonIgnore]
        public ModuleInfo DefaultLanguageModule
        {
            get
            {
                if (this.defaultLanguageModule == null && (!this.DefaultLanguageGuid.Equals(Null.NullGuid)) && this.ParentTab != null && this.ParentTab.DefaultLanguageTab != null &&
                    this.ParentTab.DefaultLanguageTab.ChildModules != null)
                {
                    this.defaultLanguageModule = (from kvp in this.ParentTab.DefaultLanguageTab.ChildModules where kvp.Value.UniqueId == this.DefaultLanguageGuid select kvp.Value).SingleOrDefault();
                }

                return this.defaultLanguageModule;
            }
        }

        public bool IsDefaultLanguage
        {
            get
            {
                return this.DefaultLanguageGuid == Null.NullGuid;
            }
        }

        public bool IsLocalized
        {
            get
            {
                bool isLocalized = true;
                if (this.DefaultLanguageModule != null)
                {
                    // Child language
                    isLocalized = this.ModuleID != this.DefaultLanguageModule.ModuleID;
                }

                return isLocalized;
            }
        }

        public bool IsNeutralCulture
        {
            get
            {
                return string.IsNullOrEmpty(this.CultureCode);
            }
        }

        [XmlIgnore]
        [JsonIgnore]
        public bool IsTranslated
        {
            get
            {
                bool isTranslated = true;
                if (this.DefaultLanguageModule != null)
                {
                    // Child language
                    isTranslated = this.LocalizedVersionGuid == this.DefaultLanguageModule.LocalizedVersionGuid;
                }

                return isTranslated;
            }
        }

        [XmlIgnore]
        [JsonIgnore]
        public Dictionary<string, ModuleInfo> LocalizedModules
        {
            get
            {
                if (this.localizedModules == null && this.DefaultLanguageGuid.Equals(Null.NullGuid) && this.ParentTab != null && this.ParentTab.LocalizedTabs != null)
                {
                    // Cycle through all localized tabs looking for this module
                    this.localizedModules = new Dictionary<string, ModuleInfo>();
                    foreach (TabInfo t in this.ParentTab.LocalizedTabs.Values)
                    {
                        foreach (ModuleInfo m in t.ChildModules.Values)
                        {
                            ModuleInfo tempModuleInfo;
                            if (m.DefaultLanguageGuid == this.UniqueId && !m.IsDeleted && !this.localizedModules.TryGetValue(m.CultureCode, out tempModuleInfo))
                            {
                                this.localizedModules.Add(m.CultureCode, m);
                            }
                        }
                    }
                }

                return this.localizedModules;
            }
        }

        public TabInfo ParentTab
        {
            get
            {
                if (this.parentTab == null)
                {
                    if (this.PortalID == Null.NullInteger || string.IsNullOrEmpty(this.CultureCode))
                    {
                        this.parentTab = TabController.Instance.GetTab(this.TabID, this.PortalID, false);
                    }
                    else
                    {
                        Locale locale = LocaleController.Instance.GetLocale(this.CultureCode);
                        this.parentTab = TabController.Instance.GetTabByCulture(this.TabID, this.PortalID, locale);
                    }
                }

                return this.parentTab;
            }
        }

        /// <inheritdoc/>
        public CacheLevel Cacheability
        {
            get
            {
                return CacheLevel.fullyCacheable;
            }
        }

        [XmlElement("alignment")]
        public string Alignment { get; set; }

        [XmlIgnore]
        [JsonIgnore]
        public bool AllModules { get; set; }

        [XmlElement("alltabs")]
        public bool AllTabs { get; set; }

        [XmlElement("border")]
        public string Border { get; set; }

        [XmlElement("cachemethod")]
        public string CacheMethod { get; set; }

        [XmlElement("cachetime")]
        public int CacheTime { get; set; }

        [XmlElement("color")]
        public string Color { get; set; }

        [XmlIgnore]
        [JsonIgnore]
        public string ContainerPath { get; set; }

        [XmlElement("containersrc")]
        public string ContainerSrc { get; set; }

        /// <summary>Gets or sets the ID of the Associated Desktop Module.</summary>
        /// <returns>An Integer.</returns>
        [XmlIgnore]
        [JsonIgnore]
        public int DesktopModuleID { get; set; }

        [XmlElement("displayprint")]
        public bool DisplayPrint { get; set; }

        [XmlElement("displaysyndicate")]
        public bool DisplaySyndicate { get; set; }

        [XmlElement("displaytitle")]
        public bool DisplayTitle { get; set; }

        [XmlElement("enddate")]
        public DateTime EndDate { get; set; }

        [XmlElement("footer")]
        public string Footer { get; set; }

        [XmlElement("header")]
        public string Header { get; set; }

        [XmlElement("iconfile")]
        public string IconFile { get; set; }

        [XmlElement("inheritviewpermissions")]
        public bool InheritViewPermissions { get; set; }

        [XmlIgnore]
        [JsonIgnore]
        public bool IsDefaultModule { get; set; }

        [XmlElement("isdeleted")]
        public bool IsDeleted { get; set; }

        [XmlIgnore]
        [JsonIgnore]
        public bool IsShareable { get; set; }

        [XmlIgnore]
        [JsonIgnore]
        public bool IsShareableViewOnly { get; set; }
<<<<<<< HEAD
=======

        [Obsolete("Deprecated in DotNetNuke 9.8.0. WebSlice functionality is no longer used. Scheduled removal in v10.0.0.")]
        [XmlElement("iswebslice")]
        public bool IsWebSlice { get; set; }
>>>>>>> 92382c27

        [XmlIgnore]
        [JsonIgnore]
        public DateTime LastContentModifiedOnDate { get; set; }

        [XmlIgnore]
        [JsonIgnore]
        public int ModuleControlId { get; set; }

        /// <summary>Gets or sets the ID of the Associated Module Definition.</summary>
        /// <returns>An Integer.</returns>
        [XmlIgnore]
        [JsonIgnore]
        public int ModuleDefID { get; set; }

        [XmlElement("moduleorder")]
        public int ModuleOrder { get; set; }

        /// <summary>
        /// Gets or sets get the ModulePermissions for the Module DO NOT USE THE SETTTER.
        /// <remarks>
        /// Since 5.0 the setter has been obsolete, directly setting the ModulePermissionCollection is likely an error, change the contenst of the collection instead.
        /// The setter still exists to preserve binary compatibility without the obsolete attribute since c# will not allow only a setter to be obsolete.
        /// </remarks>
        /// </summary>
        [XmlArray("modulepermissions")]
        [XmlArrayItem("permission")]
        public ModulePermissionCollection ModulePermissions
        {
            get
            {
                return this.modulePermissions ??
                    (this.modulePermissions = this.ModuleID > 0
                            ? new ModulePermissionCollection(ModulePermissionController.GetModulePermissions(this.ModuleID, this.TabID))
                            : new ModulePermissionCollection());
            }

            set
            {
                this.modulePermissions = value;
            }
        }

        [XmlElement("title")]
        public string ModuleTitle { get; set; }

        [XmlIgnore]
        [JsonIgnore]
        public int ModuleVersion { get; set; }

        [XmlIgnore]
        [JsonIgnore]
        public int OwnerPortalID { get; set; }

        [XmlIgnore]
        [JsonIgnore]
        public int PaneModuleCount { get; set; }

        [XmlIgnore]
        [JsonIgnore]
        public int PaneModuleIndex { get; set; }

        [XmlElement("panename")]
        public string PaneName { get; set; }

        [XmlElement("portalid")]
        public int PortalID { get; set; }

        [XmlElement("startdate")]
        public DateTime StartDate { get; set; }

        [XmlElement("tabmoduleid")]
        public int TabModuleID { get; set; }

        [XmlElement("uniqueId")]
        public Guid UniqueId { get; set; }

        [XmlElement("versionGuid")]
        public Guid VersionGuid { get; set; }

        [XmlElement("visibility")]
        public VisibilityState Visibility { get; set; }

<<<<<<< HEAD
=======
        [Obsolete("Deprecated in DotNetNuke 9.8.0. WebSlice functionality is no longer used. Scheduled removal in v10.0.0.")]
        [XmlElement("websliceexpirydate")]
        public DateTime WebSliceExpiryDate { get; set; }

        [Obsolete("Deprecated in DotNetNuke 9.8.0. WebSlice functionality is no longer used. Scheduled removal in v10.0.0.")]
        [XmlElement("webslicetitle")]
        public string WebSliceTitle { get; set; }

        [Obsolete("Deprecated in DotNetNuke 9.8.0. WebSlice functionality is no longer used. Scheduled removal in v10.0.0.")]
        [XmlElement("webslicettl")]
        public int WebSliceTTL { get; set; }

>>>>>>> 92382c27
        [XmlElement("cultureCode")]
        public string CultureCode
        {
            get
            {
                return this.cultureCode;
            }

            set
            {
                this.cultureCode = value;
            }
        }

        [XmlElement("defaultLanguageGuid")]
        public Guid DefaultLanguageGuid
        {
            get
            {
                return this.defaultLanguageGuid;
            }

            set
            {
                this.defaultLanguageGuid = value;
            }
        }

        [XmlElement("localizedVersionGuid")]
        public Guid LocalizedVersionGuid
        {
            get
            {
                return this.localizedVersionGuid;
            }

            set
            {
                this.localizedVersionGuid = value;
            }
        }

        /// <summary>Gets or sets the Key ID.</summary>
        /// <returns>An Integer.</returns>
        [XmlIgnore]
        [JsonIgnore]
        public override int KeyID
        {
            get
            {
                return this.ModuleID;
            }

            set
            {
                this.ModuleID = value;
            }
        }

        /// <summary>Fills a ModuleInfo from a Data Reader.</summary>
        /// <param name="dr">The Data Reader to use.</param>
        public override void Fill(IDataReader dr)
        {
            // Call the base classes fill method to populate base class properties
            this.FillInternal(dr);

            this.UniqueId = Null.SetNullGuid(dr["UniqueId"]);
            this.VersionGuid = Null.SetNullGuid(dr["VersionGuid"]);
            this.DefaultLanguageGuid = Null.SetNullGuid(dr["DefaultLanguageGuid"]);
            this.LocalizedVersionGuid = Null.SetNullGuid(dr["LocalizedVersionGuid"]);
            this.CultureCode = Null.SetNullString(dr["CultureCode"]);

            this.PortalID = Null.SetNullInteger(dr["PortalID"]);
            if (dr.GetSchemaTable().Select("ColumnName = 'OwnerPortalID'").Length > 0)
            {
                this.OwnerPortalID = Null.SetNullInteger(dr["OwnerPortalID"]);
            }

            this.ModuleDefID = Null.SetNullInteger(dr["ModuleDefID"]);
            this.ModuleTitle = Null.SetNullString(dr["ModuleTitle"]);
            this.AllTabs = Null.SetNullBoolean(dr["AllTabs"]);
            this.IsDeleted = Null.SetNullBoolean(dr["IsDeleted"]);
            this.InheritViewPermissions = Null.SetNullBoolean(dr["InheritViewPermissions"]);

            if (dr.GetSchemaTable().Select("ColumnName = 'IsShareable'").Length > 0)
            {
                this.IsShareable = Null.SetNullBoolean(dr["IsShareable"]);
            }

            if (dr.GetSchemaTable().Select("ColumnName = 'IsShareableViewOnly'").Length > 0)
            {
                this.IsShareableViewOnly = Null.SetNullBoolean(dr["IsShareableViewOnly"]);
            }

            this.Header = Null.SetNullString(dr["Header"]);
            this.Footer = Null.SetNullString(dr["Footer"]);
            this.StartDate = Null.SetNullDateTime(dr["StartDate"]);
            this.EndDate = Null.SetNullDateTime(dr["EndDate"]);
            this.LastContentModifiedOnDate = Null.SetNullDateTime(dr["LastContentModifiedOnDate"]);
            try
            {
                this.TabModuleID = Null.SetNullInteger(dr["TabModuleID"]);
                this.ModuleOrder = Null.SetNullInteger(dr["ModuleOrder"]);
                this.PaneName = Null.SetNullString(dr["PaneName"]);
                this.CacheTime = Null.SetNullInteger(dr["CacheTime"]);
                this.CacheMethod = Null.SetNullString(dr["CacheMethod"]);
                this.Alignment = Null.SetNullString(dr["Alignment"]);
                this.Color = Null.SetNullString(dr["Color"]);
                this.Border = Null.SetNullString(dr["Border"]);
                this.IconFile = Null.SetNullString(dr["IconFile"]);
                int visible = Null.SetNullInteger(dr["Visibility"]);
                if (visible == Null.NullInteger)
                {
                    this.Visibility = VisibilityState.Maximized;
                }
                else
                {
                    switch (visible)
                    {
                        case 0:
                            this.Visibility = VisibilityState.Maximized;
                            break;
                        case 1:
                            this.Visibility = VisibilityState.Minimized;
                            break;
                        case 2:
                            this.Visibility = VisibilityState.None;
                            break;
                    }
                }

                this.ContainerSrc = Null.SetNullString(dr["ContainerSrc"]);
                this.DisplayTitle = Null.SetNullBoolean(dr["DisplayTitle"]);
                this.DisplayPrint = Null.SetNullBoolean(dr["DisplayPrint"]);
                this.DisplaySyndicate = Null.SetNullBoolean(dr["DisplaySyndicate"]);
                this.DesktopModuleID = Null.SetNullInteger(dr["DesktopModuleID"]);
                this.ModuleControlId = Null.SetNullInteger(dr["ModuleControlID"]);
            }
            catch (Exception exc)
            {
                Logger.Error(exc);
            }
        }

        /// <inheritdoc/>
        public string GetProperty(string propertyName, string format, CultureInfo formatProvider, UserInfo accessingUser, Scope currentScope, ref bool propertyNotFound)
        {
            string outputFormat = string.Empty;
            if (format == string.Empty)
            {
                outputFormat = "g";
            }

            if (currentScope == Scope.NoSettings)
            {
                propertyNotFound = true;
                return PropertyAccess.ContentLocked;
            }

            propertyNotFound = true;
            string result = string.Empty;
            bool isPublic = true;
            switch (propertyName.ToLowerInvariant())
            {
                case "portalid":
                    propertyNotFound = false;
                    result = this.PortalID.ToString(outputFormat, formatProvider);
                    break;
                case "displayportalid":
                    propertyNotFound = false;
                    result = this.OwnerPortalID.ToString(outputFormat, formatProvider);
                    break;
                case "tabid":
                    propertyNotFound = false;
                    result = this.TabID.ToString(outputFormat, formatProvider);
                    break;
                case "tabmoduleid":
                    propertyNotFound = false;
                    result = this.TabModuleID.ToString(outputFormat, formatProvider);
                    break;
                case "moduleid":
                    propertyNotFound = false;
                    result = this.ModuleID.ToString(outputFormat, formatProvider);
                    break;
                case "moduledefid":
                    isPublic = false;
                    propertyNotFound = false;
                    result = this.ModuleDefID.ToString(outputFormat, formatProvider);
                    break;
                case "moduleorder":
                    isPublic = false;
                    propertyNotFound = false;
                    result = this.ModuleOrder.ToString(outputFormat, formatProvider);
                    break;
                case "panename":
                    propertyNotFound = false;
                    result = PropertyAccess.FormatString(this.PaneName, format);
                    break;
                case "moduletitle":
                    propertyNotFound = false;
                    result = PropertyAccess.FormatString(this.ModuleTitle, format);
                    break;
                case "cachetime":
                    isPublic = false;
                    propertyNotFound = false;
                    result = this.CacheTime.ToString(outputFormat, formatProvider);
                    break;
                case "cachemethod":
                    isPublic = false;
                    propertyNotFound = false;
                    result = PropertyAccess.FormatString(this.CacheMethod, format);
                    break;
                case "alignment":
                    propertyNotFound = false;
                    result = PropertyAccess.FormatString(this.Alignment, format);
                    break;
                case "color":
                    propertyNotFound = false;
                    result = PropertyAccess.FormatString(this.Color, format);
                    break;
                case "border":
                    propertyNotFound = false;
                    result = PropertyAccess.FormatString(this.Border, format);
                    break;
                case "iconfile":
                    propertyNotFound = false;
                    result = PropertyAccess.FormatString(this.IconFile, format);
                    break;
                case "alltabs":
                    isPublic = false;
                    propertyNotFound = false;
                    result = PropertyAccess.Boolean2LocalizedYesNo(this.AllTabs, formatProvider);
                    break;
                case "isdeleted":
                    isPublic = false;
                    propertyNotFound = false;
                    result = PropertyAccess.Boolean2LocalizedYesNo(this.IsDeleted, formatProvider);
                    break;
                case "header":
                    propertyNotFound = false;
                    result = PropertyAccess.FormatString(this.Header, format);
                    break;
                case "footer":
                    propertyNotFound = false;
                    result = PropertyAccess.FormatString(this.Footer, format);
                    break;
                case "startdate":
                    isPublic = false;
                    propertyNotFound = false;
                    result = this.StartDate.ToString(outputFormat, formatProvider);
                    break;
                case "enddate":
                    isPublic = false;
                    propertyNotFound = false;
                    result = this.EndDate.ToString(outputFormat, formatProvider);
                    break;
                case "containersrc":
                    isPublic = false;
                    propertyNotFound = false;
                    result = PropertyAccess.FormatString(this.ContainerSrc, format);
                    break;
                case "displaytitle":
                    isPublic = false;
                    propertyNotFound = false;
                    result = PropertyAccess.Boolean2LocalizedYesNo(this.DisplayTitle, formatProvider);
                    break;
                case "displayprint":
                    isPublic = false;
                    propertyNotFound = false;
                    result = PropertyAccess.Boolean2LocalizedYesNo(this.DisplayPrint, formatProvider);
                    break;
                case "displaysyndicate":
                    isPublic = false;
                    propertyNotFound = false;
                    result = PropertyAccess.Boolean2LocalizedYesNo(this.DisplaySyndicate, formatProvider);
                    break;
                case "inheritviewpermissions":
                    isPublic = false;
                    propertyNotFound = false;
                    result = PropertyAccess.Boolean2LocalizedYesNo(this.InheritViewPermissions, formatProvider);
                    break;
                case "isshareable":
                    isPublic = false;
                    propertyNotFound = false;
                    result = PropertyAccess.Boolean2LocalizedYesNo(this.IsShareable, formatProvider);
                    break;
                case "isshareableviewonly":
                    isPublic = false;
                    propertyNotFound = false;
                    result = PropertyAccess.Boolean2LocalizedYesNo(this.IsShareableViewOnly, formatProvider);
                    break;
                case "desktopmoduleid":
                    isPublic = false;
                    propertyNotFound = false;
                    result = this.DesktopModuleID.ToString(outputFormat, formatProvider);
                    break;
                case "friendlyname":
                    propertyNotFound = false;
                    result = PropertyAccess.FormatString(this.DesktopModule.FriendlyName, format);
                    break;
                case "foldername":
                    propertyNotFound = false;
                    result = PropertyAccess.FormatString(this.DesktopModule.FolderName, format);
                    break;
                case "description":
                    propertyNotFound = false;
                    result = PropertyAccess.FormatString(this.DesktopModule.Description, format);
                    break;
                case "version":
                    propertyNotFound = false;
                    result = PropertyAccess.FormatString(this.DesktopModule.Version, format);
                    break;
                case "ispremium":
                    isPublic = false;
                    propertyNotFound = false;
                    result = PropertyAccess.Boolean2LocalizedYesNo(this.DesktopModule.IsPremium, formatProvider);
                    break;
                case "isadmin":
                    isPublic = false;
                    propertyNotFound = false;
                    result = PropertyAccess.Boolean2LocalizedYesNo(this.DesktopModule.IsAdmin, formatProvider);
                    break;
                case "businesscontrollerclass":
                    propertyNotFound = false;
                    result = PropertyAccess.FormatString(this.DesktopModule.BusinessControllerClass, format);
                    break;
                case "modulename":
                    propertyNotFound = false;
                    result = PropertyAccess.FormatString(this.DesktopModule.ModuleName, format);
                    break;
                case "supportedfeatures":
                    isPublic = false;
                    propertyNotFound = false;
                    result = this.DesktopModule.SupportedFeatures.ToString(outputFormat, formatProvider);
                    break;
                case "compatibleversions":
                    isPublic = false;
                    propertyNotFound = false;
                    result = PropertyAccess.FormatString(this.DesktopModule.CompatibleVersions, format);
                    break;
                case "dependencies":
                    isPublic = false;
                    propertyNotFound = false;
                    result = PropertyAccess.FormatString(this.DesktopModule.Dependencies, format);
                    break;
                case "permissions":
                    isPublic = false;
                    propertyNotFound = false;
                    result = PropertyAccess.FormatString(this.DesktopModule.Permissions, format);
                    break;
                case "defaultcachetime":
                    isPublic = false;
                    propertyNotFound = false;
                    result = this.ModuleDefinition.DefaultCacheTime.ToString(outputFormat, formatProvider);
                    break;
                case "modulecontrolid":
                    isPublic = false;
                    propertyNotFound = false;
                    result = this.ModuleControlId.ToString(outputFormat, formatProvider);
                    break;
                case "controlsrc":
                    isPublic = false;
                    propertyNotFound = false;
                    result = PropertyAccess.FormatString(this.ModuleControl.ControlSrc, format);
                    break;
                case "controltitle":
                    propertyNotFound = false;
                    result = PropertyAccess.FormatString(this.ModuleControl.ControlTitle, format);
                    break;
                case "helpurl":
                    propertyNotFound = false;
                    result = PropertyAccess.FormatString(this.ModuleControl.HelpURL, format);
                    break;
                case "supportspartialrendering":
                    propertyNotFound = false;
                    result = PropertyAccess.Boolean2LocalizedYesNo(this.ModuleControl.SupportsPartialRendering, formatProvider);
                    break;
                case "containerpath":
                    isPublic = false;
                    propertyNotFound = false;
                    result = PropertyAccess.FormatString(this.ContainerPath, format);
                    break;
                case "panemoduleindex":
                    isPublic = false;
                    propertyNotFound = false;
                    result = this.PaneModuleIndex.ToString(outputFormat, formatProvider);
                    break;
                case "panemodulecount":
                    isPublic = false;
                    propertyNotFound = false;
                    result = this.PaneModuleCount.ToString(outputFormat, formatProvider);
                    break;
                case "isdefaultmodule":
                    isPublic = false;
                    propertyNotFound = false;
                    result = PropertyAccess.Boolean2LocalizedYesNo(this.IsDefaultModule, formatProvider);
                    break;
                case "allmodules":
                    isPublic = false;
                    propertyNotFound = false;
                    result = PropertyAccess.Boolean2LocalizedYesNo(this.AllModules, formatProvider);
                    break;
                case "isportable":
                    isPublic = false;
                    propertyNotFound = false;
                    result = PropertyAccess.Boolean2LocalizedYesNo(this.DesktopModule.IsPortable, formatProvider);
                    break;
                case "issearchable":
                    isPublic = false;
                    propertyNotFound = false;
                    result = PropertyAccess.Boolean2LocalizedYesNo(this.DesktopModule.IsSearchable, formatProvider);
                    break;
                case "isupgradeable":
                    isPublic = false;
                    propertyNotFound = false;
                    result = PropertyAccess.Boolean2LocalizedYesNo(this.DesktopModule.IsUpgradeable, formatProvider);
                    break;
                case "adminpage":
                    isPublic = false;
                    propertyNotFound = false;
                    result = PropertyAccess.FormatString(this.DesktopModule.AdminPage, format);
                    break;
                case "hostpage":
                    isPublic = false;
                    propertyNotFound = false;
                    result = PropertyAccess.FormatString(this.DesktopModule.HostPage, format);
                    break;
            }

            if (!isPublic && currentScope != Scope.Debug)
            {
                propertyNotFound = true;
                result = PropertyAccess.ContentLocked;
            }

            return result;
        }

        public ModuleInfo Clone()
        {
            var objModuleInfo = new ModuleInfo
            {
                PortalID = this.PortalID,
                OwnerPortalID = this.OwnerPortalID,
                TabID = this.TabID,
                TabModuleID = this.TabModuleID,
                ModuleID = this.ModuleID,
                ModuleOrder = this.ModuleOrder,
                PaneName = this.PaneName,
                ModuleTitle = this.ModuleTitle,
                CacheTime = this.CacheTime,
                CacheMethod = this.CacheMethod,
                Alignment = this.Alignment,
                Color = this.Color,
                Border = this.Border,
                IconFile = this.IconFile,
                AllTabs = this.AllTabs,
                Visibility = this.Visibility,
                IsDeleted = this.IsDeleted,
                Header = this.Header,
                Footer = this.Footer,
                StartDate = this.StartDate,
                EndDate = this.EndDate,
                ContainerSrc = this.ContainerSrc,
                DisplayTitle = this.DisplayTitle,
                DisplayPrint = this.DisplayPrint,
                DisplaySyndicate = this.DisplaySyndicate,
                InheritViewPermissions = this.InheritViewPermissions,
                IsShareable = this.IsShareable,
                IsShareableViewOnly = this.IsShareableViewOnly,
                DesktopModuleID = this.DesktopModuleID,
                ModuleDefID = this.ModuleDefID,
                ModuleControlId = this.ModuleControlId,
                ContainerPath = this.ContainerPath,
                PaneModuleIndex = this.PaneModuleIndex,
                PaneModuleCount = this.PaneModuleCount,
                IsDefaultModule = this.IsDefaultModule,
                AllModules = this.AllModules,
                UniqueId = Guid.NewGuid(),
                VersionGuid = Guid.NewGuid(),
                DefaultLanguageGuid = this.DefaultLanguageGuid,
                LocalizedVersionGuid = this.LocalizedVersionGuid,
                CultureCode = this.CultureCode,
            };

            // localized properties
            this.Clone(objModuleInfo, this);
            return objModuleInfo;
        }

        public string GetEffectiveCacheMethod()
        {
            string effectiveCacheMethod;
            if (!string.IsNullOrEmpty(this.CacheMethod))
            {
                effectiveCacheMethod = this.CacheMethod;
            }
            else if (!string.IsNullOrEmpty(Host.Host.ModuleCachingMethod))
            {
                effectiveCacheMethod = Host.Host.ModuleCachingMethod;
            }
            else
            {
                var defaultModuleCache = ComponentFactory.GetComponent<ModuleCachingProvider>();
                effectiveCacheMethod = (from provider in ModuleCachingProvider.GetProviderList() where provider.Value.Equals(defaultModuleCache) select provider.Key).SingleOrDefault();
            }

            if (string.IsNullOrEmpty(effectiveCacheMethod))
            {
                throw new InvalidOperationException(Localization.GetString("EXCEPTION_ModuleCacheMissing"));
            }

            return effectiveCacheMethod;
        }

        public void Initialize(int portalId)
        {
            this.PortalID = portalId;
            this.OwnerPortalID = portalId;
            this.ModuleDefID = Null.NullInteger;
            this.ModuleOrder = Null.NullInteger;
            this.PaneName = Null.NullString;
            this.ModuleTitle = Null.NullString;
            this.CacheTime = 0;
            this.CacheMethod = Null.NullString;
            this.Alignment = Null.NullString;
            this.Color = Null.NullString;
            this.Border = Null.NullString;
            this.IconFile = Null.NullString;
            this.AllTabs = Null.NullBoolean;
            this.Visibility = VisibilityState.Maximized;
            this.IsDeleted = Null.NullBoolean;
            this.Header = Null.NullString;
            this.Footer = Null.NullString;
            this.StartDate = Null.NullDate;
            this.EndDate = Null.NullDate;
            this.DisplayTitle = true;
            this.DisplayPrint = false;
            this.DisplaySyndicate = Null.NullBoolean;
            this.InheritViewPermissions = Null.NullBoolean;
            this.IsShareable = true;
            this.IsShareableViewOnly = true;
            this.ContainerSrc = Null.NullString;
            this.DesktopModuleID = Null.NullInteger;
            this.ModuleControlId = Null.NullInteger;
            this.ContainerPath = Null.NullString;
            this.PaneModuleIndex = 0;
            this.PaneModuleCount = 0;
            this.IsDefaultModule = Null.NullBoolean;
            this.AllModules = Null.NullBoolean;
            if (PortalSettings.Current.DefaultModuleId > Null.NullInteger && PortalSettings.Current.DefaultTabId > Null.NullInteger)
            {
                ModuleInfo objModule = ModuleController.Instance.GetModule(PortalSettings.Current.DefaultModuleId, PortalSettings.Current.DefaultTabId, true);
                if (objModule != null)
                {
                    this.Alignment = objModule.Alignment;
                    this.Color = objModule.Color;
                    this.Border = objModule.Border;
                    this.IconFile = objModule.IconFile;
                    this.Visibility = objModule.Visibility;
                    this.ContainerSrc = objModule.ContainerSrc;
                    this.DisplayTitle = objModule.DisplayTitle;
                    this.DisplayPrint = objModule.DisplayPrint;
                    this.DisplaySyndicate = objModule.DisplaySyndicate;
                }
            }
        }
    }
}<|MERGE_RESOLUTION|>--- conflicted
+++ resolved
@@ -1,1065 +1,1043 @@
-﻿// Licensed to the .NET Foundation under one or more agreements.
-// The .NET Foundation licenses this file to you under the MIT license.
-// See the LICENSE file in the project root for more information
-namespace DotNetNuke.Entities.Modules
-{
-    using System;
-    using System.Collections;
-    using System.Collections.Generic;
-    using System.Data;
-    using System.Globalization;
-    using System.Linq;
-    using System.Xml.Serialization;
-
-    using DotNetNuke.Common.Utilities;
-    using DotNetNuke.ComponentModel;
-    using DotNetNuke.Entities.Content;
-    using DotNetNuke.Entities.Modules.Definitions;
-    using DotNetNuke.Entities.Portals;
-    using DotNetNuke.Entities.Tabs;
-    using DotNetNuke.Entities.Users;
-    using DotNetNuke.Instrumentation;
-    using DotNetNuke.Security.Permissions;
-    using DotNetNuke.Services.Localization;
-    using DotNetNuke.Services.ModuleCache;
-    using DotNetNuke.Services.Tokens;
-    using Newtonsoft.Json;
-
-    /// Project  : DotNetNuke
-    /// Namespace: DotNetNuke.Entities.Modules
-    /// Class    : ModuleInfo
-    /// <summary>ModuleInfo provides the Entity Layer for Modules.</summary>
-    [XmlRoot("module", IsNullable = false)]
-    [Serializable]
-    public class ModuleInfo : ContentItem, IPropertyAccess
-    {
-        private static readonly ILog Logger = LoggerSource.Instance.GetLogger(typeof(ModuleInfo));
-        private string authorizedEditRoles;
-        private string authorizedViewRoles;
-        private string cultureCode;
-        private Guid defaultLanguageGuid;
-        private ModuleInfo defaultLanguageModule;
-        private DesktopModuleInfo desktopModule;
-        private Dictionary<string, ModuleInfo> localizedModules;
-        private Guid localizedVersionGuid;
-        private ModuleControlInfo moduleControl;
-        private ModuleDefinitionInfo moduleDefinition;
-        private ModulePermissionCollection modulePermissions;
-        private TabInfo parentTab;
-        private Hashtable moduleSettings;
-        private Hashtable tabModuleSettings;
-
-        /// <summary>Initializes a new instance of the <see cref="ModuleInfo"/> class.</summary>
-        public ModuleInfo()
-        {
-            // initialize the properties that can be null
-            // in the database
-            this.PortalID = Null.NullInteger;
-            this.OwnerPortalID = Null.NullInteger;
-            this.TabModuleID = Null.NullInteger;
-            this.DesktopModuleID = Null.NullInteger;
-            this.ModuleDefID = Null.NullInteger;
-            this.ModuleTitle = Null.NullString;
-            this.ModuleVersion = Null.NullInteger;
-            this.authorizedEditRoles = Null.NullString;
-            this.authorizedViewRoles = Null.NullString;
-            this.Alignment = Null.NullString;
-            this.Color = Null.NullString;
-            this.Border = Null.NullString;
-            this.IconFile = Null.NullString;
-            this.Header = Null.NullString;
-            this.Footer = Null.NullString;
-            this.StartDate = Null.NullDate;
-            this.EndDate = Null.NullDate;
-            this.ContainerSrc = Null.NullString;
-            this.DisplayTitle = true;
-            this.DisplayPrint = true;
-            this.DisplaySyndicate = false;
-
-            // Guid, Version Guid, and Localized Version Guid should be initialised to a new value
-            this.UniqueId = Guid.NewGuid();
-            this.VersionGuid = Guid.NewGuid();
-            this.localizedVersionGuid = Guid.NewGuid();
-
-            // Default Language Guid should be initialised to a null Guid
-            this.defaultLanguageGuid = Null.NullGuid;
-        }
-
-        /// <summary>Gets the Associated Desktop Module.</summary>
-        /// <returns>An Integer.</returns>
-        [XmlIgnore]
-        [JsonIgnore]
-        public DesktopModuleInfo DesktopModule
-        {
-            get
-            {
-                return this.desktopModule ??
-                       (this.desktopModule = this.DesktopModuleID > Null.NullInteger
-                            ? DesktopModuleController.GetDesktopModule(this.DesktopModuleID, this.PortalID)
-                            : new DesktopModuleInfo());
-            }
-        }
-
-        [XmlIgnore]
-        [JsonIgnore]
-        public bool HideAdminBorder
-        {
-            get
-            {
-                object setting = this.TabModuleSettings["hideadminborder"];
-                if (setting == null || string.IsNullOrEmpty(setting.ToString()))
-                {
-                    return false;
-                }
-
-                bool val;
-                bool.TryParse(setting.ToString(), out val);
-                return val;
-            }
-        }
-
-        [XmlIgnore]
-        [JsonIgnore]
-        public bool IsShared
-        {
-            get { return this.OwnerPortalID != this.PortalID; }
-        }
-
-        public ModuleControlInfo ModuleControl
-        {
-            get
-            {
-                return this.moduleControl ??
-                       (this.moduleControl = this.ModuleControlId > Null.NullInteger
-                            ? ModuleControlController.GetModuleControl(this.ModuleControlId)
-                            : new ModuleControlInfo());
-            }
-        }
-
-        /// <summary>Gets the Associated Module Definition.</summary>
-        /// <returns>A ModuleDefinitionInfo.</returns>
-        [XmlIgnore]
-        [JsonIgnore]
-        public ModuleDefinitionInfo ModuleDefinition
-        {
-            get
-            {
-                return this.moduleDefinition ??
-                       (this.moduleDefinition = this.ModuleDefID > Null.NullInteger
-                            ? ModuleDefinitionController.GetModuleDefinitionByID(this.ModuleDefID)
-                            : new ModuleDefinitionInfo());
-            }
-        }
-
-        [XmlIgnore]
-        [JsonIgnore]
-        public Hashtable ModuleSettings
-        {
-            get
-            {
-                if (this.moduleSettings == null)
-                {
-                    if (this.ModuleID == Null.NullInteger)
-                    {
-                        this.moduleSettings = new Hashtable();
-                    }
-                    else
-                    {
-                        this.moduleSettings = new ModuleController().GetModuleSettings(this.ModuleID, this.TabID);
-                    }
-                }
-
-                return this.moduleSettings;
-            }
-        }
-
-        [XmlIgnore]
-        [JsonIgnore]
-        public Hashtable TabModuleSettings
-        {
-            get
-            {
-                if (this.tabModuleSettings == null)
-                {
-                    if (this.TabModuleID == Null.NullInteger)
-                    {
-                        this.tabModuleSettings = new Hashtable();
-                    }
-                    else
-                    {
-                        this.tabModuleSettings = new ModuleController().GetTabModuleSettings(this.TabModuleID, this.TabID);
-                    }
-                }
-
-                return this.tabModuleSettings;
-            }
-        }
-
-        [XmlIgnore]
-        [JsonIgnore]
-        public ModuleInfo DefaultLanguageModule
-        {
-            get
-            {
-                if (this.defaultLanguageModule == null && (!this.DefaultLanguageGuid.Equals(Null.NullGuid)) && this.ParentTab != null && this.ParentTab.DefaultLanguageTab != null &&
-                    this.ParentTab.DefaultLanguageTab.ChildModules != null)
-                {
-                    this.defaultLanguageModule = (from kvp in this.ParentTab.DefaultLanguageTab.ChildModules where kvp.Value.UniqueId == this.DefaultLanguageGuid select kvp.Value).SingleOrDefault();
-                }
-
-                return this.defaultLanguageModule;
-            }
-        }
-
-        public bool IsDefaultLanguage
-        {
-            get
-            {
-                return this.DefaultLanguageGuid == Null.NullGuid;
-            }
-        }
-
-        public bool IsLocalized
-        {
-            get
-            {
-                bool isLocalized = true;
-                if (this.DefaultLanguageModule != null)
-                {
-                    // Child language
-                    isLocalized = this.ModuleID != this.DefaultLanguageModule.ModuleID;
-                }
-
-                return isLocalized;
-            }
-        }
-
-        public bool IsNeutralCulture
-        {
-            get
-            {
-                return string.IsNullOrEmpty(this.CultureCode);
-            }
-        }
-
-        [XmlIgnore]
-        [JsonIgnore]
-        public bool IsTranslated
-        {
-            get
-            {
-                bool isTranslated = true;
-                if (this.DefaultLanguageModule != null)
-                {
-                    // Child language
-                    isTranslated = this.LocalizedVersionGuid == this.DefaultLanguageModule.LocalizedVersionGuid;
-                }
-
-                return isTranslated;
-            }
-        }
-
-        [XmlIgnore]
-        [JsonIgnore]
-        public Dictionary<string, ModuleInfo> LocalizedModules
-        {
-            get
-            {
-                if (this.localizedModules == null && this.DefaultLanguageGuid.Equals(Null.NullGuid) && this.ParentTab != null && this.ParentTab.LocalizedTabs != null)
-                {
-                    // Cycle through all localized tabs looking for this module
-                    this.localizedModules = new Dictionary<string, ModuleInfo>();
-                    foreach (TabInfo t in this.ParentTab.LocalizedTabs.Values)
-                    {
-                        foreach (ModuleInfo m in t.ChildModules.Values)
-                        {
-                            ModuleInfo tempModuleInfo;
-                            if (m.DefaultLanguageGuid == this.UniqueId && !m.IsDeleted && !this.localizedModules.TryGetValue(m.CultureCode, out tempModuleInfo))
-                            {
-                                this.localizedModules.Add(m.CultureCode, m);
-                            }
-                        }
-                    }
-                }
-
-                return this.localizedModules;
-            }
-        }
-
-        public TabInfo ParentTab
-        {
-            get
-            {
-                if (this.parentTab == null)
-                {
-                    if (this.PortalID == Null.NullInteger || string.IsNullOrEmpty(this.CultureCode))
-                    {
-                        this.parentTab = TabController.Instance.GetTab(this.TabID, this.PortalID, false);
-                    }
-                    else
-                    {
-                        Locale locale = LocaleController.Instance.GetLocale(this.CultureCode);
-                        this.parentTab = TabController.Instance.GetTabByCulture(this.TabID, this.PortalID, locale);
-                    }
-                }
-
-                return this.parentTab;
-            }
-        }
-
-        /// <inheritdoc/>
-        public CacheLevel Cacheability
-        {
-            get
-            {
-                return CacheLevel.fullyCacheable;
-            }
-        }
-
-        [XmlElement("alignment")]
-        public string Alignment { get; set; }
-
-        [XmlIgnore]
-        [JsonIgnore]
-        public bool AllModules { get; set; }
-
-        [XmlElement("alltabs")]
-        public bool AllTabs { get; set; }
-
-        [XmlElement("border")]
-        public string Border { get; set; }
-
-        [XmlElement("cachemethod")]
-        public string CacheMethod { get; set; }
-
-        [XmlElement("cachetime")]
-        public int CacheTime { get; set; }
-
-        [XmlElement("color")]
-        public string Color { get; set; }
-
-        [XmlIgnore]
-        [JsonIgnore]
-        public string ContainerPath { get; set; }
-
-        [XmlElement("containersrc")]
-        public string ContainerSrc { get; set; }
-
-        /// <summary>Gets or sets the ID of the Associated Desktop Module.</summary>
-        /// <returns>An Integer.</returns>
-        [XmlIgnore]
-        [JsonIgnore]
-        public int DesktopModuleID { get; set; }
-
-        [XmlElement("displayprint")]
-        public bool DisplayPrint { get; set; }
-
-        [XmlElement("displaysyndicate")]
-        public bool DisplaySyndicate { get; set; }
-
-        [XmlElement("displaytitle")]
-        public bool DisplayTitle { get; set; }
-
-        [XmlElement("enddate")]
-        public DateTime EndDate { get; set; }
-
-        [XmlElement("footer")]
-        public string Footer { get; set; }
-
-        [XmlElement("header")]
-        public string Header { get; set; }
-
-        [XmlElement("iconfile")]
-        public string IconFile { get; set; }
-
-        [XmlElement("inheritviewpermissions")]
-        public bool InheritViewPermissions { get; set; }
-
-        [XmlIgnore]
-        [JsonIgnore]
-        public bool IsDefaultModule { get; set; }
-
-        [XmlElement("isdeleted")]
-        public bool IsDeleted { get; set; }
-
-        [XmlIgnore]
-        [JsonIgnore]
-        public bool IsShareable { get; set; }
-
-        [XmlIgnore]
-        [JsonIgnore]
-        public bool IsShareableViewOnly { get; set; }
-<<<<<<< HEAD
-=======
-
-        [Obsolete("Deprecated in DotNetNuke 9.8.0. WebSlice functionality is no longer used. Scheduled removal in v10.0.0.")]
-        [XmlElement("iswebslice")]
-        public bool IsWebSlice { get; set; }
->>>>>>> 92382c27
-
-        [XmlIgnore]
-        [JsonIgnore]
-        public DateTime LastContentModifiedOnDate { get; set; }
-
-        [XmlIgnore]
-        [JsonIgnore]
-        public int ModuleControlId { get; set; }
-
-        /// <summary>Gets or sets the ID of the Associated Module Definition.</summary>
-        /// <returns>An Integer.</returns>
-        [XmlIgnore]
-        [JsonIgnore]
-        public int ModuleDefID { get; set; }
-
-        [XmlElement("moduleorder")]
-        public int ModuleOrder { get; set; }
-
-        /// <summary>
-        /// Gets or sets get the ModulePermissions for the Module DO NOT USE THE SETTTER.
-        /// <remarks>
-        /// Since 5.0 the setter has been obsolete, directly setting the ModulePermissionCollection is likely an error, change the contenst of the collection instead.
-        /// The setter still exists to preserve binary compatibility without the obsolete attribute since c# will not allow only a setter to be obsolete.
-        /// </remarks>
-        /// </summary>
-        [XmlArray("modulepermissions")]
-        [XmlArrayItem("permission")]
-        public ModulePermissionCollection ModulePermissions
-        {
-            get
-            {
-                return this.modulePermissions ??
-                    (this.modulePermissions = this.ModuleID > 0
-                            ? new ModulePermissionCollection(ModulePermissionController.GetModulePermissions(this.ModuleID, this.TabID))
-                            : new ModulePermissionCollection());
-            }
-
-            set
-            {
-                this.modulePermissions = value;
-            }
-        }
-
-        [XmlElement("title")]
-        public string ModuleTitle { get; set; }
-
-        [XmlIgnore]
-        [JsonIgnore]
-        public int ModuleVersion { get; set; }
-
-        [XmlIgnore]
-        [JsonIgnore]
-        public int OwnerPortalID { get; set; }
-
-        [XmlIgnore]
-        [JsonIgnore]
-        public int PaneModuleCount { get; set; }
-
-        [XmlIgnore]
-        [JsonIgnore]
-        public int PaneModuleIndex { get; set; }
-
-        [XmlElement("panename")]
-        public string PaneName { get; set; }
-
-        [XmlElement("portalid")]
-        public int PortalID { get; set; }
-
-        [XmlElement("startdate")]
-        public DateTime StartDate { get; set; }
-
-        [XmlElement("tabmoduleid")]
-        public int TabModuleID { get; set; }
-
-        [XmlElement("uniqueId")]
-        public Guid UniqueId { get; set; }
-
-        [XmlElement("versionGuid")]
-        public Guid VersionGuid { get; set; }
-
-        [XmlElement("visibility")]
-        public VisibilityState Visibility { get; set; }
-
-<<<<<<< HEAD
-=======
-        [Obsolete("Deprecated in DotNetNuke 9.8.0. WebSlice functionality is no longer used. Scheduled removal in v10.0.0.")]
-        [XmlElement("websliceexpirydate")]
-        public DateTime WebSliceExpiryDate { get; set; }
-
-        [Obsolete("Deprecated in DotNetNuke 9.8.0. WebSlice functionality is no longer used. Scheduled removal in v10.0.0.")]
-        [XmlElement("webslicetitle")]
-        public string WebSliceTitle { get; set; }
-
-        [Obsolete("Deprecated in DotNetNuke 9.8.0. WebSlice functionality is no longer used. Scheduled removal in v10.0.0.")]
-        [XmlElement("webslicettl")]
-        public int WebSliceTTL { get; set; }
-
->>>>>>> 92382c27
-        [XmlElement("cultureCode")]
-        public string CultureCode
-        {
-            get
-            {
-                return this.cultureCode;
-            }
-
-            set
-            {
-                this.cultureCode = value;
-            }
-        }
-
-        [XmlElement("defaultLanguageGuid")]
-        public Guid DefaultLanguageGuid
-        {
-            get
-            {
-                return this.defaultLanguageGuid;
-            }
-
-            set
-            {
-                this.defaultLanguageGuid = value;
-            }
-        }
-
-        [XmlElement("localizedVersionGuid")]
-        public Guid LocalizedVersionGuid
-        {
-            get
-            {
-                return this.localizedVersionGuid;
-            }
-
-            set
-            {
-                this.localizedVersionGuid = value;
-            }
-        }
-
-        /// <summary>Gets or sets the Key ID.</summary>
-        /// <returns>An Integer.</returns>
-        [XmlIgnore]
-        [JsonIgnore]
-        public override int KeyID
-        {
-            get
-            {
-                return this.ModuleID;
-            }
-
-            set
-            {
-                this.ModuleID = value;
-            }
-        }
-
-        /// <summary>Fills a ModuleInfo from a Data Reader.</summary>
-        /// <param name="dr">The Data Reader to use.</param>
-        public override void Fill(IDataReader dr)
-        {
-            // Call the base classes fill method to populate base class properties
-            this.FillInternal(dr);
-
-            this.UniqueId = Null.SetNullGuid(dr["UniqueId"]);
-            this.VersionGuid = Null.SetNullGuid(dr["VersionGuid"]);
-            this.DefaultLanguageGuid = Null.SetNullGuid(dr["DefaultLanguageGuid"]);
-            this.LocalizedVersionGuid = Null.SetNullGuid(dr["LocalizedVersionGuid"]);
-            this.CultureCode = Null.SetNullString(dr["CultureCode"]);
-
-            this.PortalID = Null.SetNullInteger(dr["PortalID"]);
-            if (dr.GetSchemaTable().Select("ColumnName = 'OwnerPortalID'").Length > 0)
-            {
-                this.OwnerPortalID = Null.SetNullInteger(dr["OwnerPortalID"]);
-            }
-
-            this.ModuleDefID = Null.SetNullInteger(dr["ModuleDefID"]);
-            this.ModuleTitle = Null.SetNullString(dr["ModuleTitle"]);
-            this.AllTabs = Null.SetNullBoolean(dr["AllTabs"]);
-            this.IsDeleted = Null.SetNullBoolean(dr["IsDeleted"]);
-            this.InheritViewPermissions = Null.SetNullBoolean(dr["InheritViewPermissions"]);
-
-            if (dr.GetSchemaTable().Select("ColumnName = 'IsShareable'").Length > 0)
-            {
-                this.IsShareable = Null.SetNullBoolean(dr["IsShareable"]);
-            }
-
-            if (dr.GetSchemaTable().Select("ColumnName = 'IsShareableViewOnly'").Length > 0)
-            {
-                this.IsShareableViewOnly = Null.SetNullBoolean(dr["IsShareableViewOnly"]);
-            }
-
-            this.Header = Null.SetNullString(dr["Header"]);
-            this.Footer = Null.SetNullString(dr["Footer"]);
-            this.StartDate = Null.SetNullDateTime(dr["StartDate"]);
-            this.EndDate = Null.SetNullDateTime(dr["EndDate"]);
-            this.LastContentModifiedOnDate = Null.SetNullDateTime(dr["LastContentModifiedOnDate"]);
-            try
-            {
-                this.TabModuleID = Null.SetNullInteger(dr["TabModuleID"]);
-                this.ModuleOrder = Null.SetNullInteger(dr["ModuleOrder"]);
-                this.PaneName = Null.SetNullString(dr["PaneName"]);
-                this.CacheTime = Null.SetNullInteger(dr["CacheTime"]);
-                this.CacheMethod = Null.SetNullString(dr["CacheMethod"]);
-                this.Alignment = Null.SetNullString(dr["Alignment"]);
-                this.Color = Null.SetNullString(dr["Color"]);
-                this.Border = Null.SetNullString(dr["Border"]);
-                this.IconFile = Null.SetNullString(dr["IconFile"]);
-                int visible = Null.SetNullInteger(dr["Visibility"]);
-                if (visible == Null.NullInteger)
-                {
-                    this.Visibility = VisibilityState.Maximized;
-                }
-                else
-                {
-                    switch (visible)
-                    {
-                        case 0:
-                            this.Visibility = VisibilityState.Maximized;
-                            break;
-                        case 1:
-                            this.Visibility = VisibilityState.Minimized;
-                            break;
-                        case 2:
-                            this.Visibility = VisibilityState.None;
-                            break;
-                    }
-                }
-
-                this.ContainerSrc = Null.SetNullString(dr["ContainerSrc"]);
-                this.DisplayTitle = Null.SetNullBoolean(dr["DisplayTitle"]);
-                this.DisplayPrint = Null.SetNullBoolean(dr["DisplayPrint"]);
-                this.DisplaySyndicate = Null.SetNullBoolean(dr["DisplaySyndicate"]);
-                this.DesktopModuleID = Null.SetNullInteger(dr["DesktopModuleID"]);
-                this.ModuleControlId = Null.SetNullInteger(dr["ModuleControlID"]);
-            }
-            catch (Exception exc)
-            {
-                Logger.Error(exc);
-            }
-        }
-
-        /// <inheritdoc/>
-        public string GetProperty(string propertyName, string format, CultureInfo formatProvider, UserInfo accessingUser, Scope currentScope, ref bool propertyNotFound)
-        {
-            string outputFormat = string.Empty;
-            if (format == string.Empty)
-            {
-                outputFormat = "g";
-            }
-
-            if (currentScope == Scope.NoSettings)
-            {
-                propertyNotFound = true;
-                return PropertyAccess.ContentLocked;
-            }
-
-            propertyNotFound = true;
-            string result = string.Empty;
-            bool isPublic = true;
-            switch (propertyName.ToLowerInvariant())
-            {
-                case "portalid":
-                    propertyNotFound = false;
-                    result = this.PortalID.ToString(outputFormat, formatProvider);
-                    break;
-                case "displayportalid":
-                    propertyNotFound = false;
-                    result = this.OwnerPortalID.ToString(outputFormat, formatProvider);
-                    break;
-                case "tabid":
-                    propertyNotFound = false;
-                    result = this.TabID.ToString(outputFormat, formatProvider);
-                    break;
-                case "tabmoduleid":
-                    propertyNotFound = false;
-                    result = this.TabModuleID.ToString(outputFormat, formatProvider);
-                    break;
-                case "moduleid":
-                    propertyNotFound = false;
-                    result = this.ModuleID.ToString(outputFormat, formatProvider);
-                    break;
-                case "moduledefid":
-                    isPublic = false;
-                    propertyNotFound = false;
-                    result = this.ModuleDefID.ToString(outputFormat, formatProvider);
-                    break;
-                case "moduleorder":
-                    isPublic = false;
-                    propertyNotFound = false;
-                    result = this.ModuleOrder.ToString(outputFormat, formatProvider);
-                    break;
-                case "panename":
-                    propertyNotFound = false;
-                    result = PropertyAccess.FormatString(this.PaneName, format);
-                    break;
-                case "moduletitle":
-                    propertyNotFound = false;
-                    result = PropertyAccess.FormatString(this.ModuleTitle, format);
-                    break;
-                case "cachetime":
-                    isPublic = false;
-                    propertyNotFound = false;
-                    result = this.CacheTime.ToString(outputFormat, formatProvider);
-                    break;
-                case "cachemethod":
-                    isPublic = false;
-                    propertyNotFound = false;
-                    result = PropertyAccess.FormatString(this.CacheMethod, format);
-                    break;
-                case "alignment":
-                    propertyNotFound = false;
-                    result = PropertyAccess.FormatString(this.Alignment, format);
-                    break;
-                case "color":
-                    propertyNotFound = false;
-                    result = PropertyAccess.FormatString(this.Color, format);
-                    break;
-                case "border":
-                    propertyNotFound = false;
-                    result = PropertyAccess.FormatString(this.Border, format);
-                    break;
-                case "iconfile":
-                    propertyNotFound = false;
-                    result = PropertyAccess.FormatString(this.IconFile, format);
-                    break;
-                case "alltabs":
-                    isPublic = false;
-                    propertyNotFound = false;
-                    result = PropertyAccess.Boolean2LocalizedYesNo(this.AllTabs, formatProvider);
-                    break;
-                case "isdeleted":
-                    isPublic = false;
-                    propertyNotFound = false;
-                    result = PropertyAccess.Boolean2LocalizedYesNo(this.IsDeleted, formatProvider);
-                    break;
-                case "header":
-                    propertyNotFound = false;
-                    result = PropertyAccess.FormatString(this.Header, format);
-                    break;
-                case "footer":
-                    propertyNotFound = false;
-                    result = PropertyAccess.FormatString(this.Footer, format);
-                    break;
-                case "startdate":
-                    isPublic = false;
-                    propertyNotFound = false;
-                    result = this.StartDate.ToString(outputFormat, formatProvider);
-                    break;
-                case "enddate":
-                    isPublic = false;
-                    propertyNotFound = false;
-                    result = this.EndDate.ToString(outputFormat, formatProvider);
-                    break;
-                case "containersrc":
-                    isPublic = false;
-                    propertyNotFound = false;
-                    result = PropertyAccess.FormatString(this.ContainerSrc, format);
-                    break;
-                case "displaytitle":
-                    isPublic = false;
-                    propertyNotFound = false;
-                    result = PropertyAccess.Boolean2LocalizedYesNo(this.DisplayTitle, formatProvider);
-                    break;
-                case "displayprint":
-                    isPublic = false;
-                    propertyNotFound = false;
-                    result = PropertyAccess.Boolean2LocalizedYesNo(this.DisplayPrint, formatProvider);
-                    break;
-                case "displaysyndicate":
-                    isPublic = false;
-                    propertyNotFound = false;
-                    result = PropertyAccess.Boolean2LocalizedYesNo(this.DisplaySyndicate, formatProvider);
-                    break;
-                case "inheritviewpermissions":
-                    isPublic = false;
-                    propertyNotFound = false;
-                    result = PropertyAccess.Boolean2LocalizedYesNo(this.InheritViewPermissions, formatProvider);
-                    break;
-                case "isshareable":
-                    isPublic = false;
-                    propertyNotFound = false;
-                    result = PropertyAccess.Boolean2LocalizedYesNo(this.IsShareable, formatProvider);
-                    break;
-                case "isshareableviewonly":
-                    isPublic = false;
-                    propertyNotFound = false;
-                    result = PropertyAccess.Boolean2LocalizedYesNo(this.IsShareableViewOnly, formatProvider);
-                    break;
-                case "desktopmoduleid":
-                    isPublic = false;
-                    propertyNotFound = false;
-                    result = this.DesktopModuleID.ToString(outputFormat, formatProvider);
-                    break;
-                case "friendlyname":
-                    propertyNotFound = false;
-                    result = PropertyAccess.FormatString(this.DesktopModule.FriendlyName, format);
-                    break;
-                case "foldername":
-                    propertyNotFound = false;
-                    result = PropertyAccess.FormatString(this.DesktopModule.FolderName, format);
-                    break;
-                case "description":
-                    propertyNotFound = false;
-                    result = PropertyAccess.FormatString(this.DesktopModule.Description, format);
-                    break;
-                case "version":
-                    propertyNotFound = false;
-                    result = PropertyAccess.FormatString(this.DesktopModule.Version, format);
-                    break;
-                case "ispremium":
-                    isPublic = false;
-                    propertyNotFound = false;
-                    result = PropertyAccess.Boolean2LocalizedYesNo(this.DesktopModule.IsPremium, formatProvider);
-                    break;
-                case "isadmin":
-                    isPublic = false;
-                    propertyNotFound = false;
-                    result = PropertyAccess.Boolean2LocalizedYesNo(this.DesktopModule.IsAdmin, formatProvider);
-                    break;
-                case "businesscontrollerclass":
-                    propertyNotFound = false;
-                    result = PropertyAccess.FormatString(this.DesktopModule.BusinessControllerClass, format);
-                    break;
-                case "modulename":
-                    propertyNotFound = false;
-                    result = PropertyAccess.FormatString(this.DesktopModule.ModuleName, format);
-                    break;
-                case "supportedfeatures":
-                    isPublic = false;
-                    propertyNotFound = false;
-                    result = this.DesktopModule.SupportedFeatures.ToString(outputFormat, formatProvider);
-                    break;
-                case "compatibleversions":
-                    isPublic = false;
-                    propertyNotFound = false;
-                    result = PropertyAccess.FormatString(this.DesktopModule.CompatibleVersions, format);
-                    break;
-                case "dependencies":
-                    isPublic = false;
-                    propertyNotFound = false;
-                    result = PropertyAccess.FormatString(this.DesktopModule.Dependencies, format);
-                    break;
-                case "permissions":
-                    isPublic = false;
-                    propertyNotFound = false;
-                    result = PropertyAccess.FormatString(this.DesktopModule.Permissions, format);
-                    break;
-                case "defaultcachetime":
-                    isPublic = false;
-                    propertyNotFound = false;
-                    result = this.ModuleDefinition.DefaultCacheTime.ToString(outputFormat, formatProvider);
-                    break;
-                case "modulecontrolid":
-                    isPublic = false;
-                    propertyNotFound = false;
-                    result = this.ModuleControlId.ToString(outputFormat, formatProvider);
-                    break;
-                case "controlsrc":
-                    isPublic = false;
-                    propertyNotFound = false;
-                    result = PropertyAccess.FormatString(this.ModuleControl.ControlSrc, format);
-                    break;
-                case "controltitle":
-                    propertyNotFound = false;
-                    result = PropertyAccess.FormatString(this.ModuleControl.ControlTitle, format);
-                    break;
-                case "helpurl":
-                    propertyNotFound = false;
-                    result = PropertyAccess.FormatString(this.ModuleControl.HelpURL, format);
-                    break;
-                case "supportspartialrendering":
-                    propertyNotFound = false;
-                    result = PropertyAccess.Boolean2LocalizedYesNo(this.ModuleControl.SupportsPartialRendering, formatProvider);
-                    break;
-                case "containerpath":
-                    isPublic = false;
-                    propertyNotFound = false;
-                    result = PropertyAccess.FormatString(this.ContainerPath, format);
-                    break;
-                case "panemoduleindex":
-                    isPublic = false;
-                    propertyNotFound = false;
-                    result = this.PaneModuleIndex.ToString(outputFormat, formatProvider);
-                    break;
-                case "panemodulecount":
-                    isPublic = false;
-                    propertyNotFound = false;
-                    result = this.PaneModuleCount.ToString(outputFormat, formatProvider);
-                    break;
-                case "isdefaultmodule":
-                    isPublic = false;
-                    propertyNotFound = false;
-                    result = PropertyAccess.Boolean2LocalizedYesNo(this.IsDefaultModule, formatProvider);
-                    break;
-                case "allmodules":
-                    isPublic = false;
-                    propertyNotFound = false;
-                    result = PropertyAccess.Boolean2LocalizedYesNo(this.AllModules, formatProvider);
-                    break;
-                case "isportable":
-                    isPublic = false;
-                    propertyNotFound = false;
-                    result = PropertyAccess.Boolean2LocalizedYesNo(this.DesktopModule.IsPortable, formatProvider);
-                    break;
-                case "issearchable":
-                    isPublic = false;
-                    propertyNotFound = false;
-                    result = PropertyAccess.Boolean2LocalizedYesNo(this.DesktopModule.IsSearchable, formatProvider);
-                    break;
-                case "isupgradeable":
-                    isPublic = false;
-                    propertyNotFound = false;
-                    result = PropertyAccess.Boolean2LocalizedYesNo(this.DesktopModule.IsUpgradeable, formatProvider);
-                    break;
-                case "adminpage":
-                    isPublic = false;
-                    propertyNotFound = false;
-                    result = PropertyAccess.FormatString(this.DesktopModule.AdminPage, format);
-                    break;
-                case "hostpage":
-                    isPublic = false;
-                    propertyNotFound = false;
-                    result = PropertyAccess.FormatString(this.DesktopModule.HostPage, format);
-                    break;
-            }
-
-            if (!isPublic && currentScope != Scope.Debug)
-            {
-                propertyNotFound = true;
-                result = PropertyAccess.ContentLocked;
-            }
-
-            return result;
-        }
-
-        public ModuleInfo Clone()
-        {
-            var objModuleInfo = new ModuleInfo
-            {
-                PortalID = this.PortalID,
-                OwnerPortalID = this.OwnerPortalID,
-                TabID = this.TabID,
-                TabModuleID = this.TabModuleID,
-                ModuleID = this.ModuleID,
-                ModuleOrder = this.ModuleOrder,
-                PaneName = this.PaneName,
-                ModuleTitle = this.ModuleTitle,
-                CacheTime = this.CacheTime,
-                CacheMethod = this.CacheMethod,
-                Alignment = this.Alignment,
-                Color = this.Color,
-                Border = this.Border,
-                IconFile = this.IconFile,
-                AllTabs = this.AllTabs,
-                Visibility = this.Visibility,
-                IsDeleted = this.IsDeleted,
-                Header = this.Header,
-                Footer = this.Footer,
-                StartDate = this.StartDate,
-                EndDate = this.EndDate,
-                ContainerSrc = this.ContainerSrc,
-                DisplayTitle = this.DisplayTitle,
-                DisplayPrint = this.DisplayPrint,
-                DisplaySyndicate = this.DisplaySyndicate,
-                InheritViewPermissions = this.InheritViewPermissions,
-                IsShareable = this.IsShareable,
-                IsShareableViewOnly = this.IsShareableViewOnly,
-                DesktopModuleID = this.DesktopModuleID,
-                ModuleDefID = this.ModuleDefID,
-                ModuleControlId = this.ModuleControlId,
-                ContainerPath = this.ContainerPath,
-                PaneModuleIndex = this.PaneModuleIndex,
-                PaneModuleCount = this.PaneModuleCount,
-                IsDefaultModule = this.IsDefaultModule,
-                AllModules = this.AllModules,
-                UniqueId = Guid.NewGuid(),
-                VersionGuid = Guid.NewGuid(),
-                DefaultLanguageGuid = this.DefaultLanguageGuid,
-                LocalizedVersionGuid = this.LocalizedVersionGuid,
-                CultureCode = this.CultureCode,
-            };
-
-            // localized properties
-            this.Clone(objModuleInfo, this);
-            return objModuleInfo;
-        }
-
-        public string GetEffectiveCacheMethod()
-        {
-            string effectiveCacheMethod;
-            if (!string.IsNullOrEmpty(this.CacheMethod))
-            {
-                effectiveCacheMethod = this.CacheMethod;
-            }
-            else if (!string.IsNullOrEmpty(Host.Host.ModuleCachingMethod))
-            {
-                effectiveCacheMethod = Host.Host.ModuleCachingMethod;
-            }
-            else
-            {
-                var defaultModuleCache = ComponentFactory.GetComponent<ModuleCachingProvider>();
-                effectiveCacheMethod = (from provider in ModuleCachingProvider.GetProviderList() where provider.Value.Equals(defaultModuleCache) select provider.Key).SingleOrDefault();
-            }
-
-            if (string.IsNullOrEmpty(effectiveCacheMethod))
-            {
-                throw new InvalidOperationException(Localization.GetString("EXCEPTION_ModuleCacheMissing"));
-            }
-
-            return effectiveCacheMethod;
-        }
-
-        public void Initialize(int portalId)
-        {
-            this.PortalID = portalId;
-            this.OwnerPortalID = portalId;
-            this.ModuleDefID = Null.NullInteger;
-            this.ModuleOrder = Null.NullInteger;
-            this.PaneName = Null.NullString;
-            this.ModuleTitle = Null.NullString;
-            this.CacheTime = 0;
-            this.CacheMethod = Null.NullString;
-            this.Alignment = Null.NullString;
-            this.Color = Null.NullString;
-            this.Border = Null.NullString;
-            this.IconFile = Null.NullString;
-            this.AllTabs = Null.NullBoolean;
-            this.Visibility = VisibilityState.Maximized;
-            this.IsDeleted = Null.NullBoolean;
-            this.Header = Null.NullString;
-            this.Footer = Null.NullString;
-            this.StartDate = Null.NullDate;
-            this.EndDate = Null.NullDate;
-            this.DisplayTitle = true;
-            this.DisplayPrint = false;
-            this.DisplaySyndicate = Null.NullBoolean;
-            this.InheritViewPermissions = Null.NullBoolean;
-            this.IsShareable = true;
-            this.IsShareableViewOnly = true;
-            this.ContainerSrc = Null.NullString;
-            this.DesktopModuleID = Null.NullInteger;
-            this.ModuleControlId = Null.NullInteger;
-            this.ContainerPath = Null.NullString;
-            this.PaneModuleIndex = 0;
-            this.PaneModuleCount = 0;
-            this.IsDefaultModule = Null.NullBoolean;
-            this.AllModules = Null.NullBoolean;
-            if (PortalSettings.Current.DefaultModuleId > Null.NullInteger && PortalSettings.Current.DefaultTabId > Null.NullInteger)
-            {
-                ModuleInfo objModule = ModuleController.Instance.GetModule(PortalSettings.Current.DefaultModuleId, PortalSettings.Current.DefaultTabId, true);
-                if (objModule != null)
-                {
-                    this.Alignment = objModule.Alignment;
-                    this.Color = objModule.Color;
-                    this.Border = objModule.Border;
-                    this.IconFile = objModule.IconFile;
-                    this.Visibility = objModule.Visibility;
-                    this.ContainerSrc = objModule.ContainerSrc;
-                    this.DisplayTitle = objModule.DisplayTitle;
-                    this.DisplayPrint = objModule.DisplayPrint;
-                    this.DisplaySyndicate = objModule.DisplaySyndicate;
-                }
-            }
-        }
-    }
-}+﻿// Licensed to the .NET Foundation under one or more agreements.
+// The .NET Foundation licenses this file to you under the MIT license.
+// See the LICENSE file in the project root for more information
+namespace DotNetNuke.Entities.Modules
+{
+    using System;
+    using System.Collections;
+    using System.Collections.Generic;
+    using System.Data;
+    using System.Globalization;
+    using System.Linq;
+    using System.Xml.Serialization;
+
+    using DotNetNuke.Common.Utilities;
+    using DotNetNuke.ComponentModel;
+    using DotNetNuke.Entities.Content;
+    using DotNetNuke.Entities.Modules.Definitions;
+    using DotNetNuke.Entities.Portals;
+    using DotNetNuke.Entities.Tabs;
+    using DotNetNuke.Entities.Users;
+    using DotNetNuke.Instrumentation;
+    using DotNetNuke.Security.Permissions;
+    using DotNetNuke.Services.Localization;
+    using DotNetNuke.Services.ModuleCache;
+    using DotNetNuke.Services.Tokens;
+    using Newtonsoft.Json;
+
+    /// Project  : DotNetNuke
+    /// Namespace: DotNetNuke.Entities.Modules
+    /// Class    : ModuleInfo
+    /// <summary>ModuleInfo provides the Entity Layer for Modules.</summary>
+    [XmlRoot("module", IsNullable = false)]
+    [Serializable]
+    public class ModuleInfo : ContentItem, IPropertyAccess
+    {
+        private static readonly ILog Logger = LoggerSource.Instance.GetLogger(typeof(ModuleInfo));
+        private string authorizedEditRoles;
+        private string authorizedViewRoles;
+        private string cultureCode;
+        private Guid defaultLanguageGuid;
+        private ModuleInfo defaultLanguageModule;
+        private DesktopModuleInfo desktopModule;
+        private Dictionary<string, ModuleInfo> localizedModules;
+        private Guid localizedVersionGuid;
+        private ModuleControlInfo moduleControl;
+        private ModuleDefinitionInfo moduleDefinition;
+        private ModulePermissionCollection modulePermissions;
+        private TabInfo parentTab;
+        private Hashtable moduleSettings;
+        private Hashtable tabModuleSettings;
+
+        /// <summary>Initializes a new instance of the <see cref="ModuleInfo"/> class.</summary>
+        public ModuleInfo()
+        {
+            // initialize the properties that can be null
+            // in the database
+            this.PortalID = Null.NullInteger;
+            this.OwnerPortalID = Null.NullInteger;
+            this.TabModuleID = Null.NullInteger;
+            this.DesktopModuleID = Null.NullInteger;
+            this.ModuleDefID = Null.NullInteger;
+            this.ModuleTitle = Null.NullString;
+            this.ModuleVersion = Null.NullInteger;
+            this.authorizedEditRoles = Null.NullString;
+            this.authorizedViewRoles = Null.NullString;
+            this.Alignment = Null.NullString;
+            this.Color = Null.NullString;
+            this.Border = Null.NullString;
+            this.IconFile = Null.NullString;
+            this.Header = Null.NullString;
+            this.Footer = Null.NullString;
+            this.StartDate = Null.NullDate;
+            this.EndDate = Null.NullDate;
+            this.ContainerSrc = Null.NullString;
+            this.DisplayTitle = true;
+            this.DisplayPrint = true;
+            this.DisplaySyndicate = false;
+
+            // Guid, Version Guid, and Localized Version Guid should be initialised to a new value
+            this.UniqueId = Guid.NewGuid();
+            this.VersionGuid = Guid.NewGuid();
+            this.localizedVersionGuid = Guid.NewGuid();
+
+            // Default Language Guid should be initialised to a null Guid
+            this.defaultLanguageGuid = Null.NullGuid;
+        }
+
+        /// <summary>Gets the Associated Desktop Module.</summary>
+        /// <returns>An Integer.</returns>
+        [XmlIgnore]
+        [JsonIgnore]
+        public DesktopModuleInfo DesktopModule
+        {
+            get
+            {
+                return this.desktopModule ??
+                       (this.desktopModule = this.DesktopModuleID > Null.NullInteger
+                            ? DesktopModuleController.GetDesktopModule(this.DesktopModuleID, this.PortalID)
+                            : new DesktopModuleInfo());
+            }
+        }
+
+        [XmlIgnore]
+        [JsonIgnore]
+        public bool HideAdminBorder
+        {
+            get
+            {
+                object setting = this.TabModuleSettings["hideadminborder"];
+                if (setting == null || string.IsNullOrEmpty(setting.ToString()))
+                {
+                    return false;
+                }
+
+                bool val;
+                bool.TryParse(setting.ToString(), out val);
+                return val;
+            }
+        }
+
+        [XmlIgnore]
+        [JsonIgnore]
+        public bool IsShared
+        {
+            get { return this.OwnerPortalID != this.PortalID; }
+        }
+
+        public ModuleControlInfo ModuleControl
+        {
+            get
+            {
+                return this.moduleControl ??
+                       (this.moduleControl = this.ModuleControlId > Null.NullInteger
+                            ? ModuleControlController.GetModuleControl(this.ModuleControlId)
+                            : new ModuleControlInfo());
+            }
+        }
+
+        /// <summary>Gets the Associated Module Definition.</summary>
+        /// <returns>A ModuleDefinitionInfo.</returns>
+        [XmlIgnore]
+        [JsonIgnore]
+        public ModuleDefinitionInfo ModuleDefinition
+        {
+            get
+            {
+                return this.moduleDefinition ??
+                       (this.moduleDefinition = this.ModuleDefID > Null.NullInteger
+                            ? ModuleDefinitionController.GetModuleDefinitionByID(this.ModuleDefID)
+                            : new ModuleDefinitionInfo());
+            }
+        }
+
+        [XmlIgnore]
+        [JsonIgnore]
+        public Hashtable ModuleSettings
+        {
+            get
+            {
+                if (this.moduleSettings == null)
+                {
+                    if (this.ModuleID == Null.NullInteger)
+                    {
+                        this.moduleSettings = new Hashtable();
+                    }
+                    else
+                    {
+                        this.moduleSettings = new ModuleController().GetModuleSettings(this.ModuleID, this.TabID);
+                    }
+                }
+
+                return this.moduleSettings;
+            }
+        }
+
+        [XmlIgnore]
+        [JsonIgnore]
+        public Hashtable TabModuleSettings
+        {
+            get
+            {
+                if (this.tabModuleSettings == null)
+                {
+                    if (this.TabModuleID == Null.NullInteger)
+                    {
+                        this.tabModuleSettings = new Hashtable();
+                    }
+                    else
+                    {
+                        this.tabModuleSettings = new ModuleController().GetTabModuleSettings(this.TabModuleID, this.TabID);
+                    }
+                }
+
+                return this.tabModuleSettings;
+            }
+        }
+
+        [XmlIgnore]
+        [JsonIgnore]
+        public ModuleInfo DefaultLanguageModule
+        {
+            get
+            {
+                if (this.defaultLanguageModule == null && (!this.DefaultLanguageGuid.Equals(Null.NullGuid)) && this.ParentTab != null && this.ParentTab.DefaultLanguageTab != null &&
+                    this.ParentTab.DefaultLanguageTab.ChildModules != null)
+                {
+                    this.defaultLanguageModule = (from kvp in this.ParentTab.DefaultLanguageTab.ChildModules where kvp.Value.UniqueId == this.DefaultLanguageGuid select kvp.Value).SingleOrDefault();
+                }
+
+                return this.defaultLanguageModule;
+            }
+        }
+
+        public bool IsDefaultLanguage
+        {
+            get
+            {
+                return this.DefaultLanguageGuid == Null.NullGuid;
+            }
+        }
+
+        public bool IsLocalized
+        {
+            get
+            {
+                bool isLocalized = true;
+                if (this.DefaultLanguageModule != null)
+                {
+                    // Child language
+                    isLocalized = this.ModuleID != this.DefaultLanguageModule.ModuleID;
+                }
+
+                return isLocalized;
+            }
+        }
+
+        public bool IsNeutralCulture
+        {
+            get
+            {
+                return string.IsNullOrEmpty(this.CultureCode);
+            }
+        }
+
+        [XmlIgnore]
+        [JsonIgnore]
+        public bool IsTranslated
+        {
+            get
+            {
+                bool isTranslated = true;
+                if (this.DefaultLanguageModule != null)
+                {
+                    // Child language
+                    isTranslated = this.LocalizedVersionGuid == this.DefaultLanguageModule.LocalizedVersionGuid;
+                }
+
+                return isTranslated;
+            }
+        }
+
+        [XmlIgnore]
+        [JsonIgnore]
+        public Dictionary<string, ModuleInfo> LocalizedModules
+        {
+            get
+            {
+                if (this.localizedModules == null && this.DefaultLanguageGuid.Equals(Null.NullGuid) && this.ParentTab != null && this.ParentTab.LocalizedTabs != null)
+                {
+                    // Cycle through all localized tabs looking for this module
+                    this.localizedModules = new Dictionary<string, ModuleInfo>();
+                    foreach (TabInfo t in this.ParentTab.LocalizedTabs.Values)
+                    {
+                        foreach (ModuleInfo m in t.ChildModules.Values)
+                        {
+                            ModuleInfo tempModuleInfo;
+                            if (m.DefaultLanguageGuid == this.UniqueId && !m.IsDeleted && !this.localizedModules.TryGetValue(m.CultureCode, out tempModuleInfo))
+                            {
+                                this.localizedModules.Add(m.CultureCode, m);
+                            }
+                        }
+                    }
+                }
+
+                return this.localizedModules;
+            }
+        }
+
+        public TabInfo ParentTab
+        {
+            get
+            {
+                if (this.parentTab == null)
+                {
+                    if (this.PortalID == Null.NullInteger || string.IsNullOrEmpty(this.CultureCode))
+                    {
+                        this.parentTab = TabController.Instance.GetTab(this.TabID, this.PortalID, false);
+                    }
+                    else
+                    {
+                        Locale locale = LocaleController.Instance.GetLocale(this.CultureCode);
+                        this.parentTab = TabController.Instance.GetTabByCulture(this.TabID, this.PortalID, locale);
+                    }
+                }
+
+                return this.parentTab;
+            }
+        }
+
+        /// <inheritdoc/>
+        public CacheLevel Cacheability
+        {
+            get
+            {
+                return CacheLevel.fullyCacheable;
+            }
+        }
+
+        [XmlElement("alignment")]
+        public string Alignment { get; set; }
+
+        [XmlIgnore]
+        [JsonIgnore]
+        public bool AllModules { get; set; }
+
+        [XmlElement("alltabs")]
+        public bool AllTabs { get; set; }
+
+        [XmlElement("border")]
+        public string Border { get; set; }
+
+        [XmlElement("cachemethod")]
+        public string CacheMethod { get; set; }
+
+        [XmlElement("cachetime")]
+        public int CacheTime { get; set; }
+
+        [XmlElement("color")]
+        public string Color { get; set; }
+
+        [XmlIgnore]
+        [JsonIgnore]
+        public string ContainerPath { get; set; }
+
+        [XmlElement("containersrc")]
+        public string ContainerSrc { get; set; }
+
+        /// <summary>Gets or sets the ID of the Associated Desktop Module.</summary>
+        /// <returns>An Integer.</returns>
+        [XmlIgnore]
+        [JsonIgnore]
+        public int DesktopModuleID { get; set; }
+
+        [XmlElement("displayprint")]
+        public bool DisplayPrint { get; set; }
+
+        [XmlElement("displaysyndicate")]
+        public bool DisplaySyndicate { get; set; }
+
+        [XmlElement("displaytitle")]
+        public bool DisplayTitle { get; set; }
+
+        [XmlElement("enddate")]
+        public DateTime EndDate { get; set; }
+
+        [XmlElement("footer")]
+        public string Footer { get; set; }
+
+        [XmlElement("header")]
+        public string Header { get; set; }
+
+        [XmlElement("iconfile")]
+        public string IconFile { get; set; }
+
+        [XmlElement("inheritviewpermissions")]
+        public bool InheritViewPermissions { get; set; }
+
+        [XmlIgnore]
+        [JsonIgnore]
+        public bool IsDefaultModule { get; set; }
+
+        [XmlElement("isdeleted")]
+        public bool IsDeleted { get; set; }
+
+        [XmlIgnore]
+        [JsonIgnore]
+        public bool IsShareable { get; set; }
+
+        [XmlIgnore]
+        [JsonIgnore]
+        public bool IsShareableViewOnly { get; set; }
+
+        [XmlIgnore]
+        [JsonIgnore]
+        public DateTime LastContentModifiedOnDate { get; set; }
+
+        [XmlIgnore]
+        [JsonIgnore]
+        public int ModuleControlId { get; set; }
+
+        /// <summary>Gets or sets the ID of the Associated Module Definition.</summary>
+        /// <returns>An Integer.</returns>
+        [XmlIgnore]
+        [JsonIgnore]
+        public int ModuleDefID { get; set; }
+
+        [XmlElement("moduleorder")]
+        public int ModuleOrder { get; set; }
+
+        /// <summary>
+        /// Gets or sets get the ModulePermissions for the Module DO NOT USE THE SETTTER.
+        /// <remarks>
+        /// Since 5.0 the setter has been obsolete, directly setting the ModulePermissionCollection is likely an error, change the contenst of the collection instead.
+        /// The setter still exists to preserve binary compatibility without the obsolete attribute since c# will not allow only a setter to be obsolete.
+        /// </remarks>
+        /// </summary>
+        [XmlArray("modulepermissions")]
+        [XmlArrayItem("permission")]
+        public ModulePermissionCollection ModulePermissions
+        {
+            get
+            {
+                return this.modulePermissions ??
+                    (this.modulePermissions = this.ModuleID > 0
+                            ? new ModulePermissionCollection(ModulePermissionController.GetModulePermissions(this.ModuleID, this.TabID))
+                            : new ModulePermissionCollection());
+            }
+
+            set
+            {
+                this.modulePermissions = value;
+            }
+        }
+
+        [XmlElement("title")]
+        public string ModuleTitle { get; set; }
+
+        [XmlIgnore]
+        [JsonIgnore]
+        public int ModuleVersion { get; set; }
+
+        [XmlIgnore]
+        [JsonIgnore]
+        public int OwnerPortalID { get; set; }
+
+        [XmlIgnore]
+        [JsonIgnore]
+        public int PaneModuleCount { get; set; }
+
+        [XmlIgnore]
+        [JsonIgnore]
+        public int PaneModuleIndex { get; set; }
+
+        [XmlElement("panename")]
+        public string PaneName { get; set; }
+
+        [XmlElement("portalid")]
+        public int PortalID { get; set; }
+
+        [XmlElement("startdate")]
+        public DateTime StartDate { get; set; }
+
+        [XmlElement("tabmoduleid")]
+        public int TabModuleID { get; set; }
+
+        [XmlElement("uniqueId")]
+        public Guid UniqueId { get; set; }
+
+        [XmlElement("versionGuid")]
+        public Guid VersionGuid { get; set; }
+
+        [XmlElement("visibility")]
+        public VisibilityState Visibility { get; set; }
+
+        [XmlElement("cultureCode")]
+        public string CultureCode
+        {
+            get
+            {
+                return this.cultureCode;
+            }
+
+            set
+            {
+                this.cultureCode = value;
+            }
+        }
+
+        [XmlElement("defaultLanguageGuid")]
+        public Guid DefaultLanguageGuid
+        {
+            get
+            {
+                return this.defaultLanguageGuid;
+            }
+
+            set
+            {
+                this.defaultLanguageGuid = value;
+            }
+        }
+
+        [XmlElement("localizedVersionGuid")]
+        public Guid LocalizedVersionGuid
+        {
+            get
+            {
+                return this.localizedVersionGuid;
+            }
+
+            set
+            {
+                this.localizedVersionGuid = value;
+            }
+        }
+
+        /// <summary>Gets or sets the Key ID.</summary>
+        /// <returns>An Integer.</returns>
+        [XmlIgnore]
+        [JsonIgnore]
+        public override int KeyID
+        {
+            get
+            {
+                return this.ModuleID;
+            }
+
+            set
+            {
+                this.ModuleID = value;
+            }
+        }
+
+        /// <summary>Fills a ModuleInfo from a Data Reader.</summary>
+        /// <param name="dr">The Data Reader to use.</param>
+        public override void Fill(IDataReader dr)
+        {
+            // Call the base classes fill method to populate base class properties
+            this.FillInternal(dr);
+
+            this.UniqueId = Null.SetNullGuid(dr["UniqueId"]);
+            this.VersionGuid = Null.SetNullGuid(dr["VersionGuid"]);
+            this.DefaultLanguageGuid = Null.SetNullGuid(dr["DefaultLanguageGuid"]);
+            this.LocalizedVersionGuid = Null.SetNullGuid(dr["LocalizedVersionGuid"]);
+            this.CultureCode = Null.SetNullString(dr["CultureCode"]);
+
+            this.PortalID = Null.SetNullInteger(dr["PortalID"]);
+            if (dr.GetSchemaTable().Select("ColumnName = 'OwnerPortalID'").Length > 0)
+            {
+                this.OwnerPortalID = Null.SetNullInteger(dr["OwnerPortalID"]);
+            }
+
+            this.ModuleDefID = Null.SetNullInteger(dr["ModuleDefID"]);
+            this.ModuleTitle = Null.SetNullString(dr["ModuleTitle"]);
+            this.AllTabs = Null.SetNullBoolean(dr["AllTabs"]);
+            this.IsDeleted = Null.SetNullBoolean(dr["IsDeleted"]);
+            this.InheritViewPermissions = Null.SetNullBoolean(dr["InheritViewPermissions"]);
+
+            if (dr.GetSchemaTable().Select("ColumnName = 'IsShareable'").Length > 0)
+            {
+                this.IsShareable = Null.SetNullBoolean(dr["IsShareable"]);
+            }
+
+            if (dr.GetSchemaTable().Select("ColumnName = 'IsShareableViewOnly'").Length > 0)
+            {
+                this.IsShareableViewOnly = Null.SetNullBoolean(dr["IsShareableViewOnly"]);
+            }
+
+            this.Header = Null.SetNullString(dr["Header"]);
+            this.Footer = Null.SetNullString(dr["Footer"]);
+            this.StartDate = Null.SetNullDateTime(dr["StartDate"]);
+            this.EndDate = Null.SetNullDateTime(dr["EndDate"]);
+            this.LastContentModifiedOnDate = Null.SetNullDateTime(dr["LastContentModifiedOnDate"]);
+            try
+            {
+                this.TabModuleID = Null.SetNullInteger(dr["TabModuleID"]);
+                this.ModuleOrder = Null.SetNullInteger(dr["ModuleOrder"]);
+                this.PaneName = Null.SetNullString(dr["PaneName"]);
+                this.CacheTime = Null.SetNullInteger(dr["CacheTime"]);
+                this.CacheMethod = Null.SetNullString(dr["CacheMethod"]);
+                this.Alignment = Null.SetNullString(dr["Alignment"]);
+                this.Color = Null.SetNullString(dr["Color"]);
+                this.Border = Null.SetNullString(dr["Border"]);
+                this.IconFile = Null.SetNullString(dr["IconFile"]);
+                int visible = Null.SetNullInteger(dr["Visibility"]);
+                if (visible == Null.NullInteger)
+                {
+                    this.Visibility = VisibilityState.Maximized;
+                }
+                else
+                {
+                    switch (visible)
+                    {
+                        case 0:
+                            this.Visibility = VisibilityState.Maximized;
+                            break;
+                        case 1:
+                            this.Visibility = VisibilityState.Minimized;
+                            break;
+                        case 2:
+                            this.Visibility = VisibilityState.None;
+                            break;
+                    }
+                }
+
+                this.ContainerSrc = Null.SetNullString(dr["ContainerSrc"]);
+                this.DisplayTitle = Null.SetNullBoolean(dr["DisplayTitle"]);
+                this.DisplayPrint = Null.SetNullBoolean(dr["DisplayPrint"]);
+                this.DisplaySyndicate = Null.SetNullBoolean(dr["DisplaySyndicate"]);
+                this.DesktopModuleID = Null.SetNullInteger(dr["DesktopModuleID"]);
+                this.ModuleControlId = Null.SetNullInteger(dr["ModuleControlID"]);
+            }
+            catch (Exception exc)
+            {
+                Logger.Error(exc);
+            }
+        }
+
+        /// <inheritdoc/>
+        public string GetProperty(string propertyName, string format, CultureInfo formatProvider, UserInfo accessingUser, Scope currentScope, ref bool propertyNotFound)
+        {
+            string outputFormat = string.Empty;
+            if (format == string.Empty)
+            {
+                outputFormat = "g";
+            }
+
+            if (currentScope == Scope.NoSettings)
+            {
+                propertyNotFound = true;
+                return PropertyAccess.ContentLocked;
+            }
+
+            propertyNotFound = true;
+            string result = string.Empty;
+            bool isPublic = true;
+            switch (propertyName.ToLowerInvariant())
+            {
+                case "portalid":
+                    propertyNotFound = false;
+                    result = this.PortalID.ToString(outputFormat, formatProvider);
+                    break;
+                case "displayportalid":
+                    propertyNotFound = false;
+                    result = this.OwnerPortalID.ToString(outputFormat, formatProvider);
+                    break;
+                case "tabid":
+                    propertyNotFound = false;
+                    result = this.TabID.ToString(outputFormat, formatProvider);
+                    break;
+                case "tabmoduleid":
+                    propertyNotFound = false;
+                    result = this.TabModuleID.ToString(outputFormat, formatProvider);
+                    break;
+                case "moduleid":
+                    propertyNotFound = false;
+                    result = this.ModuleID.ToString(outputFormat, formatProvider);
+                    break;
+                case "moduledefid":
+                    isPublic = false;
+                    propertyNotFound = false;
+                    result = this.ModuleDefID.ToString(outputFormat, formatProvider);
+                    break;
+                case "moduleorder":
+                    isPublic = false;
+                    propertyNotFound = false;
+                    result = this.ModuleOrder.ToString(outputFormat, formatProvider);
+                    break;
+                case "panename":
+                    propertyNotFound = false;
+                    result = PropertyAccess.FormatString(this.PaneName, format);
+                    break;
+                case "moduletitle":
+                    propertyNotFound = false;
+                    result = PropertyAccess.FormatString(this.ModuleTitle, format);
+                    break;
+                case "cachetime":
+                    isPublic = false;
+                    propertyNotFound = false;
+                    result = this.CacheTime.ToString(outputFormat, formatProvider);
+                    break;
+                case "cachemethod":
+                    isPublic = false;
+                    propertyNotFound = false;
+                    result = PropertyAccess.FormatString(this.CacheMethod, format);
+                    break;
+                case "alignment":
+                    propertyNotFound = false;
+                    result = PropertyAccess.FormatString(this.Alignment, format);
+                    break;
+                case "color":
+                    propertyNotFound = false;
+                    result = PropertyAccess.FormatString(this.Color, format);
+                    break;
+                case "border":
+                    propertyNotFound = false;
+                    result = PropertyAccess.FormatString(this.Border, format);
+                    break;
+                case "iconfile":
+                    propertyNotFound = false;
+                    result = PropertyAccess.FormatString(this.IconFile, format);
+                    break;
+                case "alltabs":
+                    isPublic = false;
+                    propertyNotFound = false;
+                    result = PropertyAccess.Boolean2LocalizedYesNo(this.AllTabs, formatProvider);
+                    break;
+                case "isdeleted":
+                    isPublic = false;
+                    propertyNotFound = false;
+                    result = PropertyAccess.Boolean2LocalizedYesNo(this.IsDeleted, formatProvider);
+                    break;
+                case "header":
+                    propertyNotFound = false;
+                    result = PropertyAccess.FormatString(this.Header, format);
+                    break;
+                case "footer":
+                    propertyNotFound = false;
+                    result = PropertyAccess.FormatString(this.Footer, format);
+                    break;
+                case "startdate":
+                    isPublic = false;
+                    propertyNotFound = false;
+                    result = this.StartDate.ToString(outputFormat, formatProvider);
+                    break;
+                case "enddate":
+                    isPublic = false;
+                    propertyNotFound = false;
+                    result = this.EndDate.ToString(outputFormat, formatProvider);
+                    break;
+                case "containersrc":
+                    isPublic = false;
+                    propertyNotFound = false;
+                    result = PropertyAccess.FormatString(this.ContainerSrc, format);
+                    break;
+                case "displaytitle":
+                    isPublic = false;
+                    propertyNotFound = false;
+                    result = PropertyAccess.Boolean2LocalizedYesNo(this.DisplayTitle, formatProvider);
+                    break;
+                case "displayprint":
+                    isPublic = false;
+                    propertyNotFound = false;
+                    result = PropertyAccess.Boolean2LocalizedYesNo(this.DisplayPrint, formatProvider);
+                    break;
+                case "displaysyndicate":
+                    isPublic = false;
+                    propertyNotFound = false;
+                    result = PropertyAccess.Boolean2LocalizedYesNo(this.DisplaySyndicate, formatProvider);
+                    break;
+                case "inheritviewpermissions":
+                    isPublic = false;
+                    propertyNotFound = false;
+                    result = PropertyAccess.Boolean2LocalizedYesNo(this.InheritViewPermissions, formatProvider);
+                    break;
+                case "isshareable":
+                    isPublic = false;
+                    propertyNotFound = false;
+                    result = PropertyAccess.Boolean2LocalizedYesNo(this.IsShareable, formatProvider);
+                    break;
+                case "isshareableviewonly":
+                    isPublic = false;
+                    propertyNotFound = false;
+                    result = PropertyAccess.Boolean2LocalizedYesNo(this.IsShareableViewOnly, formatProvider);
+                    break;
+                case "desktopmoduleid":
+                    isPublic = false;
+                    propertyNotFound = false;
+                    result = this.DesktopModuleID.ToString(outputFormat, formatProvider);
+                    break;
+                case "friendlyname":
+                    propertyNotFound = false;
+                    result = PropertyAccess.FormatString(this.DesktopModule.FriendlyName, format);
+                    break;
+                case "foldername":
+                    propertyNotFound = false;
+                    result = PropertyAccess.FormatString(this.DesktopModule.FolderName, format);
+                    break;
+                case "description":
+                    propertyNotFound = false;
+                    result = PropertyAccess.FormatString(this.DesktopModule.Description, format);
+                    break;
+                case "version":
+                    propertyNotFound = false;
+                    result = PropertyAccess.FormatString(this.DesktopModule.Version, format);
+                    break;
+                case "ispremium":
+                    isPublic = false;
+                    propertyNotFound = false;
+                    result = PropertyAccess.Boolean2LocalizedYesNo(this.DesktopModule.IsPremium, formatProvider);
+                    break;
+                case "isadmin":
+                    isPublic = false;
+                    propertyNotFound = false;
+                    result = PropertyAccess.Boolean2LocalizedYesNo(this.DesktopModule.IsAdmin, formatProvider);
+                    break;
+                case "businesscontrollerclass":
+                    propertyNotFound = false;
+                    result = PropertyAccess.FormatString(this.DesktopModule.BusinessControllerClass, format);
+                    break;
+                case "modulename":
+                    propertyNotFound = false;
+                    result = PropertyAccess.FormatString(this.DesktopModule.ModuleName, format);
+                    break;
+                case "supportedfeatures":
+                    isPublic = false;
+                    propertyNotFound = false;
+                    result = this.DesktopModule.SupportedFeatures.ToString(outputFormat, formatProvider);
+                    break;
+                case "compatibleversions":
+                    isPublic = false;
+                    propertyNotFound = false;
+                    result = PropertyAccess.FormatString(this.DesktopModule.CompatibleVersions, format);
+                    break;
+                case "dependencies":
+                    isPublic = false;
+                    propertyNotFound = false;
+                    result = PropertyAccess.FormatString(this.DesktopModule.Dependencies, format);
+                    break;
+                case "permissions":
+                    isPublic = false;
+                    propertyNotFound = false;
+                    result = PropertyAccess.FormatString(this.DesktopModule.Permissions, format);
+                    break;
+                case "defaultcachetime":
+                    isPublic = false;
+                    propertyNotFound = false;
+                    result = this.ModuleDefinition.DefaultCacheTime.ToString(outputFormat, formatProvider);
+                    break;
+                case "modulecontrolid":
+                    isPublic = false;
+                    propertyNotFound = false;
+                    result = this.ModuleControlId.ToString(outputFormat, formatProvider);
+                    break;
+                case "controlsrc":
+                    isPublic = false;
+                    propertyNotFound = false;
+                    result = PropertyAccess.FormatString(this.ModuleControl.ControlSrc, format);
+                    break;
+                case "controltitle":
+                    propertyNotFound = false;
+                    result = PropertyAccess.FormatString(this.ModuleControl.ControlTitle, format);
+                    break;
+                case "helpurl":
+                    propertyNotFound = false;
+                    result = PropertyAccess.FormatString(this.ModuleControl.HelpURL, format);
+                    break;
+                case "supportspartialrendering":
+                    propertyNotFound = false;
+                    result = PropertyAccess.Boolean2LocalizedYesNo(this.ModuleControl.SupportsPartialRendering, formatProvider);
+                    break;
+                case "containerpath":
+                    isPublic = false;
+                    propertyNotFound = false;
+                    result = PropertyAccess.FormatString(this.ContainerPath, format);
+                    break;
+                case "panemoduleindex":
+                    isPublic = false;
+                    propertyNotFound = false;
+                    result = this.PaneModuleIndex.ToString(outputFormat, formatProvider);
+                    break;
+                case "panemodulecount":
+                    isPublic = false;
+                    propertyNotFound = false;
+                    result = this.PaneModuleCount.ToString(outputFormat, formatProvider);
+                    break;
+                case "isdefaultmodule":
+                    isPublic = false;
+                    propertyNotFound = false;
+                    result = PropertyAccess.Boolean2LocalizedYesNo(this.IsDefaultModule, formatProvider);
+                    break;
+                case "allmodules":
+                    isPublic = false;
+                    propertyNotFound = false;
+                    result = PropertyAccess.Boolean2LocalizedYesNo(this.AllModules, formatProvider);
+                    break;
+                case "isportable":
+                    isPublic = false;
+                    propertyNotFound = false;
+                    result = PropertyAccess.Boolean2LocalizedYesNo(this.DesktopModule.IsPortable, formatProvider);
+                    break;
+                case "issearchable":
+                    isPublic = false;
+                    propertyNotFound = false;
+                    result = PropertyAccess.Boolean2LocalizedYesNo(this.DesktopModule.IsSearchable, formatProvider);
+                    break;
+                case "isupgradeable":
+                    isPublic = false;
+                    propertyNotFound = false;
+                    result = PropertyAccess.Boolean2LocalizedYesNo(this.DesktopModule.IsUpgradeable, formatProvider);
+                    break;
+                case "adminpage":
+                    isPublic = false;
+                    propertyNotFound = false;
+                    result = PropertyAccess.FormatString(this.DesktopModule.AdminPage, format);
+                    break;
+                case "hostpage":
+                    isPublic = false;
+                    propertyNotFound = false;
+                    result = PropertyAccess.FormatString(this.DesktopModule.HostPage, format);
+                    break;
+            }
+
+            if (!isPublic && currentScope != Scope.Debug)
+            {
+                propertyNotFound = true;
+                result = PropertyAccess.ContentLocked;
+            }
+
+            return result;
+        }
+
+        public ModuleInfo Clone()
+        {
+            var objModuleInfo = new ModuleInfo
+            {
+                PortalID = this.PortalID,
+                OwnerPortalID = this.OwnerPortalID,
+                TabID = this.TabID,
+                TabModuleID = this.TabModuleID,
+                ModuleID = this.ModuleID,
+                ModuleOrder = this.ModuleOrder,
+                PaneName = this.PaneName,
+                ModuleTitle = this.ModuleTitle,
+                CacheTime = this.CacheTime,
+                CacheMethod = this.CacheMethod,
+                Alignment = this.Alignment,
+                Color = this.Color,
+                Border = this.Border,
+                IconFile = this.IconFile,
+                AllTabs = this.AllTabs,
+                Visibility = this.Visibility,
+                IsDeleted = this.IsDeleted,
+                Header = this.Header,
+                Footer = this.Footer,
+                StartDate = this.StartDate,
+                EndDate = this.EndDate,
+                ContainerSrc = this.ContainerSrc,
+                DisplayTitle = this.DisplayTitle,
+                DisplayPrint = this.DisplayPrint,
+                DisplaySyndicate = this.DisplaySyndicate,
+                InheritViewPermissions = this.InheritViewPermissions,
+                IsShareable = this.IsShareable,
+                IsShareableViewOnly = this.IsShareableViewOnly,
+                DesktopModuleID = this.DesktopModuleID,
+                ModuleDefID = this.ModuleDefID,
+                ModuleControlId = this.ModuleControlId,
+                ContainerPath = this.ContainerPath,
+                PaneModuleIndex = this.PaneModuleIndex,
+                PaneModuleCount = this.PaneModuleCount,
+                IsDefaultModule = this.IsDefaultModule,
+                AllModules = this.AllModules,
+                UniqueId = Guid.NewGuid(),
+                VersionGuid = Guid.NewGuid(),
+                DefaultLanguageGuid = this.DefaultLanguageGuid,
+                LocalizedVersionGuid = this.LocalizedVersionGuid,
+                CultureCode = this.CultureCode,
+            };
+
+            // localized properties
+            this.Clone(objModuleInfo, this);
+            return objModuleInfo;
+        }
+
+        public string GetEffectiveCacheMethod()
+        {
+            string effectiveCacheMethod;
+            if (!string.IsNullOrEmpty(this.CacheMethod))
+            {
+                effectiveCacheMethod = this.CacheMethod;
+            }
+            else if (!string.IsNullOrEmpty(Host.Host.ModuleCachingMethod))
+            {
+                effectiveCacheMethod = Host.Host.ModuleCachingMethod;
+            }
+            else
+            {
+                var defaultModuleCache = ComponentFactory.GetComponent<ModuleCachingProvider>();
+                effectiveCacheMethod = (from provider in ModuleCachingProvider.GetProviderList() where provider.Value.Equals(defaultModuleCache) select provider.Key).SingleOrDefault();
+            }
+
+            if (string.IsNullOrEmpty(effectiveCacheMethod))
+            {
+                throw new InvalidOperationException(Localization.GetString("EXCEPTION_ModuleCacheMissing"));
+            }
+
+            return effectiveCacheMethod;
+        }
+
+        public void Initialize(int portalId)
+        {
+            this.PortalID = portalId;
+            this.OwnerPortalID = portalId;
+            this.ModuleDefID = Null.NullInteger;
+            this.ModuleOrder = Null.NullInteger;
+            this.PaneName = Null.NullString;
+            this.ModuleTitle = Null.NullString;
+            this.CacheTime = 0;
+            this.CacheMethod = Null.NullString;
+            this.Alignment = Null.NullString;
+            this.Color = Null.NullString;
+            this.Border = Null.NullString;
+            this.IconFile = Null.NullString;
+            this.AllTabs = Null.NullBoolean;
+            this.Visibility = VisibilityState.Maximized;
+            this.IsDeleted = Null.NullBoolean;
+            this.Header = Null.NullString;
+            this.Footer = Null.NullString;
+            this.StartDate = Null.NullDate;
+            this.EndDate = Null.NullDate;
+            this.DisplayTitle = true;
+            this.DisplayPrint = false;
+            this.DisplaySyndicate = Null.NullBoolean;
+            this.InheritViewPermissions = Null.NullBoolean;
+            this.IsShareable = true;
+            this.IsShareableViewOnly = true;
+            this.ContainerSrc = Null.NullString;
+            this.DesktopModuleID = Null.NullInteger;
+            this.ModuleControlId = Null.NullInteger;
+            this.ContainerPath = Null.NullString;
+            this.PaneModuleIndex = 0;
+            this.PaneModuleCount = 0;
+            this.IsDefaultModule = Null.NullBoolean;
+            this.AllModules = Null.NullBoolean;
+            if (PortalSettings.Current.DefaultModuleId > Null.NullInteger && PortalSettings.Current.DefaultTabId > Null.NullInteger)
+            {
+                ModuleInfo objModule = ModuleController.Instance.GetModule(PortalSettings.Current.DefaultModuleId, PortalSettings.Current.DefaultTabId, true);
+                if (objModule != null)
+                {
+                    this.Alignment = objModule.Alignment;
+                    this.Color = objModule.Color;
+                    this.Border = objModule.Border;
+                    this.IconFile = objModule.IconFile;
+                    this.Visibility = objModule.Visibility;
+                    this.ContainerSrc = objModule.ContainerSrc;
+                    this.DisplayTitle = objModule.DisplayTitle;
+                    this.DisplayPrint = objModule.DisplayPrint;
+                    this.DisplaySyndicate = objModule.DisplaySyndicate;
+                }
+            }
+        }
+    }
+}