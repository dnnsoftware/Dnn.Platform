--- conflicted
+++ resolved
@@ -1,147 +1,143 @@
-﻿// Licensed to the .NET Foundation under one or more agreements.
-// The .NET Foundation licenses this file to you under the MIT license.
-// See the LICENSE file in the project root for more information
-namespace DotNetNuke.Entities.Icons
-{
-    using System;
-    using System.IO;
-    using System.Web.Hosting;
-
-    using DotNetNuke.Abstractions.Application;
-    using DotNetNuke.Application;
-    using DotNetNuke.Collections.Internal;
-    using DotNetNuke.Common;
-    using DotNetNuke.Entities.Portals;
-    using DotNetNuke.Instrumentation;
-<<<<<<< HEAD
-
-=======
-    using DotNetNuke.Internal.SourceGenerators;
->>>>>>> 92382c27
-    using Microsoft.Extensions.DependencyInjection;
-
-    /// <summary>IconController provides all operation to icons.</summary>
-    /// <remarks>
-    /// Tab is equal to page in DotNetNuke.
-    /// Tabs will be a sitemap for a portal, and every request at first need to check whether there is valid tab information
-    /// include in the url, if not it will use default tab to display information.
-    /// </remarks>
-    public partial class IconController
-    {
-        public const string DefaultIconSize = "16X16";
-        public const string DefaultLargeIconSize = "32X32";
-        public const string DefaultIconStyle = "Standard";
-        public const string IconKeyName = "IconKey";
-        public const string IconSizeName = "IconSize";
-        public const string IconStyleName = "IconStyle";
-        private static readonly ILog Logger = LoggerSource.Instance.GetLogger(typeof(IconController));
-
-        private static readonly SharedDictionary<string, bool> IconsStatusOnDisk = new SharedDictionary<string, bool>();
-
-        /// <summary>Gets the Icon URL.</summary>
-        /// <param name="key">Key to icon, e.g. edit.</param>
-        /// <returns>Link to the image, e.g. /Icons/Sigma/edit_16x16_standard.png.</returns>
-        public static string IconURL(string key)
-        {
-            return IconURL(key, DefaultIconSize, DefaultIconStyle);
-        }
-
-        /// <summary>Gets the Icon URL.</summary>
-        /// <param name="key">Key to icon, e.g. edit.</param>
-        /// <param name="size">Size of icon, e.g.16x16 (default) or 32x32.</param>
-        /// <returns>Link to the image, e.g. /Icons/Sigma/edit_16x16_standard.png.</returns>
-        public static string IconURL(string key, string size)
-        {
-            return IconURL(key, size, DefaultIconStyle);
-        }
-
-        /// <summary>Gets the Icon URL.</summary>
-        /// <param name="key">Key to icon, e.g. edit.</param>
-        /// <param name="size">Size of icon, e.g.16x16 (default) or 32x32.</param>
-        /// <param name="style">Style of icon, e.g. Standard (default).</param>
-        /// <returns>Link to the image, e.g. /Icons/Sigma/edit_16x16_standard.png.</returns>
-        public static string IconURL(string key, string size, string style)
-        {
-            if (string.IsNullOrEmpty(key))
-            {
-                return string.Empty;
-            }
-
-            if (string.IsNullOrEmpty(size))
-            {
-                size = DefaultIconSize;
-            }
-
-            if (string.IsNullOrEmpty(style))
-            {
-                style = DefaultIconStyle;
-            }
-
-            string fileName = string.Format("{0}/{1}_{2}_{3}.png", PortalSettings.Current.DefaultIconLocation, key, size, style);
-
-            // In debug mode, we want to warn (only once) if icon is not present on disk
-#if DEBUG
-            CheckIconOnDisk(fileName);
-#endif
-            return Globals.ApplicationPath + "/" + fileName;
-        }
-
-        public static string GetFileIconUrl(string extension)
-        {
-            if (!string.IsNullOrEmpty(extension) && File.Exists(HostingEnvironment.MapPath(IconURL("Ext" + extension, "32x32", "Standard"))))
-            {
-                return IconURL("Ext" + extension, "32x32", "Standard");
-            }
-
-            return IconURL("ExtFile", "32x32", "Standard");
-        }
-
-        [DnnDeprecated(9, 11, 1, "Use overload taking an IApplicationStatusInfo")]
-        public static partial string[] GetIconSets()
-        {
-            return GetIconSets(
-                Globals.GetCurrentServiceProvider().GetService<IApplicationStatusInfo>() ?? new ApplicationStatusInfo(new Application()));
-        }
-
-        public static string[] GetIconSets(IApplicationStatusInfo appStatus)
-        {
-            var iconPhysicalPath = Path.Combine(appStatus.ApplicationMapPath, "icons");
-            var iconRootDir = new DirectoryInfo(iconPhysicalPath);
-            var result = string.Empty;
-            foreach (var iconDir in iconRootDir.EnumerateDirectories())
-            {
-                var testFile = Path.Combine(iconDir.FullName, "About_16x16_Standard.png");
-                if (File.Exists(testFile))
-                {
-                    result += iconDir.Name + ",";
-                }
-            }
-
-            return result.Split(new[] { ',' }, StringSplitOptions.RemoveEmptyEntries);
-        }
-
-        private static void CheckIconOnDisk(string path)
-        {
-            using (IconsStatusOnDisk.GetReadLock())
-            {
-                if (IconsStatusOnDisk.ContainsKey(path))
-                {
-                    return;
-                }
-            }
-
-            using (IconsStatusOnDisk.GetWriteLock())
-            {
-                if (!IconsStatusOnDisk.ContainsKey(path))
-                {
-                    IconsStatusOnDisk.Add(path, true);
-                    var iconPhysicalPath = Path.Combine(Globals.ApplicationMapPath, path.Replace('/', '\\'));
-                    if (!File.Exists(iconPhysicalPath))
-                    {
-                        Logger.WarnFormat(string.Format("Icon Not Present on Disk {0}", iconPhysicalPath));
-                    }
-                }
-            }
-        }
-    }
-}
+﻿// Licensed to the .NET Foundation under one or more agreements.
+// The .NET Foundation licenses this file to you under the MIT license.
+// See the LICENSE file in the project root for more information
+namespace DotNetNuke.Entities.Icons
+{
+    using System;
+    using System.IO;
+    using System.Web.Hosting;
+
+    using DotNetNuke.Abstractions.Application;
+    using DotNetNuke.Application;
+    using DotNetNuke.Collections.Internal;
+    using DotNetNuke.Common;
+    using DotNetNuke.Entities.Portals;
+    using DotNetNuke.Instrumentation;
+    using DotNetNuke.Internal.SourceGenerators;
+    using Microsoft.Extensions.DependencyInjection;
+
+    /// <summary>IconController provides all operation to icons.</summary>
+    /// <remarks>
+    /// Tab is equal to page in DotNetNuke.
+    /// Tabs will be a sitemap for a portal, and every request at first need to check whether there is valid tab information
+    /// include in the url, if not it will use default tab to display information.
+    /// </remarks>
+    public partial class IconController
+    {
+        public const string DefaultIconSize = "16X16";
+        public const string DefaultLargeIconSize = "32X32";
+        public const string DefaultIconStyle = "Standard";
+        public const string IconKeyName = "IconKey";
+        public const string IconSizeName = "IconSize";
+        public const string IconStyleName = "IconStyle";
+        private static readonly ILog Logger = LoggerSource.Instance.GetLogger(typeof(IconController));
+
+        private static readonly SharedDictionary<string, bool> IconsStatusOnDisk = new SharedDictionary<string, bool>();
+
+        /// <summary>Gets the Icon URL.</summary>
+        /// <param name="key">Key to icon, e.g. edit.</param>
+        /// <returns>Link to the image, e.g. /Icons/Sigma/edit_16x16_standard.png.</returns>
+        public static string IconURL(string key)
+        {
+            return IconURL(key, DefaultIconSize, DefaultIconStyle);
+        }
+
+        /// <summary>Gets the Icon URL.</summary>
+        /// <param name="key">Key to icon, e.g. edit.</param>
+        /// <param name="size">Size of icon, e.g.16x16 (default) or 32x32.</param>
+        /// <returns>Link to the image, e.g. /Icons/Sigma/edit_16x16_standard.png.</returns>
+        public static string IconURL(string key, string size)
+        {
+            return IconURL(key, size, DefaultIconStyle);
+        }
+
+        /// <summary>Gets the Icon URL.</summary>
+        /// <param name="key">Key to icon, e.g. edit.</param>
+        /// <param name="size">Size of icon, e.g.16x16 (default) or 32x32.</param>
+        /// <param name="style">Style of icon, e.g. Standard (default).</param>
+        /// <returns>Link to the image, e.g. /Icons/Sigma/edit_16x16_standard.png.</returns>
+        public static string IconURL(string key, string size, string style)
+        {
+            if (string.IsNullOrEmpty(key))
+            {
+                return string.Empty;
+            }
+
+            if (string.IsNullOrEmpty(size))
+            {
+                size = DefaultIconSize;
+            }
+
+            if (string.IsNullOrEmpty(style))
+            {
+                style = DefaultIconStyle;
+            }
+
+            string fileName = string.Format("{0}/{1}_{2}_{3}.png", PortalSettings.Current.DefaultIconLocation, key, size, style);
+
+            // In debug mode, we want to warn (only once) if icon is not present on disk
+#if DEBUG
+            CheckIconOnDisk(fileName);
+#endif
+            return Globals.ApplicationPath + "/" + fileName;
+        }
+
+        public static string GetFileIconUrl(string extension)
+        {
+            if (!string.IsNullOrEmpty(extension) && File.Exists(HostingEnvironment.MapPath(IconURL("Ext" + extension, "32x32", "Standard"))))
+            {
+                return IconURL("Ext" + extension, "32x32", "Standard");
+            }
+
+            return IconURL("ExtFile", "32x32", "Standard");
+        }
+
+        [DnnDeprecated(9, 11, 1, "Use overload taking an IApplicationStatusInfo")]
+        public static partial string[] GetIconSets()
+        {
+            return GetIconSets(
+                Globals.GetCurrentServiceProvider().GetService<IApplicationStatusInfo>() ?? new ApplicationStatusInfo(new Application()));
+        }
+
+        public static string[] GetIconSets(IApplicationStatusInfo appStatus)
+        {
+            var iconPhysicalPath = Path.Combine(appStatus.ApplicationMapPath, "icons");
+            var iconRootDir = new DirectoryInfo(iconPhysicalPath);
+            var result = string.Empty;
+            foreach (var iconDir in iconRootDir.EnumerateDirectories())
+            {
+                var testFile = Path.Combine(iconDir.FullName, "About_16x16_Standard.png");
+                if (File.Exists(testFile))
+                {
+                    result += iconDir.Name + ",";
+                }
+            }
+
+            return result.Split(new[] { ',' }, StringSplitOptions.RemoveEmptyEntries);
+        }
+
+        private static void CheckIconOnDisk(string path)
+        {
+            using (IconsStatusOnDisk.GetReadLock())
+            {
+                if (IconsStatusOnDisk.ContainsKey(path))
+                {
+                    return;
+                }
+            }
+
+            using (IconsStatusOnDisk.GetWriteLock())
+            {
+                if (!IconsStatusOnDisk.ContainsKey(path))
+                {
+                    IconsStatusOnDisk.Add(path, true);
+                    var iconPhysicalPath = Path.Combine(Globals.ApplicationMapPath, path.Replace('/', '\\'));
+                    if (!File.Exists(iconPhysicalPath))
+                    {
+                        Logger.WarnFormat(string.Format("Icon Not Present on Disk {0}", iconPhysicalPath));
+                    }
+                }
+            }
+        }
+    }
+}