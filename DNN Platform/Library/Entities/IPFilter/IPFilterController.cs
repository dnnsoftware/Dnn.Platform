--- conflicted
+++ resolved
@@ -1,245 +1,219 @@
-﻿// Licensed to the .NET Foundation under one or more agreements.
-// The .NET Foundation licenses this file to you under the MIT license.
-// See the LICENSE file in the project root for more information
-namespace DotNetNuke.Entities.Host
-{
-    using System;
-    using System.Collections.Generic;
-    using System.Linq;
-    using System.Net;
-    using System.Web;
-
-    using DotNetNuke.Common;
-    using DotNetNuke.Common.Utilities;
-    using DotNetNuke.Common.Utils;
-    using DotNetNuke.ComponentModel;
-    using DotNetNuke.Data;
-    using DotNetNuke.Entities.Users;
-    using DotNetNuke.Internal.SourceGenerators;
-    using DotNetNuke.Services.Localization;
-<<<<<<< HEAD
-    using DotNetNuke.Services.Log.EventLog;
-
-    /// <summary>Controller to manage IP Filters.</summary>
-    public class IPFilterController : ComponentBase<IIPFilterController, IPFilterController>, IIPFilterController
-=======
-    using DotNetNuke.Services.Log.EventLog;
-
-    /// <summary>Controller to manage IP Filters.</summary>
-    public partial class IPFilterController : ComponentBase<IIPFilterController, IPFilterController>, IIPFilterController
->>>>>>> 92382c27
-    {
-        /// <summary>Initializes a new instance of the <see cref="IPFilterController"/> class.</summary>
-        internal IPFilterController()
-        {
-        }
-
-        private enum FilterType
-        {
-            Allow = 1,
-            Deny = 2,
-        }
-
-        /// <inheritdoc/>
-        public int AddIPFilter(IPFilterInfo ipFilter)
-        {
-            Requires.NotNull("ipFilter", ipFilter);
-            AssertValidIPFilter(ipFilter);
-
-            int id = DataProvider.Instance().AddIPFilter(
-                ipFilter.IPAddress,
-                ipFilter.SubnetMask,
-                ipFilter.RuleType,
-                UserController.Instance.GetCurrentUserInfo().UserID,
-                ipFilter.Notes);
-            return id;
-        }
-
-        /// <inheritdoc/>
-        public void UpdateIPFilter(IPFilterInfo ipFilter)
-        {
-            Requires.NotNull("ipFilter", ipFilter);
-            AssertValidIPFilter(ipFilter);
-
-            DataProvider.Instance().UpdateIPFilter(
-                ipFilter.IPFilterID,
-                ipFilter.IPAddress,
-                ipFilter.SubnetMask,
-                ipFilter.RuleType,
-                UserController.Instance.GetCurrentUserInfo().UserID,
-                ipFilter.Notes);
-        }
-
-        /// <inheritdoc/>
-        public void DeleteIPFilter(IPFilterInfo ipFilter)
-        {
-            Requires.PropertyNotNegative("ipFilter", "ipFilter.IPFilterID", ipFilter.IPFilterID);
-            DataProvider.Instance().DeleteIPFilter(ipFilter.IPFilterID);
-<<<<<<< HEAD
-        }
-
-=======
-        }
-
->>>>>>> 92382c27
-        /// <inheritdoc/>
-        public IPFilterInfo GetIPFilter(int ipFilter)
-        {
-            return CBO.FillObject<IPFilterInfo>(DataProvider.Instance().GetIPFilter(ipFilter));
-        }
-
-<<<<<<< HEAD
-        /// <inheritdoc/>
-=======
-        /// <inheritdoc cref="IIPFilterController.IsIPAddressBanned"/>
-        [DnnDeprecated(7, 1, 0, "Please use IsIPBanned instead to return the value and apply your own logic", RemovalVersion = 10)]
-        public partial void IsIPAddressBanned(string ipAddress)
-        {
-            if (this.CheckIfBannedIPAddress(ipAddress))
-            {// should throw 403.6
-                throw new HttpException(403, string.Empty);
-            }
-        }
-
-        /// <inheritdoc/>
->>>>>>> 92382c27
-        public bool IsIPBanned(string ipAddress)
-        {
-            return this.CheckIfBannedIPAddress(ipAddress);
-        }
-
-        /// <inheritdoc/>
-        public bool CanIPStillAccess(string myip, IList<IPFilterInfo> filterList)
-        {
-            var allowAllIPs = false;
-            var globalAllow = (from p in filterList
-                               where p.IPAddress == "*"
-                               select p).ToList();
-
-            if (globalAllow.Count > 0)
-            {
-                allowAllIPs = true;
-            }
-
-            var allowRules = (from p in filterList
-                              where p.RuleType == (int)FilterType.Allow
-                              select p).ToList();
-
-            var denyRules = (from p in filterList
-                             where p.RuleType == (int)FilterType.Deny
-                             select p).ToList();
-
-            // if global allow and no deny
-            if (allowAllIPs & denyRules.Count == 0)
-            {
-                return true;
-            }
-
-            // if global allow, check if a deny rule would override
-            if (allowAllIPs & denyRules.Count > 0)
-            {
-                if (denyRules.Any(ipf => NetworkUtils.IsIPInRange(myip, ipf.IPAddress, ipf.SubnetMask)))
-                {
-                    return false;
-                }
-            }
-
-            // if no global allow, check if a deny rule would apply
-            if (allowAllIPs == false & denyRules.Count > 0)
-            {
-                if (denyRules.Any(ipf => NetworkUtils.IsIPInRange(myip, ipf.IPAddress, ipf.SubnetMask)))
-                {
-                    return false;
-                }
-            }
-
-            // if no global allow, and no deny rules check if an allow rule would apply
-            if (allowAllIPs == false & denyRules.Count == 0)
-            {
-                if (allowRules.Any(ipf => NetworkUtils.IsIPInRange(myip, ipf.IPAddress, ipf.SubnetMask)))
-                {
-                    return true;
-                }
-            }
-
-            return false;
-        }
-
-        /// <inheritdoc/>
-        public bool IsAllowableDeny(string currentIP, IPFilterInfo ipFilter)
-        {
-            if (ipFilter.RuleType == (int)FilterType.Allow)
-            {
-                return true;
-            }
-
-            if (NetworkUtils.IsIPInRange(currentIP, ipFilter.IPAddress, ipFilter.SubnetMask))
-            {
-                return false;
-            }
-
-            return true;
-        }
-
-        /// <inheritdoc/>
-        IList<IPFilterInfo> IIPFilterController.GetIPFilters()
-        {
-            return CBO.FillCollection<IPFilterInfo>(DataProvider.Instance().GetIPFilters());
-        }
-
-        private static void AssertValidIPFilter(IPFilterInfo ipFilter)
-        {
-            IPAddress parsed;
-            if (IPAddress.TryParse(ipFilter.IPAddress, out parsed) == false)
-            {
-                throw new ArgumentException(Localization.GetExceptionMessage("IPAddressIncorrect", "IP address is not in correct format"));
-            }
-
-            bool isIPRange = string.IsNullOrEmpty(ipFilter.SubnetMask) == false;
-            if (isIPRange && IPAddress.TryParse(ipFilter.SubnetMask, out parsed) == false)
-            {
-                throw new ArgumentException(Localization.GetExceptionMessage("SubnetMaskIncorrect", "Subnet mask is not in correct format"));
-            }
-        }
-
-        private bool CheckIfBannedIPAddress(string ipAddress)
-        {
-            IList<IPFilterInfo> filterList = Instance.GetIPFilters();
-            bool ipAllowed = true;
-            foreach (var ipFilterInfo in filterList)
-            {
-                // if a single deny exists, this win's
-                if (ipFilterInfo.RuleType == (int)FilterType.Deny)
-                {
-                    if (NetworkUtils.IsIPInRange(ipAddress, ipFilterInfo.IPAddress, ipFilterInfo.SubnetMask))
-                    {
-                        // log
-                        this.LogBannedIPAttempt(ipAddress);
-                        return true;
-                    }
-                }
-
-                // check any allows - if one exists set flag but let processing continue to verify no deny overrides
-                if (ipFilterInfo.RuleType == (int)FilterType.Allow)
-                {
-                    if (ipFilterInfo.IPAddress == "*" || NetworkUtils.IsIPInRange(ipAddress, ipFilterInfo.IPAddress, ipFilterInfo.SubnetMask))
-                    {
-                        ipAllowed = false;
-                    }
-                }
-            }
-
-            return ipAllowed;
-        }
-
-        private void LogBannedIPAttempt(string ipAddress)
-        {
-            var log = new LogInfo
-            {
-                LogTypeKey = DotNetNuke.Abstractions.Logging.EventLogType.IP_LOGIN_BANNED.ToString(),
-            };
-            log.LogProperties.Add(new LogDetailInfo("HostAddress", ipAddress));
-            LogController.Instance.AddLog(log);
-        }
-    }
-}+﻿// Licensed to the .NET Foundation under one or more agreements.
+// The .NET Foundation licenses this file to you under the MIT license.
+// See the LICENSE file in the project root for more information
+namespace DotNetNuke.Entities.Host
+{
+    using System;
+    using System.Collections.Generic;
+    using System.Linq;
+    using System.Net;
+    using System.Web;
+
+    using DotNetNuke.Common;
+    using DotNetNuke.Common.Utilities;
+    using DotNetNuke.Common.Utils;
+    using DotNetNuke.ComponentModel;
+    using DotNetNuke.Data;
+    using DotNetNuke.Entities.Users;
+    using DotNetNuke.Internal.SourceGenerators;
+    using DotNetNuke.Services.Localization;
+    using DotNetNuke.Services.Log.EventLog;
+
+    /// <summary>Controller to manage IP Filters.</summary>
+    public partial class IPFilterController : ComponentBase<IIPFilterController, IPFilterController>, IIPFilterController
+    {
+        /// <summary>Initializes a new instance of the <see cref="IPFilterController"/> class.</summary>
+        internal IPFilterController()
+        {
+        }
+
+        private enum FilterType
+        {
+            Allow = 1,
+            Deny = 2,
+        }
+
+        /// <inheritdoc/>
+        public int AddIPFilter(IPFilterInfo ipFilter)
+        {
+            Requires.NotNull("ipFilter", ipFilter);
+            AssertValidIPFilter(ipFilter);
+
+            int id = DataProvider.Instance().AddIPFilter(
+                ipFilter.IPAddress,
+                ipFilter.SubnetMask,
+                ipFilter.RuleType,
+                UserController.Instance.GetCurrentUserInfo().UserID,
+                ipFilter.Notes);
+            return id;
+        }
+
+        /// <inheritdoc/>
+        public void UpdateIPFilter(IPFilterInfo ipFilter)
+        {
+            Requires.NotNull("ipFilter", ipFilter);
+            AssertValidIPFilter(ipFilter);
+
+            DataProvider.Instance().UpdateIPFilter(
+                ipFilter.IPFilterID,
+                ipFilter.IPAddress,
+                ipFilter.SubnetMask,
+                ipFilter.RuleType,
+                UserController.Instance.GetCurrentUserInfo().UserID,
+                ipFilter.Notes);
+        }
+
+        /// <inheritdoc/>
+        public void DeleteIPFilter(IPFilterInfo ipFilter)
+        {
+            Requires.PropertyNotNegative("ipFilter", "ipFilter.IPFilterID", ipFilter.IPFilterID);
+            DataProvider.Instance().DeleteIPFilter(ipFilter.IPFilterID);
+        }
+
+        /// <inheritdoc/>
+        public IPFilterInfo GetIPFilter(int ipFilter)
+        {
+            return CBO.FillObject<IPFilterInfo>(DataProvider.Instance().GetIPFilter(ipFilter));
+        }
+
+        /// <inheritdoc/>
+        public bool IsIPBanned(string ipAddress)
+        {
+            return this.CheckIfBannedIPAddress(ipAddress);
+        }
+
+        /// <inheritdoc/>
+        public bool CanIPStillAccess(string myip, IList<IPFilterInfo> filterList)
+        {
+            var allowAllIPs = false;
+            var globalAllow = (from p in filterList
+                               where p.IPAddress == "*"
+                               select p).ToList();
+
+            if (globalAllow.Count > 0)
+            {
+                allowAllIPs = true;
+            }
+
+            var allowRules = (from p in filterList
+                              where p.RuleType == (int)FilterType.Allow
+                              select p).ToList();
+
+            var denyRules = (from p in filterList
+                             where p.RuleType == (int)FilterType.Deny
+                             select p).ToList();
+
+            // if global allow and no deny
+            if (allowAllIPs & denyRules.Count == 0)
+            {
+                return true;
+            }
+
+            // if global allow, check if a deny rule would override
+            if (allowAllIPs & denyRules.Count > 0)
+            {
+                if (denyRules.Any(ipf => NetworkUtils.IsIPInRange(myip, ipf.IPAddress, ipf.SubnetMask)))
+                {
+                    return false;
+                }
+            }
+
+            // if no global allow, check if a deny rule would apply
+            if (allowAllIPs == false & denyRules.Count > 0)
+            {
+                if (denyRules.Any(ipf => NetworkUtils.IsIPInRange(myip, ipf.IPAddress, ipf.SubnetMask)))
+                {
+                    return false;
+                }
+            }
+
+            // if no global allow, and no deny rules check if an allow rule would apply
+            if (allowAllIPs == false & denyRules.Count == 0)
+            {
+                if (allowRules.Any(ipf => NetworkUtils.IsIPInRange(myip, ipf.IPAddress, ipf.SubnetMask)))
+                {
+                    return true;
+                }
+            }
+
+            return false;
+        }
+
+        /// <inheritdoc/>
+        public bool IsAllowableDeny(string currentIP, IPFilterInfo ipFilter)
+        {
+            if (ipFilter.RuleType == (int)FilterType.Allow)
+            {
+                return true;
+            }
+
+            if (NetworkUtils.IsIPInRange(currentIP, ipFilter.IPAddress, ipFilter.SubnetMask))
+            {
+                return false;
+            }
+
+            return true;
+        }
+
+        /// <inheritdoc/>
+        IList<IPFilterInfo> IIPFilterController.GetIPFilters()
+        {
+            return CBO.FillCollection<IPFilterInfo>(DataProvider.Instance().GetIPFilters());
+        }
+
+        private static void AssertValidIPFilter(IPFilterInfo ipFilter)
+        {
+            IPAddress parsed;
+            if (IPAddress.TryParse(ipFilter.IPAddress, out parsed) == false)
+            {
+                throw new ArgumentException(Localization.GetExceptionMessage("IPAddressIncorrect", "IP address is not in correct format"));
+            }
+
+            bool isIPRange = string.IsNullOrEmpty(ipFilter.SubnetMask) == false;
+            if (isIPRange && IPAddress.TryParse(ipFilter.SubnetMask, out parsed) == false)
+            {
+                throw new ArgumentException(Localization.GetExceptionMessage("SubnetMaskIncorrect", "Subnet mask is not in correct format"));
+            }
+        }
+
+        private bool CheckIfBannedIPAddress(string ipAddress)
+        {
+            IList<IPFilterInfo> filterList = Instance.GetIPFilters();
+            bool ipAllowed = true;
+            foreach (var ipFilterInfo in filterList)
+            {
+                // if a single deny exists, this win's
+                if (ipFilterInfo.RuleType == (int)FilterType.Deny)
+                {
+                    if (NetworkUtils.IsIPInRange(ipAddress, ipFilterInfo.IPAddress, ipFilterInfo.SubnetMask))
+                    {
+                        // log
+                        this.LogBannedIPAttempt(ipAddress);
+                        return true;
+                    }
+                }
+
+                // check any allows - if one exists set flag but let processing continue to verify no deny overrides
+                if (ipFilterInfo.RuleType == (int)FilterType.Allow)
+                {
+                    if (ipFilterInfo.IPAddress == "*" || NetworkUtils.IsIPInRange(ipAddress, ipFilterInfo.IPAddress, ipFilterInfo.SubnetMask))
+                    {
+                        ipAllowed = false;
+                    }
+                }
+            }
+
+            return ipAllowed;
+        }
+
+        private void LogBannedIPAttempt(string ipAddress)
+        {
+            var log = new LogInfo
+            {
+                LogTypeKey = DotNetNuke.Abstractions.Logging.EventLogType.IP_LOGIN_BANNED.ToString(),
+            };
+            log.LogProperties.Add(new LogDetailInfo("HostAddress", ipAddress));
+            LogController.Instance.AddLog(log);
+        }
+    }
+}