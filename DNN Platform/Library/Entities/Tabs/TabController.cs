﻿// Licensed to the .NET Foundation under one or more agreements.
// The .NET Foundation licenses this file to you under the MIT license.
// See the LICENSE file in the project root for more information
namespace DotNetNuke.Entities.Tabs
{
    using System;
    using System.Collections;
    using System.Collections.Generic;
    using System.Data;
    using System.Globalization;
    using System.Linq;
    using System.Text.RegularExpressions;
    using System.Web;
    using System.Xml;

    using DotNetNuke.Abstractions.Modules;
    using DotNetNuke.Common;
    using DotNetNuke.Common.Internal;
    using DotNetNuke.Common.Utilities;
    using DotNetNuke.Data;
    using DotNetNuke.Entities.Content;
    using DotNetNuke.Entities.Content.Common;
    using DotNetNuke.Entities.Content.Taxonomy;
    using DotNetNuke.Entities.Modules;
    using DotNetNuke.Entities.Portals;
    using DotNetNuke.Entities.Tabs.Actions;
    using DotNetNuke.Entities.Tabs.TabVersions;
    using DotNetNuke.Entities.Urls;
    using DotNetNuke.Entities.Users;
    using DotNetNuke.Framework;
    using DotNetNuke.Instrumentation;
    using DotNetNuke.Internal.SourceGenerators;
    using DotNetNuke.Security.Permissions;
    using DotNetNuke.Security.Roles;
    using DotNetNuke.Services.Exceptions;
    using DotNetNuke.Services.FileSystem;
    using DotNetNuke.Services.Localization;
    using DotNetNuke.Services.Log.EventLog;
    using DotNetNuke.Services.Search.Entities;

    using Microsoft.Extensions.DependencyInjection;

    /// <summary>TabController provides all operation to <see cref="TabInfo"/>.</summary>
    /// <remarks>
    /// Tab is equal to page in DotNetNuke.
    /// Tabs will be a sitemap for a portal, and every request at first need to check whether there is valid tab information
    /// include in the url, if not it will use default tab to display information.
    /// </remarks>
    public partial class TabController : ServiceLocator<ITabController, TabController>, ITabController
    {
        private static readonly ILog Logger = LoggerSource.Instance.GetLogger(typeof(TabController));
        private static readonly Regex TabNameCheck1 = new Regex("^LPT[1-9]$|^COM[1-9]$", RegexOptions.IgnoreCase);
        private static readonly Regex TabNameCheck2 = new Regex("^AUX$|^CON$|^NUL$|^SITEMAP$|^LINKCLICK$|^KEEPALIVE$|^DEFAULT$|^ERRORPAGE$|^LOGIN$|^REGISTER$", RegexOptions.IgnoreCase);

        private readonly DataProvider dataProvider = DataProvider.Instance();

        /// <summary>Gets the current page in current http request.</summary>
        /// <value>Current Page Info.</value>
        public static TabInfo CurrentPage
        {
            get
            {
                TabInfo tab = null;
                if (PortalController.Instance.GetCurrentPortalSettings() != null)
                {
                    tab = PortalController.Instance.GetCurrentPortalSettings().ActiveTab;
                }

                return tab;
            }
        }

        /// <summary>Copies the design to children.</summary>
        /// <param name="parentTab">The parent tab.</param>
        /// <param name="skinSrc">The skin SRC.</param>
        /// <param name="containerSrc">The container SRC.</param>
        public static void CopyDesignToChildren(TabInfo parentTab, string skinSrc, string containerSrc)
        {
            CopyDesignToChildren(parentTab, skinSrc, containerSrc, PortalController.GetActivePortalLanguage(parentTab.PortalID));
        }

        /// <summary>Copies the design to children.</summary>
        /// <param name="parentTab">The parent tab.</param>
        /// <param name="skinSrc">The skin SRC.</param>
        /// <param name="containerSrc">The container SRC.</param>
        /// <param name="cultureCode">The culture code.</param>
        public static void CopyDesignToChildren(TabInfo parentTab, string skinSrc, string containerSrc, string cultureCode)
        {
            bool clearCache = Null.NullBoolean;
            List<TabInfo> childTabs = Instance.GetTabsByPortal(parentTab.PortalID).DescendentsOf(parentTab.TabID);
            foreach (TabInfo tab in childTabs)
            {
                if (TabPermissionController.CanAdminPage(tab))
                {
                    // Update ContentItem If necessary
                    if (tab.ContentItemId == Null.NullInteger && tab.TabID != Null.NullInteger)
                    {
                        Instance.CreateContentItem(tab);
                    }

                    DataProvider.Instance().UpdateTab(
                        tab.TabID,
                        tab.ContentItemId,
                        tab.PortalID,
                        tab.VersionGuid,
                        tab.DefaultLanguageGuid,
                        tab.LocalizedVersionGuid,
                        tab.TabName,
                        tab.IsVisible,
                        tab.DisableLink,
                        tab.ParentId,
                        tab.IconFileRaw,
                        tab.IconFileLargeRaw,
                        tab.Title,
                        tab.Description,
                        tab.KeyWords,
                        tab.IsDeleted,
                        tab.Url,
                        skinSrc,
                        containerSrc,
                        tab.StartDate,
                        tab.EndDate,
                        tab.RefreshInterval,
                        tab.PageHeadText,
                        tab.IsSecure,
                        tab.PermanentRedirect,
                        tab.SiteMapPriority,
                        UserController.Instance.GetCurrentUserInfo().UserID,
                        tab.CultureCode,
                        tab.IsSystem);

                    UpdateTabVersion(tab.TabID);

                    EventLogController.Instance.AddLog(
                        tab,
                        PortalController.Instance.GetCurrentPortalSettings(),
                        UserController.Instance.GetCurrentUserInfo().UserID,
                        string.Empty,
                        EventLogController.EventLogType.TAB_UPDATED);
                    clearCache = true;
                }
            }

            if (clearCache)
            {
                DataCache.ClearTabsCache(childTabs[0].PortalID);
            }
        }

        /// <summary>Copies the permissions to children.</summary>
        /// <param name="parentTab">The parent tab.</param>
        /// <param name="newPermissions">The new permissions.</param>
        public static void CopyPermissionsToChildren(TabInfo parentTab, TabPermissionCollection newPermissions)
        {
            bool clearCache = Null.NullBoolean;
            List<TabInfo> childTabs = Instance.GetTabsByPortal(parentTab.PortalID).DescendentsOf(parentTab.TabID);
            foreach (TabInfo tab in childTabs)
            {
                if (TabPermissionController.CanAdminPage(tab))
                {
                    tab.TabPermissions.Clear();
                    tab.TabPermissions.AddRange(newPermissions);
                    TabPermissionController.SaveTabPermissions(tab);
                    UpdateTabVersion(tab.TabID);
                    clearCache = true;
                }
            }

            if (clearCache)
            {
                DataCache.ClearTabsCache(childTabs[0].PortalID);
            }
        }

        /// <summary>Processes all panes and modules in the template file.</summary>
        /// <param name="businessControllerProvider">The business controller provider.</param>
        /// <param name="nodePanes">Template file node for the panes is current tab.</param>
        /// <param name="portalId">PortalId of the new portal.</param>
        /// <param name="tabId">Tab being processed.</param>
        /// <param name="mergeTabs">Tabs need to merge.</param>
        /// <param name="hModules">Modules Hashtable.</param>
        public static void DeserializePanes(IBusinessControllerProvider businessControllerProvider, XmlNode nodePanes, int portalId, int tabId, PortalTemplateModuleAction mergeTabs, Hashtable hModules)
        {
            Dictionary<int, ModuleInfo> dicModules = ModuleController.Instance.GetTabModules(tabId);

            // If Mode is Replace remove all the modules already on this Tab
            if (mergeTabs == PortalTemplateModuleAction.Replace)
            {
                foreach (KeyValuePair<int, ModuleInfo> kvp in dicModules)
                {
                    var module = kvp.Value;

                    // when the modules show on all pages are included by the same import process, it need removed.
                    if (!module.AllTabs || hModules.ContainsValue(module.ModuleID))
                    {
                        ModuleController.Instance.DeleteTabModule(tabId, kvp.Value.ModuleID, false);
                    }
                }
            }

            // iterate through the panes
            foreach (XmlNode nodePane in nodePanes.ChildNodes)
            {
                // iterate through the modules
                if (nodePane.SelectSingleNode("modules") != null)
                {
                    XmlNode selectSingleNode = nodePane.SelectSingleNode("modules");
                    if (selectSingleNode != null)
                    {
                        foreach (XmlNode nodeModule in selectSingleNode)
                        {
                            ModuleController.DeserializeModule(businessControllerProvider, nodeModule, nodePane, portalId, tabId, mergeTabs, hModules);
                        }
                    }
                }
            }

            // if deserialize tab from install wizard, we need parse deserialize handlers first.
            var installFromWizard = HttpContext.Current != null && HttpContext.Current.Items.Contains("InstallFromWizard");
            if (installFromWizard)
            {
                HttpContext.Current.Items.Remove("InstallFromWizard");
                EventManager.Instance.RefreshTabSyncHandlers();
            }

            EventManager.Instance.OnTabDeserialize(new TabSyncEventArgs { Tab = Instance.GetTab(tabId, portalId), TabNode = nodePanes.ParentNode });
        }

        /// <summary>Deserializes the tab.</summary>
        /// <param name="businessControllerProvider">The business controller provider.</param>
        /// <param name="tabNode">The node tab.</param>
        /// <param name="tab">The obj tab.</param>
        /// <param name="portalId">The portal id.</param>
        /// <param name="mergeTabs">The merge tabs.</param>
        /// <returns>The deserialized <see cref="TabInfo"/> instance.</returns>
        public static TabInfo DeserializeTab(IBusinessControllerProvider businessControllerProvider, XmlNode tabNode, TabInfo tab, int portalId, PortalTemplateModuleAction mergeTabs)
        {
            return DeserializeTab(businessControllerProvider, tabNode, tab, new Hashtable(), portalId, false, mergeTabs, new Hashtable());
        }

        /// <summary>Deserializes the tab.</summary>
        /// <param name="businessControllerProvider">The business controller provider.</param>
        /// <param name="tabNode">The node tab.</param>
        /// <param name="tab">The obj tab.</param>
        /// <param name="tabs">The h tabs.</param>
        /// <param name="portalId">The portal id.</param>
        /// <param name="isAdminTemplate">if set to <c>true</c> [is admin template].</param>
        /// <param name="mergeTabs">The merge tabs.</param>
        /// <param name="modules">The h modules.</param>
        /// <returns>The deserialized <see cref="TabInfo"/> instance.</returns>
        public static TabInfo DeserializeTab(IBusinessControllerProvider businessControllerProvider, XmlNode tabNode, TabInfo tab, Hashtable tabs, int portalId, bool isAdminTemplate, PortalTemplateModuleAction mergeTabs, Hashtable modules)
        {
            string tabName = XmlUtils.GetNodeValue(tabNode.CreateNavigator(), "name");
            if (!string.IsNullOrEmpty(tabName))
            {
                if (tab == null)
                {
                    tab = new TabInfo { TabID = Null.NullInteger, ParentId = Null.NullInteger, TabName = tabName };
                }

                tab.PortalID = portalId;
                if (string.IsNullOrEmpty(tab.Title))
                {
                    tab.Title = XmlUtils.GetNodeValue(tabNode.CreateNavigator(), "title");
                }

                if (string.IsNullOrEmpty(tab.Description))
                {
                    tab.Description = XmlUtils.GetNodeValue(tabNode.CreateNavigator(), "description");
                }

                tab.KeyWords = XmlUtils.GetNodeValue(tabNode.CreateNavigator(), "keywords");
                tab.IsVisible = XmlUtils.GetNodeValueBoolean(tabNode, "visible", true);
                tab.DisableLink = XmlUtils.GetNodeValueBoolean(tabNode, "disabled");
                tab.IconFile = Globals.ImportFile(portalId, XmlUtils.GetNodeValue(tabNode.CreateNavigator(), "iconfile"));
                tab.IconFileLarge = Globals.ImportFile(
                    portalId,
                    XmlUtils.GetNodeValue(tabNode.CreateNavigator(), "iconfilelarge"));
                tab.Url = XmlUtils.GetNodeValue(tabNode.CreateNavigator(), "url");
                tab.StartDate = XmlUtils.GetNodeValueDate(tabNode, "startdate", Null.NullDate);
                tab.EndDate = XmlUtils.GetNodeValueDate(tabNode, "enddate", Null.NullDate);
                tab.RefreshInterval = XmlUtils.GetNodeValueInt(tabNode, "refreshinterval", Null.NullInteger);
                tab.PageHeadText = XmlUtils.GetNodeValue(tabNode, "pageheadtext", Null.NullString);
                tab.IsSecure = XmlUtils.GetNodeValueBoolean(tabNode, "issecure", false);
                tab.SiteMapPriority = XmlUtils.GetNodeValueSingle(tabNode, "sitemappriority", 0.5F);
                tab.CultureCode = XmlUtils.GetNodeValue(tabNode.CreateNavigator(), "cultureCode");

                // objTab.UniqueId = New Guid(XmlUtils.GetNodeValue(nodeTab, "guid", Guid.NewGuid.ToString()));
                // objTab.VersionGuid = New Guid(XmlUtils.GetNodeValue(nodeTab, "versionGuid", Guid.NewGuid.ToString()));
                tab.UseBaseFriendlyUrls = XmlUtils.GetNodeValueBoolean(tabNode, "UseBaseFriendlyUrls", false);

                tab.TabPermissions.Clear();
                DeserializeTabPermissions(tabNode.SelectNodes("tabpermissions/permission"), tab, isAdminTemplate);

                DeserializeTabSettings(tabNode.SelectNodes("tabsettings/tabsetting"), tab);

                // set tab skin and container
                if (!string.IsNullOrEmpty(XmlUtils.GetNodeValue(tabNode, "skinsrc", string.Empty)))
                {
                    tab.SkinSrc = XmlUtils.GetNodeValue(tabNode, "skinsrc", string.Empty);
                }

                if (!string.IsNullOrEmpty(XmlUtils.GetNodeValue(tabNode, "containersrc", string.Empty)))
                {
                    tab.ContainerSrc = XmlUtils.GetNodeValue(tabNode, "containersrc", string.Empty);
                }

                tabName = tab.TabName;
                if (!string.IsNullOrEmpty(XmlUtils.GetNodeValue(tabNode.CreateNavigator(), "parent")))
                {
                    if (tabs[XmlUtils.GetNodeValue(tabNode.CreateNavigator(), "parent")] != null)
                    {
                        // parent node specifies the path (tab1/tab2/tab3), use saved tabid
                        tab.ParentId = Convert.ToInt32(tabs[XmlUtils.GetNodeValue(tabNode.CreateNavigator(), "parent")]);
                        tabName = XmlUtils.GetNodeValue(tabNode.CreateNavigator(), "parent") + "/" + tab.TabName;
                    }
                    else
                    {
                        // Parent node doesn't spcecify the path, search by name.
                        // Possible incoherence if tabname not unique
                        TabInfo objParent = Instance.GetTabByName(XmlUtils.GetNodeValue(tabNode.CreateNavigator(), "parent"), portalId);
                        if (objParent != null)
                        {
                            tab.ParentId = objParent.TabID;
                            tabName = objParent.TabName + "/" + tab.TabName;
                        }
                        else
                        {
                            // parent tab not found!
                            tab.ParentId = Null.NullInteger;
                            tabName = tab.TabName;
                        }
                    }
                }

                if (!string.IsNullOrEmpty(XmlUtils.GetNodeValue(tabNode.CreateNavigator(), "defaultLanguageTab")))
                {
                    if (tabs[XmlUtils.GetNodeValue(tabNode.CreateNavigator(), "defaultLanguageTab")] != null)
                    {
                        // parent node specifies the path (tab1/tab2/tab3), use saved tabid
                        int defaultLanguageTabId = Convert.ToInt32(tabs[XmlUtils.GetNodeValue(tabNode.CreateNavigator(), "defaultLanguageTab")]);
                        TabInfo defaultLanguageTab = Instance.GetTab(defaultLanguageTabId, portalId, false);
                        if (defaultLanguageTab != null)
                        {
                            tab.DefaultLanguageGuid = defaultLanguageTab.UniqueId;
                        }
                    }
                    else
                    {
                        // Parent node doesn't spcecify the path, search by name.
                        // Possible incoherence if tabname not unique
                        TabInfo defaultLanguageTab = Instance.GetTabByName(XmlUtils.GetNodeValue(tabNode.CreateNavigator(), "defaultLanguageTab"), portalId);
                        if (defaultLanguageTab != null)
                        {
                            tab.DefaultLanguageGuid = defaultLanguageTab.UniqueId;
                        }
                    }
                }

                // create/update tab
                if (tab.TabID == Null.NullInteger)
                {
                    tab.TabID = TabController.Instance.AddTab(tab);
                }
                else
                {
                    Instance.UpdateTab(tab);
                }

                // UpdateTabUrls
                foreach (XmlNode oTabUrlNode in tabNode.SelectNodes("tabUrls/tabUrl"))
                {
                    var tabUrl = new TabUrlInfo();
                    DeserializeTabUrls(oTabUrlNode, tabUrl);
                    DataProvider.Instance().SaveTabUrl(tab.TabID, tabUrl.SeqNum, tabUrl.PortalAliasId, (int)tabUrl.PortalAliasUsage, tabUrl.Url, tabUrl.QueryString, tabUrl.CultureCode, tabUrl.HttpStatus, tabUrl.IsSystem, UserController.Instance.GetCurrentUserInfo().UserID);
                }

                // extra check for duplicate tabs in same level
                if (tabs[tabName] == null)
                {
                    tabs.Add(tabName, tab.TabID);
                }
            }

            // Parse Panes
            if (tabNode.SelectSingleNode("panes") != null)
            {
                DeserializePanes(businessControllerProvider, tabNode.SelectSingleNode("panes"), portalId, tab.TabID, mergeTabs, modules);
            }

            // Finally add "tabid" to node
            tabNode.AppendChild(XmlUtils.CreateElement(tabNode.OwnerDocument, "tabid", tab.TabID.ToString()));
            return tab;
        }

        /// <summary>Gets the portal tabs.</summary>
        /// <param name="portalId">The portal id.</param>
        /// <param name="excludeTabId">The exclude tab id.</param>
        /// <param name="includeNoneSpecified">if set to <c>true</c> [include none specified].</param>
        /// <param name="includeHidden">if set to <c>true</c> [include hidden].</param>
        /// <returns>A <see cref="List{T}"/> or <see cref="TabInfo"/> instances.</returns>
        public static List<TabInfo> GetPortalTabs(int portalId, int excludeTabId, bool includeNoneSpecified, bool includeHidden)
        {
            return GetPortalTabs(
                GetTabsBySortOrder(portalId, PortalController.GetActivePortalLanguage(portalId), true),
                excludeTabId,
                includeNoneSpecified,
                "<" + Localization.GetString("None_Specified") + ">",
                includeHidden,
                false,
                false,
                false,
                false,
                true);
        }

        /// <summary>Gets the portal tabs.</summary>
        /// <param name="portalId">The portal id.</param>
        /// <param name="excludeTabId">The exclude tab id.</param>
        /// <param name="includeNoneSpecified">if set to <c>true</c> [include none specified].</param>
        /// <param name="includeHidden">if set to <c>true</c> [include hidden].</param>
        /// <param name="includeDeleted">if set to <c>true</c> [include deleted].</param>
        /// <param name="includeURL">if set to <c>true</c> [include URL].</param>
        /// <returns>A <see cref="List{T}"/> or <see cref="TabInfo"/> instances.</returns>
        public static List<TabInfo> GetPortalTabs(int portalId, int excludeTabId, bool includeNoneSpecified, bool includeHidden, bool includeDeleted, bool includeURL)
        {
            return GetPortalTabs(
                GetTabsBySortOrder(portalId, PortalController.GetActivePortalLanguage(portalId), true),
                excludeTabId,
                includeNoneSpecified,
                "<" + Localization.GetString("None_Specified") + ">",
                includeHidden,
                includeDeleted,
                includeURL,
                false,
                false,
                true);
        }

        /// <summary>Gets the portal tabs.</summary>
        /// <param name="portalId">The portal id.</param>
        /// <param name="excludeTabId">The exclude tab id.</param>
        /// <param name="includeNoneSpecified">if set to <c>true</c> [include none specified].</param>
        /// <param name="noneSpecifiedText">The none specified text.</param>
        /// <param name="includeHidden">if set to <c>true</c> [include hidden].</param>
        /// <param name="includeDeleted">if set to <c>true</c> [include deleted].</param>
        /// <param name="includeURL">if set to <c>true</c> [include URL].</param>
        /// <param name="checkViewPermisison">if set to <c>true</c> [check view permission].</param>
        /// <param name="checkEditPermission">if set to <c>true</c> [check edit permission].</param>
        /// <returns>A <see cref="List{T}"/> or <see cref="TabInfo"/> instances.</returns>
        public static List<TabInfo> GetPortalTabs(int portalId, int excludeTabId, bool includeNoneSpecified, string noneSpecifiedText, bool includeHidden, bool includeDeleted, bool includeURL, bool checkViewPermisison, bool checkEditPermission)
        {
            return GetPortalTabs(
                GetTabsBySortOrder(portalId, PortalController.GetActivePortalLanguage(portalId), true),
                excludeTabId,
                includeNoneSpecified,
                noneSpecifiedText,
                includeHidden,
                includeDeleted,
                includeURL,
                checkViewPermisison,
                checkEditPermission,
                true);
        }

        /// <summary>Gets the portal tabs.</summary>
        /// <param name="tabs">The tabs.</param>
        /// <param name="excludeTabId">The exclude tab id.</param>
        /// <param name="includeNoneSpecified">if set to <c>true</c> [include none specified].</param>
        /// <param name="noneSpecifiedText">The none specified text.</param>
        /// <param name="includeHidden">if set to <c>true</c> [include hidden].</param>
        /// <param name="includeDeleted">if set to <c>true</c> [include deleted].</param>
        /// <param name="includeURL">if set to <c>true</c> [include URL].</param>
        /// <param name="checkViewPermisison">if set to <c>true</c> [check view permission].</param>
        /// <param name="checkEditPermission">if set to <c>true</c> [check edit permission].</param>
        /// <returns>A <see cref="List{T}"/> or <see cref="TabInfo"/> instances.</returns>
        public static List<TabInfo> GetPortalTabs(List<TabInfo> tabs, int excludeTabId, bool includeNoneSpecified, string noneSpecifiedText, bool includeHidden, bool includeDeleted, bool includeURL, bool checkViewPermisison, bool checkEditPermission)
        {
            return GetPortalTabs(
                tabs,
                excludeTabId,
                includeNoneSpecified,
                noneSpecifiedText,
                includeHidden,
                includeDeleted,
                includeURL,
                checkViewPermisison,
                checkEditPermission,
                true);
        }

        /// <summary>Gets the portal tabs.</summary>
        /// <param name="tabs">The tabs.</param>
        /// <param name="excludeTabId">The exclude tab id.</param>
        /// <param name="includeNoneSpecified">if set to <c>true</c> [include none specified].</param>
        /// <param name="noneSpecifiedText">The none specified text.</param>
        /// <param name="includeHidden">if set to <c>true</c> [include hidden].</param>
        /// <param name="includeDeleted">if set to <c>true</c> [include deleted].</param>
        /// <param name="includeURL">if set to <c>true</c> [include URL].</param>
        /// <param name="checkViewPermisison">if set to <c>true</c> [check view permission].</param>
        /// <param name="checkEditPermission">if set to <c>true</c> [check edit permission].</param>
        /// <param name="includeDeletedChildren">The value of this parameter affects <see cref="TabInfo.HasChildren"></see> property.</param>
        /// <returns>A <see cref="List{T}"/> or <see cref="TabInfo"/> instances.</returns>
        public static List<TabInfo> GetPortalTabs(
            List<TabInfo> tabs,
            int excludeTabId,
            bool includeNoneSpecified,
            string noneSpecifiedText,
            bool includeHidden,
            bool includeDeleted,
            bool includeURL,
            bool checkViewPermisison,
            bool checkEditPermission,
            bool includeDeletedChildren)
        {
            var listTabs = new List<TabInfo>();
            if (includeNoneSpecified)
            {
                var tab = new TabInfo { TabID = -1, TabName = noneSpecifiedText, TabOrder = 0, ParentId = -2 };
                listTabs.Add(tab);
            }

            foreach (TabInfo tab in tabs)
            {
                UserInfo objUserInfo = UserController.Instance.GetCurrentUserInfo();
                if (((excludeTabId < 0) || (tab.TabID != excludeTabId)) &&
                    (!tab.IsSuperTab || objUserInfo.IsSuperUser))
                {
                    if ((tab.IsVisible || includeHidden) && tab.HasAVisibleVersion && (tab.IsDeleted == false || includeDeleted) &&
                        (tab.TabType == TabType.Normal || includeURL))
                    {
                        // Check if User has View/Edit Permission for this tab
                        if (checkEditPermission || checkViewPermisison)
                        {
                            const string permissionList = "ADD,COPY,EDIT,MANAGE";
                            if (checkEditPermission &&
                                TabPermissionController.HasTabPermission(tab.TabPermissions, permissionList))
                            {
                                listTabs.Add(tab);
                            }
                            else if (checkViewPermisison && TabPermissionController.CanViewPage(tab))
                            {
                                listTabs.Add(tab);
                            }
                        }
                        else
                        {
                            // Add Tab to List
                            listTabs.Add(tab);
                        }
                    }

                    // HasChildren should be true in case there is at least one not deleted child
                    tab.HasChildren = tab.HasChildren && (includeDeletedChildren || GetTabsByParent(tab.TabID, tab.PortalID).Any(a => !a.IsDeleted));
                }
            }

            return listTabs;
        }

        /// <summary>Gets the tab by tab path.</summary>
        /// <param name="portalId">The portal id.</param>
        /// <param name="tabPath">The tab path.</param>
        /// <param name="cultureCode">The culture code.</param>
        /// <returns>The tab ID or <c>-1</c>.</returns>
        public static int GetTabByTabPath(int portalId, string tabPath, string cultureCode)
        {
            Dictionary<string, int> tabpathDic = GetTabPathDictionary(portalId, cultureCode);
            if (tabpathDic.ContainsKey(tabPath))
            {
                return tabpathDic[tabPath];
            }

            return -1;
        }

        /// <summary>Gets the tab path dictionary.</summary>
        /// <param name="portalId">The portal id.</param>
        /// <param name="cultureCode">The culture code.</param>
        /// <returns>A <see cref="Dictionary{TKey,TValue}"/> mapping tab path to tab ID.</returns>
        public static Dictionary<string, int> GetTabPathDictionary(int portalId, string cultureCode)
        {
            string cacheKey = string.Format(DataCache.TabPathCacheKey, cultureCode, portalId);
            return
                CBO.GetCachedObject<Dictionary<string, int>>(
                    new CacheItemArgs(cacheKey, DataCache.TabPathCacheTimeOut, DataCache.TabPathCachePriority, cultureCode, portalId),
                    GetTabPathDictionaryCallback);
        }

        /// <summary>Gets the tabs by parent.</summary>
        /// <param name="parentId">The parent id.</param>
        /// <param name="portalId">The portal id.</param>
        /// <returns>A <see cref="List{T}"/> or <see cref="TabInfo"/> instances.</returns>
        public static List<TabInfo> GetTabsByParent(int parentId, int portalId)
        {
            return Instance.GetTabsByPortal(portalId).WithParentId(parentId);
        }

        /// <summary>Gets the tabs by sort order.</summary>
        /// <param name="portalId">The portal id.</param>
        /// <param name="cultureCode">The culture code.</param>
        /// <param name="includeNeutral">if set to <c>true</c> [include neutral].</param>
        /// <returns>A <see cref="List{T}"/> or <see cref="TabInfo"/> instances.</returns>
        public static List<TabInfo> GetTabsBySortOrder(int portalId, string cultureCode, bool includeNeutral)
        {
            return Instance.GetTabsByPortal(portalId).WithCulture(cultureCode, includeNeutral).AsList();
        }

        /// <summary>Get all TabInfo for the current culture in SortOrder.</summary>
        /// <param name="portalId">The portal ID to load tabs for.</param>
        /// <returns>List of TabInfo ordered by default SortOrder.</returns>
        /// <remarks>
        /// This method uses the Active culture.  There is an overload <seealso cref="TabController.GetTabsBySortOrder(int, string, bool)"/>
        /// which allows the culture information to be specified.
        /// </remarks>
        public static List<TabInfo> GetTabsBySortOrder(int portalId)
        {
            return GetTabsBySortOrder(portalId, PortalController.GetActivePortalLanguage(portalId), true);
        }

        /// <summary>Determines whether is special tab.</summary>
        /// <param name="tabId">The tab id.</param>
        /// <param name="portalId">The portal id.</param>
        /// <returns><see langword="true"/> if the page is special, otherwise <see langword="false"/>.</returns>
        public static bool IsSpecialTab(int tabId, int portalId)
        {
            Dictionary<string, Locale> locales = LocaleController.Instance.GetLocales(portalId);
            bool isSpecial = false;
            foreach (Locale locale in locales.Values)
            {
                PortalInfo portal = PortalController.Instance.GetPortal(portalId, locale.Code);
                var portalSettings = new PortalSettings(portal);
                isSpecial = IsSpecialTab(tabId, portalSettings);

                if (isSpecial)
                {
                    break;
                }
            }

            return isSpecial;
        }

        /// <summary>Determines whether is special tab.</summary>
        /// <param name="tabId">The tab id.</param>
        /// <param name="portalSettings">The portal settings.</param>
        /// <returns><c>true</c> if is special tab; otherwise, <c>false</c>.</returns>
        public static bool IsSpecialTab(int tabId, PortalSettings portalSettings)
        {
            return tabId == portalSettings.SplashTabId || tabId == portalSettings.HomeTabId ||
                   tabId == portalSettings.LoginTabId || tabId == portalSettings.UserTabId ||
                   tabId == portalSettings.AdminTabId || tabId == portalSettings.SuperTabId;
        }

        /// <summary>Serializes the metadata of a page and its modules (and optionally the modules' contents) to an XML node.</summary>
        /// <param name="businessControllerProvider">The DI container.</param>
        /// <param name="tabXml">The Xml Document to use for the Tab.</param>
        /// <param name="objTab">The TabInfo object to serialize.</param>
        /// <param name="includeContent">A flag used to determine if the Module content is included.</param>
        /// <returns>An <see cref="XmlNode"/> representing the page's data.</returns>
        public static XmlNode SerializeTab(IBusinessControllerProvider businessControllerProvider, XmlDocument tabXml, TabInfo objTab, bool includeContent)
        {
            return SerializeTab(businessControllerProvider, tabXml, null, objTab, null, includeContent);
        }

        /// <summary>Serializes the metadata of a page and its modules (and optionally the modules' contents) to an XML node.</summary>
        /// <param name="businessControllerProvider">The business controller provider.</param>
        /// <param name="tabXml">The Xml Document to use for the Tab.</param>
        /// <param name="tabs">A Hashtable used to store the names of the tabs.</param>
        /// <param name="tab">The TabInfo object to serialize.</param>
        /// <param name="portal">The Portal object to which the tab belongs.</param>
        /// <param name="includeContent">A flag used to determine if the Module content is included.</param>
        /// <returns>An <see cref="XmlNode"/> representing the page's data.</returns>
        public static XmlNode SerializeTab(IBusinessControllerProvider businessControllerProvider, XmlDocument tabXml, Hashtable tabs, TabInfo tab, PortalInfo portal, bool includeContent)
        {
            XmlNode newnode;
            CBO.SerializeObject(tab, tabXml);

            XmlNode tabNode = tabXml.SelectSingleNode("tab");
            if (tabNode != null)
            {
                if (tabNode.Attributes != null)
                {
                    tabNode.Attributes.Remove(tabNode.Attributes["xmlns:xsd"]);
                    tabNode.Attributes.Remove(tabNode.Attributes["xmlns:xsi"]);
                }

                // remove unwanted elements
                // ReSharper disable AssignNullToNotNullAttribute
                tabNode.RemoveChild(tabNode.SelectSingleNode("tabid"));
                tabNode.RemoveChild(tabNode.SelectSingleNode("moduleID"));
                tabNode.RemoveChild(tabNode.SelectSingleNode("taborder"));
                tabNode.RemoveChild(tabNode.SelectSingleNode("portalid"));
                tabNode.RemoveChild(tabNode.SelectSingleNode("parentid"));
                tabNode.RemoveChild(tabNode.SelectSingleNode("isdeleted"));
                tabNode.RemoveChild(tabNode.SelectSingleNode("tabpath"));
                tabNode.RemoveChild(tabNode.SelectSingleNode("haschildren"));
                tabNode.RemoveChild(tabNode.SelectSingleNode("skindoctype"));
                tabNode.RemoveChild(tabNode.SelectSingleNode("uniqueid"));
                tabNode.RemoveChild(tabNode.SelectSingleNode("versionguid"));
                tabNode.RemoveChild(tabNode.SelectSingleNode("defaultLanguageGuid"));
                tabNode.RemoveChild(tabNode.SelectSingleNode("localizedVersionGuid"));
                XmlNodeList xmlNodeList = tabNode.SelectNodes("tabpermissions/permission");
                if (xmlNodeList != null && xmlNodeList.Count == 0)
                {
                    // for some reason serialization of permissions did not work
                    // we are using a different method here to make sure that
                    // permissions are included in the tabinfo xml
                    XmlDocument tabPermissions = new XmlDocument { XmlResolver = null };
                    CBO.SerializeObject(tab.TabPermissions, tabPermissions);

                    XmlNode permissionsNode = tabXml.CreateElement("tabpermissions");
                    var tabPermissionsNodeList = tabPermissions.SelectNodes("tabpermissions/TabPermissionInfo");
                    if (tabPermissionsNodeList != null)
                    {
                        foreach (XmlNode nodePermission in tabPermissionsNodeList)
                        {
                            var newNode = tabXml.CreateElement("permission");
                            newNode.InnerXml = nodePermission.InnerXml;
                            permissionsNode.AppendChild(newNode);
                        }
                    }

                    tabNode.AppendChild(permissionsNode);

                    // re-select the permissions node
                    xmlNodeList = tabNode.SelectNodes("tabpermissions/permission");
                }

                if (xmlNodeList != null)
                {
                    foreach (XmlNode nodePermission in xmlNodeList)
                    {
                        nodePermission.RemoveChild(nodePermission.SelectSingleNode("tabpermissionid"));
                        nodePermission.RemoveChild(nodePermission.SelectSingleNode("permissionid"));
                        nodePermission.RemoveChild(nodePermission.SelectSingleNode("tabid"));
                        nodePermission.RemoveChild(nodePermission.SelectSingleNode("roleid"));
                        nodePermission.RemoveChild(nodePermission.SelectSingleNode("userid"));
                        nodePermission.RemoveChild(nodePermission.SelectSingleNode("username"));
                        nodePermission.RemoveChild(nodePermission.SelectSingleNode("displayname"));
                    }
                }

                // ReSharper restore AssignNullToNotNullAttribute
            }

            // Manage Url
            XmlNode urlNode = tabXml.SelectSingleNode("tab/url");
            switch (tab.TabType)
            {
                case TabType.Normal:
                    urlNode.Attributes.Append(XmlUtils.CreateAttribute(tabXml, "type", "Normal"));
                    break;
                case TabType.Tab:
                    urlNode.Attributes.Append(XmlUtils.CreateAttribute(tabXml, "type", "Tab"));

                    // Get the tab being linked to
                    TabInfo tempTab = TabController.Instance.GetTab(int.Parse(tab.Url), tab.PortalID, false);
                    if (tempTab != null)
                    {
                        urlNode.InnerXml = tempTab.TabPath;
                    }

                    break;
                case TabType.File:
                    urlNode.Attributes.Append(XmlUtils.CreateAttribute(tabXml, "type", "File"));
                    IFileInfo file = FileManager.Instance.GetFile(int.Parse(tab.Url.Substring(7)));
                    urlNode.InnerXml = file.RelativePath;
                    break;
                case TabType.Url:
                    urlNode.Attributes.Append(XmlUtils.CreateAttribute(tabXml, "type", "Url"));
                    break;
            }

            // serialize TabSettings
            XmlUtils.SerializeHashtable(tab.TabSettings, tabXml, tabNode, "tabsetting", "settingname", "settingvalue");
            if (portal != null)
            {
                if (tab.TabID == portal.SplashTabId)
                {
                    newnode = tabXml.CreateElement("tabtype");
                    newnode.InnerXml = "splashtab";
                    tabNode.AppendChild(newnode);
                }
                else if (tab.TabID == portal.HomeTabId)
                {
                    newnode = tabXml.CreateElement("tabtype");
                    newnode.InnerXml = "hometab";
                    tabNode.AppendChild(newnode);
                }
                else if (tab.TabID == portal.UserTabId)
                {
                    newnode = tabXml.CreateElement("tabtype");
                    newnode.InnerXml = "usertab";
                    tabNode.AppendChild(newnode);
                }
                else if (tab.TabID == portal.LoginTabId)
                {
                    newnode = tabXml.CreateElement("tabtype");
                    newnode.InnerXml = "logintab";
                    tabNode.AppendChild(newnode);
                }
                else if (tab.TabID == portal.SearchTabId)
                {
                    newnode = tabXml.CreateElement("tabtype");
                    newnode.InnerXml = "searchtab";
                    tabNode.AppendChild(newnode);
                }
                else if (tab.TabID == portal.Custom404TabId)
                {
                    newnode = tabXml.CreateElement("tabtype");
                    newnode.InnerXml = "404tab";
                    tabNode.AppendChild(newnode);
                }
                else if (tab.TabID == portal.Custom500TabId)
                {
                    newnode = tabXml.CreateElement("tabtype");
                    newnode.InnerXml = "500tab";
                    tabNode.AppendChild(newnode);
                }
                else if (tab.TabID == portal.TermsTabId)
                {
                    newnode = tabXml.CreateElement("tabtype");
                    newnode.InnerXml = "termstab";
                    tabNode.AppendChild(newnode);
                }
                else if (tab.TabID == portal.PrivacyTabId)
                {
                    newnode = tabXml.CreateElement("tabtype");
                    newnode.InnerXml = "privacytab";
                    tabNode.AppendChild(newnode);
                }
            }

            if (tabs != null)
            {
                // Manage Parent Tab
                if (!Null.IsNull(tab.ParentId))
                {
                    newnode = tabXml.CreateElement("parent");
                    newnode.InnerXml = HttpContext.Current.Server.HtmlEncode(tabs[tab.ParentId].ToString());
                    tabNode.AppendChild(newnode);

                    // save tab as: ParentTabName/CurrentTabName
                    tabs.Add(tab.TabID, tabs[tab.ParentId] + "/" + tab.TabName);
                }
                else
                {
                    // save tab as: CurrentTabName
                    tabs.Add(tab.TabID, tab.TabName);
                }
            }

            // Manage Content Localization
            if (tab.DefaultLanguageTab != null)
            {
                try
                {
                    newnode = tabXml.CreateElement("defaultLanguageTab");
                    newnode.InnerXml = HttpContext.Current.Server.HtmlEncode(tabs[tab.DefaultLanguageTab.TabID].ToString());
                    tabNode.AppendChild(newnode);
                }
                catch
                {
                    // ignore
                }
            }

            XmlNode panesNode;
            XmlNode paneNode;
            XmlNode nameNode;
            XmlNode modulesNode;
            XmlNode moduleNode;
            XmlDocument moduleXml;
            ModuleInfo module;

            // Serialize modules
            panesNode = tabNode.AppendChild(tabXml.CreateElement("panes"));
            foreach (KeyValuePair<int, ModuleInfo> kvp in ModuleController.Instance.GetTabModules(tab.TabID))
            {
                module = kvp.Value;
                if (!module.IsDeleted)
                {
                    moduleXml = new XmlDocument { XmlResolver = null };
                    moduleNode = ModuleController.SerializeModule(businessControllerProvider, moduleXml, module, includeContent);
                    if (panesNode.SelectSingleNode("descendant::pane[name='" + module.PaneName + "']") == null)
                    {
                        // new pane found
                        paneNode = moduleXml.CreateElement("pane");
                        nameNode = paneNode.AppendChild(moduleXml.CreateElement("name"));
                        nameNode.InnerText = module.PaneName;
                        paneNode.AppendChild(moduleXml.CreateElement("modules"));
                        panesNode.AppendChild(tabXml.ImportNode(paneNode, true));
                    }

                    modulesNode = panesNode.SelectSingleNode("descendant::pane[name='" + module.PaneName + "']/modules");
                    modulesNode.AppendChild(tabXml.ImportNode(moduleNode, true));
                }
            }

            // Serialize TabUrls
            var tabUrlsNode = tabNode.AppendChild(tabXml.CreateElement("tabUrls"));
            foreach (var tabUrl in TabController.Instance.GetTabUrls(tab.TabID, tab.PortalID))
            {
                var tabUrlXml = new XmlDocument { XmlResolver = null };
                XmlNode tabUrlNode = tabUrlXml.CreateElement("tabUrl");
                tabUrlNode.AddAttribute("SeqNum", tabUrl.SeqNum.ToString(CultureInfo.InvariantCulture));
                tabUrlNode.AddAttribute("Url", tabUrl.Url);
                tabUrlNode.AddAttribute("QueryString", tabUrl.QueryString);
                tabUrlNode.AddAttribute("HttpStatus", tabUrl.HttpStatus);
                tabUrlNode.AddAttribute("CultureCode", tabUrl.CultureCode);
                tabUrlNode.AddAttribute("IsSystem", tabUrl.IsSystem.ToString());
                tabUrlsNode.AppendChild(tabXml.ImportNode(tabUrlNode, true));
            }

            EventManager.Instance.OnTabSerialize(new TabSyncEventArgs { Tab = tab, TabNode = tabNode });

            return tabNode;
        }

        /// <summary>check whether have conflict between tab path and portal alias.</summary>
        /// <param name="portalId">portal id.</param>
        /// <param name="tabPath">tab path.</param>
        /// <returns><see langword="true"/> if the tab path is a duplicate of a portal alias, otherwise <see langword="false"/>.</returns>
        public static bool IsDuplicateWithPortalAlias(int portalId, string tabPath)
        {
            var aliasLookup = PortalAliasController.Instance.GetPortalAliases();

            foreach (PortalAliasInfo alias in PortalAliasController.Instance.GetPortalAliasesByPortalId(portalId))
            {
                string checkAlias = string.Format("{0}{1}", alias.HTTPAlias, tabPath.Replace("//", "/"));

                foreach (PortalAliasInfo a in aliasLookup.Values)
                {
                    if (a.HTTPAlias.Equals(checkAlias, StringComparison.InvariantCultureIgnoreCase))
                    {
                        return true;
                    }
                }
            }

            return false;
        }

        public static bool IsValidTabName(string tabName, out string invalidType)
        {
            invalidType = string.Empty;

            if (string.IsNullOrEmpty(tabName.Trim()))
            {
                invalidType = "EmptyTabName";
                return false;
            }

            var cleanTabName = HtmlUtils.StripNonWord(tabName, false);
            if (TabNameCheck1.IsMatch(tabName) || TabNameCheck2.IsMatch(cleanTabName))
            {
                invalidType = "InvalidTabName";
                return false;
            }

            if (Config.GetFriendlyUrlProvider() == "advanced" && PortalSettings.Current != null)
            {
                var doNotRewriteRegex = new FriendlyUrlSettings(PortalSettings.Current.PortalId).DoNotRewriteRegex;
                if (!string.IsNullOrEmpty(doNotRewriteRegex) &&
                        (Regex.IsMatch(cleanTabName, doNotRewriteRegex, RegexOptions.IgnoreCase)
                            || Regex.IsMatch("/" + cleanTabName, doNotRewriteRegex, RegexOptions.IgnoreCase)
                            || Regex.IsMatch("/" + cleanTabName + "/", doNotRewriteRegex, RegexOptions.IgnoreCase)))
                {
                    invalidType = "InvalidTabName";
                    return false;
                }
            }

            return true;
        }

        /// <summary>Adds localized copies of the page in all missing languages.</summary>
        /// <param name="portalId"></param>
        /// <param name="tabId"></param>
<<<<<<< HEAD
=======
        [DnnDeprecated(9, 11, 1, "Use AddMissingLanguagesWithWarnings")]
        public partial void AddMissingLanguages(int portalId, int tabId)
        {
            this.AddMissingLanguagesWithWarnings(portalId, tabId);
        }

        /// <summary>Adds localized copies of the page in all missing languages.</summary>
        /// <param name="portalId"></param>
        /// <param name="tabId"></param>
>>>>>>> 92382c27
        /// <returns>Whether all missing languages were added.</returns>
        public bool AddMissingLanguagesWithWarnings(int portalId, int tabId)
        {
            var addedAllMissingLanguages = true;
            var currentTab = this.GetTab(tabId, portalId, false);
            if (currentTab.CultureCode != null)
            {
                var defaultLocale = LocaleController.Instance.GetDefaultLocale(portalId);
                var workingTab = currentTab;
                if (workingTab.CultureCode != defaultLocale.Code && workingTab.DefaultLanguageTab == null)
                {
                    // we are adding missing languages to a single culture page that is not in the default language
                    // so we must first add a page in the default culture
                    this.CreateLocalizedCopyInternal(workingTab, defaultLocale, false, true, insertAfterOriginal: true);
                }

                if (currentTab.DefaultLanguageTab != null)
                {
                    workingTab = currentTab.DefaultLanguageTab;
                }

                foreach (Locale locale in LocaleController.Instance.GetLocales(portalId).Values)
                {
                    if (!LocaleController.Instance.IsDefaultLanguage(locale.Code))
                    {
                        bool missing = true;
                        foreach (var localizedTab in workingTab.LocalizedTabs.Values.Where(localizedTab => localizedTab.CultureCode == locale.Code))
                        {
                            missing = false;
                        }

                        if (missing)
                        {
                            bool isRootOrLocalizedParentExists = this.CanLocalizeTabToLocale(workingTab, locale);
                            if (isRootOrLocalizedParentExists)
                            {
                                this.CreateLocalizedCopyInternal(workingTab, locale, false, true, insertAfterOriginal: true);
                            }
                            else
                            {
                                addedAllMissingLanguages = false;
                            }
                        }
                    }
                }

                // For newly localized parent tabs, its localized children need to be updated to point at their corresponding localized parents
                this.UpdateChildTabLocalizedParents(portalId, tabId);
            }

            return addedAllMissingLanguages;
        }

        /// <summary>Adds a tab.</summary>
        /// <param name="tab">The tab to be added.</param>
        /// <remarks>The tab is added to the end of the current Level.</remarks>
        /// <returns>The new tab ID.</returns>
        public int AddTab(TabInfo tab)
        {
            return this.AddTab(tab, true);
        }

        /// <summary>Adds a tab.</summary>
        /// <param name="tab">The tab to be added.</param>
        /// <param name="includeAllTabsModules">Flag that indicates whether to add the "AllTabs" Modules.</param>
        /// <remarks>The tab is added to the end of the current Level.</remarks>
        /// <returns>The new tab ID.</returns>
        public int AddTab(TabInfo tab, bool includeAllTabsModules)
        {
            // Add tab to store
            int tabID = this.AddTabInternal(tab, -1, -1, includeAllTabsModules);

            // Clear the Cache
            this.ClearCache(tab.PortalID);

            return tabID;
        }

        /// <summary>Adds a tab after the specified tab.</summary>
        /// <param name="tab">The tab to be added.</param>
        /// <param name="afterTabId">Id of the tab after which this tab is added.</param>
        /// <returns>The new tab ID.</returns>
        public int AddTabAfter(TabInfo tab, int afterTabId)
        {
            // Add tab to store
            int tabID = this.AddTabInternal(tab, afterTabId, -1, true);

            // Clear the Cache
            this.ClearCache(tab.PortalID);

            return tabID;
        }

        /// <summary>Adds a tab before the specified tab.</summary>
        /// <param name="objTab">The tab to be added.</param>
        /// <param name="beforeTabId">Id of the tab before which this tab is added.</param>
        /// <returns>The new tab ID.</returns>
        public int AddTabBefore(TabInfo objTab, int beforeTabId)
        {
            // Add tab to store
            int tabID = this.AddTabInternal(objTab, -1, beforeTabId, true);

            // Clear the Cache
            this.ClearCache(objTab.PortalID);

            return tabID;
        }

        /// <summary>Clears tabs and portal cache for the specific portal.</summary>
        /// <param name="portalId">The portal id.</param>
        public void ClearCache(int portalId)
        {
            DataCache.ClearTabsCache(portalId);

            // Clear the Portal cache so the Pages count is correct
            DataCache.ClearPortalCache(portalId, false);

            DataCache.RemoveCache(DataCache.PortalDictionaryCacheKey);

            CacheController.FlushPageIndexFromCache();
        }

        /// <inheritdoc/>
        public void RefreshCache(int portalId, int tabId)
        {
            var portalTabs = this.GetTabsByPortal(portalId);
            if (portalTabs.WithTabId(tabId) != null)
            {
                var updateTab = this.GetTab(tabId, portalId, true);
                portalTabs.RefreshCache(tabId, updateTab);
            }
        }

        /// <summary>
        /// Converts one single tab to a neutral culture
        /// clears the tab cache optionally.
        /// </summary>
        /// <param name="portalId"></param>
        /// <param name="tabId"></param>
        /// <param name="cultureCode"></param>
        /// <param name="clearCache"></param>
        public void ConvertTabToNeutralLanguage(int portalId, int tabId, string cultureCode, bool clearCache)
        {
            // parent tabs can not be deleted
            if (this.GetTabsByPortal(portalId).WithParentId(tabId).Count == 0)
            {
                // delete all translated / localized tabs for this tab
                var tab = this.GetTab(tabId, portalId, true);
                foreach (var localizedTab in tab.LocalizedTabs.Values)
                {
                    this.HardDeleteTabInternal(localizedTab.TabID, portalId);
                }

                // reset culture of current tab back to neutral
                this.dataProvider.ConvertTabToNeutralLanguage(portalId, tabId, cultureCode);
                if (clearCache)
                {
                    this.ClearCache(portalId);
                }
            }
        }

        /// <summary>Creates content item for the tab..</summary>
        /// <param name="tab">The updated tab.</param>
        public void CreateContentItem(TabInfo tab)
        {
            // First create ContentItem as we need the ContentItemID
            ContentType contentType = ContentType.Tab;

            IContentController contentController = Util.GetContentController();
            tab.Content = string.IsNullOrEmpty(tab.Title) ? tab.TabName : tab.Title;
            if (contentType != null)
            {
                tab.ContentTypeId = contentType.ContentTypeId;
            }

            tab.Indexed = false;
            contentController.AddContentItem(tab);
        }

        /// <summary>Creates the localized copies.</summary>
        /// <param name="originalTab">The original tab.</param>
        public void CreateLocalizedCopies(TabInfo originalTab)
        {
            Locale defaultLocale = LocaleController.Instance.GetDefaultLocale(originalTab.PortalID);
            foreach (Locale subLocale in LocaleController.Instance.GetLocales(originalTab.PortalID).Values)
            {
                if (subLocale.Code != defaultLocale.Code)
                {
                    this.CreateLocalizedCopyInternal(originalTab, subLocale, false, true);
                }
            }

            // For newly localized parent tabs, its localized children need to be updated to point at their corresponding localized parents
            this.UpdateChildTabLocalizedParents(originalTab.PortalID, originalTab.TabID);
        }

        /// <summary>Creates the localized copy.</summary>
        /// <param name="originalTab">The original tab.</param>
        /// <param name="locale">The locale.</param>
        /// <param name="clearCache">Clear the cache?.</param>
        public void CreateLocalizedCopy(TabInfo originalTab, Locale locale, bool clearCache)
        {
            this.CreateLocalizedCopyInternal(originalTab, locale, true, clearCache);

            // For newly localized parent tabs, its localized children need to be updated to point at their corresponding localized parents
            this.UpdateChildTabLocalizedParents(originalTab.PortalID, originalTab.TabID);
        }

        /// <summary>Deletes a tab permanently from the database.</summary>
        /// <param name="tabId">TabId of the tab to be deleted.</param>
        /// <param name="portalId">PortalId of the portal.</param>
        /// <remarks>
        /// The tab will not delete if it has child tab(s).
        /// </remarks>
        public void DeleteTab(int tabId, int portalId)
        {
            // parent tabs can not be deleted
            if (this.GetTabsByPortal(portalId).WithParentId(tabId).Count == 0)
            {
                this.HardDeleteTabInternal(tabId, portalId);
            }

            this.ClearCache(portalId);
        }

        /// <summary>Deletes a tab permanently from the database.</summary>
        /// <param name="tabId">The tab id.</param>
        /// <param name="portalId">The portal id.</param>
        /// <param name="deleteDescendants">if set to <c>true</c> will delete all child tabs.</param>
        public void DeleteTab(int tabId, int portalId, bool deleteDescendants)
        {
            List<TabInfo> descendantList = this.GetTabsByPortal(portalId).DescendentsOf(tabId);
            if (deleteDescendants && descendantList.Count > 0)
            {
                // Iterate through descendants from bottom - which will remove children first
                for (int i = descendantList.Count - 1; i >= 0; i += -1)
                {
                    this.HardDeleteTabInternal(descendantList[i].TabID, portalId);
                }
            }

            this.DeleteTab(tabId, portalId);
        }

        /// <summary>Delete a Setting of a tab instance.</summary>
        /// <param name="tabId">ID of the affected tab.</param>
        /// <param name="settingName">Name of the setting to be deleted.</param>
        public void DeleteTabSetting(int tabId, string settingName)
        {
            this.dataProvider.DeleteTabSetting(tabId, settingName);
            var log = new LogInfo { LogTypeKey = EventLogController.EventLogType.TAB_SETTING_DELETED.ToString() };
            log.LogProperties.Add(new LogDetailInfo("TabID", tabId.ToString()));
            log.LogProperties.Add(new LogDetailInfo("SettingName", settingName));
            LogController.Instance.AddLog(log);

            UpdateTabVersion(tabId);
            this.ClearTabSettingsCache(tabId);
        }

        /// <summary>Delete all Settings of a tab instance.</summary>
        /// <param name="tabId">ID of the affected tab.</param>
        public void DeleteTabSettings(int tabId)
        {
            this.dataProvider.DeleteTabSettings(tabId);
            var log = new LogInfo { LogTypeKey = EventLogController.EventLogType.TAB_SETTING_DELETED.ToString() };
            log.LogProperties.Add(new LogDetailInfo("TabId", tabId.ToString()));
            LogController.Instance.AddLog(log);
            UpdateTabVersion(tabId);
            this.ClearTabSettingsCache(tabId);
        }

        /// <summary>Delete a taburl.</summary>
        /// <param name="tabUrl">the taburl.</param>
        /// <param name="portalId">the portal.</param>
        /// <param name="clearCache">whether to clear the cache.</param>
        public void DeleteTabUrl(TabUrlInfo tabUrl, int portalId, bool clearCache)
        {
            DataProvider.Instance().DeleteTabUrl(tabUrl.TabId, tabUrl.SeqNum);

            EventLogController.Instance.AddLog(
                "tabUrl.TabId",
                tabUrl.TabId.ToString(),
                PortalController.Instance.GetCurrentPortalSettings(),
                UserController.Instance.GetCurrentUserInfo().UserID,
                EventLogController.EventLogType.TABURL_DELETED);
            if (clearCache)
            {
                DataCache.RemoveCache(string.Format(DataCache.TabUrlCacheKey, portalId));
                CacheController.ClearCustomAliasesCache();
                var tab = this.GetTab(tabUrl.TabId, portalId);
                tab.ClearTabUrls();
            }
        }

        /// <inheritdoc />
        public bool DeleteTranslatedTabs(int portalId, string cultureCode, bool clearCache)
        {
            if (PortalController.Instance.GetCurrentPortalSettings() != null)
            {
                var defaultLanguage = PortalController.Instance.GetCurrentPortalSettings().DefaultLanguage;
                if (cultureCode != defaultLanguage)
                {
                    this.dataProvider.DeleteTranslatedTabs(portalId, cultureCode);

                    if (clearCache)
                    {
                        this.ClearCache(portalId);
                    }
                }
            }

            return true;
        }

        /// <summary>
        /// Reverts page culture back to Neutral (Null), to ensure a non localized site
        /// clears the tab cache optionally.
        /// </summary>
        /// <param name="portalId"></param>
        /// <param name="cultureCode"></param>
        /// <param name="clearCache"></param>
        public void EnsureNeutralLanguage(int portalId, string cultureCode, bool clearCache)
        {
            this.dataProvider.EnsureNeutralLanguage(portalId, cultureCode);
            if (clearCache)
            {
                this.ClearCache(portalId);
            }
        }

        /// <summary>Get the list of skins per alias at tab level.</summary>
        /// <param name="tabId">the tab id.</param>
        /// <param name="portalId">the portal id.</param>
        /// <returns>list of TabAliasSkinInfo.</returns>
        public List<TabAliasSkinInfo> GetAliasSkins(int tabId, int portalId)
        {
            // Get the Portal AliasSkin Dictionary
            Dictionary<int, List<TabAliasSkinInfo>> dicTabAliases = this.GetAliasSkins(portalId);

            // Get the Collection from the Dictionary
            List<TabAliasSkinInfo> tabAliases;
            bool bFound = dicTabAliases.TryGetValue(tabId, out tabAliases);
            if (!bFound)
            {
                // Return empty collection
                tabAliases = new List<TabAliasSkinInfo>();
            }

            return tabAliases;
        }

        /// <summary>Get the list of custom aliases associated with a page (tab).</summary>
        /// <param name="tabId">the tab id.</param>
        /// <param name="portalId">the portal id.</param>
        /// <returns>dictionary of tabid and aliases.</returns>
        public Dictionary<string, string> GetCustomAliases(int tabId, int portalId)
        {
            // Get the Portal CustomAlias Dictionary
            Dictionary<int, Dictionary<string, string>> dicCustomAliases = this.GetCustomAliases(portalId);

            // Get the Collection from the Dictionary
            Dictionary<string, string> customAliases;
            bool bFound = dicCustomAliases.TryGetValue(tabId, out customAliases);
            if (!bFound)
            {
                // Return empty collection
                customAliases = new Dictionary<string, string>();
            }

            return customAliases;
        }

        /// <summary>Gets the tab.</summary>
        /// <param name="tabId">The tab id.</param>
        /// <param name="portalId">The portal id or <see cref="P:DotNetNuke.Common.Utilities.Null.NullInteger" />.</param>
        /// <returns>tab info.</returns>
        public TabInfo GetTab(int tabId, int portalId)
        {
            return this.GetTab(tabId, portalId, false);
        }

        /// <summary>Gets the tab.</summary>
        /// <param name="tabId">The tab id.</param>
        /// <param name="portalId">The portal id or <see cref="P:DotNetNuke.Common.Utilities.Null.NullInteger" />.</param>
        /// <param name="ignoreCache">if set to <c>true</c> will get tab info directly from database.</param>
        /// <returns>tab info.</returns>
        public TabInfo GetTab(int tabId, int portalId, bool ignoreCache)
        {
            TabInfo tab = null;

            if (tabId <= 0)
            {
                Logger.WarnFormat("Invalid tabId {0} of portal {1}", tabId, portalId);
            }
            else if (ignoreCache || Host.Host.PerformanceSetting == Globals.PerformanceSettings.NoCaching)
            {
                // if we are using the cache
                tab = CBO.FillObject<TabInfo>(this.dataProvider.GetTab(tabId));
            }
            else
            {
                // if we do not know the PortalId then try to find it in the Portals Dictionary using the TabId
                portalId = GetPortalId(tabId, portalId);

                // if we have the PortalId then try to get the TabInfo object
                tab = this.GetTabsByPortal(portalId).WithTabId(tabId) ??
                      this.GetTabsByPortal(GetPortalId(tabId, Null.NullInteger)).WithTabId(tabId);

                if (tab == null)
                {
                    // recheck the info directly from database to make sure we can avoid error if the cache doesn't update
                    // correctly, this may occurred when install is set up in web farm.
                    tab = CBO.FillObject<TabInfo>(this.dataProvider.GetTab(tabId));

                    // if tab is not null means that the cache doesn't update correctly, we need clear the cache
                    // and let it rebuild cache when request next time.
                    if (tab != null)
                    {
                        this.ClearCache(tab.PortalID);
                    }
                    else
                    {
                        Logger.WarnFormat("Unable to find tabId {0} of portal {1}", tabId, portalId);
                    }
                }
            }

            return tab;
        }

        /// <summary>Gets the tab by culture.</summary>
        /// <param name="tabId">The tab id.</param>
        /// <param name="portalId">The portal id.</param>
        /// <param name="locale">The locale.</param>
        /// <returns>tab info.</returns>
        public TabInfo GetTabByCulture(int tabId, int portalId, Locale locale)
        {
            TabInfo localizedTab = null;
            TabCollection tabs = this.GetTabsByPortal(portalId);

            // Get Tab specified by Id
            TabInfo originalTab = tabs.WithTabId(tabId);

            if (locale != null && originalTab != null)
            {
                // Check if tab is in the requested culture
                if (string.IsNullOrEmpty(originalTab.CultureCode) || originalTab.CultureCode == locale.Code)
                {
                    localizedTab = originalTab;
                }
                else
                {
                    // See if tab exists for culture
                    if (originalTab.IsDefaultLanguage)
                    {
                        originalTab.LocalizedTabs.TryGetValue(locale.Code, out localizedTab);
                    }
                    else
                    {
                        if (originalTab.DefaultLanguageTab != null)
                        {
                            if (originalTab.DefaultLanguageTab.CultureCode == locale.Code)
                            {
                                localizedTab = originalTab.DefaultLanguageTab;
                            }
                            else
                            {
                                if (
                                    !originalTab.DefaultLanguageTab.LocalizedTabs.TryGetValue(
                                        locale.Code,
                                        out localizedTab))
                                {
                                    localizedTab = originalTab.DefaultLanguageTab;
                                }
                            }
                        }
                    }
                }
            }

            return localizedTab;
        }

        /// <summary>Gets the name of the tab by name.</summary>
        /// <param name="tabName">Name of the tab.</param>
        /// <param name="portalId">The portal id.</param>
        /// <returns>tab info.</returns>
        public TabInfo GetTabByName(string tabName, int portalId)
        {
            return this.GetTabsByPortal(portalId).WithTabName(tabName);
        }

        /// <summary>Gets the name of the tab by name and parent id.</summary>
        /// <param name="tabName">Name of the tab.</param>
        /// <param name="portalId">The portal id.</param>
        /// <param name="parentId">The parent id.</param>
        /// <returns>tab info.</returns>
        public TabInfo GetTabByName(string tabName, int portalId, int parentId)
        {
            return this.GetTabsByPortal(portalId).WithTabNameAndParentId(tabName, parentId);
        }

        /// <summary>Gets the tabs which use the module.</summary>
        /// <param name="moduleID">The module ID.</param>
        /// <returns>tab collection.</returns>
        public IDictionary<int, TabInfo> GetTabsByModuleID(int moduleID)
        {
            return CBO.FillDictionary<int, TabInfo>("TabID", this.dataProvider.GetTabsByModuleID(moduleID));
        }

        /// <summary>Gets the tabs which use the module.</summary>
        /// <param name="tabModuleId">The tabmodule ID.</param>
        /// <returns>tab collection.</returns>
        public IDictionary<int, TabInfo> GetTabsByTabModuleID(int tabModuleId)
        {
            return CBO.FillDictionary<int, TabInfo>("TabID", this.dataProvider.GetTabsByTabModuleID(tabModuleId));
        }

        /// <summary>Gets the tabs which use the package.</summary>
        /// <param name="portalID">The portal ID.</param>
        /// <param name="packageID">The package ID.</param>
        /// <param name="forHost">if set to <c>true</c> [for host].</param>
        /// <returns>tab collection.</returns>
        public IDictionary<int, TabInfo> GetTabsByPackageID(int portalID, int packageID, bool forHost)
        {
            return CBO.FillDictionary<int, TabInfo>("TabID", this.dataProvider.GetTabsByPackageID(portalID, packageID, forHost));
        }

        /// <summary>Gets the tabs by portal.</summary>
        /// <param name="portalId">The portal id.</param>
        /// <returns>tab collection.</returns>
        public TabCollection GetTabsByPortal(int portalId)
        {
            string cacheKey = string.Format(DataCache.TabCacheKey, portalId);
            return CBO.GetCachedObject<TabCollection>(
                new CacheItemArgs(
                cacheKey,
                DataCache.TabCacheTimeOut,
                DataCache.TabCachePriority),
                c =>
                                                            {
                                                                List<TabInfo> tabs = CBO.FillCollection<TabInfo>(this.dataProvider.GetTabs(portalId));
                                                                return new TabCollection(tabs);
                                                            });
        }

        /// <summary>
        /// Get the actual visible tabs for a given portal id.
        /// System Tabs and Admin Tabs are excluded from the result set.
        /// </summary>
        /// <param name="portalId"></param>
        /// <returns>A new <see cref="TabCollection"/> instance.</returns>
        public TabCollection GetUserTabsByPortal(int portalId)
        {
            var tabs = this.GetTabsByPortal(portalId);
            var portal = PortalController.Instance.GetPortal(portalId);

            IEnumerable<TabInfo> filteredList = from tab in tabs
                                                where
                                                !tab.Value.IsSystem
                                                && tab.Value.TabID != portal.AdminTabId
                                                && tab.Value.ParentId != portal.AdminTabId
                                                select tab.Value;
            return new TabCollection(filteredList);
        }

        /// <summary>read all settings for a tab from TabSettings table.</summary>
        /// <param name="tabId">ID of the Tab to query.</param>
        /// <returns>
        /// (cached) hashtable containing all settings.
        /// </returns>
        public Hashtable GetTabSettings(int tabId)
        {
            var portalId = GetPortalId(tabId, -1);
            Hashtable settings;
            if (!this.GetTabSettingsByPortal(portalId).TryGetValue(tabId, out settings))
            {
                settings = new Hashtable();
            }

            return settings;
        }

        /// <summary>Get the list of url's associated with a page (tab).</summary>
        /// <param name="tabId">the tab id.</param>
        /// <param name="portalId">the portal id.</param>
        /// <returns>list of urls associated with a tab.</returns>
        public List<TabUrlInfo> GetTabUrls(int tabId, int portalId)
        {
            // Get the Portal TabUrl Dictionary
            Dictionary<int, List<TabUrlInfo>> dicTabUrls = this.GetTabUrls(portalId);

            // Get the Collection from the Dictionary
            List<TabUrlInfo> tabRedirects;
            bool bFound = dicTabUrls.TryGetValue(tabId, out tabRedirects);
            if (!bFound)
            {
                // Return empty collection
                tabRedirects = new List<TabUrlInfo>();
            }

            return tabRedirects;
        }

        /// <summary>Gives the translator role edit rights.</summary>
        /// <param name="localizedTab">The localized tab.</param>
        /// <param name="users">The users.</param>
        public void GiveTranslatorRoleEditRights(TabInfo localizedTab, Dictionary<int, UserInfo> users)
        {
            var permissionCtrl = new PermissionController();
            ArrayList permissionsList = permissionCtrl.GetPermissionByCodeAndKey("SYSTEM_TAB", "EDIT");

            string translatorRoles = PortalController.GetPortalSetting(string.Format("DefaultTranslatorRoles-{0}", localizedTab.CultureCode), localizedTab.PortalID, string.Empty);
            foreach (string translatorRole in translatorRoles.Split(';'))
            {
                if (users != null)
                {
                    foreach (UserInfo translator in RoleController.Instance.GetUsersByRole(localizedTab.PortalID, translatorRole))
                    {
                        users[translator.UserID] = translator;
                    }
                }

                if (permissionsList != null && permissionsList.Count > 0)
                {
                    var translatePermisison = (PermissionInfo)permissionsList[0];
                    string roleName = translatorRole;
                    RoleInfo role = RoleController.Instance.GetRole(
                        localizedTab.PortalID,
                        r => r.RoleName == roleName);
                    if (role != null)
                    {
                        TabPermissionInfo perm =
                            localizedTab.TabPermissions.Where(
                                tp => tp.RoleID == role.RoleID && tp.PermissionKey == "EDIT").SingleOrDefault();
                        if (perm == null)
                        {
                            // Create Permission
                            var tabTranslatePermission = new TabPermissionInfo(translatePermisison)
                            {
                                RoleID = role.RoleID,
                                AllowAccess = true,
                                RoleName = roleName,
                            };
                            localizedTab.TabPermissions.Add(tabTranslatePermission);
                            this.UpdateTab(localizedTab);
                        }
                    }
                }
            }
        }

        /// <inheritdoc />
        public bool HasMissingLanguages(int portalId, int tabId)
        {
            var currentTab = this.GetTab(tabId, portalId, false);
            var workingTab = currentTab;
            var locales = LocaleController.Instance.GetLocales(portalId);
            var localeCount = locales.Count;
            if (currentTab.DefaultLanguageTab != null)
            {
                workingTab = currentTab.DefaultLanguageTab;
            }

            var localizedCount = 1 +
                                 locales.Values.Where(locale => !LocaleController.Instance.IsDefaultLanguage(locale.Code))
                                        .Count(locale => workingTab.LocalizedTabs.Values.Any(localizedTab => localizedTab.CultureCode == locale.Code));

            return (localeCount - localizedCount) != 0;
        }

        /// <summary>Checks whether the tab is published. Published means: view permissions of tab are identical to the DefaultLanguageTab.</summary>
        /// <param name="publishTab">The tab that is checked.</param>
        /// <returns>true if tab is published.</returns>
        public bool IsTabPublished(TabInfo publishTab)
        {
            bool returnValue = true;

            // To publish a subsidiary language tab we need to enable the View Permissions
            if (publishTab != null && publishTab.DefaultLanguageTab != null)
            {
                foreach (TabPermissionInfo perm in
                    publishTab.DefaultLanguageTab.TabPermissions.Where(p => p.PermissionKey == "VIEW"))
                {
                    TabPermissionInfo sourcePerm = perm;
                    TabPermissionInfo targetPerm =
                        publishTab.TabPermissions.Where(
                            p =>
                            p.PermissionKey == sourcePerm.PermissionKey && p.RoleID == sourcePerm.RoleID &&
                            p.UserID == sourcePerm.UserID).SingleOrDefault();

                    if (targetPerm == null)
                    {
                        returnValue = false;
                        break;
                    }
                }
            }

            return returnValue;
        }

        /// <summary>Localizes the tab.</summary>
        /// <param name="originalTab">The original tab.</param>
        /// <param name="locale">The locale.</param>
        public void LocalizeTab(TabInfo originalTab, Locale locale)
        {
            this.LocalizeTab(originalTab, locale, true);
        }

        /// <summary>Localizes the tab, with optional clear cache.</summary>
        /// <param name="originalTab"></param>
        /// <param name="locale"></param>
        /// <param name="clearCache"></param>
        public void LocalizeTab(TabInfo originalTab, Locale locale, bool clearCache)
        {
            this.dataProvider.LocalizeTab(originalTab.TabID, locale.Code, UserController.Instance.GetCurrentUserInfo().UserID);
            if (clearCache)
            {
                DataCache.ClearTabsCache(originalTab.PortalID);
                DataCache.ClearModuleCache(originalTab.TabID);
            }
        }

        /// <summary>Moves the tab after a specific tab.</summary>
        /// <param name="tab">The tab want to move.</param>
        /// <param name="afterTabId">will move objTab after this tab.</param>
        public void MoveTabAfter(TabInfo tab, int afterTabId)
        {
            // Get AfterTab
            var afterTab = this.GetTab(afterTabId, tab.PortalID, false);

            // Create Tab Redirects
            if (afterTab.ParentId != tab.ParentId)
            {
                this.CreateTabRedirects(tab);
            }

            // Move Tab
            this.dataProvider.MoveTabAfter(tab.TabID, afterTabId, UserController.Instance.GetCurrentUserInfo().UserID);

            // Clear the Cache
            this.ClearCache(tab.PortalID);

            var portalId = GetPortalId(tab.TabID, -1);
            var updatedTab = this.GetTab(tab.TabID, portalId, true);
            EventManager.Instance.OnTabUpdated(new TabEventArgs { Tab = updatedTab });
        }

        /// <summary>Moves the tab before a specific tab.</summary>
        /// <param name="tab">The tab want to move.</param>
        /// <param name="beforeTabId">will move objTab before this tab.</param>
        public void MoveTabBefore(TabInfo tab, int beforeTabId)
        {
            // Get AfterTab
            var beforeTab = this.GetTab(beforeTabId, tab.PortalID, false);

            // Create Tab Redirects
            if (beforeTab.ParentId != tab.ParentId)
            {
                this.CreateTabRedirects(tab);
            }

            // Move Tab
            this.dataProvider.MoveTabBefore(tab.TabID, beforeTabId, UserController.Instance.GetCurrentUserInfo().UserID);

            // Clear the Cache
            this.ClearCache(tab.PortalID);

            var portalId = GetPortalId(tab.TabID, -1);
            var updatedTab = this.GetTab(tab.TabID, portalId, true);
            EventManager.Instance.OnTabUpdated(new TabEventArgs { Tab = updatedTab });
        }

        /// <summary>Moves the tab to a new parent.</summary>
        /// <param name="tab">The tab want to move.</param>
        /// <param name="parentId">will move tab to this parent.</param>
        public void MoveTabToParent(TabInfo tab, int parentId)
        {
            // Create Tab Redirects
            if (parentId != tab.ParentId)
            {
                this.CreateTabRedirects(tab);
            }

            // Move Tab
            this.dataProvider.MoveTabToParent(tab.TabID, parentId, UserController.Instance.GetCurrentUserInfo().UserID);

            // Clear the Cache
            this.ClearCache(tab.PortalID);

            var portalId = GetPortalId(tab.TabID, -1);
            var updatedTab = this.GetTab(tab.TabID, portalId, true);
            EventManager.Instance.OnTabUpdated(new TabEventArgs { Tab = updatedTab });
        }

        /// <summary>Populates the bread crumbs.</summary>
        /// <param name="tab">The tab.</param>
        public void PopulateBreadCrumbs(ref TabInfo tab)
        {
            if (tab.BreadCrumbs == null)
            {
                var crumbs = new ArrayList();
                this.PopulateBreadCrumbs(tab.PortalID, ref crumbs, tab.TabID);
                tab.BreadCrumbs = crumbs;
            }
        }

        /// <summary>Populates the bread crumbs.</summary>
        /// <param name="portalID">The portal ID.</param>
        /// <param name="breadCrumbs">The bread crumbs.</param>
        /// <param name="tabID">The tab ID.</param>
        public void PopulateBreadCrumbs(int portalID, ref ArrayList breadCrumbs, int tabID)
        {
            // find the tab in the tabs collection
            TabInfo tab;
            TabCollection portalTabs = this.GetTabsByPortal(portalID);
            TabCollection hostTabs = this.GetTabsByPortal(Null.NullInteger);
            bool found = portalTabs.TryGetValue(tabID, out tab);
            if (!found)
            {
                found = hostTabs.TryGetValue(tabID, out tab);
            }

            // if tab was found
            if (found)
            {
                breadCrumbs.Insert(0, tab.Clone());

                // get the tab parent
                if (!Null.IsNull(tab.ParentId))
                {
                    this.PopulateBreadCrumbs(portalID, ref breadCrumbs, tab.ParentId);
                }
            }
        }

        /// <summary>Publishes the tab. Set the VIEW permission.</summary>
        /// <param name="publishTab">The publish tab.</param>
        public void PublishTab(TabInfo publishTab)
        {
            // To publish a subsidiary language tab we need to enable the View Permissions
            if (publishTab != null && publishTab.DefaultLanguageTab != null)
            {
                foreach (TabPermissionInfo perm in
                    publishTab.DefaultLanguageTab.TabPermissions.Where(p => p.PermissionKey == "VIEW"))
                {
                    TabPermissionInfo sourcePerm = perm;
                    TabPermissionInfo targetPerm =
                        publishTab.TabPermissions.Where(
                            p =>
                            p.PermissionKey == sourcePerm.PermissionKey && p.RoleID == sourcePerm.RoleID &&
                            p.UserID == sourcePerm.UserID).SingleOrDefault();

                    if (targetPerm == null)
                    {
                        publishTab.TabPermissions.Add(sourcePerm);
                    }

                    TabPermissionController.SaveTabPermissions(publishTab);
                }
            }
        }

        /// <summary>Publishes the tabs.</summary>
        /// <param name="tabs">The tabs.</param>
        public void PublishTabs(List<TabInfo> tabs)
        {
            foreach (TabInfo t in tabs)
            {
                if (t.IsTranslated)
                {
                    this.PublishTab(t);
                }
            }
        }

        /// <summary>Restores the tab.</summary>
        /// <param name="tab">The obj tab.</param>
        /// <param name="portalSettings">The portal settings.</param>
        public void RestoreTab(TabInfo tab, PortalSettings portalSettings)
        {
            if (tab.DefaultLanguageTab != null)
            {
                // We are trying to restore the child, so recall this function with the master language's tab id
                this.RestoreTab(tab.DefaultLanguageTab, portalSettings);
                return;
            }

            tab.IsDeleted = false;
            this.UpdateTab(tab);

            // Restore any localized children
            foreach (TabInfo localizedtab in tab.LocalizedTabs.Values)
            {
                localizedtab.IsDeleted = false;
                this.UpdateTab(localizedtab);
            }

            EventLogController.Instance.AddLog(tab, portalSettings, portalSettings.UserId, string.Empty, EventLogController.EventLogType.TAB_RESTORED);

            ArrayList allTabsModules = ModuleController.Instance.GetAllTabsModules(tab.PortalID, true);
            var tabModules = ModuleController.Instance.GetTabModules(tab.TabID);
            foreach (ModuleInfo objModule in allTabsModules)
            {
                if (!tabModules.ContainsKey(objModule.ModuleID))
                {
                    ModuleController.Instance.CopyModule(objModule, tab, Null.NullString, true);
                }
            }

            this.ClearCache(tab.PortalID);

            EventManager.Instance.OnTabRestored(new TabEventArgs { Tab = tab });
        }

        /// <summary>Save url information for a page (tab).</summary>
        /// <param name="tabUrl">the tab url.</param>
        /// <param name="portalId">the portal id.</param>
        /// <param name="clearCache">whether to clear the cache.</param>
        public void SaveTabUrl(TabUrlInfo tabUrl, int portalId, bool clearCache)
        {
            var portalAliasId = (tabUrl.PortalAliasUsage == PortalAliasUsageType.Default)
                                  ? Null.NullInteger
                                  : tabUrl.PortalAliasId;

            var saveLog = EventLogController.EventLogType.TABURL_CREATED;

            if (tabUrl.HttpStatus == "200")
            {
                saveLog = EventLogController.EventLogType.TABURL_CREATED;
            }
            else
            {
                // need to see if sequence number exists to decide if insert or update
                List<TabUrlInfo> t = this.GetTabUrls(portalId, tabUrl.TabId);
                var existingSeq = t.FirstOrDefault(r => r.SeqNum == tabUrl.SeqNum);
                if (existingSeq == null)
                {
                    saveLog = EventLogController.EventLogType.TABURL_CREATED;
                }
            }

            DataProvider.Instance().SaveTabUrl(tabUrl.TabId, tabUrl.SeqNum, portalAliasId, (int)tabUrl.PortalAliasUsage, tabUrl.Url, tabUrl.QueryString, tabUrl.CultureCode, tabUrl.HttpStatus, tabUrl.IsSystem, UserController.Instance.GetCurrentUserInfo().UserID);

            EventLogController.Instance.AddLog(
                "tabUrl",
                tabUrl.ToString(),
                PortalController.Instance.GetCurrentPortalSettings(),
                UserController.Instance.GetCurrentUserInfo().UserID,
                saveLog);

            if (clearCache)
            {
                DataCache.RemoveCache(string.Format(DataCache.TabUrlCacheKey, portalId));
                CacheController.ClearCustomAliasesCache();
                this.ClearCache(portalId);
                var tab = this.GetTab(tabUrl.TabId, portalId);
                tab.ClearTabUrls();
            }
        }

        /// <inheritdoc />
        public bool SoftDeleteTab(int tabId, PortalSettings portalSettings)
        {
            bool deleted;
            TabInfo tab = this.GetTab(tabId, portalSettings.PortalId, false);
            if (tab != null)
            {
                if (tab.DefaultLanguageTab != null && LocaleController.Instance.GetLocales(portalSettings.PortalId).ContainsKey(tab.CultureCode))
                {
                    // We are trying to delete the child, so recall this function with the master language's tab id
                    return this.SoftDeleteTab(tab.DefaultLanguageTab.TabID, portalSettings);
                }

                // Delete the Tab
                deleted = this.SoftDeleteTabInternal(tab, portalSettings);

                // Delete any localized children
                if (deleted)
                {
                    foreach (TabInfo localizedtab in tab.LocalizedTabs.Values)
                    {
                        this.SoftDeleteTabInternal(localizedtab, portalSettings);
                    }
                }
            }
            else
            {
                deleted = false;
            }

            return deleted;
        }

        /// <summary>Updates the tab to database.</summary>
        /// <param name="updatedTab">The updated tab.</param>
        public void UpdateTab(TabInfo updatedTab)
        {
            TabInfo originalTab = this.GetTab(updatedTab.TabID, updatedTab.PortalID, true);

            // Update ContentItem If neccessary
            if (updatedTab.TabID != Null.NullInteger)
            {
                if (updatedTab.ContentItemId == Null.NullInteger)
                {
                    this.CreateContentItem(updatedTab);
                }
                else
                {
                    this.UpdateContentItem(updatedTab);
                }
            }

            // Create Tab Redirects
            if (originalTab.ParentId != updatedTab.ParentId || originalTab.TabName != updatedTab.TabName)
            {
                this.CreateTabRedirects(updatedTab);
            }

            // Update Tab to DataStore
            this.dataProvider.UpdateTab(
                updatedTab.TabID,
                updatedTab.ContentItemId,
                updatedTab.PortalID,
                updatedTab.VersionGuid,
                updatedTab.DefaultLanguageGuid,
                updatedTab.LocalizedVersionGuid,
                updatedTab.TabName,
                updatedTab.IsVisible,
                updatedTab.DisableLink,
                updatedTab.ParentId,
                updatedTab.IconFileRaw,
                updatedTab.IconFileLargeRaw,
                updatedTab.Title,
                updatedTab.Description,
                updatedTab.KeyWords,
                updatedTab.IsDeleted,
                updatedTab.Url,
                updatedTab.SkinSrc,
                updatedTab.ContainerSrc,
                updatedTab.StartDate,
                updatedTab.EndDate,
                updatedTab.RefreshInterval,
                updatedTab.PageHeadText,
                updatedTab.IsSecure,
                updatedTab.PermanentRedirect,
                updatedTab.SiteMapPriority,
                UserController.Instance.GetCurrentUserInfo().UserID,
                updatedTab.CultureCode,
                updatedTab.IsSystem);

            // Update Tags
            List<Term> terms = updatedTab.Terms;
            ITermController termController = Util.GetTermController();
            termController.RemoveTermsFromContent(updatedTab);
            foreach (Term term in terms)
            {
                termController.AddTermToContent(term, updatedTab);
            }

            EventLogController.Instance.AddLog(
                updatedTab,
                PortalController.Instance.GetCurrentPortalSettings(),
                UserController.Instance.GetCurrentUserInfo().UserID,
                string.Empty,
                EventLogController.EventLogType.TAB_UPDATED);

            // Update Tab permissions
            TabPermissionController.SaveTabPermissions(updatedTab);

            // Update TabSettings - use Try/catch as tabs are added during upgrade ptocess and the sproc may not exist
            try
            {
                this.UpdateTabSettings(ref updatedTab);
            }
            catch (Exception ex)
            {
                Exceptions.LogException(ex);
            }

            // Update Tab Version
            UpdateTabVersion(updatedTab.TabID);

            // Clear Tab Caches
            this.ClearCache(updatedTab.PortalID);
            if (updatedTab.PortalID != originalTab.PortalID)
            {
                this.ClearCache(originalTab.PortalID);
            }

            EventManager.Instance.OnTabUpdated(new TabEventArgs { Tab = updatedTab });
        }

        /// <summary>Adds or updates a tab's setting value.</summary>
        /// <param name="tabId">ID of the tab to update.</param>
        /// <param name="settingName">name of the setting property.</param>
        /// <param name="settingValue">value of the setting (String).</param>
        /// <remarks>empty SettingValue will remove the setting, if not preserveIfEmpty is true.</remarks>
        public void UpdateTabSetting(int tabId, string settingName, string settingValue)
        {
            this.UpdateTabSettingInternal(tabId, settingName, settingValue, true);
        }

        /// <summary>Updates the translation status.</summary>
        /// <param name="localizedTab">The localized tab.</param>
        /// <param name="isTranslated">if set to <c>true</c> means the tab has already been translated.</param>
        public void UpdateTranslationStatus(TabInfo localizedTab, bool isTranslated)
        {
            if (isTranslated && (localizedTab.DefaultLanguageTab != null))
            {
                localizedTab.LocalizedVersionGuid = localizedTab.DefaultLanguageTab.LocalizedVersionGuid;
            }
            else
            {
                localizedTab.LocalizedVersionGuid = Guid.NewGuid();
            }

            DataProvider.Instance()
                .UpdateTabTranslationStatus(
                    localizedTab.TabID,
                    localizedTab.LocalizedVersionGuid,
                    UserController.Instance.GetCurrentUserInfo().UserID);

            // Clear Tab Caches
            this.ClearCache(localizedTab.PortalID);
        }

        /// <summary>It marks a page as published at least once.</summary>
        /// <param name="tab">The Tab to be marked.</param>
        public void MarkAsPublished(TabInfo tab)
        {
            this.dataProvider.MarkAsPublished(tab.TabID);

            // Clear Tab Caches
            this.ClearCache(tab.PortalID);

            EventManager.Instance.OnTabMarkedAsPublished(new TabEventArgs { Tab = tab });
        }

        /// <inheritdoc />
        public bool IsHostOrAdminPage(TabInfo tab)
        {
            return this.IsHostTab(tab) || this.IsAdminTab(tab);
        }

        internal Dictionary<int, List<TabUrlInfo>> GetTabUrls(int portalId)
        {
            string cacheKey = string.Format(DataCache.TabUrlCacheKey, portalId);
            return CBO.GetCachedObject<Dictionary<int, List<TabUrlInfo>>>(
                new CacheItemArgs(
                cacheKey,
                DataCache.TabUrlCacheTimeOut,
                DataCache.TabUrlCachePriority,
                portalId),
                this.GetTabUrlsCallback);
        }

        /// <inheritdoc/>
        protected override Func<ITabController> GetFactory()
        {
            return () => new TabController();
        }

        private static void AddAllTabsModules(TabInfo tab)
        {
            var portalSettings = new PortalSettings(tab.TabID, tab.PortalID);
            foreach (ModuleInfo allTabsModule in ModuleController.Instance.GetAllTabsModules(tab.PortalID, true))
            {
                // [DNN-6276]We need to check that the Module is not implicitly deleted.  ie If all instances are on Pages
                // that are all "deleted" then even if the Module itself is not deleted, we would not expect the
                // Module to be added
                var canAdd =
                (from ModuleInfo allTabsInstance in ModuleController.Instance.GetTabModulesByModule(allTabsModule.ModuleID) select Instance.GetTab(allTabsInstance.TabID, tab.PortalID, false)).Any(
                    t => !t.IsDeleted) && (!portalSettings.ContentLocalizationEnabled || allTabsModule.CultureCode == tab.CultureCode);
                if (canAdd)
                {
                    ModuleController.Instance.CopyModule(allTabsModule, tab, Null.NullString, true);
                }
            }
        }

        private static void DeserializeTabSettings(XmlNodeList nodeTabSettings, TabInfo objTab)
        {
            foreach (XmlNode oTabSettingNode in nodeTabSettings)
            {
                string sKey = XmlUtils.GetNodeValue(oTabSettingNode.CreateNavigator(), "settingname");
                string sValue = XmlUtils.GetNodeValue(oTabSettingNode.CreateNavigator(), "settingvalue");
                objTab.TabSettings[sKey] = sValue;
            }
        }

        private static void DeserializeTabPermissions(XmlNodeList nodeTabPermissions, TabInfo tab, bool isAdminTemplate)
        {
            var permissionController = new PermissionController();
            int permissionID = 0;
            foreach (XmlNode tabPermissionNode in nodeTabPermissions)
            {
                string permissionKey = XmlUtils.GetNodeValue(tabPermissionNode.CreateNavigator(), "permissionkey");
                string permissionCode = XmlUtils.GetNodeValue(tabPermissionNode.CreateNavigator(), "permissioncode");
                string roleName = XmlUtils.GetNodeValue(tabPermissionNode.CreateNavigator(), "rolename");
                bool allowAccess = XmlUtils.GetNodeValueBoolean(tabPermissionNode, "allowaccess");
                ArrayList arrPermissions = permissionController.GetPermissionByCodeAndKey(permissionCode, permissionKey);
                int i;
                for (i = 0; i <= arrPermissions.Count - 1; i++)
                {
                    var permission = (PermissionInfo)arrPermissions[i];
                    permissionID = permission.PermissionID;
                }

                int roleID = int.MinValue;
                switch (roleName)
                {
                    case Globals.glbRoleAllUsersName:
                        roleID = Convert.ToInt32(Globals.glbRoleAllUsers);
                        break;
                    case Globals.glbRoleUnauthUserName:
                        roleID = Convert.ToInt32(Globals.glbRoleUnauthUser);
                        break;
                    default:
                        var portal = PortalController.Instance.GetPortal(tab.PortalID);
                        var role = RoleController.Instance.GetRole(
                            portal.PortalID,
                            r => r.RoleName == roleName);
                        if (role != null)
                        {
                            roleID = role.RoleID;
                        }
                        else
                        {
                            if (isAdminTemplate && roleName.ToLowerInvariant() == "administrators")
                            {
                                roleID = portal.AdministratorRoleId;
                            }
                        }

                        break;
                }

                if (roleID != int.MinValue)
                {
                    var tabPermission = new TabPermissionInfo
                    {
                        TabID = tab.TabID,
                        PermissionID = permissionID,
                        RoleID = roleID,
                        UserID = Null.NullInteger,
                        AllowAccess = allowAccess,
                    };

                    bool canAdd = !tab.TabPermissions.Cast<TabPermissionInfo>()
                                      .Any(tp => tp.TabID == tabPermission.TabID
                                                 && tp.PermissionID == tabPermission.PermissionID
                                                 && tp.RoleID == tabPermission.RoleID
                                                 && tp.UserID == tabPermission.UserID);
                    if (canAdd)
                    {
                        tab.TabPermissions.Add(tabPermission);
                    }
                }
            }
        }

        private static void DeserializeTabUrls(XmlNode nodeTabUrl, TabUrlInfo objTabUrl)
        {
            objTabUrl.SeqNum = XmlUtils.GetAttributeValueAsInteger(nodeTabUrl.CreateNavigator(), "SeqNum", 0);
            objTabUrl.Url = string.IsNullOrEmpty(XmlUtils.GetAttributeValue(nodeTabUrl.CreateNavigator(), "Url")) ? "/" : XmlUtils.GetAttributeValue(nodeTabUrl.CreateNavigator(), "Url");
            objTabUrl.QueryString = XmlUtils.GetAttributeValue(nodeTabUrl.CreateNavigator(), "QueryString");
            objTabUrl.CultureCode = XmlUtils.GetAttributeValue(nodeTabUrl.CreateNavigator(), "CultureCode");
            objTabUrl.HttpStatus = string.IsNullOrEmpty(XmlUtils.GetAttributeValue(nodeTabUrl.CreateNavigator(), "HttpStatus")) ? "200" : XmlUtils.GetAttributeValue(nodeTabUrl.CreateNavigator(), "HttpStatus");
            objTabUrl.IsSystem = XmlUtils.GetAttributeValueAsBoolean(nodeTabUrl.CreateNavigator(), "IsSystem", true);
            objTabUrl.PortalAliasId = Null.NullInteger;
            objTabUrl.PortalAliasUsage = PortalAliasUsageType.Default;
        }

        private static int GetIndexOfTab(TabInfo objTab, IEnumerable<TabInfo> tabs)
        {
            return Null.NullInteger + tabs.TakeWhile(tab => tab.TabID != objTab.TabID).Count();
        }

        private static int GetPortalId(int tabId, int portalId)
        {
            if (Null.IsNull(portalId))
            {
                Dictionary<int, int> portalDic = PortalController.GetPortalDictionary();
                if (portalDic != null && portalDic.ContainsKey(tabId))
                {
                    portalId = portalDic[tabId];
                }
            }

            return portalId;
        }

        private static object GetTabPathDictionaryCallback(CacheItemArgs cacheItemArgs)
        {
            string cultureCode = Convert.ToString(cacheItemArgs.ParamList[0]);
            var portalID = (int)cacheItemArgs.ParamList[1];
            var tabpathDic = new Dictionary<string, int>(StringComparer.CurrentCultureIgnoreCase);
            IDataReader dr = DataProvider.Instance().GetTabPaths(portalID, cultureCode);
            try
            {
                while (dr.Read())
                {
                    tabpathDic[Null.SetNullString(dr["TabPath"])] = Null.SetNullInteger(dr["TabID"]);
                }
            }
            catch (Exception exc)
            {
                Exceptions.LogException(exc);
            }
            finally
            {
                CBO.CloseDataReader(dr, true);
            }

            return tabpathDic;
        }

        private static void UpdateTabVersion(int tabId)
        {
            DataProvider.Instance().UpdateTabVersion(tabId, Guid.NewGuid());
        }

        private static void ValidateTabPath(TabInfo tab)
        {
            string tabPath = Globals.GenerateTabPath(tab.ParentId, tab.TabName);
            int tabId = GetTabByTabPath(tab.PortalID, tabPath, tab.CultureCode);
            if (tabId > Null.NullInteger)
            {
                // Tab exists so Throw
                throw new TabExistsException(
                    tabId,
                    $"Page Exists in portal: {tab.PortalID}, path: {tab.TabPath}, culture: {tab.CultureCode}");
            }
        }

        private static void EnableTabVersioningAndWorkflow(TabInfo tab)
        {
            if (TabVersionSettings.Instance.IsVersioningEnabled(tab.PortalID))
            {
                TabVersionSettings.Instance.SetEnabledVersioningForTab(tab.TabID, true);
            }

            if (TabWorkflowSettings.Instance.IsWorkflowEnabled(tab.PortalID))
            {
                TabWorkflowSettings.Instance.SetWorkflowEnabled(tab.PortalID, tab.TabID, true);
            }
        }

        private static void DisableTabVersioningAndWorkflow(TabInfo tab)
        {
            if (TabVersionSettings.Instance.IsVersioningEnabled(tab.PortalID))
            {
                TabVersionSettings.Instance.SetEnabledVersioningForTab(tab.TabID, false);
            }

            if (TabWorkflowSettings.Instance.IsWorkflowEnabled(tab.PortalID))
            {
                TabWorkflowSettings.Instance.SetWorkflowEnabled(tab.PortalID, tab.TabID, false);
            }
        }

        /// <summary>
        /// Checks if the page is root or has a localized parent.
        /// If neither is true, then we cannot create localized version of the page for the given locale.
        /// </summary>
        /// <param name="tab">The tab to be checked.</param>
        /// <param name="locale">The locale to be checked.</param>
        /// <returns>Whether the tab can be localized to the locale.</returns>
        private bool CanLocalizeTabToLocale(TabInfo tab, Locale locale)
        {
            // If root page, can be localized
            if (Null.IsNull(tab.ParentId))
            {
                return true;
            }

            // Otherwise can be localized only if localized parent is found
            TabInfo parent = this.GetTab(tab.ParentId, tab.PortalID, false);
            TabInfo localizedParent = this.GetTabByCulture(parent.TabID, parent.PortalID, locale);
            return localizedParent != null;
        }

        private bool IsAdminTab(TabInfo tab)
        {
            var portal = PortalController.Instance.GetPortal(tab.PortalID);
            return portal.AdminTabId == tab.TabID || this.IsAdminTabRecursive(tab, portal.AdminTabId);
        }

        private bool IsAdminTabRecursive(TabInfo tab, int adminTabId)
        {
            if (tab.ParentId == Null.NullInteger)
            {
                return false;
            }

            if (tab.ParentId == adminTabId)
            {
                return true;
            }

            var parentTab = this.GetTab(tab.ParentId, tab.PortalID);
            return this.IsAdminTabRecursive(parentTab, adminTabId);
        }

        private bool IsHostTab(TabInfo tab)
        {
            return tab.PortalID == Null.NullInteger;
        }

        private int AddTabInternal(TabInfo tab, int afterTabId, int beforeTabId, bool includeAllTabsModules)
        {
            ValidateTabPath(tab);

            // First create ContentItem as we need the ContentItemID
            this.CreateContentItem(tab);

            // Add Tab
            if (afterTabId > 0)
            {
                tab.TabID = this.dataProvider.AddTabAfter(tab, afterTabId, UserController.Instance.GetCurrentUserInfo().UserID);
            }
            else
            {
                tab.TabID = beforeTabId > 0
                                ? this.dataProvider.AddTabBefore(tab, beforeTabId, UserController.Instance.GetCurrentUserInfo().UserID)
                                : this.dataProvider.AddTabToEnd(tab, UserController.Instance.GetCurrentUserInfo().UserID);
            }

            // Clear the Cache
            this.ClearCache(tab.PortalID);

            ITermController termController = Util.GetTermController();
            termController.RemoveTermsFromContent(tab);
            foreach (Term term in tab.Terms)
            {
                termController.AddTermToContent(term, tab);
            }

            EventLogController.Instance.AddLog(
                tab,
                PortalController.Instance.GetCurrentPortalSettings(),
                UserController.Instance.GetCurrentUserInfo().UserID,
                string.Empty,
                EventLogController.EventLogType.TAB_CREATED);

            // Add Tab Permissions
            TabPermissionController.SaveTabPermissions(tab);

            // Add TabSettings - use Try/catch as tabs are added during upgrade ptocess and the sproc may not exist
            try
            {
                this.UpdateTabSettings(ref tab);
            }
            catch (Exception ex)
            {
                Exceptions.LogException(ex);
            }

            // Add AllTabs Modules
            if (includeAllTabsModules && tab.PortalID != Null.NullInteger)
            {
                AddAllTabsModules(tab);
            }

            // Check Tab Versioning
            if (tab.PortalID == Null.NullInteger || !TabVersionSettings.Instance.IsVersioningEnabled(tab.PortalID, tab.TabID))
            {
                this.MarkAsPublished(tab);
            }

            EventManager.Instance.OnTabCreated(new TabEventArgs { Tab = tab });

            return tab.TabID;
        }

        private void CreateLocalizedCopyInternal(TabInfo originalTab, Locale locale, bool allTabsModulesFromDefault, bool clearCache, bool insertAfterOriginal = false)
        {
            try
            {
                Logger.TraceFormat("Localizing TabId: {0}, TabPath: {1}, Locale: {2}", originalTab.TabID, originalTab.TabPath, locale.Code);
                var defaultLocale = LocaleController.Instance.GetDefaultLocale(originalTab.PortalID);

                // First Clone the Tab
                TabInfo localizedCopy = originalTab.Clone();
                localizedCopy.TabID = Null.NullInteger;
                localizedCopy.StateID = Null.NullInteger;
                localizedCopy.ContentItemId = Null.NullInteger;

                // Set Guids and Culture Code
                localizedCopy.UniqueId = Guid.NewGuid();
                localizedCopy.VersionGuid = Guid.NewGuid();
                localizedCopy.LocalizedVersionGuid = Guid.NewGuid();
                localizedCopy.CultureCode = locale.Code;
                localizedCopy.TabName = localizedCopy.TabName + " (" + locale.Code + ")";

                // copy page tags
                foreach (var term in originalTab.Terms)
                {
                    localizedCopy.Terms.Add(term);
                }

                if (locale == defaultLocale)
                {
                    originalTab.DefaultLanguageGuid = localizedCopy.UniqueId;
                    this.UpdateTab(originalTab);
                }
                else
                {
                    localizedCopy.DefaultLanguageGuid = originalTab.UniqueId;
                }

                // Copy Permissions from original Tab for Admins only
                // If original tab is user tab or its parent tab is user tab, then copy full permission
                // from original tab.
                PortalInfo portal = PortalController.Instance.GetPortal(originalTab.PortalID);
                if (originalTab.TabID == portal.UserTabId || originalTab.ParentId == portal.UserTabId)
                {
                    localizedCopy.TabPermissions.AddRange(originalTab.TabPermissions);
                }
                else
                {
                    localizedCopy.TabPermissions.AddRange(originalTab.TabPermissions.Where(p => p.RoleID == portal.AdministratorRoleId));
                }

                // Get the original Tabs Parent
                // check the original whether have parent.
                if (!Null.IsNull(originalTab.ParentId))
                {
                    TabInfo originalParent = this.GetTab(originalTab.ParentId, originalTab.PortalID, false);

                    // Get the localized parent
                    TabInfo localizedParent = this.GetTabByCulture(originalParent.TabID, originalParent.PortalID, locale);
                    localizedCopy.ParentId = localizedParent.TabID;
                }

                // Save Tab
                var afterTabId = insertAfterOriginal ? originalTab.TabID : -1;
                const int beforeTabId = -1;
                const bool includeAllModules = false;
                this.AddTabInternal(localizedCopy, afterTabId, beforeTabId, includeAllModules); // not include modules show on all page, it will handled in copy modules action.

                // if the tab has custom stylesheet defined, then also copy the stylesheet to the localized version.
                if (originalTab.TabSettings.ContainsKey("CustomStylesheet"))
                {
                    this.UpdateTabSetting(localizedCopy.TabID, "CustomStylesheet", originalTab.TabSettings["CustomStylesheet"].ToString());
                }

                /* Tab versioning and workflow is disabled
                 * during the creation of the Localized copy
                 */
                DisableTabVersioningAndWorkflow(localizedCopy);

                // Make shallow copies of all modules
                ModuleController.Instance.CopyModules(originalTab, localizedCopy, true, allTabsModulesFromDefault);

                // Convert these shallow copies to deep copies
                foreach (KeyValuePair<int, ModuleInfo> kvp in ModuleController.Instance.GetTabModules(localizedCopy.TabID))
                {
                    ModuleController.Instance.LocalizeModule(kvp.Value, locale);
                }

                // if not copy modules which show on all pages from default language, we need add all modules in current culture.
                if (!allTabsModulesFromDefault)
                {
                    AddAllTabsModules(localizedCopy);
                }

                // Add Translator Role
                this.GiveTranslatorRoleEditRights(localizedCopy, null);

                /* Tab versioning and workflow is re-enabled
                 * when the Localized copy is created
                 */
                EnableTabVersioningAndWorkflow(localizedCopy);
                this.MarkAsPublished(localizedCopy);
            }
            catch (Exception ex)
            {
                Exceptions.LogException(ex);
                throw;
            }

            // Clear the Cache
            if (clearCache)
            {
                this.ClearCache(originalTab.PortalID);
            }
        }

        /// <summary>If a parent tab is localized, its localized children need to be updated to point at their corresponding localized parents.</summary>
        /// <param name="portalId"></param>
        /// <param name="parentTabId"></param>
        private void UpdateChildTabLocalizedParents(int portalId, int parentTabId)
        {
            var childTabs = GetTabsByParent(parentTabId, portalId);

            foreach (var childTab in childTabs)
            {
                if (childTab.CultureCode == null)
                {
                    continue;
                }

                var locale = LocaleController.Instance.GetLocale(portalId, childTab.CultureCode);

                if (locale == null)
                {
                    continue;
                }

                TabInfo localizedParent = this.GetTabByCulture(parentTabId, portalId, locale);
                if (childTab.ParentId != localizedParent.TabID)
                {
                    childTab.ParentId = localizedParent.TabID;

                    this.UpdateTab(childTab);

                    this.UpdateChildTabLocalizedParents(portalId, childTab.TabID);
                }
            }
        }

        private void ClearTabSettingsCache(int tabId)
        {
            var portalId = GetPortalId(tabId, -1);
            string cacheKey = string.Format(DataCache.TabSettingsCacheKey, portalId);
            DataCache.RemoveCache(cacheKey);

            // aslo clear the settings from tab object in cache.
            var tab = this.GetTab(tabId, portalId, false);
            if (tab != null)
            {
                tab.ClearSettingsCache();
            }
        }

        private void CreateTabRedirect(TabInfo tab)
        {
            var settings = PortalController.Instance.GetCurrentPortalSettings();

            if (settings != null && tab.TabID != settings.HomeTabId && tab.TabUrls.Count(u => u.HttpStatus == "200") == 0)
            {
                var domainRoot = TestableGlobals.Instance.AddHTTP(settings.PortalAlias.HTTPAlias);

                if (!string.IsNullOrEmpty(domainRoot))
                {
                    var url = TestableGlobals.Instance.NavigateURL(tab.TabID);

                    url = url.Replace(domainRoot, string.Empty);

                    var seqNum = (tab.TabUrls.Count > 0) ? tab.TabUrls.Max(t => t.SeqNum) + 1 : 1;
                    var tabUrl = new TabUrlInfo
                    {
                        TabId = tab.TabID,
                        SeqNum = seqNum,
                        PortalAliasId = -1,
                        PortalAliasUsage = PortalAliasUsageType.Default,
                        Url = url,
                        QueryString = string.Empty,
                        CultureCode = tab.CultureCode,
                        HttpStatus = "301",
                        IsSystem = true,
                    };

                    this.SaveTabUrl(tabUrl, tab.PortalID, false);
                }
            }
        }

        private void CreateTabRedirects(TabInfo tab)
        {
            this.CreateTabRedirect(tab);

            var descendants = this.GetTabsByPortal(tab.PortalID).DescendentsOf(tab.TabID);

            // Create Redirect for descendant tabs
            foreach (TabInfo descendantTab in descendants)
            {
                this.CreateTabRedirect(descendantTab);
            }
        }

        private Dictionary<int, List<TabAliasSkinInfo>> GetAliasSkins(int portalId)
        {
            string cacheKey = string.Format(DataCache.TabAliasSkinCacheKey, portalId);
            return CBO.GetCachedObject<Dictionary<int, List<TabAliasSkinInfo>>>(
                new CacheItemArgs(
                cacheKey,
                DataCache.TabAliasSkinCacheTimeOut,
                DataCache.TabAliasSkinCachePriority,
                portalId),
                this.GetAliasSkinsCallback);
        }

        private object GetAliasSkinsCallback(CacheItemArgs cacheItemArgs)
        {
            var portalID = (int)cacheItemArgs.ParamList[0];
            var dic = new Dictionary<int, List<TabAliasSkinInfo>>();
            if (portalID > -1)
            {
                IDataReader dr = DataProvider.Instance().GetTabAliasSkins(portalID);
                try
                {
                    while (dr.Read())
                    {
                        // fill business object
                        var tabAliasSkin = CBO.FillObject<TabAliasSkinInfo>(dr, false);

                        // add Tab Alias Skin to dictionary
                        if (dic.ContainsKey(tabAliasSkin.TabId))
                        {
                            // Add Tab Alias Skin to Tab Alias Skin Collection already in dictionary for TabId
                            dic[tabAliasSkin.TabId].Add(tabAliasSkin);
                        }
                        else
                        {
                            // Create new Tab Alias Skin Collection for TabId
                            var collection = new List<TabAliasSkinInfo> { tabAliasSkin };

                            // Add Collection to Dictionary
                            dic.Add(tabAliasSkin.TabId, collection);
                        }
                    }
                }
                catch (Exception exc)
                {
                    Exceptions.LogException(exc);
                }
                finally
                {
                    // close datareader
                    CBO.CloseDataReader(dr, true);
                }
            }

            return dic;
        }

        private Dictionary<int, Dictionary<string, string>> GetCustomAliases(int portalId)
        {
            string cacheKey = string.Format(DataCache.TabCustomAliasCacheKey, portalId);
            return CBO.GetCachedObject<Dictionary<int, Dictionary<string, string>>>(
                new CacheItemArgs(
                cacheKey,
                DataCache.TabCustomAliasCacheTimeOut,
                DataCache.TabCustomAliasCachePriority,
                portalId),
                this.GetCustomAliasesCallback);
        }

        private object GetCustomAliasesCallback(CacheItemArgs cacheItemArgs)
        {
            var portalID = (int)cacheItemArgs.ParamList[0];
            var dic = new Dictionary<int, Dictionary<string, string>>();
            if (portalID > -1)
            {
                IDataReader dr = DataProvider.Instance().GetTabCustomAliases(portalID);
                try
                {
                    while (dr.Read())
                    {
                        // fill business object
                        var tabId = (int)dr["TabId"];
                        var customAlias = (string)dr["httpAlias"];
                        var cultureCode = (string)dr["cultureCode"];

                        // add Custom Alias to dictionary
                        if (dic.ContainsKey(tabId))
                        {
                            // Add Custom Alias to Custom Alias Collection already in dictionary for TabId
                            dic[tabId][cultureCode] = customAlias;
                        }
                        else
                        {
                            // Create new Custom Alias Collection for TabId
                            var collection = new Dictionary<string, string> { { cultureCode, customAlias } };

                            // Add Collection to Dictionary
                            dic.Add(tabId, collection);
                        }
                    }
                }
                catch (Exception exc)
                {
                    Exceptions.LogException(exc);
                }
                finally
                {
                    // close datareader
                    CBO.CloseDataReader(dr, true);
                }
            }

            return dic;
        }

        private IEnumerable<TabInfo> GetSiblingTabs(TabInfo objTab)
        {
            return this.GetTabsByPortal(objTab.PortalID).WithCulture(objTab.CultureCode, true).WithParentId(objTab.ParentId);
        }

        private Dictionary<int, Hashtable> GetTabSettingsByPortal(int portalId)
        {
            string cacheKey = string.Format(DataCache.TabSettingsCacheKey, portalId);
            return CBO.GetCachedObject<Dictionary<int, Hashtable>>(
                new CacheItemArgs(
                cacheKey,
                DataCache.TabCacheTimeOut,
                DataCache.TabCachePriority),
                c =>
                        {
                            var tabSettings = new Dictionary<int, Hashtable>();
                            using (var dr = this.dataProvider.GetTabSettings(portalId))
                            {
                                while (dr.Read())
                                {
                                    int tabId = dr.GetInt32(0);
                                    Hashtable settings;
                                    if (!tabSettings.TryGetValue(tabId, out settings))
                                    {
                                        settings = new Hashtable();
                                        tabSettings[tabId] = settings;
                                    }

                                    if (!dr.IsDBNull(2))
                                    {
                                        settings[dr.GetString(1)] = dr.GetString(2);
                                    }
                                    else
                                    {
                                        settings[dr.GetString(1)] = string.Empty;
                                    }
                                }
                            }

                            return tabSettings;
                        });
        }

        private object GetTabUrlsCallback(CacheItemArgs cacheItemArgs)
        {
            var portalID = (int)cacheItemArgs.ParamList[0];
            var dic = new Dictionary<int, List<TabUrlInfo>>();

            if (portalID > -1)
            {
                IDataReader dr = DataProvider.Instance().GetTabUrls(portalID);
                try
                {
                    while (dr.Read())
                    {
                        // fill business object
                        var tabRedirect = CBO.FillObject<TabUrlInfo>(dr, false);

                        // add Tab Redirect to dictionary
                        if (dic.ContainsKey(tabRedirect.TabId))
                        {
                            // Add Tab Redirect to Tab Redirect Collection already in dictionary for TabId
                            dic[tabRedirect.TabId].Add(tabRedirect);
                        }
                        else
                        {
                            // Create new Tab Redirect Collection for TabId
                            var collection = new List<TabUrlInfo> { tabRedirect };

                            // Add Collection to Dictionary
                            dic.Add(tabRedirect.TabId, collection);
                        }
                    }
                }
                catch (Exception exc)
                {
                    Exceptions.LogException(exc);
                }
                finally
                {
                    // close datareader
                    CBO.CloseDataReader(dr, true);
                }
            }

            return dic;
        }

        private void HardDeleteTabInternal(int tabId, int portalId)
        {
            // Delete all tabModule Instances
            foreach (ModuleInfo m in ModuleController.Instance.GetTabModules(tabId).Values)
            {
                ModuleController.Instance.DeleteTabModule(m.TabID, m.ModuleID, false);
            }

            var tab = this.GetTab(tabId, portalId, false);

            // Delete Tab
            this.dataProvider.DeleteTab(tabId);

            // Log deletion
            EventLogController.Instance.AddLog(
                "TabID",
                tabId.ToString(),
                PortalController.Instance.GetCurrentPortalSettings(),
                UserController.Instance.GetCurrentUserInfo().UserID,
                EventLogController.EventLogType.TAB_DELETED);

            // queue remove tab/page from search index
            var document = new SearchDocumentToDelete
            {
                TabId = tabId,
            };

            DataProvider.Instance().AddSearchDeletedItems(document);

            // Remove the Content Item
            if (tab != null && tab.ContentItemId > Null.NullInteger)
            {
                IContentController contentController = Util.GetContentController();
                contentController.DeleteContentItem(tab);
            }

            EventManager.Instance.OnTabDeleted(new TabEventArgs { Tab = tab });
        }

        private bool SoftDeleteChildTabs(int intTabid, PortalSettings portalSettings)
        {
            bool bDeleted = true;
            foreach (TabInfo objtab in GetTabsByParent(intTabid, portalSettings.PortalId))
            {
                bDeleted = this.SoftDeleteTabInternal(objtab, portalSettings);
                if (!bDeleted)
                {
                    break;
                }
            }

            return bDeleted;
        }

        private bool SoftDeleteTabInternal(TabInfo tabToDelete, PortalSettings portalSettings)
        {
            Dto.ChangeControlState changeControlStateForTab = null;
            if (tabToDelete.PortalID > -1)
            {
                changeControlStateForTab = TabChangeSettings.Instance.GetChangeControlState(
                    tabToDelete.PortalID,
                    tabToDelete.TabID);
                if (changeControlStateForTab.IsChangeControlEnabledForTab)
                {
                    TabVersionSettings.Instance.SetEnabledVersioningForTab(tabToDelete.TabID, false);
                    TabWorkflowSettings.Instance.SetWorkflowEnabled(tabToDelete.PortalID, tabToDelete.TabID, false);
                }
            }

            var deleted = false;
            if (!IsSpecialTab(tabToDelete.TabID, portalSettings))
            {
                if (this.SoftDeleteChildTabs(tabToDelete.TabID, portalSettings))
                {
                    tabToDelete.IsDeleted = true;
                    this.UpdateTab(tabToDelete);

                    foreach (ModuleInfo m in ModuleController.Instance.GetTabModules(tabToDelete.TabID).Values)
                    {
                        ModuleController.Instance.DeleteTabModule(m.TabID, m.ModuleID, true);
                    }

                    EventLogController.Instance.AddLog(
                        tabToDelete,
                        portalSettings,
                        portalSettings.UserId,
                        string.Empty,
                        EventLogController.EventLogType.TAB_SENT_TO_RECYCLE_BIN);
                    deleted = true;

                    EventManager.Instance.OnTabRemoved(new TabEventArgs { Tab = tabToDelete });
                }
            }

            if (changeControlStateForTab != null && changeControlStateForTab.IsChangeControlEnabledForTab)
            {
                TabVersionSettings.Instance.SetEnabledVersioningForTab(tabToDelete.TabID, changeControlStateForTab.IsVersioningEnabledForTab);
                TabWorkflowSettings.Instance.SetWorkflowEnabled(tabToDelete.PortalID, tabToDelete.TabID, changeControlStateForTab.IsWorkflowEnabledForTab);
            }

            return deleted;
        }

        private void UpdateTabSettingInternal(int tabId, string settingName, string settingValue, bool clearCache)
        {
            using (var dr = this.dataProvider.GetTabSetting(tabId, settingName))
            {
                if (dr.Read())
                {
                    if (dr.GetString(0) != settingValue)
                    {
                        this.dataProvider.UpdateTabSetting(
                            tabId,
                            settingName,
                            settingValue,
                            UserController.Instance.GetCurrentUserInfo().UserID);
                        EventLogController.AddSettingLog(
                            EventLogController.EventLogType.TAB_SETTING_UPDATED,
                            "TabId",
                            tabId,
                            settingName,
                            settingValue,
                            UserController.Instance.GetCurrentUserInfo().UserID);
                    }
                }
                else
                {
                    this.dataProvider.UpdateTabSetting(
                        tabId,
                        settingName,
                        settingValue,
                        UserController.Instance.GetCurrentUserInfo().UserID);
                    EventLogController.AddSettingLog(
                        EventLogController.EventLogType.TAB_SETTING_CREATED,
                        "TabId",
                        tabId,
                        settingName,
                        settingValue,
                        UserController.Instance.GetCurrentUserInfo().UserID);
                }

                dr.Close();
            }

            UpdateTabVersion(tabId);
            if (clearCache)
            {
                this.ClearTabSettingsCache(tabId);
            }
        }

        private void UpdateTabSettings(ref TabInfo updatedTab)
        {
            foreach (string sKeyLoopVariable in updatedTab.TabSettings.Keys)
            {
                string sKey = sKeyLoopVariable;
                this.UpdateTabSettingInternal(updatedTab.TabID, sKey, Convert.ToString(updatedTab.TabSettings[sKey]), false);
            }
        }

        /// <summary>update content item for the tab when tab name changed.</summary>
        /// <param name="tab">The updated tab.</param>
        private void UpdateContentItem(TabInfo tab)
        {
            IContentController contentController = Util.GetContentController();
            var newContent = string.IsNullOrEmpty(tab.Title) ? tab.TabName : tab.Title;
            if (tab.Content != newContent)
            {
                tab.Content = newContent;
                contentController.UpdateContentItem(tab);
            }
        }
    }
}
<|MERGE_RESOLUTION|>--- conflicted
+++ resolved
@@ -1,3053 +1,3041 @@
-﻿// Licensed to the .NET Foundation under one or more agreements.
-// The .NET Foundation licenses this file to you under the MIT license.
-// See the LICENSE file in the project root for more information
-namespace DotNetNuke.Entities.Tabs
-{
-    using System;
-    using System.Collections;
-    using System.Collections.Generic;
-    using System.Data;
-    using System.Globalization;
-    using System.Linq;
-    using System.Text.RegularExpressions;
-    using System.Web;
-    using System.Xml;
-
-    using DotNetNuke.Abstractions.Modules;
-    using DotNetNuke.Common;
-    using DotNetNuke.Common.Internal;
-    using DotNetNuke.Common.Utilities;
-    using DotNetNuke.Data;
-    using DotNetNuke.Entities.Content;
-    using DotNetNuke.Entities.Content.Common;
-    using DotNetNuke.Entities.Content.Taxonomy;
-    using DotNetNuke.Entities.Modules;
-    using DotNetNuke.Entities.Portals;
-    using DotNetNuke.Entities.Tabs.Actions;
-    using DotNetNuke.Entities.Tabs.TabVersions;
-    using DotNetNuke.Entities.Urls;
-    using DotNetNuke.Entities.Users;
-    using DotNetNuke.Framework;
-    using DotNetNuke.Instrumentation;
-    using DotNetNuke.Internal.SourceGenerators;
-    using DotNetNuke.Security.Permissions;
-    using DotNetNuke.Security.Roles;
-    using DotNetNuke.Services.Exceptions;
-    using DotNetNuke.Services.FileSystem;
-    using DotNetNuke.Services.Localization;
-    using DotNetNuke.Services.Log.EventLog;
-    using DotNetNuke.Services.Search.Entities;
-
-    using Microsoft.Extensions.DependencyInjection;
-
-    /// <summary>TabController provides all operation to <see cref="TabInfo"/>.</summary>
-    /// <remarks>
-    /// Tab is equal to page in DotNetNuke.
-    /// Tabs will be a sitemap for a portal, and every request at first need to check whether there is valid tab information
-    /// include in the url, if not it will use default tab to display information.
-    /// </remarks>
-    public partial class TabController : ServiceLocator<ITabController, TabController>, ITabController
-    {
-        private static readonly ILog Logger = LoggerSource.Instance.GetLogger(typeof(TabController));
-        private static readonly Regex TabNameCheck1 = new Regex("^LPT[1-9]$|^COM[1-9]$", RegexOptions.IgnoreCase);
-        private static readonly Regex TabNameCheck2 = new Regex("^AUX$|^CON$|^NUL$|^SITEMAP$|^LINKCLICK$|^KEEPALIVE$|^DEFAULT$|^ERRORPAGE$|^LOGIN$|^REGISTER$", RegexOptions.IgnoreCase);
-
-        private readonly DataProvider dataProvider = DataProvider.Instance();
-
-        /// <summary>Gets the current page in current http request.</summary>
-        /// <value>Current Page Info.</value>
-        public static TabInfo CurrentPage
-        {
-            get
-            {
-                TabInfo tab = null;
-                if (PortalController.Instance.GetCurrentPortalSettings() != null)
-                {
-                    tab = PortalController.Instance.GetCurrentPortalSettings().ActiveTab;
-                }
-
-                return tab;
-            }
-        }
-
-        /// <summary>Copies the design to children.</summary>
-        /// <param name="parentTab">The parent tab.</param>
-        /// <param name="skinSrc">The skin SRC.</param>
-        /// <param name="containerSrc">The container SRC.</param>
-        public static void CopyDesignToChildren(TabInfo parentTab, string skinSrc, string containerSrc)
-        {
-            CopyDesignToChildren(parentTab, skinSrc, containerSrc, PortalController.GetActivePortalLanguage(parentTab.PortalID));
-        }
-
-        /// <summary>Copies the design to children.</summary>
-        /// <param name="parentTab">The parent tab.</param>
-        /// <param name="skinSrc">The skin SRC.</param>
-        /// <param name="containerSrc">The container SRC.</param>
-        /// <param name="cultureCode">The culture code.</param>
-        public static void CopyDesignToChildren(TabInfo parentTab, string skinSrc, string containerSrc, string cultureCode)
-        {
-            bool clearCache = Null.NullBoolean;
-            List<TabInfo> childTabs = Instance.GetTabsByPortal(parentTab.PortalID).DescendentsOf(parentTab.TabID);
-            foreach (TabInfo tab in childTabs)
-            {
-                if (TabPermissionController.CanAdminPage(tab))
-                {
-                    // Update ContentItem If necessary
-                    if (tab.ContentItemId == Null.NullInteger && tab.TabID != Null.NullInteger)
-                    {
-                        Instance.CreateContentItem(tab);
-                    }
-
-                    DataProvider.Instance().UpdateTab(
-                        tab.TabID,
-                        tab.ContentItemId,
-                        tab.PortalID,
-                        tab.VersionGuid,
-                        tab.DefaultLanguageGuid,
-                        tab.LocalizedVersionGuid,
-                        tab.TabName,
-                        tab.IsVisible,
-                        tab.DisableLink,
-                        tab.ParentId,
-                        tab.IconFileRaw,
-                        tab.IconFileLargeRaw,
-                        tab.Title,
-                        tab.Description,
-                        tab.KeyWords,
-                        tab.IsDeleted,
-                        tab.Url,
-                        skinSrc,
-                        containerSrc,
-                        tab.StartDate,
-                        tab.EndDate,
-                        tab.RefreshInterval,
-                        tab.PageHeadText,
-                        tab.IsSecure,
-                        tab.PermanentRedirect,
-                        tab.SiteMapPriority,
-                        UserController.Instance.GetCurrentUserInfo().UserID,
-                        tab.CultureCode,
-                        tab.IsSystem);
-
-                    UpdateTabVersion(tab.TabID);
-
-                    EventLogController.Instance.AddLog(
-                        tab,
-                        PortalController.Instance.GetCurrentPortalSettings(),
-                        UserController.Instance.GetCurrentUserInfo().UserID,
-                        string.Empty,
-                        EventLogController.EventLogType.TAB_UPDATED);
-                    clearCache = true;
-                }
-            }
-
-            if (clearCache)
-            {
-                DataCache.ClearTabsCache(childTabs[0].PortalID);
-            }
-        }
-
-        /// <summary>Copies the permissions to children.</summary>
-        /// <param name="parentTab">The parent tab.</param>
-        /// <param name="newPermissions">The new permissions.</param>
-        public static void CopyPermissionsToChildren(TabInfo parentTab, TabPermissionCollection newPermissions)
-        {
-            bool clearCache = Null.NullBoolean;
-            List<TabInfo> childTabs = Instance.GetTabsByPortal(parentTab.PortalID).DescendentsOf(parentTab.TabID);
-            foreach (TabInfo tab in childTabs)
-            {
-                if (TabPermissionController.CanAdminPage(tab))
-                {
-                    tab.TabPermissions.Clear();
-                    tab.TabPermissions.AddRange(newPermissions);
-                    TabPermissionController.SaveTabPermissions(tab);
-                    UpdateTabVersion(tab.TabID);
-                    clearCache = true;
-                }
-            }
-
-            if (clearCache)
-            {
-                DataCache.ClearTabsCache(childTabs[0].PortalID);
-            }
-        }
-
-        /// <summary>Processes all panes and modules in the template file.</summary>
-        /// <param name="businessControllerProvider">The business controller provider.</param>
-        /// <param name="nodePanes">Template file node for the panes is current tab.</param>
-        /// <param name="portalId">PortalId of the new portal.</param>
-        /// <param name="tabId">Tab being processed.</param>
-        /// <param name="mergeTabs">Tabs need to merge.</param>
-        /// <param name="hModules">Modules Hashtable.</param>
-        public static void DeserializePanes(IBusinessControllerProvider businessControllerProvider, XmlNode nodePanes, int portalId, int tabId, PortalTemplateModuleAction mergeTabs, Hashtable hModules)
-        {
-            Dictionary<int, ModuleInfo> dicModules = ModuleController.Instance.GetTabModules(tabId);
-
-            // If Mode is Replace remove all the modules already on this Tab
-            if (mergeTabs == PortalTemplateModuleAction.Replace)
-            {
-                foreach (KeyValuePair<int, ModuleInfo> kvp in dicModules)
-                {
-                    var module = kvp.Value;
-
-                    // when the modules show on all pages are included by the same import process, it need removed.
-                    if (!module.AllTabs || hModules.ContainsValue(module.ModuleID))
-                    {
-                        ModuleController.Instance.DeleteTabModule(tabId, kvp.Value.ModuleID, false);
-                    }
-                }
-            }
-
-            // iterate through the panes
-            foreach (XmlNode nodePane in nodePanes.ChildNodes)
-            {
-                // iterate through the modules
-                if (nodePane.SelectSingleNode("modules") != null)
-                {
-                    XmlNode selectSingleNode = nodePane.SelectSingleNode("modules");
-                    if (selectSingleNode != null)
-                    {
-                        foreach (XmlNode nodeModule in selectSingleNode)
-                        {
-                            ModuleController.DeserializeModule(businessControllerProvider, nodeModule, nodePane, portalId, tabId, mergeTabs, hModules);
-                        }
-                    }
-                }
-            }
-
-            // if deserialize tab from install wizard, we need parse deserialize handlers first.
-            var installFromWizard = HttpContext.Current != null && HttpContext.Current.Items.Contains("InstallFromWizard");
-            if (installFromWizard)
-            {
-                HttpContext.Current.Items.Remove("InstallFromWizard");
-                EventManager.Instance.RefreshTabSyncHandlers();
-            }
-
-            EventManager.Instance.OnTabDeserialize(new TabSyncEventArgs { Tab = Instance.GetTab(tabId, portalId), TabNode = nodePanes.ParentNode });
-        }
-
-        /// <summary>Deserializes the tab.</summary>
-        /// <param name="businessControllerProvider">The business controller provider.</param>
-        /// <param name="tabNode">The node tab.</param>
-        /// <param name="tab">The obj tab.</param>
-        /// <param name="portalId">The portal id.</param>
-        /// <param name="mergeTabs">The merge tabs.</param>
-        /// <returns>The deserialized <see cref="TabInfo"/> instance.</returns>
-        public static TabInfo DeserializeTab(IBusinessControllerProvider businessControllerProvider, XmlNode tabNode, TabInfo tab, int portalId, PortalTemplateModuleAction mergeTabs)
-        {
-            return DeserializeTab(businessControllerProvider, tabNode, tab, new Hashtable(), portalId, false, mergeTabs, new Hashtable());
-        }
-
-        /// <summary>Deserializes the tab.</summary>
-        /// <param name="businessControllerProvider">The business controller provider.</param>
-        /// <param name="tabNode">The node tab.</param>
-        /// <param name="tab">The obj tab.</param>
-        /// <param name="tabs">The h tabs.</param>
-        /// <param name="portalId">The portal id.</param>
-        /// <param name="isAdminTemplate">if set to <c>true</c> [is admin template].</param>
-        /// <param name="mergeTabs">The merge tabs.</param>
-        /// <param name="modules">The h modules.</param>
-        /// <returns>The deserialized <see cref="TabInfo"/> instance.</returns>
-        public static TabInfo DeserializeTab(IBusinessControllerProvider businessControllerProvider, XmlNode tabNode, TabInfo tab, Hashtable tabs, int portalId, bool isAdminTemplate, PortalTemplateModuleAction mergeTabs, Hashtable modules)
-        {
-            string tabName = XmlUtils.GetNodeValue(tabNode.CreateNavigator(), "name");
-            if (!string.IsNullOrEmpty(tabName))
-            {
-                if (tab == null)
-                {
-                    tab = new TabInfo { TabID = Null.NullInteger, ParentId = Null.NullInteger, TabName = tabName };
-                }
-
-                tab.PortalID = portalId;
-                if (string.IsNullOrEmpty(tab.Title))
-                {
-                    tab.Title = XmlUtils.GetNodeValue(tabNode.CreateNavigator(), "title");
-                }
-
-                if (string.IsNullOrEmpty(tab.Description))
-                {
-                    tab.Description = XmlUtils.GetNodeValue(tabNode.CreateNavigator(), "description");
-                }
-
-                tab.KeyWords = XmlUtils.GetNodeValue(tabNode.CreateNavigator(), "keywords");
-                tab.IsVisible = XmlUtils.GetNodeValueBoolean(tabNode, "visible", true);
-                tab.DisableLink = XmlUtils.GetNodeValueBoolean(tabNode, "disabled");
-                tab.IconFile = Globals.ImportFile(portalId, XmlUtils.GetNodeValue(tabNode.CreateNavigator(), "iconfile"));
-                tab.IconFileLarge = Globals.ImportFile(
-                    portalId,
-                    XmlUtils.GetNodeValue(tabNode.CreateNavigator(), "iconfilelarge"));
-                tab.Url = XmlUtils.GetNodeValue(tabNode.CreateNavigator(), "url");
-                tab.StartDate = XmlUtils.GetNodeValueDate(tabNode, "startdate", Null.NullDate);
-                tab.EndDate = XmlUtils.GetNodeValueDate(tabNode, "enddate", Null.NullDate);
-                tab.RefreshInterval = XmlUtils.GetNodeValueInt(tabNode, "refreshinterval", Null.NullInteger);
-                tab.PageHeadText = XmlUtils.GetNodeValue(tabNode, "pageheadtext", Null.NullString);
-                tab.IsSecure = XmlUtils.GetNodeValueBoolean(tabNode, "issecure", false);
-                tab.SiteMapPriority = XmlUtils.GetNodeValueSingle(tabNode, "sitemappriority", 0.5F);
-                tab.CultureCode = XmlUtils.GetNodeValue(tabNode.CreateNavigator(), "cultureCode");
-
-                // objTab.UniqueId = New Guid(XmlUtils.GetNodeValue(nodeTab, "guid", Guid.NewGuid.ToString()));
-                // objTab.VersionGuid = New Guid(XmlUtils.GetNodeValue(nodeTab, "versionGuid", Guid.NewGuid.ToString()));
-                tab.UseBaseFriendlyUrls = XmlUtils.GetNodeValueBoolean(tabNode, "UseBaseFriendlyUrls", false);
-
-                tab.TabPermissions.Clear();
-                DeserializeTabPermissions(tabNode.SelectNodes("tabpermissions/permission"), tab, isAdminTemplate);
-
-                DeserializeTabSettings(tabNode.SelectNodes("tabsettings/tabsetting"), tab);
-
-                // set tab skin and container
-                if (!string.IsNullOrEmpty(XmlUtils.GetNodeValue(tabNode, "skinsrc", string.Empty)))
-                {
-                    tab.SkinSrc = XmlUtils.GetNodeValue(tabNode, "skinsrc", string.Empty);
-                }
-
-                if (!string.IsNullOrEmpty(XmlUtils.GetNodeValue(tabNode, "containersrc", string.Empty)))
-                {
-                    tab.ContainerSrc = XmlUtils.GetNodeValue(tabNode, "containersrc", string.Empty);
-                }
-
-                tabName = tab.TabName;
-                if (!string.IsNullOrEmpty(XmlUtils.GetNodeValue(tabNode.CreateNavigator(), "parent")))
-                {
-                    if (tabs[XmlUtils.GetNodeValue(tabNode.CreateNavigator(), "parent")] != null)
-                    {
-                        // parent node specifies the path (tab1/tab2/tab3), use saved tabid
-                        tab.ParentId = Convert.ToInt32(tabs[XmlUtils.GetNodeValue(tabNode.CreateNavigator(), "parent")]);
-                        tabName = XmlUtils.GetNodeValue(tabNode.CreateNavigator(), "parent") + "/" + tab.TabName;
-                    }
-                    else
-                    {
-                        // Parent node doesn't spcecify the path, search by name.
-                        // Possible incoherence if tabname not unique
-                        TabInfo objParent = Instance.GetTabByName(XmlUtils.GetNodeValue(tabNode.CreateNavigator(), "parent"), portalId);
-                        if (objParent != null)
-                        {
-                            tab.ParentId = objParent.TabID;
-                            tabName = objParent.TabName + "/" + tab.TabName;
-                        }
-                        else
-                        {
-                            // parent tab not found!
-                            tab.ParentId = Null.NullInteger;
-                            tabName = tab.TabName;
-                        }
-                    }
-                }
-
-                if (!string.IsNullOrEmpty(XmlUtils.GetNodeValue(tabNode.CreateNavigator(), "defaultLanguageTab")))
-                {
-                    if (tabs[XmlUtils.GetNodeValue(tabNode.CreateNavigator(), "defaultLanguageTab")] != null)
-                    {
-                        // parent node specifies the path (tab1/tab2/tab3), use saved tabid
-                        int defaultLanguageTabId = Convert.ToInt32(tabs[XmlUtils.GetNodeValue(tabNode.CreateNavigator(), "defaultLanguageTab")]);
-                        TabInfo defaultLanguageTab = Instance.GetTab(defaultLanguageTabId, portalId, false);
-                        if (defaultLanguageTab != null)
-                        {
-                            tab.DefaultLanguageGuid = defaultLanguageTab.UniqueId;
-                        }
-                    }
-                    else
-                    {
-                        // Parent node doesn't spcecify the path, search by name.
-                        // Possible incoherence if tabname not unique
-                        TabInfo defaultLanguageTab = Instance.GetTabByName(XmlUtils.GetNodeValue(tabNode.CreateNavigator(), "defaultLanguageTab"), portalId);
-                        if (defaultLanguageTab != null)
-                        {
-                            tab.DefaultLanguageGuid = defaultLanguageTab.UniqueId;
-                        }
-                    }
-                }
-
-                // create/update tab
-                if (tab.TabID == Null.NullInteger)
-                {
-                    tab.TabID = TabController.Instance.AddTab(tab);
-                }
-                else
-                {
-                    Instance.UpdateTab(tab);
-                }
-
-                // UpdateTabUrls
-                foreach (XmlNode oTabUrlNode in tabNode.SelectNodes("tabUrls/tabUrl"))
-                {
-                    var tabUrl = new TabUrlInfo();
-                    DeserializeTabUrls(oTabUrlNode, tabUrl);
-                    DataProvider.Instance().SaveTabUrl(tab.TabID, tabUrl.SeqNum, tabUrl.PortalAliasId, (int)tabUrl.PortalAliasUsage, tabUrl.Url, tabUrl.QueryString, tabUrl.CultureCode, tabUrl.HttpStatus, tabUrl.IsSystem, UserController.Instance.GetCurrentUserInfo().UserID);
-                }
-
-                // extra check for duplicate tabs in same level
-                if (tabs[tabName] == null)
-                {
-                    tabs.Add(tabName, tab.TabID);
-                }
-            }
-
-            // Parse Panes
-            if (tabNode.SelectSingleNode("panes") != null)
-            {
-                DeserializePanes(businessControllerProvider, tabNode.SelectSingleNode("panes"), portalId, tab.TabID, mergeTabs, modules);
-            }
-
-            // Finally add "tabid" to node
-            tabNode.AppendChild(XmlUtils.CreateElement(tabNode.OwnerDocument, "tabid", tab.TabID.ToString()));
-            return tab;
-        }
-
-        /// <summary>Gets the portal tabs.</summary>
-        /// <param name="portalId">The portal id.</param>
-        /// <param name="excludeTabId">The exclude tab id.</param>
-        /// <param name="includeNoneSpecified">if set to <c>true</c> [include none specified].</param>
-        /// <param name="includeHidden">if set to <c>true</c> [include hidden].</param>
-        /// <returns>A <see cref="List{T}"/> or <see cref="TabInfo"/> instances.</returns>
-        public static List<TabInfo> GetPortalTabs(int portalId, int excludeTabId, bool includeNoneSpecified, bool includeHidden)
-        {
-            return GetPortalTabs(
-                GetTabsBySortOrder(portalId, PortalController.GetActivePortalLanguage(portalId), true),
-                excludeTabId,
-                includeNoneSpecified,
-                "<" + Localization.GetString("None_Specified") + ">",
-                includeHidden,
-                false,
-                false,
-                false,
-                false,
-                true);
-        }
-
-        /// <summary>Gets the portal tabs.</summary>
-        /// <param name="portalId">The portal id.</param>
-        /// <param name="excludeTabId">The exclude tab id.</param>
-        /// <param name="includeNoneSpecified">if set to <c>true</c> [include none specified].</param>
-        /// <param name="includeHidden">if set to <c>true</c> [include hidden].</param>
-        /// <param name="includeDeleted">if set to <c>true</c> [include deleted].</param>
-        /// <param name="includeURL">if set to <c>true</c> [include URL].</param>
-        /// <returns>A <see cref="List{T}"/> or <see cref="TabInfo"/> instances.</returns>
-        public static List<TabInfo> GetPortalTabs(int portalId, int excludeTabId, bool includeNoneSpecified, bool includeHidden, bool includeDeleted, bool includeURL)
-        {
-            return GetPortalTabs(
-                GetTabsBySortOrder(portalId, PortalController.GetActivePortalLanguage(portalId), true),
-                excludeTabId,
-                includeNoneSpecified,
-                "<" + Localization.GetString("None_Specified") + ">",
-                includeHidden,
-                includeDeleted,
-                includeURL,
-                false,
-                false,
-                true);
-        }
-
-        /// <summary>Gets the portal tabs.</summary>
-        /// <param name="portalId">The portal id.</param>
-        /// <param name="excludeTabId">The exclude tab id.</param>
-        /// <param name="includeNoneSpecified">if set to <c>true</c> [include none specified].</param>
-        /// <param name="noneSpecifiedText">The none specified text.</param>
-        /// <param name="includeHidden">if set to <c>true</c> [include hidden].</param>
-        /// <param name="includeDeleted">if set to <c>true</c> [include deleted].</param>
-        /// <param name="includeURL">if set to <c>true</c> [include URL].</param>
-        /// <param name="checkViewPermisison">if set to <c>true</c> [check view permission].</param>
-        /// <param name="checkEditPermission">if set to <c>true</c> [check edit permission].</param>
-        /// <returns>A <see cref="List{T}"/> or <see cref="TabInfo"/> instances.</returns>
-        public static List<TabInfo> GetPortalTabs(int portalId, int excludeTabId, bool includeNoneSpecified, string noneSpecifiedText, bool includeHidden, bool includeDeleted, bool includeURL, bool checkViewPermisison, bool checkEditPermission)
-        {
-            return GetPortalTabs(
-                GetTabsBySortOrder(portalId, PortalController.GetActivePortalLanguage(portalId), true),
-                excludeTabId,
-                includeNoneSpecified,
-                noneSpecifiedText,
-                includeHidden,
-                includeDeleted,
-                includeURL,
-                checkViewPermisison,
-                checkEditPermission,
-                true);
-        }
-
-        /// <summary>Gets the portal tabs.</summary>
-        /// <param name="tabs">The tabs.</param>
-        /// <param name="excludeTabId">The exclude tab id.</param>
-        /// <param name="includeNoneSpecified">if set to <c>true</c> [include none specified].</param>
-        /// <param name="noneSpecifiedText">The none specified text.</param>
-        /// <param name="includeHidden">if set to <c>true</c> [include hidden].</param>
-        /// <param name="includeDeleted">if set to <c>true</c> [include deleted].</param>
-        /// <param name="includeURL">if set to <c>true</c> [include URL].</param>
-        /// <param name="checkViewPermisison">if set to <c>true</c> [check view permission].</param>
-        /// <param name="checkEditPermission">if set to <c>true</c> [check edit permission].</param>
-        /// <returns>A <see cref="List{T}"/> or <see cref="TabInfo"/> instances.</returns>
-        public static List<TabInfo> GetPortalTabs(List<TabInfo> tabs, int excludeTabId, bool includeNoneSpecified, string noneSpecifiedText, bool includeHidden, bool includeDeleted, bool includeURL, bool checkViewPermisison, bool checkEditPermission)
-        {
-            return GetPortalTabs(
-                tabs,
-                excludeTabId,
-                includeNoneSpecified,
-                noneSpecifiedText,
-                includeHidden,
-                includeDeleted,
-                includeURL,
-                checkViewPermisison,
-                checkEditPermission,
-                true);
-        }
-
-        /// <summary>Gets the portal tabs.</summary>
-        /// <param name="tabs">The tabs.</param>
-        /// <param name="excludeTabId">The exclude tab id.</param>
-        /// <param name="includeNoneSpecified">if set to <c>true</c> [include none specified].</param>
-        /// <param name="noneSpecifiedText">The none specified text.</param>
-        /// <param name="includeHidden">if set to <c>true</c> [include hidden].</param>
-        /// <param name="includeDeleted">if set to <c>true</c> [include deleted].</param>
-        /// <param name="includeURL">if set to <c>true</c> [include URL].</param>
-        /// <param name="checkViewPermisison">if set to <c>true</c> [check view permission].</param>
-        /// <param name="checkEditPermission">if set to <c>true</c> [check edit permission].</param>
-        /// <param name="includeDeletedChildren">The value of this parameter affects <see cref="TabInfo.HasChildren"></see> property.</param>
-        /// <returns>A <see cref="List{T}"/> or <see cref="TabInfo"/> instances.</returns>
-        public static List<TabInfo> GetPortalTabs(
-            List<TabInfo> tabs,
-            int excludeTabId,
-            bool includeNoneSpecified,
-            string noneSpecifiedText,
-            bool includeHidden,
-            bool includeDeleted,
-            bool includeURL,
-            bool checkViewPermisison,
-            bool checkEditPermission,
-            bool includeDeletedChildren)
-        {
-            var listTabs = new List<TabInfo>();
-            if (includeNoneSpecified)
-            {
-                var tab = new TabInfo { TabID = -1, TabName = noneSpecifiedText, TabOrder = 0, ParentId = -2 };
-                listTabs.Add(tab);
-            }
-
-            foreach (TabInfo tab in tabs)
-            {
-                UserInfo objUserInfo = UserController.Instance.GetCurrentUserInfo();
-                if (((excludeTabId < 0) || (tab.TabID != excludeTabId)) &&
-                    (!tab.IsSuperTab || objUserInfo.IsSuperUser))
-                {
-                    if ((tab.IsVisible || includeHidden) && tab.HasAVisibleVersion && (tab.IsDeleted == false || includeDeleted) &&
-                        (tab.TabType == TabType.Normal || includeURL))
-                    {
-                        // Check if User has View/Edit Permission for this tab
-                        if (checkEditPermission || checkViewPermisison)
-                        {
-                            const string permissionList = "ADD,COPY,EDIT,MANAGE";
-                            if (checkEditPermission &&
-                                TabPermissionController.HasTabPermission(tab.TabPermissions, permissionList))
-                            {
-                                listTabs.Add(tab);
-                            }
-                            else if (checkViewPermisison && TabPermissionController.CanViewPage(tab))
-                            {
-                                listTabs.Add(tab);
-                            }
-                        }
-                        else
-                        {
-                            // Add Tab to List
-                            listTabs.Add(tab);
-                        }
-                    }
-
-                    // HasChildren should be true in case there is at least one not deleted child
-                    tab.HasChildren = tab.HasChildren && (includeDeletedChildren || GetTabsByParent(tab.TabID, tab.PortalID).Any(a => !a.IsDeleted));
-                }
-            }
-
-            return listTabs;
-        }
-
-        /// <summary>Gets the tab by tab path.</summary>
-        /// <param name="portalId">The portal id.</param>
-        /// <param name="tabPath">The tab path.</param>
-        /// <param name="cultureCode">The culture code.</param>
-        /// <returns>The tab ID or <c>-1</c>.</returns>
-        public static int GetTabByTabPath(int portalId, string tabPath, string cultureCode)
-        {
-            Dictionary<string, int> tabpathDic = GetTabPathDictionary(portalId, cultureCode);
-            if (tabpathDic.ContainsKey(tabPath))
-            {
-                return tabpathDic[tabPath];
-            }
-
-            return -1;
-        }
-
-        /// <summary>Gets the tab path dictionary.</summary>
-        /// <param name="portalId">The portal id.</param>
-        /// <param name="cultureCode">The culture code.</param>
-        /// <returns>A <see cref="Dictionary{TKey,TValue}"/> mapping tab path to tab ID.</returns>
-        public static Dictionary<string, int> GetTabPathDictionary(int portalId, string cultureCode)
-        {
-            string cacheKey = string.Format(DataCache.TabPathCacheKey, cultureCode, portalId);
-            return
-                CBO.GetCachedObject<Dictionary<string, int>>(
-                    new CacheItemArgs(cacheKey, DataCache.TabPathCacheTimeOut, DataCache.TabPathCachePriority, cultureCode, portalId),
-                    GetTabPathDictionaryCallback);
-        }
-
-        /// <summary>Gets the tabs by parent.</summary>
-        /// <param name="parentId">The parent id.</param>
-        /// <param name="portalId">The portal id.</param>
-        /// <returns>A <see cref="List{T}"/> or <see cref="TabInfo"/> instances.</returns>
-        public static List<TabInfo> GetTabsByParent(int parentId, int portalId)
-        {
-            return Instance.GetTabsByPortal(portalId).WithParentId(parentId);
-        }
-
-        /// <summary>Gets the tabs by sort order.</summary>
-        /// <param name="portalId">The portal id.</param>
-        /// <param name="cultureCode">The culture code.</param>
-        /// <param name="includeNeutral">if set to <c>true</c> [include neutral].</param>
-        /// <returns>A <see cref="List{T}"/> or <see cref="TabInfo"/> instances.</returns>
-        public static List<TabInfo> GetTabsBySortOrder(int portalId, string cultureCode, bool includeNeutral)
-        {
-            return Instance.GetTabsByPortal(portalId).WithCulture(cultureCode, includeNeutral).AsList();
-        }
-
-        /// <summary>Get all TabInfo for the current culture in SortOrder.</summary>
-        /// <param name="portalId">The portal ID to load tabs for.</param>
-        /// <returns>List of TabInfo ordered by default SortOrder.</returns>
-        /// <remarks>
-        /// This method uses the Active culture.  There is an overload <seealso cref="TabController.GetTabsBySortOrder(int, string, bool)"/>
-        /// which allows the culture information to be specified.
-        /// </remarks>
-        public static List<TabInfo> GetTabsBySortOrder(int portalId)
-        {
-            return GetTabsBySortOrder(portalId, PortalController.GetActivePortalLanguage(portalId), true);
-        }
-
-        /// <summary>Determines whether is special tab.</summary>
-        /// <param name="tabId">The tab id.</param>
-        /// <param name="portalId">The portal id.</param>
-        /// <returns><see langword="true"/> if the page is special, otherwise <see langword="false"/>.</returns>
-        public static bool IsSpecialTab(int tabId, int portalId)
-        {
-            Dictionary<string, Locale> locales = LocaleController.Instance.GetLocales(portalId);
-            bool isSpecial = false;
-            foreach (Locale locale in locales.Values)
-            {
-                PortalInfo portal = PortalController.Instance.GetPortal(portalId, locale.Code);
-                var portalSettings = new PortalSettings(portal);
-                isSpecial = IsSpecialTab(tabId, portalSettings);
-
-                if (isSpecial)
-                {
-                    break;
-                }
-            }
-
-            return isSpecial;
-        }
-
-        /// <summary>Determines whether is special tab.</summary>
-        /// <param name="tabId">The tab id.</param>
-        /// <param name="portalSettings">The portal settings.</param>
-        /// <returns><c>true</c> if is special tab; otherwise, <c>false</c>.</returns>
-        public static bool IsSpecialTab(int tabId, PortalSettings portalSettings)
-        {
-            return tabId == portalSettings.SplashTabId || tabId == portalSettings.HomeTabId ||
-                   tabId == portalSettings.LoginTabId || tabId == portalSettings.UserTabId ||
-                   tabId == portalSettings.AdminTabId || tabId == portalSettings.SuperTabId;
-        }
-
-        /// <summary>Serializes the metadata of a page and its modules (and optionally the modules' contents) to an XML node.</summary>
-        /// <param name="businessControllerProvider">The DI container.</param>
-        /// <param name="tabXml">The Xml Document to use for the Tab.</param>
-        /// <param name="objTab">The TabInfo object to serialize.</param>
-        /// <param name="includeContent">A flag used to determine if the Module content is included.</param>
-        /// <returns>An <see cref="XmlNode"/> representing the page's data.</returns>
-        public static XmlNode SerializeTab(IBusinessControllerProvider businessControllerProvider, XmlDocument tabXml, TabInfo objTab, bool includeContent)
-        {
-            return SerializeTab(businessControllerProvider, tabXml, null, objTab, null, includeContent);
-        }
-
-        /// <summary>Serializes the metadata of a page and its modules (and optionally the modules' contents) to an XML node.</summary>
-        /// <param name="businessControllerProvider">The business controller provider.</param>
-        /// <param name="tabXml">The Xml Document to use for the Tab.</param>
-        /// <param name="tabs">A Hashtable used to store the names of the tabs.</param>
-        /// <param name="tab">The TabInfo object to serialize.</param>
-        /// <param name="portal">The Portal object to which the tab belongs.</param>
-        /// <param name="includeContent">A flag used to determine if the Module content is included.</param>
-        /// <returns>An <see cref="XmlNode"/> representing the page's data.</returns>
-        public static XmlNode SerializeTab(IBusinessControllerProvider businessControllerProvider, XmlDocument tabXml, Hashtable tabs, TabInfo tab, PortalInfo portal, bool includeContent)
-        {
-            XmlNode newnode;
-            CBO.SerializeObject(tab, tabXml);
-
-            XmlNode tabNode = tabXml.SelectSingleNode("tab");
-            if (tabNode != null)
-            {
-                if (tabNode.Attributes != null)
-                {
-                    tabNode.Attributes.Remove(tabNode.Attributes["xmlns:xsd"]);
-                    tabNode.Attributes.Remove(tabNode.Attributes["xmlns:xsi"]);
-                }
-
-                // remove unwanted elements
-                // ReSharper disable AssignNullToNotNullAttribute
-                tabNode.RemoveChild(tabNode.SelectSingleNode("tabid"));
-                tabNode.RemoveChild(tabNode.SelectSingleNode("moduleID"));
-                tabNode.RemoveChild(tabNode.SelectSingleNode("taborder"));
-                tabNode.RemoveChild(tabNode.SelectSingleNode("portalid"));
-                tabNode.RemoveChild(tabNode.SelectSingleNode("parentid"));
-                tabNode.RemoveChild(tabNode.SelectSingleNode("isdeleted"));
-                tabNode.RemoveChild(tabNode.SelectSingleNode("tabpath"));
-                tabNode.RemoveChild(tabNode.SelectSingleNode("haschildren"));
-                tabNode.RemoveChild(tabNode.SelectSingleNode("skindoctype"));
-                tabNode.RemoveChild(tabNode.SelectSingleNode("uniqueid"));
-                tabNode.RemoveChild(tabNode.SelectSingleNode("versionguid"));
-                tabNode.RemoveChild(tabNode.SelectSingleNode("defaultLanguageGuid"));
-                tabNode.RemoveChild(tabNode.SelectSingleNode("localizedVersionGuid"));
-                XmlNodeList xmlNodeList = tabNode.SelectNodes("tabpermissions/permission");
-                if (xmlNodeList != null && xmlNodeList.Count == 0)
-                {
-                    // for some reason serialization of permissions did not work
-                    // we are using a different method here to make sure that
-                    // permissions are included in the tabinfo xml
-                    XmlDocument tabPermissions = new XmlDocument { XmlResolver = null };
-                    CBO.SerializeObject(tab.TabPermissions, tabPermissions);
-
-                    XmlNode permissionsNode = tabXml.CreateElement("tabpermissions");
-                    var tabPermissionsNodeList = tabPermissions.SelectNodes("tabpermissions/TabPermissionInfo");
-                    if (tabPermissionsNodeList != null)
-                    {
-                        foreach (XmlNode nodePermission in tabPermissionsNodeList)
-                        {
-                            var newNode = tabXml.CreateElement("permission");
-                            newNode.InnerXml = nodePermission.InnerXml;
-                            permissionsNode.AppendChild(newNode);
-                        }
-                    }
-
-                    tabNode.AppendChild(permissionsNode);
-
-                    // re-select the permissions node
-                    xmlNodeList = tabNode.SelectNodes("tabpermissions/permission");
-                }
-
-                if (xmlNodeList != null)
-                {
-                    foreach (XmlNode nodePermission in xmlNodeList)
-                    {
-                        nodePermission.RemoveChild(nodePermission.SelectSingleNode("tabpermissionid"));
-                        nodePermission.RemoveChild(nodePermission.SelectSingleNode("permissionid"));
-                        nodePermission.RemoveChild(nodePermission.SelectSingleNode("tabid"));
-                        nodePermission.RemoveChild(nodePermission.SelectSingleNode("roleid"));
-                        nodePermission.RemoveChild(nodePermission.SelectSingleNode("userid"));
-                        nodePermission.RemoveChild(nodePermission.SelectSingleNode("username"));
-                        nodePermission.RemoveChild(nodePermission.SelectSingleNode("displayname"));
-                    }
-                }
-
-                // ReSharper restore AssignNullToNotNullAttribute
-            }
-
-            // Manage Url
-            XmlNode urlNode = tabXml.SelectSingleNode("tab/url");
-            switch (tab.TabType)
-            {
-                case TabType.Normal:
-                    urlNode.Attributes.Append(XmlUtils.CreateAttribute(tabXml, "type", "Normal"));
-                    break;
-                case TabType.Tab:
-                    urlNode.Attributes.Append(XmlUtils.CreateAttribute(tabXml, "type", "Tab"));
-
-                    // Get the tab being linked to
-                    TabInfo tempTab = TabController.Instance.GetTab(int.Parse(tab.Url), tab.PortalID, false);
-                    if (tempTab != null)
-                    {
-                        urlNode.InnerXml = tempTab.TabPath;
-                    }
-
-                    break;
-                case TabType.File:
-                    urlNode.Attributes.Append(XmlUtils.CreateAttribute(tabXml, "type", "File"));
-                    IFileInfo file = FileManager.Instance.GetFile(int.Parse(tab.Url.Substring(7)));
-                    urlNode.InnerXml = file.RelativePath;
-                    break;
-                case TabType.Url:
-                    urlNode.Attributes.Append(XmlUtils.CreateAttribute(tabXml, "type", "Url"));
-                    break;
-            }
-
-            // serialize TabSettings
-            XmlUtils.SerializeHashtable(tab.TabSettings, tabXml, tabNode, "tabsetting", "settingname", "settingvalue");
-            if (portal != null)
-            {
-                if (tab.TabID == portal.SplashTabId)
-                {
-                    newnode = tabXml.CreateElement("tabtype");
-                    newnode.InnerXml = "splashtab";
-                    tabNode.AppendChild(newnode);
-                }
-                else if (tab.TabID == portal.HomeTabId)
-                {
-                    newnode = tabXml.CreateElement("tabtype");
-                    newnode.InnerXml = "hometab";
-                    tabNode.AppendChild(newnode);
-                }
-                else if (tab.TabID == portal.UserTabId)
-                {
-                    newnode = tabXml.CreateElement("tabtype");
-                    newnode.InnerXml = "usertab";
-                    tabNode.AppendChild(newnode);
-                }
-                else if (tab.TabID == portal.LoginTabId)
-                {
-                    newnode = tabXml.CreateElement("tabtype");
-                    newnode.InnerXml = "logintab";
-                    tabNode.AppendChild(newnode);
-                }
-                else if (tab.TabID == portal.SearchTabId)
-                {
-                    newnode = tabXml.CreateElement("tabtype");
-                    newnode.InnerXml = "searchtab";
-                    tabNode.AppendChild(newnode);
-                }
-                else if (tab.TabID == portal.Custom404TabId)
-                {
-                    newnode = tabXml.CreateElement("tabtype");
-                    newnode.InnerXml = "404tab";
-                    tabNode.AppendChild(newnode);
-                }
-                else if (tab.TabID == portal.Custom500TabId)
-                {
-                    newnode = tabXml.CreateElement("tabtype");
-                    newnode.InnerXml = "500tab";
-                    tabNode.AppendChild(newnode);
-                }
-                else if (tab.TabID == portal.TermsTabId)
-                {
-                    newnode = tabXml.CreateElement("tabtype");
-                    newnode.InnerXml = "termstab";
-                    tabNode.AppendChild(newnode);
-                }
-                else if (tab.TabID == portal.PrivacyTabId)
-                {
-                    newnode = tabXml.CreateElement("tabtype");
-                    newnode.InnerXml = "privacytab";
-                    tabNode.AppendChild(newnode);
-                }
-            }
-
-            if (tabs != null)
-            {
-                // Manage Parent Tab
-                if (!Null.IsNull(tab.ParentId))
-                {
-                    newnode = tabXml.CreateElement("parent");
-                    newnode.InnerXml = HttpContext.Current.Server.HtmlEncode(tabs[tab.ParentId].ToString());
-                    tabNode.AppendChild(newnode);
-
-                    // save tab as: ParentTabName/CurrentTabName
-                    tabs.Add(tab.TabID, tabs[tab.ParentId] + "/" + tab.TabName);
-                }
-                else
-                {
-                    // save tab as: CurrentTabName
-                    tabs.Add(tab.TabID, tab.TabName);
-                }
-            }
-
-            // Manage Content Localization
-            if (tab.DefaultLanguageTab != null)
-            {
-                try
-                {
-                    newnode = tabXml.CreateElement("defaultLanguageTab");
-                    newnode.InnerXml = HttpContext.Current.Server.HtmlEncode(tabs[tab.DefaultLanguageTab.TabID].ToString());
-                    tabNode.AppendChild(newnode);
-                }
-                catch
-                {
-                    // ignore
-                }
-            }
-
-            XmlNode panesNode;
-            XmlNode paneNode;
-            XmlNode nameNode;
-            XmlNode modulesNode;
-            XmlNode moduleNode;
-            XmlDocument moduleXml;
-            ModuleInfo module;
-
-            // Serialize modules
-            panesNode = tabNode.AppendChild(tabXml.CreateElement("panes"));
-            foreach (KeyValuePair<int, ModuleInfo> kvp in ModuleController.Instance.GetTabModules(tab.TabID))
-            {
-                module = kvp.Value;
-                if (!module.IsDeleted)
-                {
-                    moduleXml = new XmlDocument { XmlResolver = null };
-                    moduleNode = ModuleController.SerializeModule(businessControllerProvider, moduleXml, module, includeContent);
-                    if (panesNode.SelectSingleNode("descendant::pane[name='" + module.PaneName + "']") == null)
-                    {
-                        // new pane found
-                        paneNode = moduleXml.CreateElement("pane");
-                        nameNode = paneNode.AppendChild(moduleXml.CreateElement("name"));
-                        nameNode.InnerText = module.PaneName;
-                        paneNode.AppendChild(moduleXml.CreateElement("modules"));
-                        panesNode.AppendChild(tabXml.ImportNode(paneNode, true));
-                    }
-
-                    modulesNode = panesNode.SelectSingleNode("descendant::pane[name='" + module.PaneName + "']/modules");
-                    modulesNode.AppendChild(tabXml.ImportNode(moduleNode, true));
-                }
-            }
-
-            // Serialize TabUrls
-            var tabUrlsNode = tabNode.AppendChild(tabXml.CreateElement("tabUrls"));
-            foreach (var tabUrl in TabController.Instance.GetTabUrls(tab.TabID, tab.PortalID))
-            {
-                var tabUrlXml = new XmlDocument { XmlResolver = null };
-                XmlNode tabUrlNode = tabUrlXml.CreateElement("tabUrl");
-                tabUrlNode.AddAttribute("SeqNum", tabUrl.SeqNum.ToString(CultureInfo.InvariantCulture));
-                tabUrlNode.AddAttribute("Url", tabUrl.Url);
-                tabUrlNode.AddAttribute("QueryString", tabUrl.QueryString);
-                tabUrlNode.AddAttribute("HttpStatus", tabUrl.HttpStatus);
-                tabUrlNode.AddAttribute("CultureCode", tabUrl.CultureCode);
-                tabUrlNode.AddAttribute("IsSystem", tabUrl.IsSystem.ToString());
-                tabUrlsNode.AppendChild(tabXml.ImportNode(tabUrlNode, true));
-            }
-
-            EventManager.Instance.OnTabSerialize(new TabSyncEventArgs { Tab = tab, TabNode = tabNode });
-
-            return tabNode;
-        }
-
-        /// <summary>check whether have conflict between tab path and portal alias.</summary>
-        /// <param name="portalId">portal id.</param>
-        /// <param name="tabPath">tab path.</param>
-        /// <returns><see langword="true"/> if the tab path is a duplicate of a portal alias, otherwise <see langword="false"/>.</returns>
-        public static bool IsDuplicateWithPortalAlias(int portalId, string tabPath)
-        {
-            var aliasLookup = PortalAliasController.Instance.GetPortalAliases();
-
-            foreach (PortalAliasInfo alias in PortalAliasController.Instance.GetPortalAliasesByPortalId(portalId))
-            {
-                string checkAlias = string.Format("{0}{1}", alias.HTTPAlias, tabPath.Replace("//", "/"));
-
-                foreach (PortalAliasInfo a in aliasLookup.Values)
-                {
-                    if (a.HTTPAlias.Equals(checkAlias, StringComparison.InvariantCultureIgnoreCase))
-                    {
-                        return true;
-                    }
-                }
-            }
-
-            return false;
-        }
-
-        public static bool IsValidTabName(string tabName, out string invalidType)
-        {
-            invalidType = string.Empty;
-
-            if (string.IsNullOrEmpty(tabName.Trim()))
-            {
-                invalidType = "EmptyTabName";
-                return false;
-            }
-
-            var cleanTabName = HtmlUtils.StripNonWord(tabName, false);
-            if (TabNameCheck1.IsMatch(tabName) || TabNameCheck2.IsMatch(cleanTabName))
-            {
-                invalidType = "InvalidTabName";
-                return false;
-            }
-
-            if (Config.GetFriendlyUrlProvider() == "advanced" && PortalSettings.Current != null)
-            {
-                var doNotRewriteRegex = new FriendlyUrlSettings(PortalSettings.Current.PortalId).DoNotRewriteRegex;
-                if (!string.IsNullOrEmpty(doNotRewriteRegex) &&
-                        (Regex.IsMatch(cleanTabName, doNotRewriteRegex, RegexOptions.IgnoreCase)
-                            || Regex.IsMatch("/" + cleanTabName, doNotRewriteRegex, RegexOptions.IgnoreCase)
-                            || Regex.IsMatch("/" + cleanTabName + "/", doNotRewriteRegex, RegexOptions.IgnoreCase)))
-                {
-                    invalidType = "InvalidTabName";
-                    return false;
-                }
-            }
-
-            return true;
-        }
-
-        /// <summary>Adds localized copies of the page in all missing languages.</summary>
-        /// <param name="portalId"></param>
-        /// <param name="tabId"></param>
-<<<<<<< HEAD
-=======
-        [DnnDeprecated(9, 11, 1, "Use AddMissingLanguagesWithWarnings")]
-        public partial void AddMissingLanguages(int portalId, int tabId)
-        {
-            this.AddMissingLanguagesWithWarnings(portalId, tabId);
-        }
-
-        /// <summary>Adds localized copies of the page in all missing languages.</summary>
-        /// <param name="portalId"></param>
-        /// <param name="tabId"></param>
->>>>>>> 92382c27
-        /// <returns>Whether all missing languages were added.</returns>
-        public bool AddMissingLanguagesWithWarnings(int portalId, int tabId)
-        {
-            var addedAllMissingLanguages = true;
-            var currentTab = this.GetTab(tabId, portalId, false);
-            if (currentTab.CultureCode != null)
-            {
-                var defaultLocale = LocaleController.Instance.GetDefaultLocale(portalId);
-                var workingTab = currentTab;
-                if (workingTab.CultureCode != defaultLocale.Code && workingTab.DefaultLanguageTab == null)
-                {
-                    // we are adding missing languages to a single culture page that is not in the default language
-                    // so we must first add a page in the default culture
-                    this.CreateLocalizedCopyInternal(workingTab, defaultLocale, false, true, insertAfterOriginal: true);
-                }
-
-                if (currentTab.DefaultLanguageTab != null)
-                {
-                    workingTab = currentTab.DefaultLanguageTab;
-                }
-
-                foreach (Locale locale in LocaleController.Instance.GetLocales(portalId).Values)
-                {
-                    if (!LocaleController.Instance.IsDefaultLanguage(locale.Code))
-                    {
-                        bool missing = true;
-                        foreach (var localizedTab in workingTab.LocalizedTabs.Values.Where(localizedTab => localizedTab.CultureCode == locale.Code))
-                        {
-                            missing = false;
-                        }
-
-                        if (missing)
-                        {
-                            bool isRootOrLocalizedParentExists = this.CanLocalizeTabToLocale(workingTab, locale);
-                            if (isRootOrLocalizedParentExists)
-                            {
-                                this.CreateLocalizedCopyInternal(workingTab, locale, false, true, insertAfterOriginal: true);
-                            }
-                            else
-                            {
-                                addedAllMissingLanguages = false;
-                            }
-                        }
-                    }
-                }
-
-                // For newly localized parent tabs, its localized children need to be updated to point at their corresponding localized parents
-                this.UpdateChildTabLocalizedParents(portalId, tabId);
-            }
-
-            return addedAllMissingLanguages;
-        }
-
-        /// <summary>Adds a tab.</summary>
-        /// <param name="tab">The tab to be added.</param>
-        /// <remarks>The tab is added to the end of the current Level.</remarks>
-        /// <returns>The new tab ID.</returns>
-        public int AddTab(TabInfo tab)
-        {
-            return this.AddTab(tab, true);
-        }
-
-        /// <summary>Adds a tab.</summary>
-        /// <param name="tab">The tab to be added.</param>
-        /// <param name="includeAllTabsModules">Flag that indicates whether to add the "AllTabs" Modules.</param>
-        /// <remarks>The tab is added to the end of the current Level.</remarks>
-        /// <returns>The new tab ID.</returns>
-        public int AddTab(TabInfo tab, bool includeAllTabsModules)
-        {
-            // Add tab to store
-            int tabID = this.AddTabInternal(tab, -1, -1, includeAllTabsModules);
-
-            // Clear the Cache
-            this.ClearCache(tab.PortalID);
-
-            return tabID;
-        }
-
-        /// <summary>Adds a tab after the specified tab.</summary>
-        /// <param name="tab">The tab to be added.</param>
-        /// <param name="afterTabId">Id of the tab after which this tab is added.</param>
-        /// <returns>The new tab ID.</returns>
-        public int AddTabAfter(TabInfo tab, int afterTabId)
-        {
-            // Add tab to store
-            int tabID = this.AddTabInternal(tab, afterTabId, -1, true);
-
-            // Clear the Cache
-            this.ClearCache(tab.PortalID);
-
-            return tabID;
-        }
-
-        /// <summary>Adds a tab before the specified tab.</summary>
-        /// <param name="objTab">The tab to be added.</param>
-        /// <param name="beforeTabId">Id of the tab before which this tab is added.</param>
-        /// <returns>The new tab ID.</returns>
-        public int AddTabBefore(TabInfo objTab, int beforeTabId)
-        {
-            // Add tab to store
-            int tabID = this.AddTabInternal(objTab, -1, beforeTabId, true);
-
-            // Clear the Cache
-            this.ClearCache(objTab.PortalID);
-
-            return tabID;
-        }
-
-        /// <summary>Clears tabs and portal cache for the specific portal.</summary>
-        /// <param name="portalId">The portal id.</param>
-        public void ClearCache(int portalId)
-        {
-            DataCache.ClearTabsCache(portalId);
-
-            // Clear the Portal cache so the Pages count is correct
-            DataCache.ClearPortalCache(portalId, false);
-
-            DataCache.RemoveCache(DataCache.PortalDictionaryCacheKey);
-
-            CacheController.FlushPageIndexFromCache();
-        }
-
-        /// <inheritdoc/>
-        public void RefreshCache(int portalId, int tabId)
-        {
-            var portalTabs = this.GetTabsByPortal(portalId);
-            if (portalTabs.WithTabId(tabId) != null)
-            {
-                var updateTab = this.GetTab(tabId, portalId, true);
-                portalTabs.RefreshCache(tabId, updateTab);
-            }
-        }
-
-        /// <summary>
-        /// Converts one single tab to a neutral culture
-        /// clears the tab cache optionally.
-        /// </summary>
-        /// <param name="portalId"></param>
-        /// <param name="tabId"></param>
-        /// <param name="cultureCode"></param>
-        /// <param name="clearCache"></param>
-        public void ConvertTabToNeutralLanguage(int portalId, int tabId, string cultureCode, bool clearCache)
-        {
-            // parent tabs can not be deleted
-            if (this.GetTabsByPortal(portalId).WithParentId(tabId).Count == 0)
-            {
-                // delete all translated / localized tabs for this tab
-                var tab = this.GetTab(tabId, portalId, true);
-                foreach (var localizedTab in tab.LocalizedTabs.Values)
-                {
-                    this.HardDeleteTabInternal(localizedTab.TabID, portalId);
-                }
-
-                // reset culture of current tab back to neutral
-                this.dataProvider.ConvertTabToNeutralLanguage(portalId, tabId, cultureCode);
-                if (clearCache)
-                {
-                    this.ClearCache(portalId);
-                }
-            }
-        }
-
-        /// <summary>Creates content item for the tab..</summary>
-        /// <param name="tab">The updated tab.</param>
-        public void CreateContentItem(TabInfo tab)
-        {
-            // First create ContentItem as we need the ContentItemID
-            ContentType contentType = ContentType.Tab;
-
-            IContentController contentController = Util.GetContentController();
-            tab.Content = string.IsNullOrEmpty(tab.Title) ? tab.TabName : tab.Title;
-            if (contentType != null)
-            {
-                tab.ContentTypeId = contentType.ContentTypeId;
-            }
-
-            tab.Indexed = false;
-            contentController.AddContentItem(tab);
-        }
-
-        /// <summary>Creates the localized copies.</summary>
-        /// <param name="originalTab">The original tab.</param>
-        public void CreateLocalizedCopies(TabInfo originalTab)
-        {
-            Locale defaultLocale = LocaleController.Instance.GetDefaultLocale(originalTab.PortalID);
-            foreach (Locale subLocale in LocaleController.Instance.GetLocales(originalTab.PortalID).Values)
-            {
-                if (subLocale.Code != defaultLocale.Code)
-                {
-                    this.CreateLocalizedCopyInternal(originalTab, subLocale, false, true);
-                }
-            }
-
-            // For newly localized parent tabs, its localized children need to be updated to point at their corresponding localized parents
-            this.UpdateChildTabLocalizedParents(originalTab.PortalID, originalTab.TabID);
-        }
-
-        /// <summary>Creates the localized copy.</summary>
-        /// <param name="originalTab">The original tab.</param>
-        /// <param name="locale">The locale.</param>
-        /// <param name="clearCache">Clear the cache?.</param>
-        public void CreateLocalizedCopy(TabInfo originalTab, Locale locale, bool clearCache)
-        {
-            this.CreateLocalizedCopyInternal(originalTab, locale, true, clearCache);
-
-            // For newly localized parent tabs, its localized children need to be updated to point at their corresponding localized parents
-            this.UpdateChildTabLocalizedParents(originalTab.PortalID, originalTab.TabID);
-        }
-
-        /// <summary>Deletes a tab permanently from the database.</summary>
-        /// <param name="tabId">TabId of the tab to be deleted.</param>
-        /// <param name="portalId">PortalId of the portal.</param>
-        /// <remarks>
-        /// The tab will not delete if it has child tab(s).
-        /// </remarks>
-        public void DeleteTab(int tabId, int portalId)
-        {
-            // parent tabs can not be deleted
-            if (this.GetTabsByPortal(portalId).WithParentId(tabId).Count == 0)
-            {
-                this.HardDeleteTabInternal(tabId, portalId);
-            }
-
-            this.ClearCache(portalId);
-        }
-
-        /// <summary>Deletes a tab permanently from the database.</summary>
-        /// <param name="tabId">The tab id.</param>
-        /// <param name="portalId">The portal id.</param>
-        /// <param name="deleteDescendants">if set to <c>true</c> will delete all child tabs.</param>
-        public void DeleteTab(int tabId, int portalId, bool deleteDescendants)
-        {
-            List<TabInfo> descendantList = this.GetTabsByPortal(portalId).DescendentsOf(tabId);
-            if (deleteDescendants && descendantList.Count > 0)
-            {
-                // Iterate through descendants from bottom - which will remove children first
-                for (int i = descendantList.Count - 1; i >= 0; i += -1)
-                {
-                    this.HardDeleteTabInternal(descendantList[i].TabID, portalId);
-                }
-            }
-
-            this.DeleteTab(tabId, portalId);
-        }
-
-        /// <summary>Delete a Setting of a tab instance.</summary>
-        /// <param name="tabId">ID of the affected tab.</param>
-        /// <param name="settingName">Name of the setting to be deleted.</param>
-        public void DeleteTabSetting(int tabId, string settingName)
-        {
-            this.dataProvider.DeleteTabSetting(tabId, settingName);
-            var log = new LogInfo { LogTypeKey = EventLogController.EventLogType.TAB_SETTING_DELETED.ToString() };
-            log.LogProperties.Add(new LogDetailInfo("TabID", tabId.ToString()));
-            log.LogProperties.Add(new LogDetailInfo("SettingName", settingName));
-            LogController.Instance.AddLog(log);
-
-            UpdateTabVersion(tabId);
-            this.ClearTabSettingsCache(tabId);
-        }
-
-        /// <summary>Delete all Settings of a tab instance.</summary>
-        /// <param name="tabId">ID of the affected tab.</param>
-        public void DeleteTabSettings(int tabId)
-        {
-            this.dataProvider.DeleteTabSettings(tabId);
-            var log = new LogInfo { LogTypeKey = EventLogController.EventLogType.TAB_SETTING_DELETED.ToString() };
-            log.LogProperties.Add(new LogDetailInfo("TabId", tabId.ToString()));
-            LogController.Instance.AddLog(log);
-            UpdateTabVersion(tabId);
-            this.ClearTabSettingsCache(tabId);
-        }
-
-        /// <summary>Delete a taburl.</summary>
-        /// <param name="tabUrl">the taburl.</param>
-        /// <param name="portalId">the portal.</param>
-        /// <param name="clearCache">whether to clear the cache.</param>
-        public void DeleteTabUrl(TabUrlInfo tabUrl, int portalId, bool clearCache)
-        {
-            DataProvider.Instance().DeleteTabUrl(tabUrl.TabId, tabUrl.SeqNum);
-
-            EventLogController.Instance.AddLog(
-                "tabUrl.TabId",
-                tabUrl.TabId.ToString(),
-                PortalController.Instance.GetCurrentPortalSettings(),
-                UserController.Instance.GetCurrentUserInfo().UserID,
-                EventLogController.EventLogType.TABURL_DELETED);
-            if (clearCache)
-            {
-                DataCache.RemoveCache(string.Format(DataCache.TabUrlCacheKey, portalId));
-                CacheController.ClearCustomAliasesCache();
-                var tab = this.GetTab(tabUrl.TabId, portalId);
-                tab.ClearTabUrls();
-            }
-        }
-
-        /// <inheritdoc />
-        public bool DeleteTranslatedTabs(int portalId, string cultureCode, bool clearCache)
-        {
-            if (PortalController.Instance.GetCurrentPortalSettings() != null)
-            {
-                var defaultLanguage = PortalController.Instance.GetCurrentPortalSettings().DefaultLanguage;
-                if (cultureCode != defaultLanguage)
-                {
-                    this.dataProvider.DeleteTranslatedTabs(portalId, cultureCode);
-
-                    if (clearCache)
-                    {
-                        this.ClearCache(portalId);
-                    }
-                }
-            }
-
-            return true;
-        }
-
-        /// <summary>
-        /// Reverts page culture back to Neutral (Null), to ensure a non localized site
-        /// clears the tab cache optionally.
-        /// </summary>
-        /// <param name="portalId"></param>
-        /// <param name="cultureCode"></param>
-        /// <param name="clearCache"></param>
-        public void EnsureNeutralLanguage(int portalId, string cultureCode, bool clearCache)
-        {
-            this.dataProvider.EnsureNeutralLanguage(portalId, cultureCode);
-            if (clearCache)
-            {
-                this.ClearCache(portalId);
-            }
-        }
-
-        /// <summary>Get the list of skins per alias at tab level.</summary>
-        /// <param name="tabId">the tab id.</param>
-        /// <param name="portalId">the portal id.</param>
-        /// <returns>list of TabAliasSkinInfo.</returns>
-        public List<TabAliasSkinInfo> GetAliasSkins(int tabId, int portalId)
-        {
-            // Get the Portal AliasSkin Dictionary
-            Dictionary<int, List<TabAliasSkinInfo>> dicTabAliases = this.GetAliasSkins(portalId);
-
-            // Get the Collection from the Dictionary
-            List<TabAliasSkinInfo> tabAliases;
-            bool bFound = dicTabAliases.TryGetValue(tabId, out tabAliases);
-            if (!bFound)
-            {
-                // Return empty collection
-                tabAliases = new List<TabAliasSkinInfo>();
-            }
-
-            return tabAliases;
-        }
-
-        /// <summary>Get the list of custom aliases associated with a page (tab).</summary>
-        /// <param name="tabId">the tab id.</param>
-        /// <param name="portalId">the portal id.</param>
-        /// <returns>dictionary of tabid and aliases.</returns>
-        public Dictionary<string, string> GetCustomAliases(int tabId, int portalId)
-        {
-            // Get the Portal CustomAlias Dictionary
-            Dictionary<int, Dictionary<string, string>> dicCustomAliases = this.GetCustomAliases(portalId);
-
-            // Get the Collection from the Dictionary
-            Dictionary<string, string> customAliases;
-            bool bFound = dicCustomAliases.TryGetValue(tabId, out customAliases);
-            if (!bFound)
-            {
-                // Return empty collection
-                customAliases = new Dictionary<string, string>();
-            }
-
-            return customAliases;
-        }
-
-        /// <summary>Gets the tab.</summary>
-        /// <param name="tabId">The tab id.</param>
-        /// <param name="portalId">The portal id or <see cref="P:DotNetNuke.Common.Utilities.Null.NullInteger" />.</param>
-        /// <returns>tab info.</returns>
-        public TabInfo GetTab(int tabId, int portalId)
-        {
-            return this.GetTab(tabId, portalId, false);
-        }
-
-        /// <summary>Gets the tab.</summary>
-        /// <param name="tabId">The tab id.</param>
-        /// <param name="portalId">The portal id or <see cref="P:DotNetNuke.Common.Utilities.Null.NullInteger" />.</param>
-        /// <param name="ignoreCache">if set to <c>true</c> will get tab info directly from database.</param>
-        /// <returns>tab info.</returns>
-        public TabInfo GetTab(int tabId, int portalId, bool ignoreCache)
-        {
-            TabInfo tab = null;
-
-            if (tabId <= 0)
-            {
-                Logger.WarnFormat("Invalid tabId {0} of portal {1}", tabId, portalId);
-            }
-            else if (ignoreCache || Host.Host.PerformanceSetting == Globals.PerformanceSettings.NoCaching)
-            {
-                // if we are using the cache
-                tab = CBO.FillObject<TabInfo>(this.dataProvider.GetTab(tabId));
-            }
-            else
-            {
-                // if we do not know the PortalId then try to find it in the Portals Dictionary using the TabId
-                portalId = GetPortalId(tabId, portalId);
-
-                // if we have the PortalId then try to get the TabInfo object
-                tab = this.GetTabsByPortal(portalId).WithTabId(tabId) ??
-                      this.GetTabsByPortal(GetPortalId(tabId, Null.NullInteger)).WithTabId(tabId);
-
-                if (tab == null)
-                {
-                    // recheck the info directly from database to make sure we can avoid error if the cache doesn't update
-                    // correctly, this may occurred when install is set up in web farm.
-                    tab = CBO.FillObject<TabInfo>(this.dataProvider.GetTab(tabId));
-
-                    // if tab is not null means that the cache doesn't update correctly, we need clear the cache
-                    // and let it rebuild cache when request next time.
-                    if (tab != null)
-                    {
-                        this.ClearCache(tab.PortalID);
-                    }
-                    else
-                    {
-                        Logger.WarnFormat("Unable to find tabId {0} of portal {1}", tabId, portalId);
-                    }
-                }
-            }
-
-            return tab;
-        }
-
-        /// <summary>Gets the tab by culture.</summary>
-        /// <param name="tabId">The tab id.</param>
-        /// <param name="portalId">The portal id.</param>
-        /// <param name="locale">The locale.</param>
-        /// <returns>tab info.</returns>
-        public TabInfo GetTabByCulture(int tabId, int portalId, Locale locale)
-        {
-            TabInfo localizedTab = null;
-            TabCollection tabs = this.GetTabsByPortal(portalId);
-
-            // Get Tab specified by Id
-            TabInfo originalTab = tabs.WithTabId(tabId);
-
-            if (locale != null && originalTab != null)
-            {
-                // Check if tab is in the requested culture
-                if (string.IsNullOrEmpty(originalTab.CultureCode) || originalTab.CultureCode == locale.Code)
-                {
-                    localizedTab = originalTab;
-                }
-                else
-                {
-                    // See if tab exists for culture
-                    if (originalTab.IsDefaultLanguage)
-                    {
-                        originalTab.LocalizedTabs.TryGetValue(locale.Code, out localizedTab);
-                    }
-                    else
-                    {
-                        if (originalTab.DefaultLanguageTab != null)
-                        {
-                            if (originalTab.DefaultLanguageTab.CultureCode == locale.Code)
-                            {
-                                localizedTab = originalTab.DefaultLanguageTab;
-                            }
-                            else
-                            {
-                                if (
-                                    !originalTab.DefaultLanguageTab.LocalizedTabs.TryGetValue(
-                                        locale.Code,
-                                        out localizedTab))
-                                {
-                                    localizedTab = originalTab.DefaultLanguageTab;
-                                }
-                            }
-                        }
-                    }
-                }
-            }
-
-            return localizedTab;
-        }
-
-        /// <summary>Gets the name of the tab by name.</summary>
-        /// <param name="tabName">Name of the tab.</param>
-        /// <param name="portalId">The portal id.</param>
-        /// <returns>tab info.</returns>
-        public TabInfo GetTabByName(string tabName, int portalId)
-        {
-            return this.GetTabsByPortal(portalId).WithTabName(tabName);
-        }
-
-        /// <summary>Gets the name of the tab by name and parent id.</summary>
-        /// <param name="tabName">Name of the tab.</param>
-        /// <param name="portalId">The portal id.</param>
-        /// <param name="parentId">The parent id.</param>
-        /// <returns>tab info.</returns>
-        public TabInfo GetTabByName(string tabName, int portalId, int parentId)
-        {
-            return this.GetTabsByPortal(portalId).WithTabNameAndParentId(tabName, parentId);
-        }
-
-        /// <summary>Gets the tabs which use the module.</summary>
-        /// <param name="moduleID">The module ID.</param>
-        /// <returns>tab collection.</returns>
-        public IDictionary<int, TabInfo> GetTabsByModuleID(int moduleID)
-        {
-            return CBO.FillDictionary<int, TabInfo>("TabID", this.dataProvider.GetTabsByModuleID(moduleID));
-        }
-
-        /// <summary>Gets the tabs which use the module.</summary>
-        /// <param name="tabModuleId">The tabmodule ID.</param>
-        /// <returns>tab collection.</returns>
-        public IDictionary<int, TabInfo> GetTabsByTabModuleID(int tabModuleId)
-        {
-            return CBO.FillDictionary<int, TabInfo>("TabID", this.dataProvider.GetTabsByTabModuleID(tabModuleId));
-        }
-
-        /// <summary>Gets the tabs which use the package.</summary>
-        /// <param name="portalID">The portal ID.</param>
-        /// <param name="packageID">The package ID.</param>
-        /// <param name="forHost">if set to <c>true</c> [for host].</param>
-        /// <returns>tab collection.</returns>
-        public IDictionary<int, TabInfo> GetTabsByPackageID(int portalID, int packageID, bool forHost)
-        {
-            return CBO.FillDictionary<int, TabInfo>("TabID", this.dataProvider.GetTabsByPackageID(portalID, packageID, forHost));
-        }
-
-        /// <summary>Gets the tabs by portal.</summary>
-        /// <param name="portalId">The portal id.</param>
-        /// <returns>tab collection.</returns>
-        public TabCollection GetTabsByPortal(int portalId)
-        {
-            string cacheKey = string.Format(DataCache.TabCacheKey, portalId);
-            return CBO.GetCachedObject<TabCollection>(
-                new CacheItemArgs(
-                cacheKey,
-                DataCache.TabCacheTimeOut,
-                DataCache.TabCachePriority),
-                c =>
-                                                            {
-                                                                List<TabInfo> tabs = CBO.FillCollection<TabInfo>(this.dataProvider.GetTabs(portalId));
-                                                                return new TabCollection(tabs);
-                                                            });
-        }
-
-        /// <summary>
-        /// Get the actual visible tabs for a given portal id.
-        /// System Tabs and Admin Tabs are excluded from the result set.
-        /// </summary>
-        /// <param name="portalId"></param>
-        /// <returns>A new <see cref="TabCollection"/> instance.</returns>
-        public TabCollection GetUserTabsByPortal(int portalId)
-        {
-            var tabs = this.GetTabsByPortal(portalId);
-            var portal = PortalController.Instance.GetPortal(portalId);
-
-            IEnumerable<TabInfo> filteredList = from tab in tabs
-                                                where
-                                                !tab.Value.IsSystem
-                                                && tab.Value.TabID != portal.AdminTabId
-                                                && tab.Value.ParentId != portal.AdminTabId
-                                                select tab.Value;
-            return new TabCollection(filteredList);
-        }
-
-        /// <summary>read all settings for a tab from TabSettings table.</summary>
-        /// <param name="tabId">ID of the Tab to query.</param>
-        /// <returns>
-        /// (cached) hashtable containing all settings.
-        /// </returns>
-        public Hashtable GetTabSettings(int tabId)
-        {
-            var portalId = GetPortalId(tabId, -1);
-            Hashtable settings;
-            if (!this.GetTabSettingsByPortal(portalId).TryGetValue(tabId, out settings))
-            {
-                settings = new Hashtable();
-            }
-
-            return settings;
-        }
-
-        /// <summary>Get the list of url's associated with a page (tab).</summary>
-        /// <param name="tabId">the tab id.</param>
-        /// <param name="portalId">the portal id.</param>
-        /// <returns>list of urls associated with a tab.</returns>
-        public List<TabUrlInfo> GetTabUrls(int tabId, int portalId)
-        {
-            // Get the Portal TabUrl Dictionary
-            Dictionary<int, List<TabUrlInfo>> dicTabUrls = this.GetTabUrls(portalId);
-
-            // Get the Collection from the Dictionary
-            List<TabUrlInfo> tabRedirects;
-            bool bFound = dicTabUrls.TryGetValue(tabId, out tabRedirects);
-            if (!bFound)
-            {
-                // Return empty collection
-                tabRedirects = new List<TabUrlInfo>();
-            }
-
-            return tabRedirects;
-        }
-
-        /// <summary>Gives the translator role edit rights.</summary>
-        /// <param name="localizedTab">The localized tab.</param>
-        /// <param name="users">The users.</param>
-        public void GiveTranslatorRoleEditRights(TabInfo localizedTab, Dictionary<int, UserInfo> users)
-        {
-            var permissionCtrl = new PermissionController();
-            ArrayList permissionsList = permissionCtrl.GetPermissionByCodeAndKey("SYSTEM_TAB", "EDIT");
-
-            string translatorRoles = PortalController.GetPortalSetting(string.Format("DefaultTranslatorRoles-{0}", localizedTab.CultureCode), localizedTab.PortalID, string.Empty);
-            foreach (string translatorRole in translatorRoles.Split(';'))
-            {
-                if (users != null)
-                {
-                    foreach (UserInfo translator in RoleController.Instance.GetUsersByRole(localizedTab.PortalID, translatorRole))
-                    {
-                        users[translator.UserID] = translator;
-                    }
-                }
-
-                if (permissionsList != null && permissionsList.Count > 0)
-                {
-                    var translatePermisison = (PermissionInfo)permissionsList[0];
-                    string roleName = translatorRole;
-                    RoleInfo role = RoleController.Instance.GetRole(
-                        localizedTab.PortalID,
-                        r => r.RoleName == roleName);
-                    if (role != null)
-                    {
-                        TabPermissionInfo perm =
-                            localizedTab.TabPermissions.Where(
-                                tp => tp.RoleID == role.RoleID && tp.PermissionKey == "EDIT").SingleOrDefault();
-                        if (perm == null)
-                        {
-                            // Create Permission
-                            var tabTranslatePermission = new TabPermissionInfo(translatePermisison)
-                            {
-                                RoleID = role.RoleID,
-                                AllowAccess = true,
-                                RoleName = roleName,
-                            };
-                            localizedTab.TabPermissions.Add(tabTranslatePermission);
-                            this.UpdateTab(localizedTab);
-                        }
-                    }
-                }
-            }
-        }
-
-        /// <inheritdoc />
-        public bool HasMissingLanguages(int portalId, int tabId)
-        {
-            var currentTab = this.GetTab(tabId, portalId, false);
-            var workingTab = currentTab;
-            var locales = LocaleController.Instance.GetLocales(portalId);
-            var localeCount = locales.Count;
-            if (currentTab.DefaultLanguageTab != null)
-            {
-                workingTab = currentTab.DefaultLanguageTab;
-            }
-
-            var localizedCount = 1 +
-                                 locales.Values.Where(locale => !LocaleController.Instance.IsDefaultLanguage(locale.Code))
-                                        .Count(locale => workingTab.LocalizedTabs.Values.Any(localizedTab => localizedTab.CultureCode == locale.Code));
-
-            return (localeCount - localizedCount) != 0;
-        }
-
-        /// <summary>Checks whether the tab is published. Published means: view permissions of tab are identical to the DefaultLanguageTab.</summary>
-        /// <param name="publishTab">The tab that is checked.</param>
-        /// <returns>true if tab is published.</returns>
-        public bool IsTabPublished(TabInfo publishTab)
-        {
-            bool returnValue = true;
-
-            // To publish a subsidiary language tab we need to enable the View Permissions
-            if (publishTab != null && publishTab.DefaultLanguageTab != null)
-            {
-                foreach (TabPermissionInfo perm in
-                    publishTab.DefaultLanguageTab.TabPermissions.Where(p => p.PermissionKey == "VIEW"))
-                {
-                    TabPermissionInfo sourcePerm = perm;
-                    TabPermissionInfo targetPerm =
-                        publishTab.TabPermissions.Where(
-                            p =>
-                            p.PermissionKey == sourcePerm.PermissionKey && p.RoleID == sourcePerm.RoleID &&
-                            p.UserID == sourcePerm.UserID).SingleOrDefault();
-
-                    if (targetPerm == null)
-                    {
-                        returnValue = false;
-                        break;
-                    }
-                }
-            }
-
-            return returnValue;
-        }
-
-        /// <summary>Localizes the tab.</summary>
-        /// <param name="originalTab">The original tab.</param>
-        /// <param name="locale">The locale.</param>
-        public void LocalizeTab(TabInfo originalTab, Locale locale)
-        {
-            this.LocalizeTab(originalTab, locale, true);
-        }
-
-        /// <summary>Localizes the tab, with optional clear cache.</summary>
-        /// <param name="originalTab"></param>
-        /// <param name="locale"></param>
-        /// <param name="clearCache"></param>
-        public void LocalizeTab(TabInfo originalTab, Locale locale, bool clearCache)
-        {
-            this.dataProvider.LocalizeTab(originalTab.TabID, locale.Code, UserController.Instance.GetCurrentUserInfo().UserID);
-            if (clearCache)
-            {
-                DataCache.ClearTabsCache(originalTab.PortalID);
-                DataCache.ClearModuleCache(originalTab.TabID);
-            }
-        }
-
-        /// <summary>Moves the tab after a specific tab.</summary>
-        /// <param name="tab">The tab want to move.</param>
-        /// <param name="afterTabId">will move objTab after this tab.</param>
-        public void MoveTabAfter(TabInfo tab, int afterTabId)
-        {
-            // Get AfterTab
-            var afterTab = this.GetTab(afterTabId, tab.PortalID, false);
-
-            // Create Tab Redirects
-            if (afterTab.ParentId != tab.ParentId)
-            {
-                this.CreateTabRedirects(tab);
-            }
-
-            // Move Tab
-            this.dataProvider.MoveTabAfter(tab.TabID, afterTabId, UserController.Instance.GetCurrentUserInfo().UserID);
-
-            // Clear the Cache
-            this.ClearCache(tab.PortalID);
-
-            var portalId = GetPortalId(tab.TabID, -1);
-            var updatedTab = this.GetTab(tab.TabID, portalId, true);
-            EventManager.Instance.OnTabUpdated(new TabEventArgs { Tab = updatedTab });
-        }
-
-        /// <summary>Moves the tab before a specific tab.</summary>
-        /// <param name="tab">The tab want to move.</param>
-        /// <param name="beforeTabId">will move objTab before this tab.</param>
-        public void MoveTabBefore(TabInfo tab, int beforeTabId)
-        {
-            // Get AfterTab
-            var beforeTab = this.GetTab(beforeTabId, tab.PortalID, false);
-
-            // Create Tab Redirects
-            if (beforeTab.ParentId != tab.ParentId)
-            {
-                this.CreateTabRedirects(tab);
-            }
-
-            // Move Tab
-            this.dataProvider.MoveTabBefore(tab.TabID, beforeTabId, UserController.Instance.GetCurrentUserInfo().UserID);
-
-            // Clear the Cache
-            this.ClearCache(tab.PortalID);
-
-            var portalId = GetPortalId(tab.TabID, -1);
-            var updatedTab = this.GetTab(tab.TabID, portalId, true);
-            EventManager.Instance.OnTabUpdated(new TabEventArgs { Tab = updatedTab });
-        }
-
-        /// <summary>Moves the tab to a new parent.</summary>
-        /// <param name="tab">The tab want to move.</param>
-        /// <param name="parentId">will move tab to this parent.</param>
-        public void MoveTabToParent(TabInfo tab, int parentId)
-        {
-            // Create Tab Redirects
-            if (parentId != tab.ParentId)
-            {
-                this.CreateTabRedirects(tab);
-            }
-
-            // Move Tab
-            this.dataProvider.MoveTabToParent(tab.TabID, parentId, UserController.Instance.GetCurrentUserInfo().UserID);
-
-            // Clear the Cache
-            this.ClearCache(tab.PortalID);
-
-            var portalId = GetPortalId(tab.TabID, -1);
-            var updatedTab = this.GetTab(tab.TabID, portalId, true);
-            EventManager.Instance.OnTabUpdated(new TabEventArgs { Tab = updatedTab });
-        }
-
-        /// <summary>Populates the bread crumbs.</summary>
-        /// <param name="tab">The tab.</param>
-        public void PopulateBreadCrumbs(ref TabInfo tab)
-        {
-            if (tab.BreadCrumbs == null)
-            {
-                var crumbs = new ArrayList();
-                this.PopulateBreadCrumbs(tab.PortalID, ref crumbs, tab.TabID);
-                tab.BreadCrumbs = crumbs;
-            }
-        }
-
-        /// <summary>Populates the bread crumbs.</summary>
-        /// <param name="portalID">The portal ID.</param>
-        /// <param name="breadCrumbs">The bread crumbs.</param>
-        /// <param name="tabID">The tab ID.</param>
-        public void PopulateBreadCrumbs(int portalID, ref ArrayList breadCrumbs, int tabID)
-        {
-            // find the tab in the tabs collection
-            TabInfo tab;
-            TabCollection portalTabs = this.GetTabsByPortal(portalID);
-            TabCollection hostTabs = this.GetTabsByPortal(Null.NullInteger);
-            bool found = portalTabs.TryGetValue(tabID, out tab);
-            if (!found)
-            {
-                found = hostTabs.TryGetValue(tabID, out tab);
-            }
-
-            // if tab was found
-            if (found)
-            {
-                breadCrumbs.Insert(0, tab.Clone());
-
-                // get the tab parent
-                if (!Null.IsNull(tab.ParentId))
-                {
-                    this.PopulateBreadCrumbs(portalID, ref breadCrumbs, tab.ParentId);
-                }
-            }
-        }
-
-        /// <summary>Publishes the tab. Set the VIEW permission.</summary>
-        /// <param name="publishTab">The publish tab.</param>
-        public void PublishTab(TabInfo publishTab)
-        {
-            // To publish a subsidiary language tab we need to enable the View Permissions
-            if (publishTab != null && publishTab.DefaultLanguageTab != null)
-            {
-                foreach (TabPermissionInfo perm in
-                    publishTab.DefaultLanguageTab.TabPermissions.Where(p => p.PermissionKey == "VIEW"))
-                {
-                    TabPermissionInfo sourcePerm = perm;
-                    TabPermissionInfo targetPerm =
-                        publishTab.TabPermissions.Where(
-                            p =>
-                            p.PermissionKey == sourcePerm.PermissionKey && p.RoleID == sourcePerm.RoleID &&
-                            p.UserID == sourcePerm.UserID).SingleOrDefault();
-
-                    if (targetPerm == null)
-                    {
-                        publishTab.TabPermissions.Add(sourcePerm);
-                    }
-
-                    TabPermissionController.SaveTabPermissions(publishTab);
-                }
-            }
-        }
-
-        /// <summary>Publishes the tabs.</summary>
-        /// <param name="tabs">The tabs.</param>
-        public void PublishTabs(List<TabInfo> tabs)
-        {
-            foreach (TabInfo t in tabs)
-            {
-                if (t.IsTranslated)
-                {
-                    this.PublishTab(t);
-                }
-            }
-        }
-
-        /// <summary>Restores the tab.</summary>
-        /// <param name="tab">The obj tab.</param>
-        /// <param name="portalSettings">The portal settings.</param>
-        public void RestoreTab(TabInfo tab, PortalSettings portalSettings)
-        {
-            if (tab.DefaultLanguageTab != null)
-            {
-                // We are trying to restore the child, so recall this function with the master language's tab id
-                this.RestoreTab(tab.DefaultLanguageTab, portalSettings);
-                return;
-            }
-
-            tab.IsDeleted = false;
-            this.UpdateTab(tab);
-
-            // Restore any localized children
-            foreach (TabInfo localizedtab in tab.LocalizedTabs.Values)
-            {
-                localizedtab.IsDeleted = false;
-                this.UpdateTab(localizedtab);
-            }
-
-            EventLogController.Instance.AddLog(tab, portalSettings, portalSettings.UserId, string.Empty, EventLogController.EventLogType.TAB_RESTORED);
-
-            ArrayList allTabsModules = ModuleController.Instance.GetAllTabsModules(tab.PortalID, true);
-            var tabModules = ModuleController.Instance.GetTabModules(tab.TabID);
-            foreach (ModuleInfo objModule in allTabsModules)
-            {
-                if (!tabModules.ContainsKey(objModule.ModuleID))
-                {
-                    ModuleController.Instance.CopyModule(objModule, tab, Null.NullString, true);
-                }
-            }
-
-            this.ClearCache(tab.PortalID);
-
-            EventManager.Instance.OnTabRestored(new TabEventArgs { Tab = tab });
-        }
-
-        /// <summary>Save url information for a page (tab).</summary>
-        /// <param name="tabUrl">the tab url.</param>
-        /// <param name="portalId">the portal id.</param>
-        /// <param name="clearCache">whether to clear the cache.</param>
-        public void SaveTabUrl(TabUrlInfo tabUrl, int portalId, bool clearCache)
-        {
-            var portalAliasId = (tabUrl.PortalAliasUsage == PortalAliasUsageType.Default)
-                                  ? Null.NullInteger
-                                  : tabUrl.PortalAliasId;
-
-            var saveLog = EventLogController.EventLogType.TABURL_CREATED;
-
-            if (tabUrl.HttpStatus == "200")
-            {
-                saveLog = EventLogController.EventLogType.TABURL_CREATED;
-            }
-            else
-            {
-                // need to see if sequence number exists to decide if insert or update
-                List<TabUrlInfo> t = this.GetTabUrls(portalId, tabUrl.TabId);
-                var existingSeq = t.FirstOrDefault(r => r.SeqNum == tabUrl.SeqNum);
-                if (existingSeq == null)
-                {
-                    saveLog = EventLogController.EventLogType.TABURL_CREATED;
-                }
-            }
-
-            DataProvider.Instance().SaveTabUrl(tabUrl.TabId, tabUrl.SeqNum, portalAliasId, (int)tabUrl.PortalAliasUsage, tabUrl.Url, tabUrl.QueryString, tabUrl.CultureCode, tabUrl.HttpStatus, tabUrl.IsSystem, UserController.Instance.GetCurrentUserInfo().UserID);
-
-            EventLogController.Instance.AddLog(
-                "tabUrl",
-                tabUrl.ToString(),
-                PortalController.Instance.GetCurrentPortalSettings(),
-                UserController.Instance.GetCurrentUserInfo().UserID,
-                saveLog);
-
-            if (clearCache)
-            {
-                DataCache.RemoveCache(string.Format(DataCache.TabUrlCacheKey, portalId));
-                CacheController.ClearCustomAliasesCache();
-                this.ClearCache(portalId);
-                var tab = this.GetTab(tabUrl.TabId, portalId);
-                tab.ClearTabUrls();
-            }
-        }
-
-        /// <inheritdoc />
-        public bool SoftDeleteTab(int tabId, PortalSettings portalSettings)
-        {
-            bool deleted;
-            TabInfo tab = this.GetTab(tabId, portalSettings.PortalId, false);
-            if (tab != null)
-            {
-                if (tab.DefaultLanguageTab != null && LocaleController.Instance.GetLocales(portalSettings.PortalId).ContainsKey(tab.CultureCode))
-                {
-                    // We are trying to delete the child, so recall this function with the master language's tab id
-                    return this.SoftDeleteTab(tab.DefaultLanguageTab.TabID, portalSettings);
-                }
-
-                // Delete the Tab
-                deleted = this.SoftDeleteTabInternal(tab, portalSettings);
-
-                // Delete any localized children
-                if (deleted)
-                {
-                    foreach (TabInfo localizedtab in tab.LocalizedTabs.Values)
-                    {
-                        this.SoftDeleteTabInternal(localizedtab, portalSettings);
-                    }
-                }
-            }
-            else
-            {
-                deleted = false;
-            }
-
-            return deleted;
-        }
-
-        /// <summary>Updates the tab to database.</summary>
-        /// <param name="updatedTab">The updated tab.</param>
-        public void UpdateTab(TabInfo updatedTab)
-        {
-            TabInfo originalTab = this.GetTab(updatedTab.TabID, updatedTab.PortalID, true);
-
-            // Update ContentItem If neccessary
-            if (updatedTab.TabID != Null.NullInteger)
-            {
-                if (updatedTab.ContentItemId == Null.NullInteger)
-                {
-                    this.CreateContentItem(updatedTab);
-                }
-                else
-                {
-                    this.UpdateContentItem(updatedTab);
-                }
-            }
-
-            // Create Tab Redirects
-            if (originalTab.ParentId != updatedTab.ParentId || originalTab.TabName != updatedTab.TabName)
-            {
-                this.CreateTabRedirects(updatedTab);
-            }
-
-            // Update Tab to DataStore
-            this.dataProvider.UpdateTab(
-                updatedTab.TabID,
-                updatedTab.ContentItemId,
-                updatedTab.PortalID,
-                updatedTab.VersionGuid,
-                updatedTab.DefaultLanguageGuid,
-                updatedTab.LocalizedVersionGuid,
-                updatedTab.TabName,
-                updatedTab.IsVisible,
-                updatedTab.DisableLink,
-                updatedTab.ParentId,
-                updatedTab.IconFileRaw,
-                updatedTab.IconFileLargeRaw,
-                updatedTab.Title,
-                updatedTab.Description,
-                updatedTab.KeyWords,
-                updatedTab.IsDeleted,
-                updatedTab.Url,
-                updatedTab.SkinSrc,
-                updatedTab.ContainerSrc,
-                updatedTab.StartDate,
-                updatedTab.EndDate,
-                updatedTab.RefreshInterval,
-                updatedTab.PageHeadText,
-                updatedTab.IsSecure,
-                updatedTab.PermanentRedirect,
-                updatedTab.SiteMapPriority,
-                UserController.Instance.GetCurrentUserInfo().UserID,
-                updatedTab.CultureCode,
-                updatedTab.IsSystem);
-
-            // Update Tags
-            List<Term> terms = updatedTab.Terms;
-            ITermController termController = Util.GetTermController();
-            termController.RemoveTermsFromContent(updatedTab);
-            foreach (Term term in terms)
-            {
-                termController.AddTermToContent(term, updatedTab);
-            }
-
-            EventLogController.Instance.AddLog(
-                updatedTab,
-                PortalController.Instance.GetCurrentPortalSettings(),
-                UserController.Instance.GetCurrentUserInfo().UserID,
-                string.Empty,
-                EventLogController.EventLogType.TAB_UPDATED);
-
-            // Update Tab permissions
-            TabPermissionController.SaveTabPermissions(updatedTab);
-
-            // Update TabSettings - use Try/catch as tabs are added during upgrade ptocess and the sproc may not exist
-            try
-            {
-                this.UpdateTabSettings(ref updatedTab);
-            }
-            catch (Exception ex)
-            {
-                Exceptions.LogException(ex);
-            }
-
-            // Update Tab Version
-            UpdateTabVersion(updatedTab.TabID);
-
-            // Clear Tab Caches
-            this.ClearCache(updatedTab.PortalID);
-            if (updatedTab.PortalID != originalTab.PortalID)
-            {
-                this.ClearCache(originalTab.PortalID);
-            }
-
-            EventManager.Instance.OnTabUpdated(new TabEventArgs { Tab = updatedTab });
-        }
-
-        /// <summary>Adds or updates a tab's setting value.</summary>
-        /// <param name="tabId">ID of the tab to update.</param>
-        /// <param name="settingName">name of the setting property.</param>
-        /// <param name="settingValue">value of the setting (String).</param>
-        /// <remarks>empty SettingValue will remove the setting, if not preserveIfEmpty is true.</remarks>
-        public void UpdateTabSetting(int tabId, string settingName, string settingValue)
-        {
-            this.UpdateTabSettingInternal(tabId, settingName, settingValue, true);
-        }
-
-        /// <summary>Updates the translation status.</summary>
-        /// <param name="localizedTab">The localized tab.</param>
-        /// <param name="isTranslated">if set to <c>true</c> means the tab has already been translated.</param>
-        public void UpdateTranslationStatus(TabInfo localizedTab, bool isTranslated)
-        {
-            if (isTranslated && (localizedTab.DefaultLanguageTab != null))
-            {
-                localizedTab.LocalizedVersionGuid = localizedTab.DefaultLanguageTab.LocalizedVersionGuid;
-            }
-            else
-            {
-                localizedTab.LocalizedVersionGuid = Guid.NewGuid();
-            }
-
-            DataProvider.Instance()
-                .UpdateTabTranslationStatus(
-                    localizedTab.TabID,
-                    localizedTab.LocalizedVersionGuid,
-                    UserController.Instance.GetCurrentUserInfo().UserID);
-
-            // Clear Tab Caches
-            this.ClearCache(localizedTab.PortalID);
-        }
-
-        /// <summary>It marks a page as published at least once.</summary>
-        /// <param name="tab">The Tab to be marked.</param>
-        public void MarkAsPublished(TabInfo tab)
-        {
-            this.dataProvider.MarkAsPublished(tab.TabID);
-
-            // Clear Tab Caches
-            this.ClearCache(tab.PortalID);
-
-            EventManager.Instance.OnTabMarkedAsPublished(new TabEventArgs { Tab = tab });
-        }
-
-        /// <inheritdoc />
-        public bool IsHostOrAdminPage(TabInfo tab)
-        {
-            return this.IsHostTab(tab) || this.IsAdminTab(tab);
-        }
-
-        internal Dictionary<int, List<TabUrlInfo>> GetTabUrls(int portalId)
-        {
-            string cacheKey = string.Format(DataCache.TabUrlCacheKey, portalId);
-            return CBO.GetCachedObject<Dictionary<int, List<TabUrlInfo>>>(
-                new CacheItemArgs(
-                cacheKey,
-                DataCache.TabUrlCacheTimeOut,
-                DataCache.TabUrlCachePriority,
-                portalId),
-                this.GetTabUrlsCallback);
-        }
-
-        /// <inheritdoc/>
-        protected override Func<ITabController> GetFactory()
-        {
-            return () => new TabController();
-        }
-
-        private static void AddAllTabsModules(TabInfo tab)
-        {
-            var portalSettings = new PortalSettings(tab.TabID, tab.PortalID);
-            foreach (ModuleInfo allTabsModule in ModuleController.Instance.GetAllTabsModules(tab.PortalID, true))
-            {
-                // [DNN-6276]We need to check that the Module is not implicitly deleted.  ie If all instances are on Pages
-                // that are all "deleted" then even if the Module itself is not deleted, we would not expect the
-                // Module to be added
-                var canAdd =
-                (from ModuleInfo allTabsInstance in ModuleController.Instance.GetTabModulesByModule(allTabsModule.ModuleID) select Instance.GetTab(allTabsInstance.TabID, tab.PortalID, false)).Any(
-                    t => !t.IsDeleted) && (!portalSettings.ContentLocalizationEnabled || allTabsModule.CultureCode == tab.CultureCode);
-                if (canAdd)
-                {
-                    ModuleController.Instance.CopyModule(allTabsModule, tab, Null.NullString, true);
-                }
-            }
-        }
-
-        private static void DeserializeTabSettings(XmlNodeList nodeTabSettings, TabInfo objTab)
-        {
-            foreach (XmlNode oTabSettingNode in nodeTabSettings)
-            {
-                string sKey = XmlUtils.GetNodeValue(oTabSettingNode.CreateNavigator(), "settingname");
-                string sValue = XmlUtils.GetNodeValue(oTabSettingNode.CreateNavigator(), "settingvalue");
-                objTab.TabSettings[sKey] = sValue;
-            }
-        }
-
-        private static void DeserializeTabPermissions(XmlNodeList nodeTabPermissions, TabInfo tab, bool isAdminTemplate)
-        {
-            var permissionController = new PermissionController();
-            int permissionID = 0;
-            foreach (XmlNode tabPermissionNode in nodeTabPermissions)
-            {
-                string permissionKey = XmlUtils.GetNodeValue(tabPermissionNode.CreateNavigator(), "permissionkey");
-                string permissionCode = XmlUtils.GetNodeValue(tabPermissionNode.CreateNavigator(), "permissioncode");
-                string roleName = XmlUtils.GetNodeValue(tabPermissionNode.CreateNavigator(), "rolename");
-                bool allowAccess = XmlUtils.GetNodeValueBoolean(tabPermissionNode, "allowaccess");
-                ArrayList arrPermissions = permissionController.GetPermissionByCodeAndKey(permissionCode, permissionKey);
-                int i;
-                for (i = 0; i <= arrPermissions.Count - 1; i++)
-                {
-                    var permission = (PermissionInfo)arrPermissions[i];
-                    permissionID = permission.PermissionID;
-                }
-
-                int roleID = int.MinValue;
-                switch (roleName)
-                {
-                    case Globals.glbRoleAllUsersName:
-                        roleID = Convert.ToInt32(Globals.glbRoleAllUsers);
-                        break;
-                    case Globals.glbRoleUnauthUserName:
-                        roleID = Convert.ToInt32(Globals.glbRoleUnauthUser);
-                        break;
-                    default:
-                        var portal = PortalController.Instance.GetPortal(tab.PortalID);
-                        var role = RoleController.Instance.GetRole(
-                            portal.PortalID,
-                            r => r.RoleName == roleName);
-                        if (role != null)
-                        {
-                            roleID = role.RoleID;
-                        }
-                        else
-                        {
-                            if (isAdminTemplate && roleName.ToLowerInvariant() == "administrators")
-                            {
-                                roleID = portal.AdministratorRoleId;
-                            }
-                        }
-
-                        break;
-                }
-
-                if (roleID != int.MinValue)
-                {
-                    var tabPermission = new TabPermissionInfo
-                    {
-                        TabID = tab.TabID,
-                        PermissionID = permissionID,
-                        RoleID = roleID,
-                        UserID = Null.NullInteger,
-                        AllowAccess = allowAccess,
-                    };
-
-                    bool canAdd = !tab.TabPermissions.Cast<TabPermissionInfo>()
-                                      .Any(tp => tp.TabID == tabPermission.TabID
-                                                 && tp.PermissionID == tabPermission.PermissionID
-                                                 && tp.RoleID == tabPermission.RoleID
-                                                 && tp.UserID == tabPermission.UserID);
-                    if (canAdd)
-                    {
-                        tab.TabPermissions.Add(tabPermission);
-                    }
-                }
-            }
-        }
-
-        private static void DeserializeTabUrls(XmlNode nodeTabUrl, TabUrlInfo objTabUrl)
-        {
-            objTabUrl.SeqNum = XmlUtils.GetAttributeValueAsInteger(nodeTabUrl.CreateNavigator(), "SeqNum", 0);
-            objTabUrl.Url = string.IsNullOrEmpty(XmlUtils.GetAttributeValue(nodeTabUrl.CreateNavigator(), "Url")) ? "/" : XmlUtils.GetAttributeValue(nodeTabUrl.CreateNavigator(), "Url");
-            objTabUrl.QueryString = XmlUtils.GetAttributeValue(nodeTabUrl.CreateNavigator(), "QueryString");
-            objTabUrl.CultureCode = XmlUtils.GetAttributeValue(nodeTabUrl.CreateNavigator(), "CultureCode");
-            objTabUrl.HttpStatus = string.IsNullOrEmpty(XmlUtils.GetAttributeValue(nodeTabUrl.CreateNavigator(), "HttpStatus")) ? "200" : XmlUtils.GetAttributeValue(nodeTabUrl.CreateNavigator(), "HttpStatus");
-            objTabUrl.IsSystem = XmlUtils.GetAttributeValueAsBoolean(nodeTabUrl.CreateNavigator(), "IsSystem", true);
-            objTabUrl.PortalAliasId = Null.NullInteger;
-            objTabUrl.PortalAliasUsage = PortalAliasUsageType.Default;
-        }
-
-        private static int GetIndexOfTab(TabInfo objTab, IEnumerable<TabInfo> tabs)
-        {
-            return Null.NullInteger + tabs.TakeWhile(tab => tab.TabID != objTab.TabID).Count();
-        }
-
-        private static int GetPortalId(int tabId, int portalId)
-        {
-            if (Null.IsNull(portalId))
-            {
-                Dictionary<int, int> portalDic = PortalController.GetPortalDictionary();
-                if (portalDic != null && portalDic.ContainsKey(tabId))
-                {
-                    portalId = portalDic[tabId];
-                }
-            }
-
-            return portalId;
-        }
-
-        private static object GetTabPathDictionaryCallback(CacheItemArgs cacheItemArgs)
-        {
-            string cultureCode = Convert.ToString(cacheItemArgs.ParamList[0]);
-            var portalID = (int)cacheItemArgs.ParamList[1];
-            var tabpathDic = new Dictionary<string, int>(StringComparer.CurrentCultureIgnoreCase);
-            IDataReader dr = DataProvider.Instance().GetTabPaths(portalID, cultureCode);
-            try
-            {
-                while (dr.Read())
-                {
-                    tabpathDic[Null.SetNullString(dr["TabPath"])] = Null.SetNullInteger(dr["TabID"]);
-                }
-            }
-            catch (Exception exc)
-            {
-                Exceptions.LogException(exc);
-            }
-            finally
-            {
-                CBO.CloseDataReader(dr, true);
-            }
-
-            return tabpathDic;
-        }
-
-        private static void UpdateTabVersion(int tabId)
-        {
-            DataProvider.Instance().UpdateTabVersion(tabId, Guid.NewGuid());
-        }
-
-        private static void ValidateTabPath(TabInfo tab)
-        {
-            string tabPath = Globals.GenerateTabPath(tab.ParentId, tab.TabName);
-            int tabId = GetTabByTabPath(tab.PortalID, tabPath, tab.CultureCode);
-            if (tabId > Null.NullInteger)
-            {
-                // Tab exists so Throw
-                throw new TabExistsException(
-                    tabId,
-                    $"Page Exists in portal: {tab.PortalID}, path: {tab.TabPath}, culture: {tab.CultureCode}");
-            }
-        }
-
-        private static void EnableTabVersioningAndWorkflow(TabInfo tab)
-        {
-            if (TabVersionSettings.Instance.IsVersioningEnabled(tab.PortalID))
-            {
-                TabVersionSettings.Instance.SetEnabledVersioningForTab(tab.TabID, true);
-            }
-
-            if (TabWorkflowSettings.Instance.IsWorkflowEnabled(tab.PortalID))
-            {
-                TabWorkflowSettings.Instance.SetWorkflowEnabled(tab.PortalID, tab.TabID, true);
-            }
-        }
-
-        private static void DisableTabVersioningAndWorkflow(TabInfo tab)
-        {
-            if (TabVersionSettings.Instance.IsVersioningEnabled(tab.PortalID))
-            {
-                TabVersionSettings.Instance.SetEnabledVersioningForTab(tab.TabID, false);
-            }
-
-            if (TabWorkflowSettings.Instance.IsWorkflowEnabled(tab.PortalID))
-            {
-                TabWorkflowSettings.Instance.SetWorkflowEnabled(tab.PortalID, tab.TabID, false);
-            }
-        }
-
-        /// <summary>
-        /// Checks if the page is root or has a localized parent.
-        /// If neither is true, then we cannot create localized version of the page for the given locale.
-        /// </summary>
-        /// <param name="tab">The tab to be checked.</param>
-        /// <param name="locale">The locale to be checked.</param>
-        /// <returns>Whether the tab can be localized to the locale.</returns>
-        private bool CanLocalizeTabToLocale(TabInfo tab, Locale locale)
-        {
-            // If root page, can be localized
-            if (Null.IsNull(tab.ParentId))
-            {
-                return true;
-            }
-
-            // Otherwise can be localized only if localized parent is found
-            TabInfo parent = this.GetTab(tab.ParentId, tab.PortalID, false);
-            TabInfo localizedParent = this.GetTabByCulture(parent.TabID, parent.PortalID, locale);
-            return localizedParent != null;
-        }
-
-        private bool IsAdminTab(TabInfo tab)
-        {
-            var portal = PortalController.Instance.GetPortal(tab.PortalID);
-            return portal.AdminTabId == tab.TabID || this.IsAdminTabRecursive(tab, portal.AdminTabId);
-        }
-
-        private bool IsAdminTabRecursive(TabInfo tab, int adminTabId)
-        {
-            if (tab.ParentId == Null.NullInteger)
-            {
-                return false;
-            }
-
-            if (tab.ParentId == adminTabId)
-            {
-                return true;
-            }
-
-            var parentTab = this.GetTab(tab.ParentId, tab.PortalID);
-            return this.IsAdminTabRecursive(parentTab, adminTabId);
-        }
-
-        private bool IsHostTab(TabInfo tab)
-        {
-            return tab.PortalID == Null.NullInteger;
-        }
-
-        private int AddTabInternal(TabInfo tab, int afterTabId, int beforeTabId, bool includeAllTabsModules)
-        {
-            ValidateTabPath(tab);
-
-            // First create ContentItem as we need the ContentItemID
-            this.CreateContentItem(tab);
-
-            // Add Tab
-            if (afterTabId > 0)
-            {
-                tab.TabID = this.dataProvider.AddTabAfter(tab, afterTabId, UserController.Instance.GetCurrentUserInfo().UserID);
-            }
-            else
-            {
-                tab.TabID = beforeTabId > 0
-                                ? this.dataProvider.AddTabBefore(tab, beforeTabId, UserController.Instance.GetCurrentUserInfo().UserID)
-                                : this.dataProvider.AddTabToEnd(tab, UserController.Instance.GetCurrentUserInfo().UserID);
-            }
-
-            // Clear the Cache
-            this.ClearCache(tab.PortalID);
-
-            ITermController termController = Util.GetTermController();
-            termController.RemoveTermsFromContent(tab);
-            foreach (Term term in tab.Terms)
-            {
-                termController.AddTermToContent(term, tab);
-            }
-
-            EventLogController.Instance.AddLog(
-                tab,
-                PortalController.Instance.GetCurrentPortalSettings(),
-                UserController.Instance.GetCurrentUserInfo().UserID,
-                string.Empty,
-                EventLogController.EventLogType.TAB_CREATED);
-
-            // Add Tab Permissions
-            TabPermissionController.SaveTabPermissions(tab);
-
-            // Add TabSettings - use Try/catch as tabs are added during upgrade ptocess and the sproc may not exist
-            try
-            {
-                this.UpdateTabSettings(ref tab);
-            }
-            catch (Exception ex)
-            {
-                Exceptions.LogException(ex);
-            }
-
-            // Add AllTabs Modules
-            if (includeAllTabsModules && tab.PortalID != Null.NullInteger)
-            {
-                AddAllTabsModules(tab);
-            }
-
-            // Check Tab Versioning
-            if (tab.PortalID == Null.NullInteger || !TabVersionSettings.Instance.IsVersioningEnabled(tab.PortalID, tab.TabID))
-            {
-                this.MarkAsPublished(tab);
-            }
-
-            EventManager.Instance.OnTabCreated(new TabEventArgs { Tab = tab });
-
-            return tab.TabID;
-        }
-
-        private void CreateLocalizedCopyInternal(TabInfo originalTab, Locale locale, bool allTabsModulesFromDefault, bool clearCache, bool insertAfterOriginal = false)
-        {
-            try
-            {
-                Logger.TraceFormat("Localizing TabId: {0}, TabPath: {1}, Locale: {2}", originalTab.TabID, originalTab.TabPath, locale.Code);
-                var defaultLocale = LocaleController.Instance.GetDefaultLocale(originalTab.PortalID);
-
-                // First Clone the Tab
-                TabInfo localizedCopy = originalTab.Clone();
-                localizedCopy.TabID = Null.NullInteger;
-                localizedCopy.StateID = Null.NullInteger;
-                localizedCopy.ContentItemId = Null.NullInteger;
-
-                // Set Guids and Culture Code
-                localizedCopy.UniqueId = Guid.NewGuid();
-                localizedCopy.VersionGuid = Guid.NewGuid();
-                localizedCopy.LocalizedVersionGuid = Guid.NewGuid();
-                localizedCopy.CultureCode = locale.Code;
-                localizedCopy.TabName = localizedCopy.TabName + " (" + locale.Code + ")";
-
-                // copy page tags
-                foreach (var term in originalTab.Terms)
-                {
-                    localizedCopy.Terms.Add(term);
-                }
-
-                if (locale == defaultLocale)
-                {
-                    originalTab.DefaultLanguageGuid = localizedCopy.UniqueId;
-                    this.UpdateTab(originalTab);
-                }
-                else
-                {
-                    localizedCopy.DefaultLanguageGuid = originalTab.UniqueId;
-                }
-
-                // Copy Permissions from original Tab for Admins only
-                // If original tab is user tab or its parent tab is user tab, then copy full permission
-                // from original tab.
-                PortalInfo portal = PortalController.Instance.GetPortal(originalTab.PortalID);
-                if (originalTab.TabID == portal.UserTabId || originalTab.ParentId == portal.UserTabId)
-                {
-                    localizedCopy.TabPermissions.AddRange(originalTab.TabPermissions);
-                }
-                else
-                {
-                    localizedCopy.TabPermissions.AddRange(originalTab.TabPermissions.Where(p => p.RoleID == portal.AdministratorRoleId));
-                }
-
-                // Get the original Tabs Parent
-                // check the original whether have parent.
-                if (!Null.IsNull(originalTab.ParentId))
-                {
-                    TabInfo originalParent = this.GetTab(originalTab.ParentId, originalTab.PortalID, false);
-
-                    // Get the localized parent
-                    TabInfo localizedParent = this.GetTabByCulture(originalParent.TabID, originalParent.PortalID, locale);
-                    localizedCopy.ParentId = localizedParent.TabID;
-                }
-
-                // Save Tab
-                var afterTabId = insertAfterOriginal ? originalTab.TabID : -1;
-                const int beforeTabId = -1;
-                const bool includeAllModules = false;
-                this.AddTabInternal(localizedCopy, afterTabId, beforeTabId, includeAllModules); // not include modules show on all page, it will handled in copy modules action.
-
-                // if the tab has custom stylesheet defined, then also copy the stylesheet to the localized version.
-                if (originalTab.TabSettings.ContainsKey("CustomStylesheet"))
-                {
-                    this.UpdateTabSetting(localizedCopy.TabID, "CustomStylesheet", originalTab.TabSettings["CustomStylesheet"].ToString());
-                }
-
-                /* Tab versioning and workflow is disabled
-                 * during the creation of the Localized copy
-                 */
-                DisableTabVersioningAndWorkflow(localizedCopy);
-
-                // Make shallow copies of all modules
-                ModuleController.Instance.CopyModules(originalTab, localizedCopy, true, allTabsModulesFromDefault);
-
-                // Convert these shallow copies to deep copies
-                foreach (KeyValuePair<int, ModuleInfo> kvp in ModuleController.Instance.GetTabModules(localizedCopy.TabID))
-                {
-                    ModuleController.Instance.LocalizeModule(kvp.Value, locale);
-                }
-
-                // if not copy modules which show on all pages from default language, we need add all modules in current culture.
-                if (!allTabsModulesFromDefault)
-                {
-                    AddAllTabsModules(localizedCopy);
-                }
-
-                // Add Translator Role
-                this.GiveTranslatorRoleEditRights(localizedCopy, null);
-
-                /* Tab versioning and workflow is re-enabled
-                 * when the Localized copy is created
-                 */
-                EnableTabVersioningAndWorkflow(localizedCopy);
-                this.MarkAsPublished(localizedCopy);
-            }
-            catch (Exception ex)
-            {
-                Exceptions.LogException(ex);
-                throw;
-            }
-
-            // Clear the Cache
-            if (clearCache)
-            {
-                this.ClearCache(originalTab.PortalID);
-            }
-        }
-
-        /// <summary>If a parent tab is localized, its localized children need to be updated to point at their corresponding localized parents.</summary>
-        /// <param name="portalId"></param>
-        /// <param name="parentTabId"></param>
-        private void UpdateChildTabLocalizedParents(int portalId, int parentTabId)
-        {
-            var childTabs = GetTabsByParent(parentTabId, portalId);
-
-            foreach (var childTab in childTabs)
-            {
-                if (childTab.CultureCode == null)
-                {
-                    continue;
-                }
-
-                var locale = LocaleController.Instance.GetLocale(portalId, childTab.CultureCode);
-
-                if (locale == null)
-                {
-                    continue;
-                }
-
-                TabInfo localizedParent = this.GetTabByCulture(parentTabId, portalId, locale);
-                if (childTab.ParentId != localizedParent.TabID)
-                {
-                    childTab.ParentId = localizedParent.TabID;
-
-                    this.UpdateTab(childTab);
-
-                    this.UpdateChildTabLocalizedParents(portalId, childTab.TabID);
-                }
-            }
-        }
-
-        private void ClearTabSettingsCache(int tabId)
-        {
-            var portalId = GetPortalId(tabId, -1);
-            string cacheKey = string.Format(DataCache.TabSettingsCacheKey, portalId);
-            DataCache.RemoveCache(cacheKey);
-
-            // aslo clear the settings from tab object in cache.
-            var tab = this.GetTab(tabId, portalId, false);
-            if (tab != null)
-            {
-                tab.ClearSettingsCache();
-            }
-        }
-
-        private void CreateTabRedirect(TabInfo tab)
-        {
-            var settings = PortalController.Instance.GetCurrentPortalSettings();
-
-            if (settings != null && tab.TabID != settings.HomeTabId && tab.TabUrls.Count(u => u.HttpStatus == "200") == 0)
-            {
-                var domainRoot = TestableGlobals.Instance.AddHTTP(settings.PortalAlias.HTTPAlias);
-
-                if (!string.IsNullOrEmpty(domainRoot))
-                {
-                    var url = TestableGlobals.Instance.NavigateURL(tab.TabID);
-
-                    url = url.Replace(domainRoot, string.Empty);
-
-                    var seqNum = (tab.TabUrls.Count > 0) ? tab.TabUrls.Max(t => t.SeqNum) + 1 : 1;
-                    var tabUrl = new TabUrlInfo
-                    {
-                        TabId = tab.TabID,
-                        SeqNum = seqNum,
-                        PortalAliasId = -1,
-                        PortalAliasUsage = PortalAliasUsageType.Default,
-                        Url = url,
-                        QueryString = string.Empty,
-                        CultureCode = tab.CultureCode,
-                        HttpStatus = "301",
-                        IsSystem = true,
-                    };
-
-                    this.SaveTabUrl(tabUrl, tab.PortalID, false);
-                }
-            }
-        }
-
-        private void CreateTabRedirects(TabInfo tab)
-        {
-            this.CreateTabRedirect(tab);
-
-            var descendants = this.GetTabsByPortal(tab.PortalID).DescendentsOf(tab.TabID);
-
-            // Create Redirect for descendant tabs
-            foreach (TabInfo descendantTab in descendants)
-            {
-                this.CreateTabRedirect(descendantTab);
-            }
-        }
-
-        private Dictionary<int, List<TabAliasSkinInfo>> GetAliasSkins(int portalId)
-        {
-            string cacheKey = string.Format(DataCache.TabAliasSkinCacheKey, portalId);
-            return CBO.GetCachedObject<Dictionary<int, List<TabAliasSkinInfo>>>(
-                new CacheItemArgs(
-                cacheKey,
-                DataCache.TabAliasSkinCacheTimeOut,
-                DataCache.TabAliasSkinCachePriority,
-                portalId),
-                this.GetAliasSkinsCallback);
-        }
-
-        private object GetAliasSkinsCallback(CacheItemArgs cacheItemArgs)
-        {
-            var portalID = (int)cacheItemArgs.ParamList[0];
-            var dic = new Dictionary<int, List<TabAliasSkinInfo>>();
-            if (portalID > -1)
-            {
-                IDataReader dr = DataProvider.Instance().GetTabAliasSkins(portalID);
-                try
-                {
-                    while (dr.Read())
-                    {
-                        // fill business object
-                        var tabAliasSkin = CBO.FillObject<TabAliasSkinInfo>(dr, false);
-
-                        // add Tab Alias Skin to dictionary
-                        if (dic.ContainsKey(tabAliasSkin.TabId))
-                        {
-                            // Add Tab Alias Skin to Tab Alias Skin Collection already in dictionary for TabId
-                            dic[tabAliasSkin.TabId].Add(tabAliasSkin);
-                        }
-                        else
-                        {
-                            // Create new Tab Alias Skin Collection for TabId
-                            var collection = new List<TabAliasSkinInfo> { tabAliasSkin };
-
-                            // Add Collection to Dictionary
-                            dic.Add(tabAliasSkin.TabId, collection);
-                        }
-                    }
-                }
-                catch (Exception exc)
-                {
-                    Exceptions.LogException(exc);
-                }
-                finally
-                {
-                    // close datareader
-                    CBO.CloseDataReader(dr, true);
-                }
-            }
-
-            return dic;
-        }
-
-        private Dictionary<int, Dictionary<string, string>> GetCustomAliases(int portalId)
-        {
-            string cacheKey = string.Format(DataCache.TabCustomAliasCacheKey, portalId);
-            return CBO.GetCachedObject<Dictionary<int, Dictionary<string, string>>>(
-                new CacheItemArgs(
-                cacheKey,
-                DataCache.TabCustomAliasCacheTimeOut,
-                DataCache.TabCustomAliasCachePriority,
-                portalId),
-                this.GetCustomAliasesCallback);
-        }
-
-        private object GetCustomAliasesCallback(CacheItemArgs cacheItemArgs)
-        {
-            var portalID = (int)cacheItemArgs.ParamList[0];
-            var dic = new Dictionary<int, Dictionary<string, string>>();
-            if (portalID > -1)
-            {
-                IDataReader dr = DataProvider.Instance().GetTabCustomAliases(portalID);
-                try
-                {
-                    while (dr.Read())
-                    {
-                        // fill business object
-                        var tabId = (int)dr["TabId"];
-                        var customAlias = (string)dr["httpAlias"];
-                        var cultureCode = (string)dr["cultureCode"];
-
-                        // add Custom Alias to dictionary
-                        if (dic.ContainsKey(tabId))
-                        {
-                            // Add Custom Alias to Custom Alias Collection already in dictionary for TabId
-                            dic[tabId][cultureCode] = customAlias;
-                        }
-                        else
-                        {
-                            // Create new Custom Alias Collection for TabId
-                            var collection = new Dictionary<string, string> { { cultureCode, customAlias } };
-
-                            // Add Collection to Dictionary
-                            dic.Add(tabId, collection);
-                        }
-                    }
-                }
-                catch (Exception exc)
-                {
-                    Exceptions.LogException(exc);
-                }
-                finally
-                {
-                    // close datareader
-                    CBO.CloseDataReader(dr, true);
-                }
-            }
-
-            return dic;
-        }
-
-        private IEnumerable<TabInfo> GetSiblingTabs(TabInfo objTab)
-        {
-            return this.GetTabsByPortal(objTab.PortalID).WithCulture(objTab.CultureCode, true).WithParentId(objTab.ParentId);
-        }
-
-        private Dictionary<int, Hashtable> GetTabSettingsByPortal(int portalId)
-        {
-            string cacheKey = string.Format(DataCache.TabSettingsCacheKey, portalId);
-            return CBO.GetCachedObject<Dictionary<int, Hashtable>>(
-                new CacheItemArgs(
-                cacheKey,
-                DataCache.TabCacheTimeOut,
-                DataCache.TabCachePriority),
-                c =>
-                        {
-                            var tabSettings = new Dictionary<int, Hashtable>();
-                            using (var dr = this.dataProvider.GetTabSettings(portalId))
-                            {
-                                while (dr.Read())
-                                {
-                                    int tabId = dr.GetInt32(0);
-                                    Hashtable settings;
-                                    if (!tabSettings.TryGetValue(tabId, out settings))
-                                    {
-                                        settings = new Hashtable();
-                                        tabSettings[tabId] = settings;
-                                    }
-
-                                    if (!dr.IsDBNull(2))
-                                    {
-                                        settings[dr.GetString(1)] = dr.GetString(2);
-                                    }
-                                    else
-                                    {
-                                        settings[dr.GetString(1)] = string.Empty;
-                                    }
-                                }
-                            }
-
-                            return tabSettings;
-                        });
-        }
-
-        private object GetTabUrlsCallback(CacheItemArgs cacheItemArgs)
-        {
-            var portalID = (int)cacheItemArgs.ParamList[0];
-            var dic = new Dictionary<int, List<TabUrlInfo>>();
-
-            if (portalID > -1)
-            {
-                IDataReader dr = DataProvider.Instance().GetTabUrls(portalID);
-                try
-                {
-                    while (dr.Read())
-                    {
-                        // fill business object
-                        var tabRedirect = CBO.FillObject<TabUrlInfo>(dr, false);
-
-                        // add Tab Redirect to dictionary
-                        if (dic.ContainsKey(tabRedirect.TabId))
-                        {
-                            // Add Tab Redirect to Tab Redirect Collection already in dictionary for TabId
-                            dic[tabRedirect.TabId].Add(tabRedirect);
-                        }
-                        else
-                        {
-                            // Create new Tab Redirect Collection for TabId
-                            var collection = new List<TabUrlInfo> { tabRedirect };
-
-                            // Add Collection to Dictionary
-                            dic.Add(tabRedirect.TabId, collection);
-                        }
-                    }
-                }
-                catch (Exception exc)
-                {
-                    Exceptions.LogException(exc);
-                }
-                finally
-                {
-                    // close datareader
-                    CBO.CloseDataReader(dr, true);
-                }
-            }
-
-            return dic;
-        }
-
-        private void HardDeleteTabInternal(int tabId, int portalId)
-        {
-            // Delete all tabModule Instances
-            foreach (ModuleInfo m in ModuleController.Instance.GetTabModules(tabId).Values)
-            {
-                ModuleController.Instance.DeleteTabModule(m.TabID, m.ModuleID, false);
-            }
-
-            var tab = this.GetTab(tabId, portalId, false);
-
-            // Delete Tab
-            this.dataProvider.DeleteTab(tabId);
-
-            // Log deletion
-            EventLogController.Instance.AddLog(
-                "TabID",
-                tabId.ToString(),
-                PortalController.Instance.GetCurrentPortalSettings(),
-                UserController.Instance.GetCurrentUserInfo().UserID,
-                EventLogController.EventLogType.TAB_DELETED);
-
-            // queue remove tab/page from search index
-            var document = new SearchDocumentToDelete
-            {
-                TabId = tabId,
-            };
-
-            DataProvider.Instance().AddSearchDeletedItems(document);
-
-            // Remove the Content Item
-            if (tab != null && tab.ContentItemId > Null.NullInteger)
-            {
-                IContentController contentController = Util.GetContentController();
-                contentController.DeleteContentItem(tab);
-            }
-
-            EventManager.Instance.OnTabDeleted(new TabEventArgs { Tab = tab });
-        }
-
-        private bool SoftDeleteChildTabs(int intTabid, PortalSettings portalSettings)
-        {
-            bool bDeleted = true;
-            foreach (TabInfo objtab in GetTabsByParent(intTabid, portalSettings.PortalId))
-            {
-                bDeleted = this.SoftDeleteTabInternal(objtab, portalSettings);
-                if (!bDeleted)
-                {
-                    break;
-                }
-            }
-
-            return bDeleted;
-        }
-
-        private bool SoftDeleteTabInternal(TabInfo tabToDelete, PortalSettings portalSettings)
-        {
-            Dto.ChangeControlState changeControlStateForTab = null;
-            if (tabToDelete.PortalID > -1)
-            {
-                changeControlStateForTab = TabChangeSettings.Instance.GetChangeControlState(
-                    tabToDelete.PortalID,
-                    tabToDelete.TabID);
-                if (changeControlStateForTab.IsChangeControlEnabledForTab)
-                {
-                    TabVersionSettings.Instance.SetEnabledVersioningForTab(tabToDelete.TabID, false);
-                    TabWorkflowSettings.Instance.SetWorkflowEnabled(tabToDelete.PortalID, tabToDelete.TabID, false);
-                }
-            }
-
-            var deleted = false;
-            if (!IsSpecialTab(tabToDelete.TabID, portalSettings))
-            {
-                if (this.SoftDeleteChildTabs(tabToDelete.TabID, portalSettings))
-                {
-                    tabToDelete.IsDeleted = true;
-                    this.UpdateTab(tabToDelete);
-
-                    foreach (ModuleInfo m in ModuleController.Instance.GetTabModules(tabToDelete.TabID).Values)
-                    {
-                        ModuleController.Instance.DeleteTabModule(m.TabID, m.ModuleID, true);
-                    }
-
-                    EventLogController.Instance.AddLog(
-                        tabToDelete,
-                        portalSettings,
-                        portalSettings.UserId,
-                        string.Empty,
-                        EventLogController.EventLogType.TAB_SENT_TO_RECYCLE_BIN);
-                    deleted = true;
-
-                    EventManager.Instance.OnTabRemoved(new TabEventArgs { Tab = tabToDelete });
-                }
-            }
-
-            if (changeControlStateForTab != null && changeControlStateForTab.IsChangeControlEnabledForTab)
-            {
-                TabVersionSettings.Instance.SetEnabledVersioningForTab(tabToDelete.TabID, changeControlStateForTab.IsVersioningEnabledForTab);
-                TabWorkflowSettings.Instance.SetWorkflowEnabled(tabToDelete.PortalID, tabToDelete.TabID, changeControlStateForTab.IsWorkflowEnabledForTab);
-            }
-
-            return deleted;
-        }
-
-        private void UpdateTabSettingInternal(int tabId, string settingName, string settingValue, bool clearCache)
-        {
-            using (var dr = this.dataProvider.GetTabSetting(tabId, settingName))
-            {
-                if (dr.Read())
-                {
-                    if (dr.GetString(0) != settingValue)
-                    {
-                        this.dataProvider.UpdateTabSetting(
-                            tabId,
-                            settingName,
-                            settingValue,
-                            UserController.Instance.GetCurrentUserInfo().UserID);
-                        EventLogController.AddSettingLog(
-                            EventLogController.EventLogType.TAB_SETTING_UPDATED,
-                            "TabId",
-                            tabId,
-                            settingName,
-                            settingValue,
-                            UserController.Instance.GetCurrentUserInfo().UserID);
-                    }
-                }
-                else
-                {
-                    this.dataProvider.UpdateTabSetting(
-                        tabId,
-                        settingName,
-                        settingValue,
-                        UserController.Instance.GetCurrentUserInfo().UserID);
-                    EventLogController.AddSettingLog(
-                        EventLogController.EventLogType.TAB_SETTING_CREATED,
-                        "TabId",
-                        tabId,
-                        settingName,
-                        settingValue,
-                        UserController.Instance.GetCurrentUserInfo().UserID);
-                }
-
-                dr.Close();
-            }
-
-            UpdateTabVersion(tabId);
-            if (clearCache)
-            {
-                this.ClearTabSettingsCache(tabId);
-            }
-        }
-
-        private void UpdateTabSettings(ref TabInfo updatedTab)
-        {
-            foreach (string sKeyLoopVariable in updatedTab.TabSettings.Keys)
-            {
-                string sKey = sKeyLoopVariable;
-                this.UpdateTabSettingInternal(updatedTab.TabID, sKey, Convert.ToString(updatedTab.TabSettings[sKey]), false);
-            }
-        }
-
-        /// <summary>update content item for the tab when tab name changed.</summary>
-        /// <param name="tab">The updated tab.</param>
-        private void UpdateContentItem(TabInfo tab)
-        {
-            IContentController contentController = Util.GetContentController();
-            var newContent = string.IsNullOrEmpty(tab.Title) ? tab.TabName : tab.Title;
-            if (tab.Content != newContent)
-            {
-                tab.Content = newContent;
-                contentController.UpdateContentItem(tab);
-            }
-        }
-    }
-}
+﻿// Licensed to the .NET Foundation under one or more agreements.
+// The .NET Foundation licenses this file to you under the MIT license.
+// See the LICENSE file in the project root for more information
+namespace DotNetNuke.Entities.Tabs
+{
+    using System;
+    using System.Collections;
+    using System.Collections.Generic;
+    using System.Data;
+    using System.Globalization;
+    using System.Linq;
+    using System.Text.RegularExpressions;
+    using System.Web;
+    using System.Xml;
+
+    using DotNetNuke.Abstractions.Modules;
+    using DotNetNuke.Common;
+    using DotNetNuke.Common.Internal;
+    using DotNetNuke.Common.Utilities;
+    using DotNetNuke.Data;
+    using DotNetNuke.Entities.Content;
+    using DotNetNuke.Entities.Content.Common;
+    using DotNetNuke.Entities.Content.Taxonomy;
+    using DotNetNuke.Entities.Modules;
+    using DotNetNuke.Entities.Portals;
+    using DotNetNuke.Entities.Tabs.Actions;
+    using DotNetNuke.Entities.Tabs.TabVersions;
+    using DotNetNuke.Entities.Urls;
+    using DotNetNuke.Entities.Users;
+    using DotNetNuke.Framework;
+    using DotNetNuke.Instrumentation;
+    using DotNetNuke.Internal.SourceGenerators;
+    using DotNetNuke.Security.Permissions;
+    using DotNetNuke.Security.Roles;
+    using DotNetNuke.Services.Exceptions;
+    using DotNetNuke.Services.FileSystem;
+    using DotNetNuke.Services.Localization;
+    using DotNetNuke.Services.Log.EventLog;
+    using DotNetNuke.Services.Search.Entities;
+
+    using Microsoft.Extensions.DependencyInjection;
+
+    /// <summary>TabController provides all operation to <see cref="TabInfo"/>.</summary>
+    /// <remarks>
+    /// Tab is equal to page in DotNetNuke.
+    /// Tabs will be a sitemap for a portal, and every request at first need to check whether there is valid tab information
+    /// include in the url, if not it will use default tab to display information.
+    /// </remarks>
+    public partial class TabController : ServiceLocator<ITabController, TabController>, ITabController
+    {
+        private static readonly ILog Logger = LoggerSource.Instance.GetLogger(typeof(TabController));
+        private static readonly Regex TabNameCheck1 = new Regex("^LPT[1-9]$|^COM[1-9]$", RegexOptions.IgnoreCase);
+        private static readonly Regex TabNameCheck2 = new Regex("^AUX$|^CON$|^NUL$|^SITEMAP$|^LINKCLICK$|^KEEPALIVE$|^DEFAULT$|^ERRORPAGE$|^LOGIN$|^REGISTER$", RegexOptions.IgnoreCase);
+
+        private readonly DataProvider dataProvider = DataProvider.Instance();
+
+        /// <summary>Gets the current page in current http request.</summary>
+        /// <value>Current Page Info.</value>
+        public static TabInfo CurrentPage
+        {
+            get
+            {
+                TabInfo tab = null;
+                if (PortalController.Instance.GetCurrentPortalSettings() != null)
+                {
+                    tab = PortalController.Instance.GetCurrentPortalSettings().ActiveTab;
+                }
+
+                return tab;
+            }
+        }
+
+        /// <summary>Copies the design to children.</summary>
+        /// <param name="parentTab">The parent tab.</param>
+        /// <param name="skinSrc">The skin SRC.</param>
+        /// <param name="containerSrc">The container SRC.</param>
+        public static void CopyDesignToChildren(TabInfo parentTab, string skinSrc, string containerSrc)
+        {
+            CopyDesignToChildren(parentTab, skinSrc, containerSrc, PortalController.GetActivePortalLanguage(parentTab.PortalID));
+        }
+
+        /// <summary>Copies the design to children.</summary>
+        /// <param name="parentTab">The parent tab.</param>
+        /// <param name="skinSrc">The skin SRC.</param>
+        /// <param name="containerSrc">The container SRC.</param>
+        /// <param name="cultureCode">The culture code.</param>
+        public static void CopyDesignToChildren(TabInfo parentTab, string skinSrc, string containerSrc, string cultureCode)
+        {
+            bool clearCache = Null.NullBoolean;
+            List<TabInfo> childTabs = Instance.GetTabsByPortal(parentTab.PortalID).DescendentsOf(parentTab.TabID);
+            foreach (TabInfo tab in childTabs)
+            {
+                if (TabPermissionController.CanAdminPage(tab))
+                {
+                    // Update ContentItem If necessary
+                    if (tab.ContentItemId == Null.NullInteger && tab.TabID != Null.NullInteger)
+                    {
+                        Instance.CreateContentItem(tab);
+                    }
+
+                    DataProvider.Instance().UpdateTab(
+                        tab.TabID,
+                        tab.ContentItemId,
+                        tab.PortalID,
+                        tab.VersionGuid,
+                        tab.DefaultLanguageGuid,
+                        tab.LocalizedVersionGuid,
+                        tab.TabName,
+                        tab.IsVisible,
+                        tab.DisableLink,
+                        tab.ParentId,
+                        tab.IconFileRaw,
+                        tab.IconFileLargeRaw,
+                        tab.Title,
+                        tab.Description,
+                        tab.KeyWords,
+                        tab.IsDeleted,
+                        tab.Url,
+                        skinSrc,
+                        containerSrc,
+                        tab.StartDate,
+                        tab.EndDate,
+                        tab.RefreshInterval,
+                        tab.PageHeadText,
+                        tab.IsSecure,
+                        tab.PermanentRedirect,
+                        tab.SiteMapPriority,
+                        UserController.Instance.GetCurrentUserInfo().UserID,
+                        tab.CultureCode,
+                        tab.IsSystem);
+
+                    UpdateTabVersion(tab.TabID);
+
+                    EventLogController.Instance.AddLog(
+                        tab,
+                        PortalController.Instance.GetCurrentPortalSettings(),
+                        UserController.Instance.GetCurrentUserInfo().UserID,
+                        string.Empty,
+                        EventLogController.EventLogType.TAB_UPDATED);
+                    clearCache = true;
+                }
+            }
+
+            if (clearCache)
+            {
+                DataCache.ClearTabsCache(childTabs[0].PortalID);
+            }
+        }
+
+        /// <summary>Copies the permissions to children.</summary>
+        /// <param name="parentTab">The parent tab.</param>
+        /// <param name="newPermissions">The new permissions.</param>
+        public static void CopyPermissionsToChildren(TabInfo parentTab, TabPermissionCollection newPermissions)
+        {
+            bool clearCache = Null.NullBoolean;
+            List<TabInfo> childTabs = Instance.GetTabsByPortal(parentTab.PortalID).DescendentsOf(parentTab.TabID);
+            foreach (TabInfo tab in childTabs)
+            {
+                if (TabPermissionController.CanAdminPage(tab))
+                {
+                    tab.TabPermissions.Clear();
+                    tab.TabPermissions.AddRange(newPermissions);
+                    TabPermissionController.SaveTabPermissions(tab);
+                    UpdateTabVersion(tab.TabID);
+                    clearCache = true;
+                }
+            }
+
+            if (clearCache)
+            {
+                DataCache.ClearTabsCache(childTabs[0].PortalID);
+            }
+        }
+
+        /// <summary>Processes all panes and modules in the template file.</summary>
+        /// <param name="businessControllerProvider">The business controller provider.</param>
+        /// <param name="nodePanes">Template file node for the panes is current tab.</param>
+        /// <param name="portalId">PortalId of the new portal.</param>
+        /// <param name="tabId">Tab being processed.</param>
+        /// <param name="mergeTabs">Tabs need to merge.</param>
+        /// <param name="hModules">Modules Hashtable.</param>
+        public static void DeserializePanes(IBusinessControllerProvider businessControllerProvider, XmlNode nodePanes, int portalId, int tabId, PortalTemplateModuleAction mergeTabs, Hashtable hModules)
+        {
+            Dictionary<int, ModuleInfo> dicModules = ModuleController.Instance.GetTabModules(tabId);
+
+            // If Mode is Replace remove all the modules already on this Tab
+            if (mergeTabs == PortalTemplateModuleAction.Replace)
+            {
+                foreach (KeyValuePair<int, ModuleInfo> kvp in dicModules)
+                {
+                    var module = kvp.Value;
+
+                    // when the modules show on all pages are included by the same import process, it need removed.
+                    if (!module.AllTabs || hModules.ContainsValue(module.ModuleID))
+                    {
+                        ModuleController.Instance.DeleteTabModule(tabId, kvp.Value.ModuleID, false);
+                    }
+                }
+            }
+
+            // iterate through the panes
+            foreach (XmlNode nodePane in nodePanes.ChildNodes)
+            {
+                // iterate through the modules
+                if (nodePane.SelectSingleNode("modules") != null)
+                {
+                    XmlNode selectSingleNode = nodePane.SelectSingleNode("modules");
+                    if (selectSingleNode != null)
+                    {
+                        foreach (XmlNode nodeModule in selectSingleNode)
+                        {
+                            ModuleController.DeserializeModule(businessControllerProvider, nodeModule, nodePane, portalId, tabId, mergeTabs, hModules);
+                        }
+                    }
+                }
+            }
+
+            // if deserialize tab from install wizard, we need parse deserialize handlers first.
+            var installFromWizard = HttpContext.Current != null && HttpContext.Current.Items.Contains("InstallFromWizard");
+            if (installFromWizard)
+            {
+                HttpContext.Current.Items.Remove("InstallFromWizard");
+                EventManager.Instance.RefreshTabSyncHandlers();
+            }
+
+            EventManager.Instance.OnTabDeserialize(new TabSyncEventArgs { Tab = Instance.GetTab(tabId, portalId), TabNode = nodePanes.ParentNode });
+        }
+
+        /// <summary>Deserializes the tab.</summary>
+        /// <param name="businessControllerProvider">The business controller provider.</param>
+        /// <param name="tabNode">The node tab.</param>
+        /// <param name="tab">The obj tab.</param>
+        /// <param name="portalId">The portal id.</param>
+        /// <param name="mergeTabs">The merge tabs.</param>
+        /// <returns>The deserialized <see cref="TabInfo"/> instance.</returns>
+        public static TabInfo DeserializeTab(IBusinessControllerProvider businessControllerProvider, XmlNode tabNode, TabInfo tab, int portalId, PortalTemplateModuleAction mergeTabs)
+        {
+            return DeserializeTab(businessControllerProvider, tabNode, tab, new Hashtable(), portalId, false, mergeTabs, new Hashtable());
+        }
+
+        /// <summary>Deserializes the tab.</summary>
+        /// <param name="businessControllerProvider">The business controller provider.</param>
+        /// <param name="tabNode">The node tab.</param>
+        /// <param name="tab">The obj tab.</param>
+        /// <param name="tabs">The h tabs.</param>
+        /// <param name="portalId">The portal id.</param>
+        /// <param name="isAdminTemplate">if set to <c>true</c> [is admin template].</param>
+        /// <param name="mergeTabs">The merge tabs.</param>
+        /// <param name="modules">The h modules.</param>
+        /// <returns>The deserialized <see cref="TabInfo"/> instance.</returns>
+        public static TabInfo DeserializeTab(IBusinessControllerProvider businessControllerProvider, XmlNode tabNode, TabInfo tab, Hashtable tabs, int portalId, bool isAdminTemplate, PortalTemplateModuleAction mergeTabs, Hashtable modules)
+        {
+            string tabName = XmlUtils.GetNodeValue(tabNode.CreateNavigator(), "name");
+            if (!string.IsNullOrEmpty(tabName))
+            {
+                if (tab == null)
+                {
+                    tab = new TabInfo { TabID = Null.NullInteger, ParentId = Null.NullInteger, TabName = tabName };
+                }
+
+                tab.PortalID = portalId;
+                if (string.IsNullOrEmpty(tab.Title))
+                {
+                    tab.Title = XmlUtils.GetNodeValue(tabNode.CreateNavigator(), "title");
+                }
+
+                if (string.IsNullOrEmpty(tab.Description))
+                {
+                    tab.Description = XmlUtils.GetNodeValue(tabNode.CreateNavigator(), "description");
+                }
+
+                tab.KeyWords = XmlUtils.GetNodeValue(tabNode.CreateNavigator(), "keywords");
+                tab.IsVisible = XmlUtils.GetNodeValueBoolean(tabNode, "visible", true);
+                tab.DisableLink = XmlUtils.GetNodeValueBoolean(tabNode, "disabled");
+                tab.IconFile = Globals.ImportFile(portalId, XmlUtils.GetNodeValue(tabNode.CreateNavigator(), "iconfile"));
+                tab.IconFileLarge = Globals.ImportFile(
+                    portalId,
+                    XmlUtils.GetNodeValue(tabNode.CreateNavigator(), "iconfilelarge"));
+                tab.Url = XmlUtils.GetNodeValue(tabNode.CreateNavigator(), "url");
+                tab.StartDate = XmlUtils.GetNodeValueDate(tabNode, "startdate", Null.NullDate);
+                tab.EndDate = XmlUtils.GetNodeValueDate(tabNode, "enddate", Null.NullDate);
+                tab.RefreshInterval = XmlUtils.GetNodeValueInt(tabNode, "refreshinterval", Null.NullInteger);
+                tab.PageHeadText = XmlUtils.GetNodeValue(tabNode, "pageheadtext", Null.NullString);
+                tab.IsSecure = XmlUtils.GetNodeValueBoolean(tabNode, "issecure", false);
+                tab.SiteMapPriority = XmlUtils.GetNodeValueSingle(tabNode, "sitemappriority", 0.5F);
+                tab.CultureCode = XmlUtils.GetNodeValue(tabNode.CreateNavigator(), "cultureCode");
+
+                // objTab.UniqueId = New Guid(XmlUtils.GetNodeValue(nodeTab, "guid", Guid.NewGuid.ToString()));
+                // objTab.VersionGuid = New Guid(XmlUtils.GetNodeValue(nodeTab, "versionGuid", Guid.NewGuid.ToString()));
+                tab.UseBaseFriendlyUrls = XmlUtils.GetNodeValueBoolean(tabNode, "UseBaseFriendlyUrls", false);
+
+                tab.TabPermissions.Clear();
+                DeserializeTabPermissions(tabNode.SelectNodes("tabpermissions/permission"), tab, isAdminTemplate);
+
+                DeserializeTabSettings(tabNode.SelectNodes("tabsettings/tabsetting"), tab);
+
+                // set tab skin and container
+                if (!string.IsNullOrEmpty(XmlUtils.GetNodeValue(tabNode, "skinsrc", string.Empty)))
+                {
+                    tab.SkinSrc = XmlUtils.GetNodeValue(tabNode, "skinsrc", string.Empty);
+                }
+
+                if (!string.IsNullOrEmpty(XmlUtils.GetNodeValue(tabNode, "containersrc", string.Empty)))
+                {
+                    tab.ContainerSrc = XmlUtils.GetNodeValue(tabNode, "containersrc", string.Empty);
+                }
+
+                tabName = tab.TabName;
+                if (!string.IsNullOrEmpty(XmlUtils.GetNodeValue(tabNode.CreateNavigator(), "parent")))
+                {
+                    if (tabs[XmlUtils.GetNodeValue(tabNode.CreateNavigator(), "parent")] != null)
+                    {
+                        // parent node specifies the path (tab1/tab2/tab3), use saved tabid
+                        tab.ParentId = Convert.ToInt32(tabs[XmlUtils.GetNodeValue(tabNode.CreateNavigator(), "parent")]);
+                        tabName = XmlUtils.GetNodeValue(tabNode.CreateNavigator(), "parent") + "/" + tab.TabName;
+                    }
+                    else
+                    {
+                        // Parent node doesn't spcecify the path, search by name.
+                        // Possible incoherence if tabname not unique
+                        TabInfo objParent = Instance.GetTabByName(XmlUtils.GetNodeValue(tabNode.CreateNavigator(), "parent"), portalId);
+                        if (objParent != null)
+                        {
+                            tab.ParentId = objParent.TabID;
+                            tabName = objParent.TabName + "/" + tab.TabName;
+                        }
+                        else
+                        {
+                            // parent tab not found!
+                            tab.ParentId = Null.NullInteger;
+                            tabName = tab.TabName;
+                        }
+                    }
+                }
+
+                if (!string.IsNullOrEmpty(XmlUtils.GetNodeValue(tabNode.CreateNavigator(), "defaultLanguageTab")))
+                {
+                    if (tabs[XmlUtils.GetNodeValue(tabNode.CreateNavigator(), "defaultLanguageTab")] != null)
+                    {
+                        // parent node specifies the path (tab1/tab2/tab3), use saved tabid
+                        int defaultLanguageTabId = Convert.ToInt32(tabs[XmlUtils.GetNodeValue(tabNode.CreateNavigator(), "defaultLanguageTab")]);
+                        TabInfo defaultLanguageTab = Instance.GetTab(defaultLanguageTabId, portalId, false);
+                        if (defaultLanguageTab != null)
+                        {
+                            tab.DefaultLanguageGuid = defaultLanguageTab.UniqueId;
+                        }
+                    }
+                    else
+                    {
+                        // Parent node doesn't spcecify the path, search by name.
+                        // Possible incoherence if tabname not unique
+                        TabInfo defaultLanguageTab = Instance.GetTabByName(XmlUtils.GetNodeValue(tabNode.CreateNavigator(), "defaultLanguageTab"), portalId);
+                        if (defaultLanguageTab != null)
+                        {
+                            tab.DefaultLanguageGuid = defaultLanguageTab.UniqueId;
+                        }
+                    }
+                }
+
+                // create/update tab
+                if (tab.TabID == Null.NullInteger)
+                {
+                    tab.TabID = TabController.Instance.AddTab(tab);
+                }
+                else
+                {
+                    Instance.UpdateTab(tab);
+                }
+
+                // UpdateTabUrls
+                foreach (XmlNode oTabUrlNode in tabNode.SelectNodes("tabUrls/tabUrl"))
+                {
+                    var tabUrl = new TabUrlInfo();
+                    DeserializeTabUrls(oTabUrlNode, tabUrl);
+                    DataProvider.Instance().SaveTabUrl(tab.TabID, tabUrl.SeqNum, tabUrl.PortalAliasId, (int)tabUrl.PortalAliasUsage, tabUrl.Url, tabUrl.QueryString, tabUrl.CultureCode, tabUrl.HttpStatus, tabUrl.IsSystem, UserController.Instance.GetCurrentUserInfo().UserID);
+                }
+
+                // extra check for duplicate tabs in same level
+                if (tabs[tabName] == null)
+                {
+                    tabs.Add(tabName, tab.TabID);
+                }
+            }
+
+            // Parse Panes
+            if (tabNode.SelectSingleNode("panes") != null)
+            {
+                DeserializePanes(businessControllerProvider, tabNode.SelectSingleNode("panes"), portalId, tab.TabID, mergeTabs, modules);
+            }
+
+            // Finally add "tabid" to node
+            tabNode.AppendChild(XmlUtils.CreateElement(tabNode.OwnerDocument, "tabid", tab.TabID.ToString()));
+            return tab;
+        }
+
+        /// <summary>Gets the portal tabs.</summary>
+        /// <param name="portalId">The portal id.</param>
+        /// <param name="excludeTabId">The exclude tab id.</param>
+        /// <param name="includeNoneSpecified">if set to <c>true</c> [include none specified].</param>
+        /// <param name="includeHidden">if set to <c>true</c> [include hidden].</param>
+        /// <returns>A <see cref="List{T}"/> or <see cref="TabInfo"/> instances.</returns>
+        public static List<TabInfo> GetPortalTabs(int portalId, int excludeTabId, bool includeNoneSpecified, bool includeHidden)
+        {
+            return GetPortalTabs(
+                GetTabsBySortOrder(portalId, PortalController.GetActivePortalLanguage(portalId), true),
+                excludeTabId,
+                includeNoneSpecified,
+                "<" + Localization.GetString("None_Specified") + ">",
+                includeHidden,
+                false,
+                false,
+                false,
+                false,
+                true);
+        }
+
+        /// <summary>Gets the portal tabs.</summary>
+        /// <param name="portalId">The portal id.</param>
+        /// <param name="excludeTabId">The exclude tab id.</param>
+        /// <param name="includeNoneSpecified">if set to <c>true</c> [include none specified].</param>
+        /// <param name="includeHidden">if set to <c>true</c> [include hidden].</param>
+        /// <param name="includeDeleted">if set to <c>true</c> [include deleted].</param>
+        /// <param name="includeURL">if set to <c>true</c> [include URL].</param>
+        /// <returns>A <see cref="List{T}"/> or <see cref="TabInfo"/> instances.</returns>
+        public static List<TabInfo> GetPortalTabs(int portalId, int excludeTabId, bool includeNoneSpecified, bool includeHidden, bool includeDeleted, bool includeURL)
+        {
+            return GetPortalTabs(
+                GetTabsBySortOrder(portalId, PortalController.GetActivePortalLanguage(portalId), true),
+                excludeTabId,
+                includeNoneSpecified,
+                "<" + Localization.GetString("None_Specified") + ">",
+                includeHidden,
+                includeDeleted,
+                includeURL,
+                false,
+                false,
+                true);
+        }
+
+        /// <summary>Gets the portal tabs.</summary>
+        /// <param name="portalId">The portal id.</param>
+        /// <param name="excludeTabId">The exclude tab id.</param>
+        /// <param name="includeNoneSpecified">if set to <c>true</c> [include none specified].</param>
+        /// <param name="noneSpecifiedText">The none specified text.</param>
+        /// <param name="includeHidden">if set to <c>true</c> [include hidden].</param>
+        /// <param name="includeDeleted">if set to <c>true</c> [include deleted].</param>
+        /// <param name="includeURL">if set to <c>true</c> [include URL].</param>
+        /// <param name="checkViewPermisison">if set to <c>true</c> [check view permission].</param>
+        /// <param name="checkEditPermission">if set to <c>true</c> [check edit permission].</param>
+        /// <returns>A <see cref="List{T}"/> or <see cref="TabInfo"/> instances.</returns>
+        public static List<TabInfo> GetPortalTabs(int portalId, int excludeTabId, bool includeNoneSpecified, string noneSpecifiedText, bool includeHidden, bool includeDeleted, bool includeURL, bool checkViewPermisison, bool checkEditPermission)
+        {
+            return GetPortalTabs(
+                GetTabsBySortOrder(portalId, PortalController.GetActivePortalLanguage(portalId), true),
+                excludeTabId,
+                includeNoneSpecified,
+                noneSpecifiedText,
+                includeHidden,
+                includeDeleted,
+                includeURL,
+                checkViewPermisison,
+                checkEditPermission,
+                true);
+        }
+
+        /// <summary>Gets the portal tabs.</summary>
+        /// <param name="tabs">The tabs.</param>
+        /// <param name="excludeTabId">The exclude tab id.</param>
+        /// <param name="includeNoneSpecified">if set to <c>true</c> [include none specified].</param>
+        /// <param name="noneSpecifiedText">The none specified text.</param>
+        /// <param name="includeHidden">if set to <c>true</c> [include hidden].</param>
+        /// <param name="includeDeleted">if set to <c>true</c> [include deleted].</param>
+        /// <param name="includeURL">if set to <c>true</c> [include URL].</param>
+        /// <param name="checkViewPermisison">if set to <c>true</c> [check view permission].</param>
+        /// <param name="checkEditPermission">if set to <c>true</c> [check edit permission].</param>
+        /// <returns>A <see cref="List{T}"/> or <see cref="TabInfo"/> instances.</returns>
+        public static List<TabInfo> GetPortalTabs(List<TabInfo> tabs, int excludeTabId, bool includeNoneSpecified, string noneSpecifiedText, bool includeHidden, bool includeDeleted, bool includeURL, bool checkViewPermisison, bool checkEditPermission)
+        {
+            return GetPortalTabs(
+                tabs,
+                excludeTabId,
+                includeNoneSpecified,
+                noneSpecifiedText,
+                includeHidden,
+                includeDeleted,
+                includeURL,
+                checkViewPermisison,
+                checkEditPermission,
+                true);
+        }
+
+        /// <summary>Gets the portal tabs.</summary>
+        /// <param name="tabs">The tabs.</param>
+        /// <param name="excludeTabId">The exclude tab id.</param>
+        /// <param name="includeNoneSpecified">if set to <c>true</c> [include none specified].</param>
+        /// <param name="noneSpecifiedText">The none specified text.</param>
+        /// <param name="includeHidden">if set to <c>true</c> [include hidden].</param>
+        /// <param name="includeDeleted">if set to <c>true</c> [include deleted].</param>
+        /// <param name="includeURL">if set to <c>true</c> [include URL].</param>
+        /// <param name="checkViewPermisison">if set to <c>true</c> [check view permission].</param>
+        /// <param name="checkEditPermission">if set to <c>true</c> [check edit permission].</param>
+        /// <param name="includeDeletedChildren">The value of this parameter affects <see cref="TabInfo.HasChildren"></see> property.</param>
+        /// <returns>A <see cref="List{T}"/> or <see cref="TabInfo"/> instances.</returns>
+        public static List<TabInfo> GetPortalTabs(
+            List<TabInfo> tabs,
+            int excludeTabId,
+            bool includeNoneSpecified,
+            string noneSpecifiedText,
+            bool includeHidden,
+            bool includeDeleted,
+            bool includeURL,
+            bool checkViewPermisison,
+            bool checkEditPermission,
+            bool includeDeletedChildren)
+        {
+            var listTabs = new List<TabInfo>();
+            if (includeNoneSpecified)
+            {
+                var tab = new TabInfo { TabID = -1, TabName = noneSpecifiedText, TabOrder = 0, ParentId = -2 };
+                listTabs.Add(tab);
+            }
+
+            foreach (TabInfo tab in tabs)
+            {
+                UserInfo objUserInfo = UserController.Instance.GetCurrentUserInfo();
+                if (((excludeTabId < 0) || (tab.TabID != excludeTabId)) &&
+                    (!tab.IsSuperTab || objUserInfo.IsSuperUser))
+                {
+                    if ((tab.IsVisible || includeHidden) && tab.HasAVisibleVersion && (tab.IsDeleted == false || includeDeleted) &&
+                        (tab.TabType == TabType.Normal || includeURL))
+                    {
+                        // Check if User has View/Edit Permission for this tab
+                        if (checkEditPermission || checkViewPermisison)
+                        {
+                            const string permissionList = "ADD,COPY,EDIT,MANAGE";
+                            if (checkEditPermission &&
+                                TabPermissionController.HasTabPermission(tab.TabPermissions, permissionList))
+                            {
+                                listTabs.Add(tab);
+                            }
+                            else if (checkViewPermisison && TabPermissionController.CanViewPage(tab))
+                            {
+                                listTabs.Add(tab);
+                            }
+                        }
+                        else
+                        {
+                            // Add Tab to List
+                            listTabs.Add(tab);
+                        }
+                    }
+
+                    // HasChildren should be true in case there is at least one not deleted child
+                    tab.HasChildren = tab.HasChildren && (includeDeletedChildren || GetTabsByParent(tab.TabID, tab.PortalID).Any(a => !a.IsDeleted));
+                }
+            }
+
+            return listTabs;
+        }
+
+        /// <summary>Gets the tab by tab path.</summary>
+        /// <param name="portalId">The portal id.</param>
+        /// <param name="tabPath">The tab path.</param>
+        /// <param name="cultureCode">The culture code.</param>
+        /// <returns>The tab ID or <c>-1</c>.</returns>
+        public static int GetTabByTabPath(int portalId, string tabPath, string cultureCode)
+        {
+            Dictionary<string, int> tabpathDic = GetTabPathDictionary(portalId, cultureCode);
+            if (tabpathDic.ContainsKey(tabPath))
+            {
+                return tabpathDic[tabPath];
+            }
+
+            return -1;
+        }
+
+        /// <summary>Gets the tab path dictionary.</summary>
+        /// <param name="portalId">The portal id.</param>
+        /// <param name="cultureCode">The culture code.</param>
+        /// <returns>A <see cref="Dictionary{TKey,TValue}"/> mapping tab path to tab ID.</returns>
+        public static Dictionary<string, int> GetTabPathDictionary(int portalId, string cultureCode)
+        {
+            string cacheKey = string.Format(DataCache.TabPathCacheKey, cultureCode, portalId);
+            return
+                CBO.GetCachedObject<Dictionary<string, int>>(
+                    new CacheItemArgs(cacheKey, DataCache.TabPathCacheTimeOut, DataCache.TabPathCachePriority, cultureCode, portalId),
+                    GetTabPathDictionaryCallback);
+        }
+
+        /// <summary>Gets the tabs by parent.</summary>
+        /// <param name="parentId">The parent id.</param>
+        /// <param name="portalId">The portal id.</param>
+        /// <returns>A <see cref="List{T}"/> or <see cref="TabInfo"/> instances.</returns>
+        public static List<TabInfo> GetTabsByParent(int parentId, int portalId)
+        {
+            return Instance.GetTabsByPortal(portalId).WithParentId(parentId);
+        }
+
+        /// <summary>Gets the tabs by sort order.</summary>
+        /// <param name="portalId">The portal id.</param>
+        /// <param name="cultureCode">The culture code.</param>
+        /// <param name="includeNeutral">if set to <c>true</c> [include neutral].</param>
+        /// <returns>A <see cref="List{T}"/> or <see cref="TabInfo"/> instances.</returns>
+        public static List<TabInfo> GetTabsBySortOrder(int portalId, string cultureCode, bool includeNeutral)
+        {
+            return Instance.GetTabsByPortal(portalId).WithCulture(cultureCode, includeNeutral).AsList();
+        }
+
+        /// <summary>Get all TabInfo for the current culture in SortOrder.</summary>
+        /// <param name="portalId">The portal ID to load tabs for.</param>
+        /// <returns>List of TabInfo ordered by default SortOrder.</returns>
+        /// <remarks>
+        /// This method uses the Active culture.  There is an overload <seealso cref="TabController.GetTabsBySortOrder(int, string, bool)"/>
+        /// which allows the culture information to be specified.
+        /// </remarks>
+        public static List<TabInfo> GetTabsBySortOrder(int portalId)
+        {
+            return GetTabsBySortOrder(portalId, PortalController.GetActivePortalLanguage(portalId), true);
+        }
+
+        /// <summary>Determines whether is special tab.</summary>
+        /// <param name="tabId">The tab id.</param>
+        /// <param name="portalId">The portal id.</param>
+        /// <returns><see langword="true"/> if the page is special, otherwise <see langword="false"/>.</returns>
+        public static bool IsSpecialTab(int tabId, int portalId)
+        {
+            Dictionary<string, Locale> locales = LocaleController.Instance.GetLocales(portalId);
+            bool isSpecial = false;
+            foreach (Locale locale in locales.Values)
+            {
+                PortalInfo portal = PortalController.Instance.GetPortal(portalId, locale.Code);
+                var portalSettings = new PortalSettings(portal);
+                isSpecial = IsSpecialTab(tabId, portalSettings);
+
+                if (isSpecial)
+                {
+                    break;
+                }
+            }
+
+            return isSpecial;
+        }
+
+        /// <summary>Determines whether is special tab.</summary>
+        /// <param name="tabId">The tab id.</param>
+        /// <param name="portalSettings">The portal settings.</param>
+        /// <returns><c>true</c> if is special tab; otherwise, <c>false</c>.</returns>
+        public static bool IsSpecialTab(int tabId, PortalSettings portalSettings)
+        {
+            return tabId == portalSettings.SplashTabId || tabId == portalSettings.HomeTabId ||
+                   tabId == portalSettings.LoginTabId || tabId == portalSettings.UserTabId ||
+                   tabId == portalSettings.AdminTabId || tabId == portalSettings.SuperTabId;
+        }
+
+        /// <summary>Serializes the metadata of a page and its modules (and optionally the modules' contents) to an XML node.</summary>
+        /// <param name="businessControllerProvider">The DI container.</param>
+        /// <param name="tabXml">The Xml Document to use for the Tab.</param>
+        /// <param name="objTab">The TabInfo object to serialize.</param>
+        /// <param name="includeContent">A flag used to determine if the Module content is included.</param>
+        /// <returns>An <see cref="XmlNode"/> representing the page's data.</returns>
+        public static XmlNode SerializeTab(IBusinessControllerProvider businessControllerProvider, XmlDocument tabXml, TabInfo objTab, bool includeContent)
+        {
+            return SerializeTab(businessControllerProvider, tabXml, null, objTab, null, includeContent);
+        }
+
+        /// <summary>Serializes the metadata of a page and its modules (and optionally the modules' contents) to an XML node.</summary>
+        /// <param name="businessControllerProvider">The business controller provider.</param>
+        /// <param name="tabXml">The Xml Document to use for the Tab.</param>
+        /// <param name="tabs">A Hashtable used to store the names of the tabs.</param>
+        /// <param name="tab">The TabInfo object to serialize.</param>
+        /// <param name="portal">The Portal object to which the tab belongs.</param>
+        /// <param name="includeContent">A flag used to determine if the Module content is included.</param>
+        /// <returns>An <see cref="XmlNode"/> representing the page's data.</returns>
+        public static XmlNode SerializeTab(IBusinessControllerProvider businessControllerProvider, XmlDocument tabXml, Hashtable tabs, TabInfo tab, PortalInfo portal, bool includeContent)
+        {
+            XmlNode newnode;
+            CBO.SerializeObject(tab, tabXml);
+
+            XmlNode tabNode = tabXml.SelectSingleNode("tab");
+            if (tabNode != null)
+            {
+                if (tabNode.Attributes != null)
+                {
+                    tabNode.Attributes.Remove(tabNode.Attributes["xmlns:xsd"]);
+                    tabNode.Attributes.Remove(tabNode.Attributes["xmlns:xsi"]);
+                }
+
+                // remove unwanted elements
+                // ReSharper disable AssignNullToNotNullAttribute
+                tabNode.RemoveChild(tabNode.SelectSingleNode("tabid"));
+                tabNode.RemoveChild(tabNode.SelectSingleNode("moduleID"));
+                tabNode.RemoveChild(tabNode.SelectSingleNode("taborder"));
+                tabNode.RemoveChild(tabNode.SelectSingleNode("portalid"));
+                tabNode.RemoveChild(tabNode.SelectSingleNode("parentid"));
+                tabNode.RemoveChild(tabNode.SelectSingleNode("isdeleted"));
+                tabNode.RemoveChild(tabNode.SelectSingleNode("tabpath"));
+                tabNode.RemoveChild(tabNode.SelectSingleNode("haschildren"));
+                tabNode.RemoveChild(tabNode.SelectSingleNode("skindoctype"));
+                tabNode.RemoveChild(tabNode.SelectSingleNode("uniqueid"));
+                tabNode.RemoveChild(tabNode.SelectSingleNode("versionguid"));
+                tabNode.RemoveChild(tabNode.SelectSingleNode("defaultLanguageGuid"));
+                tabNode.RemoveChild(tabNode.SelectSingleNode("localizedVersionGuid"));
+                XmlNodeList xmlNodeList = tabNode.SelectNodes("tabpermissions/permission");
+                if (xmlNodeList != null && xmlNodeList.Count == 0)
+                {
+                    // for some reason serialization of permissions did not work
+                    // we are using a different method here to make sure that
+                    // permissions are included in the tabinfo xml
+                    XmlDocument tabPermissions = new XmlDocument { XmlResolver = null };
+                    CBO.SerializeObject(tab.TabPermissions, tabPermissions);
+
+                    XmlNode permissionsNode = tabXml.CreateElement("tabpermissions");
+                    var tabPermissionsNodeList = tabPermissions.SelectNodes("tabpermissions/TabPermissionInfo");
+                    if (tabPermissionsNodeList != null)
+                    {
+                        foreach (XmlNode nodePermission in tabPermissionsNodeList)
+                        {
+                            var newNode = tabXml.CreateElement("permission");
+                            newNode.InnerXml = nodePermission.InnerXml;
+                            permissionsNode.AppendChild(newNode);
+                        }
+                    }
+
+                    tabNode.AppendChild(permissionsNode);
+
+                    // re-select the permissions node
+                    xmlNodeList = tabNode.SelectNodes("tabpermissions/permission");
+                }
+
+                if (xmlNodeList != null)
+                {
+                    foreach (XmlNode nodePermission in xmlNodeList)
+                    {
+                        nodePermission.RemoveChild(nodePermission.SelectSingleNode("tabpermissionid"));
+                        nodePermission.RemoveChild(nodePermission.SelectSingleNode("permissionid"));
+                        nodePermission.RemoveChild(nodePermission.SelectSingleNode("tabid"));
+                        nodePermission.RemoveChild(nodePermission.SelectSingleNode("roleid"));
+                        nodePermission.RemoveChild(nodePermission.SelectSingleNode("userid"));
+                        nodePermission.RemoveChild(nodePermission.SelectSingleNode("username"));
+                        nodePermission.RemoveChild(nodePermission.SelectSingleNode("displayname"));
+                    }
+                }
+
+                // ReSharper restore AssignNullToNotNullAttribute
+            }
+
+            // Manage Url
+            XmlNode urlNode = tabXml.SelectSingleNode("tab/url");
+            switch (tab.TabType)
+            {
+                case TabType.Normal:
+                    urlNode.Attributes.Append(XmlUtils.CreateAttribute(tabXml, "type", "Normal"));
+                    break;
+                case TabType.Tab:
+                    urlNode.Attributes.Append(XmlUtils.CreateAttribute(tabXml, "type", "Tab"));
+
+                    // Get the tab being linked to
+                    TabInfo tempTab = TabController.Instance.GetTab(int.Parse(tab.Url), tab.PortalID, false);
+                    if (tempTab != null)
+                    {
+                        urlNode.InnerXml = tempTab.TabPath;
+                    }
+
+                    break;
+                case TabType.File:
+                    urlNode.Attributes.Append(XmlUtils.CreateAttribute(tabXml, "type", "File"));
+                    IFileInfo file = FileManager.Instance.GetFile(int.Parse(tab.Url.Substring(7)));
+                    urlNode.InnerXml = file.RelativePath;
+                    break;
+                case TabType.Url:
+                    urlNode.Attributes.Append(XmlUtils.CreateAttribute(tabXml, "type", "Url"));
+                    break;
+            }
+
+            // serialize TabSettings
+            XmlUtils.SerializeHashtable(tab.TabSettings, tabXml, tabNode, "tabsetting", "settingname", "settingvalue");
+            if (portal != null)
+            {
+                if (tab.TabID == portal.SplashTabId)
+                {
+                    newnode = tabXml.CreateElement("tabtype");
+                    newnode.InnerXml = "splashtab";
+                    tabNode.AppendChild(newnode);
+                }
+                else if (tab.TabID == portal.HomeTabId)
+                {
+                    newnode = tabXml.CreateElement("tabtype");
+                    newnode.InnerXml = "hometab";
+                    tabNode.AppendChild(newnode);
+                }
+                else if (tab.TabID == portal.UserTabId)
+                {
+                    newnode = tabXml.CreateElement("tabtype");
+                    newnode.InnerXml = "usertab";
+                    tabNode.AppendChild(newnode);
+                }
+                else if (tab.TabID == portal.LoginTabId)
+                {
+                    newnode = tabXml.CreateElement("tabtype");
+                    newnode.InnerXml = "logintab";
+                    tabNode.AppendChild(newnode);
+                }
+                else if (tab.TabID == portal.SearchTabId)
+                {
+                    newnode = tabXml.CreateElement("tabtype");
+                    newnode.InnerXml = "searchtab";
+                    tabNode.AppendChild(newnode);
+                }
+                else if (tab.TabID == portal.Custom404TabId)
+                {
+                    newnode = tabXml.CreateElement("tabtype");
+                    newnode.InnerXml = "404tab";
+                    tabNode.AppendChild(newnode);
+                }
+                else if (tab.TabID == portal.Custom500TabId)
+                {
+                    newnode = tabXml.CreateElement("tabtype");
+                    newnode.InnerXml = "500tab";
+                    tabNode.AppendChild(newnode);
+                }
+                else if (tab.TabID == portal.TermsTabId)
+                {
+                    newnode = tabXml.CreateElement("tabtype");
+                    newnode.InnerXml = "termstab";
+                    tabNode.AppendChild(newnode);
+                }
+                else if (tab.TabID == portal.PrivacyTabId)
+                {
+                    newnode = tabXml.CreateElement("tabtype");
+                    newnode.InnerXml = "privacytab";
+                    tabNode.AppendChild(newnode);
+                }
+            }
+
+            if (tabs != null)
+            {
+                // Manage Parent Tab
+                if (!Null.IsNull(tab.ParentId))
+                {
+                    newnode = tabXml.CreateElement("parent");
+                    newnode.InnerXml = HttpContext.Current.Server.HtmlEncode(tabs[tab.ParentId].ToString());
+                    tabNode.AppendChild(newnode);
+
+                    // save tab as: ParentTabName/CurrentTabName
+                    tabs.Add(tab.TabID, tabs[tab.ParentId] + "/" + tab.TabName);
+                }
+                else
+                {
+                    // save tab as: CurrentTabName
+                    tabs.Add(tab.TabID, tab.TabName);
+                }
+            }
+
+            // Manage Content Localization
+            if (tab.DefaultLanguageTab != null)
+            {
+                try
+                {
+                    newnode = tabXml.CreateElement("defaultLanguageTab");
+                    newnode.InnerXml = HttpContext.Current.Server.HtmlEncode(tabs[tab.DefaultLanguageTab.TabID].ToString());
+                    tabNode.AppendChild(newnode);
+                }
+                catch
+                {
+                    // ignore
+                }
+            }
+
+            XmlNode panesNode;
+            XmlNode paneNode;
+            XmlNode nameNode;
+            XmlNode modulesNode;
+            XmlNode moduleNode;
+            XmlDocument moduleXml;
+            ModuleInfo module;
+
+            // Serialize modules
+            panesNode = tabNode.AppendChild(tabXml.CreateElement("panes"));
+            foreach (KeyValuePair<int, ModuleInfo> kvp in ModuleController.Instance.GetTabModules(tab.TabID))
+            {
+                module = kvp.Value;
+                if (!module.IsDeleted)
+                {
+                    moduleXml = new XmlDocument { XmlResolver = null };
+                    moduleNode = ModuleController.SerializeModule(businessControllerProvider, moduleXml, module, includeContent);
+                    if (panesNode.SelectSingleNode("descendant::pane[name='" + module.PaneName + "']") == null)
+                    {
+                        // new pane found
+                        paneNode = moduleXml.CreateElement("pane");
+                        nameNode = paneNode.AppendChild(moduleXml.CreateElement("name"));
+                        nameNode.InnerText = module.PaneName;
+                        paneNode.AppendChild(moduleXml.CreateElement("modules"));
+                        panesNode.AppendChild(tabXml.ImportNode(paneNode, true));
+                    }
+
+                    modulesNode = panesNode.SelectSingleNode("descendant::pane[name='" + module.PaneName + "']/modules");
+                    modulesNode.AppendChild(tabXml.ImportNode(moduleNode, true));
+                }
+            }
+
+            // Serialize TabUrls
+            var tabUrlsNode = tabNode.AppendChild(tabXml.CreateElement("tabUrls"));
+            foreach (var tabUrl in TabController.Instance.GetTabUrls(tab.TabID, tab.PortalID))
+            {
+                var tabUrlXml = new XmlDocument { XmlResolver = null };
+                XmlNode tabUrlNode = tabUrlXml.CreateElement("tabUrl");
+                tabUrlNode.AddAttribute("SeqNum", tabUrl.SeqNum.ToString(CultureInfo.InvariantCulture));
+                tabUrlNode.AddAttribute("Url", tabUrl.Url);
+                tabUrlNode.AddAttribute("QueryString", tabUrl.QueryString);
+                tabUrlNode.AddAttribute("HttpStatus", tabUrl.HttpStatus);
+                tabUrlNode.AddAttribute("CultureCode", tabUrl.CultureCode);
+                tabUrlNode.AddAttribute("IsSystem", tabUrl.IsSystem.ToString());
+                tabUrlsNode.AppendChild(tabXml.ImportNode(tabUrlNode, true));
+            }
+
+            EventManager.Instance.OnTabSerialize(new TabSyncEventArgs { Tab = tab, TabNode = tabNode });
+
+            return tabNode;
+        }
+
+        /// <summary>check whether have conflict between tab path and portal alias.</summary>
+        /// <param name="portalId">portal id.</param>
+        /// <param name="tabPath">tab path.</param>
+        /// <returns><see langword="true"/> if the tab path is a duplicate of a portal alias, otherwise <see langword="false"/>.</returns>
+        public static bool IsDuplicateWithPortalAlias(int portalId, string tabPath)
+        {
+            var aliasLookup = PortalAliasController.Instance.GetPortalAliases();
+
+            foreach (PortalAliasInfo alias in PortalAliasController.Instance.GetPortalAliasesByPortalId(portalId))
+            {
+                string checkAlias = string.Format("{0}{1}", alias.HTTPAlias, tabPath.Replace("//", "/"));
+
+                foreach (PortalAliasInfo a in aliasLookup.Values)
+                {
+                    if (a.HTTPAlias.Equals(checkAlias, StringComparison.InvariantCultureIgnoreCase))
+                    {
+                        return true;
+                    }
+                }
+            }
+
+            return false;
+        }
+
+        public static bool IsValidTabName(string tabName, out string invalidType)
+        {
+            invalidType = string.Empty;
+
+            if (string.IsNullOrEmpty(tabName.Trim()))
+            {
+                invalidType = "EmptyTabName";
+                return false;
+            }
+
+            var cleanTabName = HtmlUtils.StripNonWord(tabName, false);
+            if (TabNameCheck1.IsMatch(tabName) || TabNameCheck2.IsMatch(cleanTabName))
+            {
+                invalidType = "InvalidTabName";
+                return false;
+            }
+
+            if (Config.GetFriendlyUrlProvider() == "advanced" && PortalSettings.Current != null)
+            {
+                var doNotRewriteRegex = new FriendlyUrlSettings(PortalSettings.Current.PortalId).DoNotRewriteRegex;
+                if (!string.IsNullOrEmpty(doNotRewriteRegex) &&
+                        (Regex.IsMatch(cleanTabName, doNotRewriteRegex, RegexOptions.IgnoreCase)
+                            || Regex.IsMatch("/" + cleanTabName, doNotRewriteRegex, RegexOptions.IgnoreCase)
+                            || Regex.IsMatch("/" + cleanTabName + "/", doNotRewriteRegex, RegexOptions.IgnoreCase)))
+                {
+                    invalidType = "InvalidTabName";
+                    return false;
+                }
+            }
+
+            return true;
+        }
+
+        /// <summary>Adds localized copies of the page in all missing languages.</summary>
+        /// <param name="portalId"></param>
+        /// <param name="tabId"></param>
+        /// <returns>Whether all missing languages were added.</returns>
+        public bool AddMissingLanguagesWithWarnings(int portalId, int tabId)
+        {
+            var addedAllMissingLanguages = true;
+            var currentTab = this.GetTab(tabId, portalId, false);
+            if (currentTab.CultureCode != null)
+            {
+                var defaultLocale = LocaleController.Instance.GetDefaultLocale(portalId);
+                var workingTab = currentTab;
+                if (workingTab.CultureCode != defaultLocale.Code && workingTab.DefaultLanguageTab == null)
+                {
+                    // we are adding missing languages to a single culture page that is not in the default language
+                    // so we must first add a page in the default culture
+                    this.CreateLocalizedCopyInternal(workingTab, defaultLocale, false, true, insertAfterOriginal: true);
+                }
+
+                if (currentTab.DefaultLanguageTab != null)
+                {
+                    workingTab = currentTab.DefaultLanguageTab;
+                }
+
+                foreach (Locale locale in LocaleController.Instance.GetLocales(portalId).Values)
+                {
+                    if (!LocaleController.Instance.IsDefaultLanguage(locale.Code))
+                    {
+                        bool missing = true;
+                        foreach (var localizedTab in workingTab.LocalizedTabs.Values.Where(localizedTab => localizedTab.CultureCode == locale.Code))
+                        {
+                            missing = false;
+                        }
+
+                        if (missing)
+                        {
+                            bool isRootOrLocalizedParentExists = this.CanLocalizeTabToLocale(workingTab, locale);
+                            if (isRootOrLocalizedParentExists)
+                            {
+                                this.CreateLocalizedCopyInternal(workingTab, locale, false, true, insertAfterOriginal: true);
+                            }
+                            else
+                            {
+                                addedAllMissingLanguages = false;
+                            }
+                        }
+                    }
+                }
+
+                // For newly localized parent tabs, its localized children need to be updated to point at their corresponding localized parents
+                this.UpdateChildTabLocalizedParents(portalId, tabId);
+            }
+
+            return addedAllMissingLanguages;
+        }
+
+        /// <summary>Adds a tab.</summary>
+        /// <param name="tab">The tab to be added.</param>
+        /// <remarks>The tab is added to the end of the current Level.</remarks>
+        /// <returns>The new tab ID.</returns>
+        public int AddTab(TabInfo tab)
+        {
+            return this.AddTab(tab, true);
+        }
+
+        /// <summary>Adds a tab.</summary>
+        /// <param name="tab">The tab to be added.</param>
+        /// <param name="includeAllTabsModules">Flag that indicates whether to add the "AllTabs" Modules.</param>
+        /// <remarks>The tab is added to the end of the current Level.</remarks>
+        /// <returns>The new tab ID.</returns>
+        public int AddTab(TabInfo tab, bool includeAllTabsModules)
+        {
+            // Add tab to store
+            int tabID = this.AddTabInternal(tab, -1, -1, includeAllTabsModules);
+
+            // Clear the Cache
+            this.ClearCache(tab.PortalID);
+
+            return tabID;
+        }
+
+        /// <summary>Adds a tab after the specified tab.</summary>
+        /// <param name="tab">The tab to be added.</param>
+        /// <param name="afterTabId">Id of the tab after which this tab is added.</param>
+        /// <returns>The new tab ID.</returns>
+        public int AddTabAfter(TabInfo tab, int afterTabId)
+        {
+            // Add tab to store
+            int tabID = this.AddTabInternal(tab, afterTabId, -1, true);
+
+            // Clear the Cache
+            this.ClearCache(tab.PortalID);
+
+            return tabID;
+        }
+
+        /// <summary>Adds a tab before the specified tab.</summary>
+        /// <param name="objTab">The tab to be added.</param>
+        /// <param name="beforeTabId">Id of the tab before which this tab is added.</param>
+        /// <returns>The new tab ID.</returns>
+        public int AddTabBefore(TabInfo objTab, int beforeTabId)
+        {
+            // Add tab to store
+            int tabID = this.AddTabInternal(objTab, -1, beforeTabId, true);
+
+            // Clear the Cache
+            this.ClearCache(objTab.PortalID);
+
+            return tabID;
+        }
+
+        /// <summary>Clears tabs and portal cache for the specific portal.</summary>
+        /// <param name="portalId">The portal id.</param>
+        public void ClearCache(int portalId)
+        {
+            DataCache.ClearTabsCache(portalId);
+
+            // Clear the Portal cache so the Pages count is correct
+            DataCache.ClearPortalCache(portalId, false);
+
+            DataCache.RemoveCache(DataCache.PortalDictionaryCacheKey);
+
+            CacheController.FlushPageIndexFromCache();
+        }
+
+        /// <inheritdoc/>
+        public void RefreshCache(int portalId, int tabId)
+        {
+            var portalTabs = this.GetTabsByPortal(portalId);
+            if (portalTabs.WithTabId(tabId) != null)
+            {
+                var updateTab = this.GetTab(tabId, portalId, true);
+                portalTabs.RefreshCache(tabId, updateTab);
+            }
+        }
+
+        /// <summary>
+        /// Converts one single tab to a neutral culture
+        /// clears the tab cache optionally.
+        /// </summary>
+        /// <param name="portalId"></param>
+        /// <param name="tabId"></param>
+        /// <param name="cultureCode"></param>
+        /// <param name="clearCache"></param>
+        public void ConvertTabToNeutralLanguage(int portalId, int tabId, string cultureCode, bool clearCache)
+        {
+            // parent tabs can not be deleted
+            if (this.GetTabsByPortal(portalId).WithParentId(tabId).Count == 0)
+            {
+                // delete all translated / localized tabs for this tab
+                var tab = this.GetTab(tabId, portalId, true);
+                foreach (var localizedTab in tab.LocalizedTabs.Values)
+                {
+                    this.HardDeleteTabInternal(localizedTab.TabID, portalId);
+                }
+
+                // reset culture of current tab back to neutral
+                this.dataProvider.ConvertTabToNeutralLanguage(portalId, tabId, cultureCode);
+                if (clearCache)
+                {
+                    this.ClearCache(portalId);
+                }
+            }
+        }
+
+        /// <summary>Creates content item for the tab..</summary>
+        /// <param name="tab">The updated tab.</param>
+        public void CreateContentItem(TabInfo tab)
+        {
+            // First create ContentItem as we need the ContentItemID
+            ContentType contentType = ContentType.Tab;
+
+            IContentController contentController = Util.GetContentController();
+            tab.Content = string.IsNullOrEmpty(tab.Title) ? tab.TabName : tab.Title;
+            if (contentType != null)
+            {
+                tab.ContentTypeId = contentType.ContentTypeId;
+            }
+
+            tab.Indexed = false;
+            contentController.AddContentItem(tab);
+        }
+
+        /// <summary>Creates the localized copies.</summary>
+        /// <param name="originalTab">The original tab.</param>
+        public void CreateLocalizedCopies(TabInfo originalTab)
+        {
+            Locale defaultLocale = LocaleController.Instance.GetDefaultLocale(originalTab.PortalID);
+            foreach (Locale subLocale in LocaleController.Instance.GetLocales(originalTab.PortalID).Values)
+            {
+                if (subLocale.Code != defaultLocale.Code)
+                {
+                    this.CreateLocalizedCopyInternal(originalTab, subLocale, false, true);
+                }
+            }
+
+            // For newly localized parent tabs, its localized children need to be updated to point at their corresponding localized parents
+            this.UpdateChildTabLocalizedParents(originalTab.PortalID, originalTab.TabID);
+        }
+
+        /// <summary>Creates the localized copy.</summary>
+        /// <param name="originalTab">The original tab.</param>
+        /// <param name="locale">The locale.</param>
+        /// <param name="clearCache">Clear the cache?.</param>
+        public void CreateLocalizedCopy(TabInfo originalTab, Locale locale, bool clearCache)
+        {
+            this.CreateLocalizedCopyInternal(originalTab, locale, true, clearCache);
+
+            // For newly localized parent tabs, its localized children need to be updated to point at their corresponding localized parents
+            this.UpdateChildTabLocalizedParents(originalTab.PortalID, originalTab.TabID);
+        }
+
+        /// <summary>Deletes a tab permanently from the database.</summary>
+        /// <param name="tabId">TabId of the tab to be deleted.</param>
+        /// <param name="portalId">PortalId of the portal.</param>
+        /// <remarks>
+        /// The tab will not delete if it has child tab(s).
+        /// </remarks>
+        public void DeleteTab(int tabId, int portalId)
+        {
+            // parent tabs can not be deleted
+            if (this.GetTabsByPortal(portalId).WithParentId(tabId).Count == 0)
+            {
+                this.HardDeleteTabInternal(tabId, portalId);
+            }
+
+            this.ClearCache(portalId);
+        }
+
+        /// <summary>Deletes a tab permanently from the database.</summary>
+        /// <param name="tabId">The tab id.</param>
+        /// <param name="portalId">The portal id.</param>
+        /// <param name="deleteDescendants">if set to <c>true</c> will delete all child tabs.</param>
+        public void DeleteTab(int tabId, int portalId, bool deleteDescendants)
+        {
+            List<TabInfo> descendantList = this.GetTabsByPortal(portalId).DescendentsOf(tabId);
+            if (deleteDescendants && descendantList.Count > 0)
+            {
+                // Iterate through descendants from bottom - which will remove children first
+                for (int i = descendantList.Count - 1; i >= 0; i += -1)
+                {
+                    this.HardDeleteTabInternal(descendantList[i].TabID, portalId);
+                }
+            }
+
+            this.DeleteTab(tabId, portalId);
+        }
+
+        /// <summary>Delete a Setting of a tab instance.</summary>
+        /// <param name="tabId">ID of the affected tab.</param>
+        /// <param name="settingName">Name of the setting to be deleted.</param>
+        public void DeleteTabSetting(int tabId, string settingName)
+        {
+            this.dataProvider.DeleteTabSetting(tabId, settingName);
+            var log = new LogInfo { LogTypeKey = EventLogController.EventLogType.TAB_SETTING_DELETED.ToString() };
+            log.LogProperties.Add(new LogDetailInfo("TabID", tabId.ToString()));
+            log.LogProperties.Add(new LogDetailInfo("SettingName", settingName));
+            LogController.Instance.AddLog(log);
+
+            UpdateTabVersion(tabId);
+            this.ClearTabSettingsCache(tabId);
+        }
+
+        /// <summary>Delete all Settings of a tab instance.</summary>
+        /// <param name="tabId">ID of the affected tab.</param>
+        public void DeleteTabSettings(int tabId)
+        {
+            this.dataProvider.DeleteTabSettings(tabId);
+            var log = new LogInfo { LogTypeKey = EventLogController.EventLogType.TAB_SETTING_DELETED.ToString() };
+            log.LogProperties.Add(new LogDetailInfo("TabId", tabId.ToString()));
+            LogController.Instance.AddLog(log);
+            UpdateTabVersion(tabId);
+            this.ClearTabSettingsCache(tabId);
+        }
+
+        /// <summary>Delete a taburl.</summary>
+        /// <param name="tabUrl">the taburl.</param>
+        /// <param name="portalId">the portal.</param>
+        /// <param name="clearCache">whether to clear the cache.</param>
+        public void DeleteTabUrl(TabUrlInfo tabUrl, int portalId, bool clearCache)
+        {
+            DataProvider.Instance().DeleteTabUrl(tabUrl.TabId, tabUrl.SeqNum);
+
+            EventLogController.Instance.AddLog(
+                "tabUrl.TabId",
+                tabUrl.TabId.ToString(),
+                PortalController.Instance.GetCurrentPortalSettings(),
+                UserController.Instance.GetCurrentUserInfo().UserID,
+                EventLogController.EventLogType.TABURL_DELETED);
+            if (clearCache)
+            {
+                DataCache.RemoveCache(string.Format(DataCache.TabUrlCacheKey, portalId));
+                CacheController.ClearCustomAliasesCache();
+                var tab = this.GetTab(tabUrl.TabId, portalId);
+                tab.ClearTabUrls();
+            }
+        }
+
+        /// <inheritdoc />
+        public bool DeleteTranslatedTabs(int portalId, string cultureCode, bool clearCache)
+        {
+            if (PortalController.Instance.GetCurrentPortalSettings() != null)
+            {
+                var defaultLanguage = PortalController.Instance.GetCurrentPortalSettings().DefaultLanguage;
+                if (cultureCode != defaultLanguage)
+                {
+                    this.dataProvider.DeleteTranslatedTabs(portalId, cultureCode);
+
+                    if (clearCache)
+                    {
+                        this.ClearCache(portalId);
+                    }
+                }
+            }
+
+            return true;
+        }
+
+        /// <summary>
+        /// Reverts page culture back to Neutral (Null), to ensure a non localized site
+        /// clears the tab cache optionally.
+        /// </summary>
+        /// <param name="portalId"></param>
+        /// <param name="cultureCode"></param>
+        /// <param name="clearCache"></param>
+        public void EnsureNeutralLanguage(int portalId, string cultureCode, bool clearCache)
+        {
+            this.dataProvider.EnsureNeutralLanguage(portalId, cultureCode);
+            if (clearCache)
+            {
+                this.ClearCache(portalId);
+            }
+        }
+
+        /// <summary>Get the list of skins per alias at tab level.</summary>
+        /// <param name="tabId">the tab id.</param>
+        /// <param name="portalId">the portal id.</param>
+        /// <returns>list of TabAliasSkinInfo.</returns>
+        public List<TabAliasSkinInfo> GetAliasSkins(int tabId, int portalId)
+        {
+            // Get the Portal AliasSkin Dictionary
+            Dictionary<int, List<TabAliasSkinInfo>> dicTabAliases = this.GetAliasSkins(portalId);
+
+            // Get the Collection from the Dictionary
+            List<TabAliasSkinInfo> tabAliases;
+            bool bFound = dicTabAliases.TryGetValue(tabId, out tabAliases);
+            if (!bFound)
+            {
+                // Return empty collection
+                tabAliases = new List<TabAliasSkinInfo>();
+            }
+
+            return tabAliases;
+        }
+
+        /// <summary>Get the list of custom aliases associated with a page (tab).</summary>
+        /// <param name="tabId">the tab id.</param>
+        /// <param name="portalId">the portal id.</param>
+        /// <returns>dictionary of tabid and aliases.</returns>
+        public Dictionary<string, string> GetCustomAliases(int tabId, int portalId)
+        {
+            // Get the Portal CustomAlias Dictionary
+            Dictionary<int, Dictionary<string, string>> dicCustomAliases = this.GetCustomAliases(portalId);
+
+            // Get the Collection from the Dictionary
+            Dictionary<string, string> customAliases;
+            bool bFound = dicCustomAliases.TryGetValue(tabId, out customAliases);
+            if (!bFound)
+            {
+                // Return empty collection
+                customAliases = new Dictionary<string, string>();
+            }
+
+            return customAliases;
+        }
+
+        /// <summary>Gets the tab.</summary>
+        /// <param name="tabId">The tab id.</param>
+        /// <param name="portalId">The portal id or <see cref="P:DotNetNuke.Common.Utilities.Null.NullInteger" />.</param>
+        /// <returns>tab info.</returns>
+        public TabInfo GetTab(int tabId, int portalId)
+        {
+            return this.GetTab(tabId, portalId, false);
+        }
+
+        /// <summary>Gets the tab.</summary>
+        /// <param name="tabId">The tab id.</param>
+        /// <param name="portalId">The portal id or <see cref="P:DotNetNuke.Common.Utilities.Null.NullInteger" />.</param>
+        /// <param name="ignoreCache">if set to <c>true</c> will get tab info directly from database.</param>
+        /// <returns>tab info.</returns>
+        public TabInfo GetTab(int tabId, int portalId, bool ignoreCache)
+        {
+            TabInfo tab = null;
+
+            if (tabId <= 0)
+            {
+                Logger.WarnFormat("Invalid tabId {0} of portal {1}", tabId, portalId);
+            }
+            else if (ignoreCache || Host.Host.PerformanceSetting == Globals.PerformanceSettings.NoCaching)
+            {
+                // if we are using the cache
+                tab = CBO.FillObject<TabInfo>(this.dataProvider.GetTab(tabId));
+            }
+            else
+            {
+                // if we do not know the PortalId then try to find it in the Portals Dictionary using the TabId
+                portalId = GetPortalId(tabId, portalId);
+
+                // if we have the PortalId then try to get the TabInfo object
+                tab = this.GetTabsByPortal(portalId).WithTabId(tabId) ??
+                      this.GetTabsByPortal(GetPortalId(tabId, Null.NullInteger)).WithTabId(tabId);
+
+                if (tab == null)
+                {
+                    // recheck the info directly from database to make sure we can avoid error if the cache doesn't update
+                    // correctly, this may occurred when install is set up in web farm.
+                    tab = CBO.FillObject<TabInfo>(this.dataProvider.GetTab(tabId));
+
+                    // if tab is not null means that the cache doesn't update correctly, we need clear the cache
+                    // and let it rebuild cache when request next time.
+                    if (tab != null)
+                    {
+                        this.ClearCache(tab.PortalID);
+                    }
+                    else
+                    {
+                        Logger.WarnFormat("Unable to find tabId {0} of portal {1}", tabId, portalId);
+                    }
+                }
+            }
+
+            return tab;
+        }
+
+        /// <summary>Gets the tab by culture.</summary>
+        /// <param name="tabId">The tab id.</param>
+        /// <param name="portalId">The portal id.</param>
+        /// <param name="locale">The locale.</param>
+        /// <returns>tab info.</returns>
+        public TabInfo GetTabByCulture(int tabId, int portalId, Locale locale)
+        {
+            TabInfo localizedTab = null;
+            TabCollection tabs = this.GetTabsByPortal(portalId);
+
+            // Get Tab specified by Id
+            TabInfo originalTab = tabs.WithTabId(tabId);
+
+            if (locale != null && originalTab != null)
+            {
+                // Check if tab is in the requested culture
+                if (string.IsNullOrEmpty(originalTab.CultureCode) || originalTab.CultureCode == locale.Code)
+                {
+                    localizedTab = originalTab;
+                }
+                else
+                {
+                    // See if tab exists for culture
+                    if (originalTab.IsDefaultLanguage)
+                    {
+                        originalTab.LocalizedTabs.TryGetValue(locale.Code, out localizedTab);
+                    }
+                    else
+                    {
+                        if (originalTab.DefaultLanguageTab != null)
+                        {
+                            if (originalTab.DefaultLanguageTab.CultureCode == locale.Code)
+                            {
+                                localizedTab = originalTab.DefaultLanguageTab;
+                            }
+                            else
+                            {
+                                if (
+                                    !originalTab.DefaultLanguageTab.LocalizedTabs.TryGetValue(
+                                        locale.Code,
+                                        out localizedTab))
+                                {
+                                    localizedTab = originalTab.DefaultLanguageTab;
+                                }
+                            }
+                        }
+                    }
+                }
+            }
+
+            return localizedTab;
+        }
+
+        /// <summary>Gets the name of the tab by name.</summary>
+        /// <param name="tabName">Name of the tab.</param>
+        /// <param name="portalId">The portal id.</param>
+        /// <returns>tab info.</returns>
+        public TabInfo GetTabByName(string tabName, int portalId)
+        {
+            return this.GetTabsByPortal(portalId).WithTabName(tabName);
+        }
+
+        /// <summary>Gets the name of the tab by name and parent id.</summary>
+        /// <param name="tabName">Name of the tab.</param>
+        /// <param name="portalId">The portal id.</param>
+        /// <param name="parentId">The parent id.</param>
+        /// <returns>tab info.</returns>
+        public TabInfo GetTabByName(string tabName, int portalId, int parentId)
+        {
+            return this.GetTabsByPortal(portalId).WithTabNameAndParentId(tabName, parentId);
+        }
+
+        /// <summary>Gets the tabs which use the module.</summary>
+        /// <param name="moduleID">The module ID.</param>
+        /// <returns>tab collection.</returns>
+        public IDictionary<int, TabInfo> GetTabsByModuleID(int moduleID)
+        {
+            return CBO.FillDictionary<int, TabInfo>("TabID", this.dataProvider.GetTabsByModuleID(moduleID));
+        }
+
+        /// <summary>Gets the tabs which use the module.</summary>
+        /// <param name="tabModuleId">The tabmodule ID.</param>
+        /// <returns>tab collection.</returns>
+        public IDictionary<int, TabInfo> GetTabsByTabModuleID(int tabModuleId)
+        {
+            return CBO.FillDictionary<int, TabInfo>("TabID", this.dataProvider.GetTabsByTabModuleID(tabModuleId));
+        }
+
+        /// <summary>Gets the tabs which use the package.</summary>
+        /// <param name="portalID">The portal ID.</param>
+        /// <param name="packageID">The package ID.</param>
+        /// <param name="forHost">if set to <c>true</c> [for host].</param>
+        /// <returns>tab collection.</returns>
+        public IDictionary<int, TabInfo> GetTabsByPackageID(int portalID, int packageID, bool forHost)
+        {
+            return CBO.FillDictionary<int, TabInfo>("TabID", this.dataProvider.GetTabsByPackageID(portalID, packageID, forHost));
+        }
+
+        /// <summary>Gets the tabs by portal.</summary>
+        /// <param name="portalId">The portal id.</param>
+        /// <returns>tab collection.</returns>
+        public TabCollection GetTabsByPortal(int portalId)
+        {
+            string cacheKey = string.Format(DataCache.TabCacheKey, portalId);
+            return CBO.GetCachedObject<TabCollection>(
+                new CacheItemArgs(
+                cacheKey,
+                DataCache.TabCacheTimeOut,
+                DataCache.TabCachePriority),
+                c =>
+                                                            {
+                                                                List<TabInfo> tabs = CBO.FillCollection<TabInfo>(this.dataProvider.GetTabs(portalId));
+                                                                return new TabCollection(tabs);
+                                                            });
+        }
+
+        /// <summary>
+        /// Get the actual visible tabs for a given portal id.
+        /// System Tabs and Admin Tabs are excluded from the result set.
+        /// </summary>
+        /// <param name="portalId"></param>
+        /// <returns>A new <see cref="TabCollection"/> instance.</returns>
+        public TabCollection GetUserTabsByPortal(int portalId)
+        {
+            var tabs = this.GetTabsByPortal(portalId);
+            var portal = PortalController.Instance.GetPortal(portalId);
+
+            IEnumerable<TabInfo> filteredList = from tab in tabs
+                                                where
+                                                !tab.Value.IsSystem
+                                                && tab.Value.TabID != portal.AdminTabId
+                                                && tab.Value.ParentId != portal.AdminTabId
+                                                select tab.Value;
+            return new TabCollection(filteredList);
+        }
+
+        /// <summary>read all settings for a tab from TabSettings table.</summary>
+        /// <param name="tabId">ID of the Tab to query.</param>
+        /// <returns>
+        /// (cached) hashtable containing all settings.
+        /// </returns>
+        public Hashtable GetTabSettings(int tabId)
+        {
+            var portalId = GetPortalId(tabId, -1);
+            Hashtable settings;
+            if (!this.GetTabSettingsByPortal(portalId).TryGetValue(tabId, out settings))
+            {
+                settings = new Hashtable();
+            }
+
+            return settings;
+        }
+
+        /// <summary>Get the list of url's associated with a page (tab).</summary>
+        /// <param name="tabId">the tab id.</param>
+        /// <param name="portalId">the portal id.</param>
+        /// <returns>list of urls associated with a tab.</returns>
+        public List<TabUrlInfo> GetTabUrls(int tabId, int portalId)
+        {
+            // Get the Portal TabUrl Dictionary
+            Dictionary<int, List<TabUrlInfo>> dicTabUrls = this.GetTabUrls(portalId);
+
+            // Get the Collection from the Dictionary
+            List<TabUrlInfo> tabRedirects;
+            bool bFound = dicTabUrls.TryGetValue(tabId, out tabRedirects);
+            if (!bFound)
+            {
+                // Return empty collection
+                tabRedirects = new List<TabUrlInfo>();
+            }
+
+            return tabRedirects;
+        }
+
+        /// <summary>Gives the translator role edit rights.</summary>
+        /// <param name="localizedTab">The localized tab.</param>
+        /// <param name="users">The users.</param>
+        public void GiveTranslatorRoleEditRights(TabInfo localizedTab, Dictionary<int, UserInfo> users)
+        {
+            var permissionCtrl = new PermissionController();
+            ArrayList permissionsList = permissionCtrl.GetPermissionByCodeAndKey("SYSTEM_TAB", "EDIT");
+
+            string translatorRoles = PortalController.GetPortalSetting(string.Format("DefaultTranslatorRoles-{0}", localizedTab.CultureCode), localizedTab.PortalID, string.Empty);
+            foreach (string translatorRole in translatorRoles.Split(';'))
+            {
+                if (users != null)
+                {
+                    foreach (UserInfo translator in RoleController.Instance.GetUsersByRole(localizedTab.PortalID, translatorRole))
+                    {
+                        users[translator.UserID] = translator;
+                    }
+                }
+
+                if (permissionsList != null && permissionsList.Count > 0)
+                {
+                    var translatePermisison = (PermissionInfo)permissionsList[0];
+                    string roleName = translatorRole;
+                    RoleInfo role = RoleController.Instance.GetRole(
+                        localizedTab.PortalID,
+                        r => r.RoleName == roleName);
+                    if (role != null)
+                    {
+                        TabPermissionInfo perm =
+                            localizedTab.TabPermissions.Where(
+                                tp => tp.RoleID == role.RoleID && tp.PermissionKey == "EDIT").SingleOrDefault();
+                        if (perm == null)
+                        {
+                            // Create Permission
+                            var tabTranslatePermission = new TabPermissionInfo(translatePermisison)
+                            {
+                                RoleID = role.RoleID,
+                                AllowAccess = true,
+                                RoleName = roleName,
+                            };
+                            localizedTab.TabPermissions.Add(tabTranslatePermission);
+                            this.UpdateTab(localizedTab);
+                        }
+                    }
+                }
+            }
+        }
+
+        /// <inheritdoc />
+        public bool HasMissingLanguages(int portalId, int tabId)
+        {
+            var currentTab = this.GetTab(tabId, portalId, false);
+            var workingTab = currentTab;
+            var locales = LocaleController.Instance.GetLocales(portalId);
+            var localeCount = locales.Count;
+            if (currentTab.DefaultLanguageTab != null)
+            {
+                workingTab = currentTab.DefaultLanguageTab;
+            }
+
+            var localizedCount = 1 +
+                                 locales.Values.Where(locale => !LocaleController.Instance.IsDefaultLanguage(locale.Code))
+                                        .Count(locale => workingTab.LocalizedTabs.Values.Any(localizedTab => localizedTab.CultureCode == locale.Code));
+
+            return (localeCount - localizedCount) != 0;
+        }
+
+        /// <summary>Checks whether the tab is published. Published means: view permissions of tab are identical to the DefaultLanguageTab.</summary>
+        /// <param name="publishTab">The tab that is checked.</param>
+        /// <returns>true if tab is published.</returns>
+        public bool IsTabPublished(TabInfo publishTab)
+        {
+            bool returnValue = true;
+
+            // To publish a subsidiary language tab we need to enable the View Permissions
+            if (publishTab != null && publishTab.DefaultLanguageTab != null)
+            {
+                foreach (TabPermissionInfo perm in
+                    publishTab.DefaultLanguageTab.TabPermissions.Where(p => p.PermissionKey == "VIEW"))
+                {
+                    TabPermissionInfo sourcePerm = perm;
+                    TabPermissionInfo targetPerm =
+                        publishTab.TabPermissions.Where(
+                            p =>
+                            p.PermissionKey == sourcePerm.PermissionKey && p.RoleID == sourcePerm.RoleID &&
+                            p.UserID == sourcePerm.UserID).SingleOrDefault();
+
+                    if (targetPerm == null)
+                    {
+                        returnValue = false;
+                        break;
+                    }
+                }
+            }
+
+            return returnValue;
+        }
+
+        /// <summary>Localizes the tab.</summary>
+        /// <param name="originalTab">The original tab.</param>
+        /// <param name="locale">The locale.</param>
+        public void LocalizeTab(TabInfo originalTab, Locale locale)
+        {
+            this.LocalizeTab(originalTab, locale, true);
+        }
+
+        /// <summary>Localizes the tab, with optional clear cache.</summary>
+        /// <param name="originalTab"></param>
+        /// <param name="locale"></param>
+        /// <param name="clearCache"></param>
+        public void LocalizeTab(TabInfo originalTab, Locale locale, bool clearCache)
+        {
+            this.dataProvider.LocalizeTab(originalTab.TabID, locale.Code, UserController.Instance.GetCurrentUserInfo().UserID);
+            if (clearCache)
+            {
+                DataCache.ClearTabsCache(originalTab.PortalID);
+                DataCache.ClearModuleCache(originalTab.TabID);
+            }
+        }
+
+        /// <summary>Moves the tab after a specific tab.</summary>
+        /// <param name="tab">The tab want to move.</param>
+        /// <param name="afterTabId">will move objTab after this tab.</param>
+        public void MoveTabAfter(TabInfo tab, int afterTabId)
+        {
+            // Get AfterTab
+            var afterTab = this.GetTab(afterTabId, tab.PortalID, false);
+
+            // Create Tab Redirects
+            if (afterTab.ParentId != tab.ParentId)
+            {
+                this.CreateTabRedirects(tab);
+            }
+
+            // Move Tab
+            this.dataProvider.MoveTabAfter(tab.TabID, afterTabId, UserController.Instance.GetCurrentUserInfo().UserID);
+
+            // Clear the Cache
+            this.ClearCache(tab.PortalID);
+
+            var portalId = GetPortalId(tab.TabID, -1);
+            var updatedTab = this.GetTab(tab.TabID, portalId, true);
+            EventManager.Instance.OnTabUpdated(new TabEventArgs { Tab = updatedTab });
+        }
+
+        /// <summary>Moves the tab before a specific tab.</summary>
+        /// <param name="tab">The tab want to move.</param>
+        /// <param name="beforeTabId">will move objTab before this tab.</param>
+        public void MoveTabBefore(TabInfo tab, int beforeTabId)
+        {
+            // Get AfterTab
+            var beforeTab = this.GetTab(beforeTabId, tab.PortalID, false);
+
+            // Create Tab Redirects
+            if (beforeTab.ParentId != tab.ParentId)
+            {
+                this.CreateTabRedirects(tab);
+            }
+
+            // Move Tab
+            this.dataProvider.MoveTabBefore(tab.TabID, beforeTabId, UserController.Instance.GetCurrentUserInfo().UserID);
+
+            // Clear the Cache
+            this.ClearCache(tab.PortalID);
+
+            var portalId = GetPortalId(tab.TabID, -1);
+            var updatedTab = this.GetTab(tab.TabID, portalId, true);
+            EventManager.Instance.OnTabUpdated(new TabEventArgs { Tab = updatedTab });
+        }
+
+        /// <summary>Moves the tab to a new parent.</summary>
+        /// <param name="tab">The tab want to move.</param>
+        /// <param name="parentId">will move tab to this parent.</param>
+        public void MoveTabToParent(TabInfo tab, int parentId)
+        {
+            // Create Tab Redirects
+            if (parentId != tab.ParentId)
+            {
+                this.CreateTabRedirects(tab);
+            }
+
+            // Move Tab
+            this.dataProvider.MoveTabToParent(tab.TabID, parentId, UserController.Instance.GetCurrentUserInfo().UserID);
+
+            // Clear the Cache
+            this.ClearCache(tab.PortalID);
+
+            var portalId = GetPortalId(tab.TabID, -1);
+            var updatedTab = this.GetTab(tab.TabID, portalId, true);
+            EventManager.Instance.OnTabUpdated(new TabEventArgs { Tab = updatedTab });
+        }
+
+        /// <summary>Populates the bread crumbs.</summary>
+        /// <param name="tab">The tab.</param>
+        public void PopulateBreadCrumbs(ref TabInfo tab)
+        {
+            if (tab.BreadCrumbs == null)
+            {
+                var crumbs = new ArrayList();
+                this.PopulateBreadCrumbs(tab.PortalID, ref crumbs, tab.TabID);
+                tab.BreadCrumbs = crumbs;
+            }
+        }
+
+        /// <summary>Populates the bread crumbs.</summary>
+        /// <param name="portalID">The portal ID.</param>
+        /// <param name="breadCrumbs">The bread crumbs.</param>
+        /// <param name="tabID">The tab ID.</param>
+        public void PopulateBreadCrumbs(int portalID, ref ArrayList breadCrumbs, int tabID)
+        {
+            // find the tab in the tabs collection
+            TabInfo tab;
+            TabCollection portalTabs = this.GetTabsByPortal(portalID);
+            TabCollection hostTabs = this.GetTabsByPortal(Null.NullInteger);
+            bool found = portalTabs.TryGetValue(tabID, out tab);
+            if (!found)
+            {
+                found = hostTabs.TryGetValue(tabID, out tab);
+            }
+
+            // if tab was found
+            if (found)
+            {
+                breadCrumbs.Insert(0, tab.Clone());
+
+                // get the tab parent
+                if (!Null.IsNull(tab.ParentId))
+                {
+                    this.PopulateBreadCrumbs(portalID, ref breadCrumbs, tab.ParentId);
+                }
+            }
+        }
+
+        /// <summary>Publishes the tab. Set the VIEW permission.</summary>
+        /// <param name="publishTab">The publish tab.</param>
+        public void PublishTab(TabInfo publishTab)
+        {
+            // To publish a subsidiary language tab we need to enable the View Permissions
+            if (publishTab != null && publishTab.DefaultLanguageTab != null)
+            {
+                foreach (TabPermissionInfo perm in
+                    publishTab.DefaultLanguageTab.TabPermissions.Where(p => p.PermissionKey == "VIEW"))
+                {
+                    TabPermissionInfo sourcePerm = perm;
+                    TabPermissionInfo targetPerm =
+                        publishTab.TabPermissions.Where(
+                            p =>
+                            p.PermissionKey == sourcePerm.PermissionKey && p.RoleID == sourcePerm.RoleID &&
+                            p.UserID == sourcePerm.UserID).SingleOrDefault();
+
+                    if (targetPerm == null)
+                    {
+                        publishTab.TabPermissions.Add(sourcePerm);
+                    }
+
+                    TabPermissionController.SaveTabPermissions(publishTab);
+                }
+            }
+        }
+
+        /// <summary>Publishes the tabs.</summary>
+        /// <param name="tabs">The tabs.</param>
+        public void PublishTabs(List<TabInfo> tabs)
+        {
+            foreach (TabInfo t in tabs)
+            {
+                if (t.IsTranslated)
+                {
+                    this.PublishTab(t);
+                }
+            }
+        }
+
+        /// <summary>Restores the tab.</summary>
+        /// <param name="tab">The obj tab.</param>
+        /// <param name="portalSettings">The portal settings.</param>
+        public void RestoreTab(TabInfo tab, PortalSettings portalSettings)
+        {
+            if (tab.DefaultLanguageTab != null)
+            {
+                // We are trying to restore the child, so recall this function with the master language's tab id
+                this.RestoreTab(tab.DefaultLanguageTab, portalSettings);
+                return;
+            }
+
+            tab.IsDeleted = false;
+            this.UpdateTab(tab);
+
+            // Restore any localized children
+            foreach (TabInfo localizedtab in tab.LocalizedTabs.Values)
+            {
+                localizedtab.IsDeleted = false;
+                this.UpdateTab(localizedtab);
+            }
+
+            EventLogController.Instance.AddLog(tab, portalSettings, portalSettings.UserId, string.Empty, EventLogController.EventLogType.TAB_RESTORED);
+
+            ArrayList allTabsModules = ModuleController.Instance.GetAllTabsModules(tab.PortalID, true);
+            var tabModules = ModuleController.Instance.GetTabModules(tab.TabID);
+            foreach (ModuleInfo objModule in allTabsModules)
+            {
+                if (!tabModules.ContainsKey(objModule.ModuleID))
+                {
+                    ModuleController.Instance.CopyModule(objModule, tab, Null.NullString, true);
+                }
+            }
+
+            this.ClearCache(tab.PortalID);
+
+            EventManager.Instance.OnTabRestored(new TabEventArgs { Tab = tab });
+        }
+
+        /// <summary>Save url information for a page (tab).</summary>
+        /// <param name="tabUrl">the tab url.</param>
+        /// <param name="portalId">the portal id.</param>
+        /// <param name="clearCache">whether to clear the cache.</param>
+        public void SaveTabUrl(TabUrlInfo tabUrl, int portalId, bool clearCache)
+        {
+            var portalAliasId = (tabUrl.PortalAliasUsage == PortalAliasUsageType.Default)
+                                  ? Null.NullInteger
+                                  : tabUrl.PortalAliasId;
+
+            var saveLog = EventLogController.EventLogType.TABURL_CREATED;
+
+            if (tabUrl.HttpStatus == "200")
+            {
+                saveLog = EventLogController.EventLogType.TABURL_CREATED;
+            }
+            else
+            {
+                // need to see if sequence number exists to decide if insert or update
+                List<TabUrlInfo> t = this.GetTabUrls(portalId, tabUrl.TabId);
+                var existingSeq = t.FirstOrDefault(r => r.SeqNum == tabUrl.SeqNum);
+                if (existingSeq == null)
+                {
+                    saveLog = EventLogController.EventLogType.TABURL_CREATED;
+                }
+            }
+
+            DataProvider.Instance().SaveTabUrl(tabUrl.TabId, tabUrl.SeqNum, portalAliasId, (int)tabUrl.PortalAliasUsage, tabUrl.Url, tabUrl.QueryString, tabUrl.CultureCode, tabUrl.HttpStatus, tabUrl.IsSystem, UserController.Instance.GetCurrentUserInfo().UserID);
+
+            EventLogController.Instance.AddLog(
+                "tabUrl",
+                tabUrl.ToString(),
+                PortalController.Instance.GetCurrentPortalSettings(),
+                UserController.Instance.GetCurrentUserInfo().UserID,
+                saveLog);
+
+            if (clearCache)
+            {
+                DataCache.RemoveCache(string.Format(DataCache.TabUrlCacheKey, portalId));
+                CacheController.ClearCustomAliasesCache();
+                this.ClearCache(portalId);
+                var tab = this.GetTab(tabUrl.TabId, portalId);
+                tab.ClearTabUrls();
+            }
+        }
+
+        /// <inheritdoc />
+        public bool SoftDeleteTab(int tabId, PortalSettings portalSettings)
+        {
+            bool deleted;
+            TabInfo tab = this.GetTab(tabId, portalSettings.PortalId, false);
+            if (tab != null)
+            {
+                if (tab.DefaultLanguageTab != null && LocaleController.Instance.GetLocales(portalSettings.PortalId).ContainsKey(tab.CultureCode))
+                {
+                    // We are trying to delete the child, so recall this function with the master language's tab id
+                    return this.SoftDeleteTab(tab.DefaultLanguageTab.TabID, portalSettings);
+                }
+
+                // Delete the Tab
+                deleted = this.SoftDeleteTabInternal(tab, portalSettings);
+
+                // Delete any localized children
+                if (deleted)
+                {
+                    foreach (TabInfo localizedtab in tab.LocalizedTabs.Values)
+                    {
+                        this.SoftDeleteTabInternal(localizedtab, portalSettings);
+                    }
+                }
+            }
+            else
+            {
+                deleted = false;
+            }
+
+            return deleted;
+        }
+
+        /// <summary>Updates the tab to database.</summary>
+        /// <param name="updatedTab">The updated tab.</param>
+        public void UpdateTab(TabInfo updatedTab)
+        {
+            TabInfo originalTab = this.GetTab(updatedTab.TabID, updatedTab.PortalID, true);
+
+            // Update ContentItem If neccessary
+            if (updatedTab.TabID != Null.NullInteger)
+            {
+                if (updatedTab.ContentItemId == Null.NullInteger)
+                {
+                    this.CreateContentItem(updatedTab);
+                }
+                else
+                {
+                    this.UpdateContentItem(updatedTab);
+                }
+            }
+
+            // Create Tab Redirects
+            if (originalTab.ParentId != updatedTab.ParentId || originalTab.TabName != updatedTab.TabName)
+            {
+                this.CreateTabRedirects(updatedTab);
+            }
+
+            // Update Tab to DataStore
+            this.dataProvider.UpdateTab(
+                updatedTab.TabID,
+                updatedTab.ContentItemId,
+                updatedTab.PortalID,
+                updatedTab.VersionGuid,
+                updatedTab.DefaultLanguageGuid,
+                updatedTab.LocalizedVersionGuid,
+                updatedTab.TabName,
+                updatedTab.IsVisible,
+                updatedTab.DisableLink,
+                updatedTab.ParentId,
+                updatedTab.IconFileRaw,
+                updatedTab.IconFileLargeRaw,
+                updatedTab.Title,
+                updatedTab.Description,
+                updatedTab.KeyWords,
+                updatedTab.IsDeleted,
+                updatedTab.Url,
+                updatedTab.SkinSrc,
+                updatedTab.ContainerSrc,
+                updatedTab.StartDate,
+                updatedTab.EndDate,
+                updatedTab.RefreshInterval,
+                updatedTab.PageHeadText,
+                updatedTab.IsSecure,
+                updatedTab.PermanentRedirect,
+                updatedTab.SiteMapPriority,
+                UserController.Instance.GetCurrentUserInfo().UserID,
+                updatedTab.CultureCode,
+                updatedTab.IsSystem);
+
+            // Update Tags
+            List<Term> terms = updatedTab.Terms;
+            ITermController termController = Util.GetTermController();
+            termController.RemoveTermsFromContent(updatedTab);
+            foreach (Term term in terms)
+            {
+                termController.AddTermToContent(term, updatedTab);
+            }
+
+            EventLogController.Instance.AddLog(
+                updatedTab,
+                PortalController.Instance.GetCurrentPortalSettings(),
+                UserController.Instance.GetCurrentUserInfo().UserID,
+                string.Empty,
+                EventLogController.EventLogType.TAB_UPDATED);
+
+            // Update Tab permissions
+            TabPermissionController.SaveTabPermissions(updatedTab);
+
+            // Update TabSettings - use Try/catch as tabs are added during upgrade ptocess and the sproc may not exist
+            try
+            {
+                this.UpdateTabSettings(ref updatedTab);
+            }
+            catch (Exception ex)
+            {
+                Exceptions.LogException(ex);
+            }
+
+            // Update Tab Version
+            UpdateTabVersion(updatedTab.TabID);
+
+            // Clear Tab Caches
+            this.ClearCache(updatedTab.PortalID);
+            if (updatedTab.PortalID != originalTab.PortalID)
+            {
+                this.ClearCache(originalTab.PortalID);
+            }
+
+            EventManager.Instance.OnTabUpdated(new TabEventArgs { Tab = updatedTab });
+        }
+
+        /// <summary>Adds or updates a tab's setting value.</summary>
+        /// <param name="tabId">ID of the tab to update.</param>
+        /// <param name="settingName">name of the setting property.</param>
+        /// <param name="settingValue">value of the setting (String).</param>
+        /// <remarks>empty SettingValue will remove the setting, if not preserveIfEmpty is true.</remarks>
+        public void UpdateTabSetting(int tabId, string settingName, string settingValue)
+        {
+            this.UpdateTabSettingInternal(tabId, settingName, settingValue, true);
+        }
+
+        /// <summary>Updates the translation status.</summary>
+        /// <param name="localizedTab">The localized tab.</param>
+        /// <param name="isTranslated">if set to <c>true</c> means the tab has already been translated.</param>
+        public void UpdateTranslationStatus(TabInfo localizedTab, bool isTranslated)
+        {
+            if (isTranslated && (localizedTab.DefaultLanguageTab != null))
+            {
+                localizedTab.LocalizedVersionGuid = localizedTab.DefaultLanguageTab.LocalizedVersionGuid;
+            }
+            else
+            {
+                localizedTab.LocalizedVersionGuid = Guid.NewGuid();
+            }
+
+            DataProvider.Instance()
+                .UpdateTabTranslationStatus(
+                    localizedTab.TabID,
+                    localizedTab.LocalizedVersionGuid,
+                    UserController.Instance.GetCurrentUserInfo().UserID);
+
+            // Clear Tab Caches
+            this.ClearCache(localizedTab.PortalID);
+        }
+
+        /// <summary>It marks a page as published at least once.</summary>
+        /// <param name="tab">The Tab to be marked.</param>
+        public void MarkAsPublished(TabInfo tab)
+        {
+            this.dataProvider.MarkAsPublished(tab.TabID);
+
+            // Clear Tab Caches
+            this.ClearCache(tab.PortalID);
+
+            EventManager.Instance.OnTabMarkedAsPublished(new TabEventArgs { Tab = tab });
+        }
+
+        /// <inheritdoc />
+        public bool IsHostOrAdminPage(TabInfo tab)
+        {
+            return this.IsHostTab(tab) || this.IsAdminTab(tab);
+        }
+
+        internal Dictionary<int, List<TabUrlInfo>> GetTabUrls(int portalId)
+        {
+            string cacheKey = string.Format(DataCache.TabUrlCacheKey, portalId);
+            return CBO.GetCachedObject<Dictionary<int, List<TabUrlInfo>>>(
+                new CacheItemArgs(
+                cacheKey,
+                DataCache.TabUrlCacheTimeOut,
+                DataCache.TabUrlCachePriority,
+                portalId),
+                this.GetTabUrlsCallback);
+        }
+
+        /// <inheritdoc/>
+        protected override Func<ITabController> GetFactory()
+        {
+            return () => new TabController();
+        }
+
+        private static void AddAllTabsModules(TabInfo tab)
+        {
+            var portalSettings = new PortalSettings(tab.TabID, tab.PortalID);
+            foreach (ModuleInfo allTabsModule in ModuleController.Instance.GetAllTabsModules(tab.PortalID, true))
+            {
+                // [DNN-6276]We need to check that the Module is not implicitly deleted.  ie If all instances are on Pages
+                // that are all "deleted" then even if the Module itself is not deleted, we would not expect the
+                // Module to be added
+                var canAdd =
+                (from ModuleInfo allTabsInstance in ModuleController.Instance.GetTabModulesByModule(allTabsModule.ModuleID) select Instance.GetTab(allTabsInstance.TabID, tab.PortalID, false)).Any(
+                    t => !t.IsDeleted) && (!portalSettings.ContentLocalizationEnabled || allTabsModule.CultureCode == tab.CultureCode);
+                if (canAdd)
+                {
+                    ModuleController.Instance.CopyModule(allTabsModule, tab, Null.NullString, true);
+                }
+            }
+        }
+
+        private static void DeserializeTabSettings(XmlNodeList nodeTabSettings, TabInfo objTab)
+        {
+            foreach (XmlNode oTabSettingNode in nodeTabSettings)
+            {
+                string sKey = XmlUtils.GetNodeValue(oTabSettingNode.CreateNavigator(), "settingname");
+                string sValue = XmlUtils.GetNodeValue(oTabSettingNode.CreateNavigator(), "settingvalue");
+                objTab.TabSettings[sKey] = sValue;
+            }
+        }
+
+        private static void DeserializeTabPermissions(XmlNodeList nodeTabPermissions, TabInfo tab, bool isAdminTemplate)
+        {
+            var permissionController = new PermissionController();
+            int permissionID = 0;
+            foreach (XmlNode tabPermissionNode in nodeTabPermissions)
+            {
+                string permissionKey = XmlUtils.GetNodeValue(tabPermissionNode.CreateNavigator(), "permissionkey");
+                string permissionCode = XmlUtils.GetNodeValue(tabPermissionNode.CreateNavigator(), "permissioncode");
+                string roleName = XmlUtils.GetNodeValue(tabPermissionNode.CreateNavigator(), "rolename");
+                bool allowAccess = XmlUtils.GetNodeValueBoolean(tabPermissionNode, "allowaccess");
+                ArrayList arrPermissions = permissionController.GetPermissionByCodeAndKey(permissionCode, permissionKey);
+                int i;
+                for (i = 0; i <= arrPermissions.Count - 1; i++)
+                {
+                    var permission = (PermissionInfo)arrPermissions[i];
+                    permissionID = permission.PermissionID;
+                }
+
+                int roleID = int.MinValue;
+                switch (roleName)
+                {
+                    case Globals.glbRoleAllUsersName:
+                        roleID = Convert.ToInt32(Globals.glbRoleAllUsers);
+                        break;
+                    case Globals.glbRoleUnauthUserName:
+                        roleID = Convert.ToInt32(Globals.glbRoleUnauthUser);
+                        break;
+                    default:
+                        var portal = PortalController.Instance.GetPortal(tab.PortalID);
+                        var role = RoleController.Instance.GetRole(
+                            portal.PortalID,
+                            r => r.RoleName == roleName);
+                        if (role != null)
+                        {
+                            roleID = role.RoleID;
+                        }
+                        else
+                        {
+                            if (isAdminTemplate && roleName.ToLowerInvariant() == "administrators")
+                            {
+                                roleID = portal.AdministratorRoleId;
+                            }
+                        }
+
+                        break;
+                }
+
+                if (roleID != int.MinValue)
+                {
+                    var tabPermission = new TabPermissionInfo
+                    {
+                        TabID = tab.TabID,
+                        PermissionID = permissionID,
+                        RoleID = roleID,
+                        UserID = Null.NullInteger,
+                        AllowAccess = allowAccess,
+                    };
+
+                    bool canAdd = !tab.TabPermissions.Cast<TabPermissionInfo>()
+                                      .Any(tp => tp.TabID == tabPermission.TabID
+                                                 && tp.PermissionID == tabPermission.PermissionID
+                                                 && tp.RoleID == tabPermission.RoleID
+                                                 && tp.UserID == tabPermission.UserID);
+                    if (canAdd)
+                    {
+                        tab.TabPermissions.Add(tabPermission);
+                    }
+                }
+            }
+        }
+
+        private static void DeserializeTabUrls(XmlNode nodeTabUrl, TabUrlInfo objTabUrl)
+        {
+            objTabUrl.SeqNum = XmlUtils.GetAttributeValueAsInteger(nodeTabUrl.CreateNavigator(), "SeqNum", 0);
+            objTabUrl.Url = string.IsNullOrEmpty(XmlUtils.GetAttributeValue(nodeTabUrl.CreateNavigator(), "Url")) ? "/" : XmlUtils.GetAttributeValue(nodeTabUrl.CreateNavigator(), "Url");
+            objTabUrl.QueryString = XmlUtils.GetAttributeValue(nodeTabUrl.CreateNavigator(), "QueryString");
+            objTabUrl.CultureCode = XmlUtils.GetAttributeValue(nodeTabUrl.CreateNavigator(), "CultureCode");
+            objTabUrl.HttpStatus = string.IsNullOrEmpty(XmlUtils.GetAttributeValue(nodeTabUrl.CreateNavigator(), "HttpStatus")) ? "200" : XmlUtils.GetAttributeValue(nodeTabUrl.CreateNavigator(), "HttpStatus");
+            objTabUrl.IsSystem = XmlUtils.GetAttributeValueAsBoolean(nodeTabUrl.CreateNavigator(), "IsSystem", true);
+            objTabUrl.PortalAliasId = Null.NullInteger;
+            objTabUrl.PortalAliasUsage = PortalAliasUsageType.Default;
+        }
+
+        private static int GetIndexOfTab(TabInfo objTab, IEnumerable<TabInfo> tabs)
+        {
+            return Null.NullInteger + tabs.TakeWhile(tab => tab.TabID != objTab.TabID).Count();
+        }
+
+        private static int GetPortalId(int tabId, int portalId)
+        {
+            if (Null.IsNull(portalId))
+            {
+                Dictionary<int, int> portalDic = PortalController.GetPortalDictionary();
+                if (portalDic != null && portalDic.ContainsKey(tabId))
+                {
+                    portalId = portalDic[tabId];
+                }
+            }
+
+            return portalId;
+        }
+
+        private static object GetTabPathDictionaryCallback(CacheItemArgs cacheItemArgs)
+        {
+            string cultureCode = Convert.ToString(cacheItemArgs.ParamList[0]);
+            var portalID = (int)cacheItemArgs.ParamList[1];
+            var tabpathDic = new Dictionary<string, int>(StringComparer.CurrentCultureIgnoreCase);
+            IDataReader dr = DataProvider.Instance().GetTabPaths(portalID, cultureCode);
+            try
+            {
+                while (dr.Read())
+                {
+                    tabpathDic[Null.SetNullString(dr["TabPath"])] = Null.SetNullInteger(dr["TabID"]);
+                }
+            }
+            catch (Exception exc)
+            {
+                Exceptions.LogException(exc);
+            }
+            finally
+            {
+                CBO.CloseDataReader(dr, true);
+            }
+
+            return tabpathDic;
+        }
+
+        private static void UpdateTabVersion(int tabId)
+        {
+            DataProvider.Instance().UpdateTabVersion(tabId, Guid.NewGuid());
+        }
+
+        private static void ValidateTabPath(TabInfo tab)
+        {
+            string tabPath = Globals.GenerateTabPath(tab.ParentId, tab.TabName);
+            int tabId = GetTabByTabPath(tab.PortalID, tabPath, tab.CultureCode);
+            if (tabId > Null.NullInteger)
+            {
+                // Tab exists so Throw
+                throw new TabExistsException(
+                    tabId,
+                    $"Page Exists in portal: {tab.PortalID}, path: {tab.TabPath}, culture: {tab.CultureCode}");
+            }
+        }
+
+        private static void EnableTabVersioningAndWorkflow(TabInfo tab)
+        {
+            if (TabVersionSettings.Instance.IsVersioningEnabled(tab.PortalID))
+            {
+                TabVersionSettings.Instance.SetEnabledVersioningForTab(tab.TabID, true);
+            }
+
+            if (TabWorkflowSettings.Instance.IsWorkflowEnabled(tab.PortalID))
+            {
+                TabWorkflowSettings.Instance.SetWorkflowEnabled(tab.PortalID, tab.TabID, true);
+            }
+        }
+
+        private static void DisableTabVersioningAndWorkflow(TabInfo tab)
+        {
+            if (TabVersionSettings.Instance.IsVersioningEnabled(tab.PortalID))
+            {
+                TabVersionSettings.Instance.SetEnabledVersioningForTab(tab.TabID, false);
+            }
+
+            if (TabWorkflowSettings.Instance.IsWorkflowEnabled(tab.PortalID))
+            {
+                TabWorkflowSettings.Instance.SetWorkflowEnabled(tab.PortalID, tab.TabID, false);
+            }
+        }
+
+        /// <summary>
+        /// Checks if the page is root or has a localized parent.
+        /// If neither is true, then we cannot create localized version of the page for the given locale.
+        /// </summary>
+        /// <param name="tab">The tab to be checked.</param>
+        /// <param name="locale">The locale to be checked.</param>
+        /// <returns>Whether the tab can be localized to the locale.</returns>
+        private bool CanLocalizeTabToLocale(TabInfo tab, Locale locale)
+        {
+            // If root page, can be localized
+            if (Null.IsNull(tab.ParentId))
+            {
+                return true;
+            }
+
+            // Otherwise can be localized only if localized parent is found
+            TabInfo parent = this.GetTab(tab.ParentId, tab.PortalID, false);
+            TabInfo localizedParent = this.GetTabByCulture(parent.TabID, parent.PortalID, locale);
+            return localizedParent != null;
+        }
+
+        private bool IsAdminTab(TabInfo tab)
+        {
+            var portal = PortalController.Instance.GetPortal(tab.PortalID);
+            return portal.AdminTabId == tab.TabID || this.IsAdminTabRecursive(tab, portal.AdminTabId);
+        }
+
+        private bool IsAdminTabRecursive(TabInfo tab, int adminTabId)
+        {
+            if (tab.ParentId == Null.NullInteger)
+            {
+                return false;
+            }
+
+            if (tab.ParentId == adminTabId)
+            {
+                return true;
+            }
+
+            var parentTab = this.GetTab(tab.ParentId, tab.PortalID);
+            return this.IsAdminTabRecursive(parentTab, adminTabId);
+        }
+
+        private bool IsHostTab(TabInfo tab)
+        {
+            return tab.PortalID == Null.NullInteger;
+        }
+
+        private int AddTabInternal(TabInfo tab, int afterTabId, int beforeTabId, bool includeAllTabsModules)
+        {
+            ValidateTabPath(tab);
+
+            // First create ContentItem as we need the ContentItemID
+            this.CreateContentItem(tab);
+
+            // Add Tab
+            if (afterTabId > 0)
+            {
+                tab.TabID = this.dataProvider.AddTabAfter(tab, afterTabId, UserController.Instance.GetCurrentUserInfo().UserID);
+            }
+            else
+            {
+                tab.TabID = beforeTabId > 0
+                                ? this.dataProvider.AddTabBefore(tab, beforeTabId, UserController.Instance.GetCurrentUserInfo().UserID)
+                                : this.dataProvider.AddTabToEnd(tab, UserController.Instance.GetCurrentUserInfo().UserID);
+            }
+
+            // Clear the Cache
+            this.ClearCache(tab.PortalID);
+
+            ITermController termController = Util.GetTermController();
+            termController.RemoveTermsFromContent(tab);
+            foreach (Term term in tab.Terms)
+            {
+                termController.AddTermToContent(term, tab);
+            }
+
+            EventLogController.Instance.AddLog(
+                tab,
+                PortalController.Instance.GetCurrentPortalSettings(),
+                UserController.Instance.GetCurrentUserInfo().UserID,
+                string.Empty,
+                EventLogController.EventLogType.TAB_CREATED);
+
+            // Add Tab Permissions
+            TabPermissionController.SaveTabPermissions(tab);
+
+            // Add TabSettings - use Try/catch as tabs are added during upgrade ptocess and the sproc may not exist
+            try
+            {
+                this.UpdateTabSettings(ref tab);
+            }
+            catch (Exception ex)
+            {
+                Exceptions.LogException(ex);
+            }
+
+            // Add AllTabs Modules
+            if (includeAllTabsModules && tab.PortalID != Null.NullInteger)
+            {
+                AddAllTabsModules(tab);
+            }
+
+            // Check Tab Versioning
+            if (tab.PortalID == Null.NullInteger || !TabVersionSettings.Instance.IsVersioningEnabled(tab.PortalID, tab.TabID))
+            {
+                this.MarkAsPublished(tab);
+            }
+
+            EventManager.Instance.OnTabCreated(new TabEventArgs { Tab = tab });
+
+            return tab.TabID;
+        }
+
+        private void CreateLocalizedCopyInternal(TabInfo originalTab, Locale locale, bool allTabsModulesFromDefault, bool clearCache, bool insertAfterOriginal = false)
+        {
+            try
+            {
+                Logger.TraceFormat("Localizing TabId: {0}, TabPath: {1}, Locale: {2}", originalTab.TabID, originalTab.TabPath, locale.Code);
+                var defaultLocale = LocaleController.Instance.GetDefaultLocale(originalTab.PortalID);
+
+                // First Clone the Tab
+                TabInfo localizedCopy = originalTab.Clone();
+                localizedCopy.TabID = Null.NullInteger;
+                localizedCopy.StateID = Null.NullInteger;
+                localizedCopy.ContentItemId = Null.NullInteger;
+
+                // Set Guids and Culture Code
+                localizedCopy.UniqueId = Guid.NewGuid();
+                localizedCopy.VersionGuid = Guid.NewGuid();
+                localizedCopy.LocalizedVersionGuid = Guid.NewGuid();
+                localizedCopy.CultureCode = locale.Code;
+                localizedCopy.TabName = localizedCopy.TabName + " (" + locale.Code + ")";
+
+                // copy page tags
+                foreach (var term in originalTab.Terms)
+                {
+                    localizedCopy.Terms.Add(term);
+                }
+
+                if (locale == defaultLocale)
+                {
+                    originalTab.DefaultLanguageGuid = localizedCopy.UniqueId;
+                    this.UpdateTab(originalTab);
+                }
+                else
+                {
+                    localizedCopy.DefaultLanguageGuid = originalTab.UniqueId;
+                }
+
+                // Copy Permissions from original Tab for Admins only
+                // If original tab is user tab or its parent tab is user tab, then copy full permission
+                // from original tab.
+                PortalInfo portal = PortalController.Instance.GetPortal(originalTab.PortalID);
+                if (originalTab.TabID == portal.UserTabId || originalTab.ParentId == portal.UserTabId)
+                {
+                    localizedCopy.TabPermissions.AddRange(originalTab.TabPermissions);
+                }
+                else
+                {
+                    localizedCopy.TabPermissions.AddRange(originalTab.TabPermissions.Where(p => p.RoleID == portal.AdministratorRoleId));
+                }
+
+                // Get the original Tabs Parent
+                // check the original whether have parent.
+                if (!Null.IsNull(originalTab.ParentId))
+                {
+                    TabInfo originalParent = this.GetTab(originalTab.ParentId, originalTab.PortalID, false);
+
+                    // Get the localized parent
+                    TabInfo localizedParent = this.GetTabByCulture(originalParent.TabID, originalParent.PortalID, locale);
+                    localizedCopy.ParentId = localizedParent.TabID;
+                }
+
+                // Save Tab
+                var afterTabId = insertAfterOriginal ? originalTab.TabID : -1;
+                const int beforeTabId = -1;
+                const bool includeAllModules = false;
+                this.AddTabInternal(localizedCopy, afterTabId, beforeTabId, includeAllModules); // not include modules show on all page, it will handled in copy modules action.
+
+                // if the tab has custom stylesheet defined, then also copy the stylesheet to the localized version.
+                if (originalTab.TabSettings.ContainsKey("CustomStylesheet"))
+                {
+                    this.UpdateTabSetting(localizedCopy.TabID, "CustomStylesheet", originalTab.TabSettings["CustomStylesheet"].ToString());
+                }
+
+                /* Tab versioning and workflow is disabled
+                 * during the creation of the Localized copy
+                 */
+                DisableTabVersioningAndWorkflow(localizedCopy);
+
+                // Make shallow copies of all modules
+                ModuleController.Instance.CopyModules(originalTab, localizedCopy, true, allTabsModulesFromDefault);
+
+                // Convert these shallow copies to deep copies
+                foreach (KeyValuePair<int, ModuleInfo> kvp in ModuleController.Instance.GetTabModules(localizedCopy.TabID))
+                {
+                    ModuleController.Instance.LocalizeModule(kvp.Value, locale);
+                }
+
+                // if not copy modules which show on all pages from default language, we need add all modules in current culture.
+                if (!allTabsModulesFromDefault)
+                {
+                    AddAllTabsModules(localizedCopy);
+                }
+
+                // Add Translator Role
+                this.GiveTranslatorRoleEditRights(localizedCopy, null);
+
+                /* Tab versioning and workflow is re-enabled
+                 * when the Localized copy is created
+                 */
+                EnableTabVersioningAndWorkflow(localizedCopy);
+                this.MarkAsPublished(localizedCopy);
+            }
+            catch (Exception ex)
+            {
+                Exceptions.LogException(ex);
+                throw;
+            }
+
+            // Clear the Cache
+            if (clearCache)
+            {
+                this.ClearCache(originalTab.PortalID);
+            }
+        }
+
+        /// <summary>If a parent tab is localized, its localized children need to be updated to point at their corresponding localized parents.</summary>
+        /// <param name="portalId"></param>
+        /// <param name="parentTabId"></param>
+        private void UpdateChildTabLocalizedParents(int portalId, int parentTabId)
+        {
+            var childTabs = GetTabsByParent(parentTabId, portalId);
+
+            foreach (var childTab in childTabs)
+            {
+                if (childTab.CultureCode == null)
+                {
+                    continue;
+                }
+
+                var locale = LocaleController.Instance.GetLocale(portalId, childTab.CultureCode);
+
+                if (locale == null)
+                {
+                    continue;
+                }
+
+                TabInfo localizedParent = this.GetTabByCulture(parentTabId, portalId, locale);
+                if (childTab.ParentId != localizedParent.TabID)
+                {
+                    childTab.ParentId = localizedParent.TabID;
+
+                    this.UpdateTab(childTab);
+
+                    this.UpdateChildTabLocalizedParents(portalId, childTab.TabID);
+                }
+            }
+        }
+
+        private void ClearTabSettingsCache(int tabId)
+        {
+            var portalId = GetPortalId(tabId, -1);
+            string cacheKey = string.Format(DataCache.TabSettingsCacheKey, portalId);
+            DataCache.RemoveCache(cacheKey);
+
+            // aslo clear the settings from tab object in cache.
+            var tab = this.GetTab(tabId, portalId, false);
+            if (tab != null)
+            {
+                tab.ClearSettingsCache();
+            }
+        }
+
+        private void CreateTabRedirect(TabInfo tab)
+        {
+            var settings = PortalController.Instance.GetCurrentPortalSettings();
+
+            if (settings != null && tab.TabID != settings.HomeTabId && tab.TabUrls.Count(u => u.HttpStatus == "200") == 0)
+            {
+                var domainRoot = TestableGlobals.Instance.AddHTTP(settings.PortalAlias.HTTPAlias);
+
+                if (!string.IsNullOrEmpty(domainRoot))
+                {
+                    var url = TestableGlobals.Instance.NavigateURL(tab.TabID);
+
+                    url = url.Replace(domainRoot, string.Empty);
+
+                    var seqNum = (tab.TabUrls.Count > 0) ? tab.TabUrls.Max(t => t.SeqNum) + 1 : 1;
+                    var tabUrl = new TabUrlInfo
+                    {
+                        TabId = tab.TabID,
+                        SeqNum = seqNum,
+                        PortalAliasId = -1,
+                        PortalAliasUsage = PortalAliasUsageType.Default,
+                        Url = url,
+                        QueryString = string.Empty,
+                        CultureCode = tab.CultureCode,
+                        HttpStatus = "301",
+                        IsSystem = true,
+                    };
+
+                    this.SaveTabUrl(tabUrl, tab.PortalID, false);
+                }
+            }
+        }
+
+        private void CreateTabRedirects(TabInfo tab)
+        {
+            this.CreateTabRedirect(tab);
+
+            var descendants = this.GetTabsByPortal(tab.PortalID).DescendentsOf(tab.TabID);
+
+            // Create Redirect for descendant tabs
+            foreach (TabInfo descendantTab in descendants)
+            {
+                this.CreateTabRedirect(descendantTab);
+            }
+        }
+
+        private Dictionary<int, List<TabAliasSkinInfo>> GetAliasSkins(int portalId)
+        {
+            string cacheKey = string.Format(DataCache.TabAliasSkinCacheKey, portalId);
+            return CBO.GetCachedObject<Dictionary<int, List<TabAliasSkinInfo>>>(
+                new CacheItemArgs(
+                cacheKey,
+                DataCache.TabAliasSkinCacheTimeOut,
+                DataCache.TabAliasSkinCachePriority,
+                portalId),
+                this.GetAliasSkinsCallback);
+        }
+
+        private object GetAliasSkinsCallback(CacheItemArgs cacheItemArgs)
+        {
+            var portalID = (int)cacheItemArgs.ParamList[0];
+            var dic = new Dictionary<int, List<TabAliasSkinInfo>>();
+            if (portalID > -1)
+            {
+                IDataReader dr = DataProvider.Instance().GetTabAliasSkins(portalID);
+                try
+                {
+                    while (dr.Read())
+                    {
+                        // fill business object
+                        var tabAliasSkin = CBO.FillObject<TabAliasSkinInfo>(dr, false);
+
+                        // add Tab Alias Skin to dictionary
+                        if (dic.ContainsKey(tabAliasSkin.TabId))
+                        {
+                            // Add Tab Alias Skin to Tab Alias Skin Collection already in dictionary for TabId
+                            dic[tabAliasSkin.TabId].Add(tabAliasSkin);
+                        }
+                        else
+                        {
+                            // Create new Tab Alias Skin Collection for TabId
+                            var collection = new List<TabAliasSkinInfo> { tabAliasSkin };
+
+                            // Add Collection to Dictionary
+                            dic.Add(tabAliasSkin.TabId, collection);
+                        }
+                    }
+                }
+                catch (Exception exc)
+                {
+                    Exceptions.LogException(exc);
+                }
+                finally
+                {
+                    // close datareader
+                    CBO.CloseDataReader(dr, true);
+                }
+            }
+
+            return dic;
+        }
+
+        private Dictionary<int, Dictionary<string, string>> GetCustomAliases(int portalId)
+        {
+            string cacheKey = string.Format(DataCache.TabCustomAliasCacheKey, portalId);
+            return CBO.GetCachedObject<Dictionary<int, Dictionary<string, string>>>(
+                new CacheItemArgs(
+                cacheKey,
+                DataCache.TabCustomAliasCacheTimeOut,
+                DataCache.TabCustomAliasCachePriority,
+                portalId),
+                this.GetCustomAliasesCallback);
+        }
+
+        private object GetCustomAliasesCallback(CacheItemArgs cacheItemArgs)
+        {
+            var portalID = (int)cacheItemArgs.ParamList[0];
+            var dic = new Dictionary<int, Dictionary<string, string>>();
+            if (portalID > -1)
+            {
+                IDataReader dr = DataProvider.Instance().GetTabCustomAliases(portalID);
+                try
+                {
+                    while (dr.Read())
+                    {
+                        // fill business object
+                        var tabId = (int)dr["TabId"];
+                        var customAlias = (string)dr["httpAlias"];
+                        var cultureCode = (string)dr["cultureCode"];
+
+                        // add Custom Alias to dictionary
+                        if (dic.ContainsKey(tabId))
+                        {
+                            // Add Custom Alias to Custom Alias Collection already in dictionary for TabId
+                            dic[tabId][cultureCode] = customAlias;
+                        }
+                        else
+                        {
+                            // Create new Custom Alias Collection for TabId
+                            var collection = new Dictionary<string, string> { { cultureCode, customAlias } };
+
+                            // Add Collection to Dictionary
+                            dic.Add(tabId, collection);
+                        }
+                    }
+                }
+                catch (Exception exc)
+                {
+                    Exceptions.LogException(exc);
+                }
+                finally
+                {
+                    // close datareader
+                    CBO.CloseDataReader(dr, true);
+                }
+            }
+
+            return dic;
+        }
+
+        private IEnumerable<TabInfo> GetSiblingTabs(TabInfo objTab)
+        {
+            return this.GetTabsByPortal(objTab.PortalID).WithCulture(objTab.CultureCode, true).WithParentId(objTab.ParentId);
+        }
+
+        private Dictionary<int, Hashtable> GetTabSettingsByPortal(int portalId)
+        {
+            string cacheKey = string.Format(DataCache.TabSettingsCacheKey, portalId);
+            return CBO.GetCachedObject<Dictionary<int, Hashtable>>(
+                new CacheItemArgs(
+                cacheKey,
+                DataCache.TabCacheTimeOut,
+                DataCache.TabCachePriority),
+                c =>
+                        {
+                            var tabSettings = new Dictionary<int, Hashtable>();
+                            using (var dr = this.dataProvider.GetTabSettings(portalId))
+                            {
+                                while (dr.Read())
+                                {
+                                    int tabId = dr.GetInt32(0);
+                                    Hashtable settings;
+                                    if (!tabSettings.TryGetValue(tabId, out settings))
+                                    {
+                                        settings = new Hashtable();
+                                        tabSettings[tabId] = settings;
+                                    }
+
+                                    if (!dr.IsDBNull(2))
+                                    {
+                                        settings[dr.GetString(1)] = dr.GetString(2);
+                                    }
+                                    else
+                                    {
+                                        settings[dr.GetString(1)] = string.Empty;
+                                    }
+                                }
+                            }
+
+                            return tabSettings;
+                        });
+        }
+
+        private object GetTabUrlsCallback(CacheItemArgs cacheItemArgs)
+        {
+            var portalID = (int)cacheItemArgs.ParamList[0];
+            var dic = new Dictionary<int, List<TabUrlInfo>>();
+
+            if (portalID > -1)
+            {
+                IDataReader dr = DataProvider.Instance().GetTabUrls(portalID);
+                try
+                {
+                    while (dr.Read())
+                    {
+                        // fill business object
+                        var tabRedirect = CBO.FillObject<TabUrlInfo>(dr, false);
+
+                        // add Tab Redirect to dictionary
+                        if (dic.ContainsKey(tabRedirect.TabId))
+                        {
+                            // Add Tab Redirect to Tab Redirect Collection already in dictionary for TabId
+                            dic[tabRedirect.TabId].Add(tabRedirect);
+                        }
+                        else
+                        {
+                            // Create new Tab Redirect Collection for TabId
+                            var collection = new List<TabUrlInfo> { tabRedirect };
+
+                            // Add Collection to Dictionary
+                            dic.Add(tabRedirect.TabId, collection);
+                        }
+                    }
+                }
+                catch (Exception exc)
+                {
+                    Exceptions.LogException(exc);
+                }
+                finally
+                {
+                    // close datareader
+                    CBO.CloseDataReader(dr, true);
+                }
+            }
+
+            return dic;
+        }
+
+        private void HardDeleteTabInternal(int tabId, int portalId)
+        {
+            // Delete all tabModule Instances
+            foreach (ModuleInfo m in ModuleController.Instance.GetTabModules(tabId).Values)
+            {
+                ModuleController.Instance.DeleteTabModule(m.TabID, m.ModuleID, false);
+            }
+
+            var tab = this.GetTab(tabId, portalId, false);
+
+            // Delete Tab
+            this.dataProvider.DeleteTab(tabId);
+
+            // Log deletion
+            EventLogController.Instance.AddLog(
+                "TabID",
+                tabId.ToString(),
+                PortalController.Instance.GetCurrentPortalSettings(),
+                UserController.Instance.GetCurrentUserInfo().UserID,
+                EventLogController.EventLogType.TAB_DELETED);
+
+            // queue remove tab/page from search index
+            var document = new SearchDocumentToDelete
+            {
+                TabId = tabId,
+            };
+
+            DataProvider.Instance().AddSearchDeletedItems(document);
+
+            // Remove the Content Item
+            if (tab != null && tab.ContentItemId > Null.NullInteger)
+            {
+                IContentController contentController = Util.GetContentController();
+                contentController.DeleteContentItem(tab);
+            }
+
+            EventManager.Instance.OnTabDeleted(new TabEventArgs { Tab = tab });
+        }
+
+        private bool SoftDeleteChildTabs(int intTabid, PortalSettings portalSettings)
+        {
+            bool bDeleted = true;
+            foreach (TabInfo objtab in GetTabsByParent(intTabid, portalSettings.PortalId))
+            {
+                bDeleted = this.SoftDeleteTabInternal(objtab, portalSettings);
+                if (!bDeleted)
+                {
+                    break;
+                }
+            }
+
+            return bDeleted;
+        }
+
+        private bool SoftDeleteTabInternal(TabInfo tabToDelete, PortalSettings portalSettings)
+        {
+            Dto.ChangeControlState changeControlStateForTab = null;
+            if (tabToDelete.PortalID > -1)
+            {
+                changeControlStateForTab = TabChangeSettings.Instance.GetChangeControlState(
+                    tabToDelete.PortalID,
+                    tabToDelete.TabID);
+                if (changeControlStateForTab.IsChangeControlEnabledForTab)
+                {
+                    TabVersionSettings.Instance.SetEnabledVersioningForTab(tabToDelete.TabID, false);
+                    TabWorkflowSettings.Instance.SetWorkflowEnabled(tabToDelete.PortalID, tabToDelete.TabID, false);
+                }
+            }
+
+            var deleted = false;
+            if (!IsSpecialTab(tabToDelete.TabID, portalSettings))
+            {
+                if (this.SoftDeleteChildTabs(tabToDelete.TabID, portalSettings))
+                {
+                    tabToDelete.IsDeleted = true;
+                    this.UpdateTab(tabToDelete);
+
+                    foreach (ModuleInfo m in ModuleController.Instance.GetTabModules(tabToDelete.TabID).Values)
+                    {
+                        ModuleController.Instance.DeleteTabModule(m.TabID, m.ModuleID, true);
+                    }
+
+                    EventLogController.Instance.AddLog(
+                        tabToDelete,
+                        portalSettings,
+                        portalSettings.UserId,
+                        string.Empty,
+                        EventLogController.EventLogType.TAB_SENT_TO_RECYCLE_BIN);
+                    deleted = true;
+
+                    EventManager.Instance.OnTabRemoved(new TabEventArgs { Tab = tabToDelete });
+                }
+            }
+
+            if (changeControlStateForTab != null && changeControlStateForTab.IsChangeControlEnabledForTab)
+            {
+                TabVersionSettings.Instance.SetEnabledVersioningForTab(tabToDelete.TabID, changeControlStateForTab.IsVersioningEnabledForTab);
+                TabWorkflowSettings.Instance.SetWorkflowEnabled(tabToDelete.PortalID, tabToDelete.TabID, changeControlStateForTab.IsWorkflowEnabledForTab);
+            }
+
+            return deleted;
+        }
+
+        private void UpdateTabSettingInternal(int tabId, string settingName, string settingValue, bool clearCache)
+        {
+            using (var dr = this.dataProvider.GetTabSetting(tabId, settingName))
+            {
+                if (dr.Read())
+                {
+                    if (dr.GetString(0) != settingValue)
+                    {
+                        this.dataProvider.UpdateTabSetting(
+                            tabId,
+                            settingName,
+                            settingValue,
+                            UserController.Instance.GetCurrentUserInfo().UserID);
+                        EventLogController.AddSettingLog(
+                            EventLogController.EventLogType.TAB_SETTING_UPDATED,
+                            "TabId",
+                            tabId,
+                            settingName,
+                            settingValue,
+                            UserController.Instance.GetCurrentUserInfo().UserID);
+                    }
+                }
+                else
+                {
+                    this.dataProvider.UpdateTabSetting(
+                        tabId,
+                        settingName,
+                        settingValue,
+                        UserController.Instance.GetCurrentUserInfo().UserID);
+                    EventLogController.AddSettingLog(
+                        EventLogController.EventLogType.TAB_SETTING_CREATED,
+                        "TabId",
+                        tabId,
+                        settingName,
+                        settingValue,
+                        UserController.Instance.GetCurrentUserInfo().UserID);
+                }
+
+                dr.Close();
+            }
+
+            UpdateTabVersion(tabId);
+            if (clearCache)
+            {
+                this.ClearTabSettingsCache(tabId);
+            }
+        }
+
+        private void UpdateTabSettings(ref TabInfo updatedTab)
+        {
+            foreach (string sKeyLoopVariable in updatedTab.TabSettings.Keys)
+            {
+                string sKey = sKeyLoopVariable;
+                this.UpdateTabSettingInternal(updatedTab.TabID, sKey, Convert.ToString(updatedTab.TabSettings[sKey]), false);
+            }
+        }
+
+        /// <summary>update content item for the tab when tab name changed.</summary>
+        /// <param name="tab">The updated tab.</param>
+        private void UpdateContentItem(TabInfo tab)
+        {
+            IContentController contentController = Util.GetContentController();
+            var newContent = string.IsNullOrEmpty(tab.Title) ? tab.TabName : tab.Title;
+            if (tab.Content != newContent)
+            {
+                tab.Content = newContent;
+                contentController.UpdateContentItem(tab);
+            }
+        }
+    }
+}