--- conflicted
+++ resolved
@@ -1,720 +1,712 @@
-﻿// Licensed to the .NET Foundation under one or more agreements.
-// The .NET Foundation licenses this file to you under the MIT license.
-// See the LICENSE file in the project root for more information
-
-// ReSharper disable CheckNamespace
+﻿// Licensed to the .NET Foundation under one or more agreements.
+// The .NET Foundation licenses this file to you under the MIT license.
+// See the LICENSE file in the project root for more information
+
+// ReSharper disable CheckNamespace
 namespace DotNetNuke.Entities.Users
-
-<<<<<<< HEAD
+
 // ReSharper restore CheckNamespace
 {
     using System;
     using System.Globalization;
     using System.Xml.Serialization;
-=======
-// ReSharper restore CheckNamespace
-{
-    using System;
-    using System.Globalization;
-    using System.Xml.Serialization;
->>>>>>> f5660d90
-
+
     using DotNetNuke.Collections;
     using DotNetNuke.Common;
-    using DotNetNuke.Common.Internal;
-    using DotNetNuke.Common.Lists;
+    using DotNetNuke.Common.Internal;
+    using DotNetNuke.Common.Lists;
     using DotNetNuke.Common.Utilities;
     using DotNetNuke.Entities.Portals;
     using DotNetNuke.Entities.Profile;
     using DotNetNuke.Services.FileSystem;
-
+
     /// <summary>
     /// The UserProfile class provides a Business Layer entity for the Users Profile.
     /// </summary>
     [Serializable]
     public class UserProfile : IIndexable
     {
-#pragma warning disable SA1310 // Field names should not contain underscore
-#pragma warning disable SA1600 // Elements should be documented
-        // Name properties
-        [Obsolete("Deprectated in v9.8. Use the properties on this class instead. Scheduled removal in v10.0.0")]
-        public const string USERPROFILE_FirstName = UserProfileFirstName;
-        [Obsolete("Deprectated in v9.8. Use the properties on this class instead. Scheduled removal in v10.0.0")]
-        public const string USERPROFILE_LastName = UserProfileLastName;
-        [Obsolete("Deprectated in v9.8. Use the properties on this class instead. Scheduled removal in v10.0.0")]
-        public const string USERPROFILE_Title = UserProfileTitle;
+        #pragma warning disable SA1310 // Field names should not contain underscore
+        #pragma warning disable SA1600 // Elements should be documented
+                // Name properties
+                [Obsolete("Deprectated in v9.8. Use the properties on this class instead. Scheduled removal in v10.0.0")]
+                public const string USERPROFILE_FirstName = UserProfileFirstName;
+        [Obsolete("Deprectated in v9.8. Use the properties on this class instead. Scheduled removal in v10.0.0")]
+        public const string USERPROFILE_LastName = UserProfileLastName;
+        [Obsolete("Deprectated in v9.8. Use the properties on this class instead. Scheduled removal in v10.0.0")]
+        public const string USERPROFILE_Title = UserProfileTitle;
+
+        // Address Properties
+        [Obsolete("Deprectated in v9.8. Use the properties on this class instead. Scheduled removal in v10.0.0")]
+        public const string USERPROFILE_Unit = UserProfileUnit;
+        [Obsolete("Deprectated in v9.8. Use the properties on this class instead. Scheduled removal in v10.0.0")]
+        public const string USERPROFILE_Street = UserProfileStreet;
+        [Obsolete("Deprectated in v9.8. Use the properties on this class instead. Scheduled removal in v10.0.0")]
+        public const string USERPROFILE_City = UserProfileCity;
+        [Obsolete("Deprectated in v9.8. Use the properties on this class instead. Scheduled removal in v10.0.0")]
+        public const string USERPROFILE_Country = UserProfileCountry;
+        [Obsolete("Deprectated in v9.8. Use the properties on this class instead. Scheduled removal in v10.0.0")]
+        public const string USERPROFILE_Region = UserProfileRegion;
+        [Obsolete("Deprectated in v9.8. Use the properties on this class instead. Scheduled removal in v10.0.0")]
+        public const string USERPROFILE_PostalCode = UserProfilePostalCode;
+
+        // Phone contact
+        [Obsolete("Deprectated in v9.8. Use the properties on this class instead. Scheduled removal in v10.0.0")]
+        public const string USERPROFILE_Telephone = UserProfileTelephone;
+        [Obsolete("Deprectated in v9.8. Use the properties on this class instead. Scheduled removal in v10.0.0")]
+        public const string USERPROFILE_Cell = UserProfileCell;
+        [Obsolete("Deprectated in v9.8. Use the properties on this class instead. Scheduled removal in v10.0.0")]
+        public const string USERPROFILE_Fax = UserProfileFax;
+
+        // Online contact
+        [Obsolete("Deprectated in v9.8. Use the properties on this class instead. Scheduled removal in v10.0.0")]
+        public const string USERPROFILE_Website = UserProfileWebsite;
+        [Obsolete("Deprectated in v9.8. Use the properties on this class instead. Scheduled removal in v10.0.0")]
+        public const string USERPROFILE_IM = UserProfileIM;
+
+        // Preferences
+        [Obsolete("Deprectated in v9.8. Use the properties on this class instead. Scheduled removal in v10.0.0")]
+        public const string USERPROFILE_Photo = UserProfilePhoto;
+        [Obsolete("Deprectated in v9.8. Use the properties on this class instead. Scheduled removal in v10.0.0")]
+        public const string USERPROFILE_TimeZone = UserProfileTimeZone;
+        [Obsolete("Deprectated in v9.8. Use the properties on this class instead. Scheduled removal in v10.0.0")]
+        public const string USERPROFILE_PreferredLocale = UserProfilePreferredLocale;
+        [Obsolete("Deprectated in v9.8. Use the properties on this class instead. Scheduled removal in v10.0.0")]
+        public const string USERPROFILE_PreferredTimeZone = UserProfilePreferredTimeZone;
+        [Obsolete("Deprectated in v9.8. Use the properties on this class instead. Scheduled removal in v10.0.0")]
+        public const string USERPROFILE_Biography = UserProfileBiography;
+#pragma warning restore SA1310 // Field names should not contain underscore
+#pragma warning restore SA1600 // Elements should be documented
+
+        private const string UserProfileFirstName = "FirstName";
+        private bool isDirty;
+        private const string UserProfileLastName = "LastName";
 
-        // Address Properties
-        [Obsolete("Deprectated in v9.8. Use the properties on this class instead. Scheduled removal in v10.0.0")]
-        public const string USERPROFILE_Unit = UserProfileUnit;
-        [Obsolete("Deprectated in v9.8. Use the properties on this class instead. Scheduled removal in v10.0.0")]
-        public const string USERPROFILE_Street = UserProfileStreet;
-        [Obsolete("Deprectated in v9.8. Use the properties on this class instead. Scheduled removal in v10.0.0")]
-        public const string USERPROFILE_City = UserProfileCity;
-        [Obsolete("Deprectated in v9.8. Use the properties on this class instead. Scheduled removal in v10.0.0")]
-        public const string USERPROFILE_Country = UserProfileCountry;
-        [Obsolete("Deprectated in v9.8. Use the properties on this class instead. Scheduled removal in v10.0.0")]
-        public const string USERPROFILE_Region = UserProfileRegion;
-        [Obsolete("Deprectated in v9.8. Use the properties on this class instead. Scheduled removal in v10.0.0")]
-        public const string USERPROFILE_PostalCode = UserProfilePostalCode;
-
-        // Phone contact
-        [Obsolete("Deprectated in v9.8. Use the properties on this class instead. Scheduled removal in v10.0.0")]
-        public const string USERPROFILE_Telephone = UserProfileTelephone;
-        [Obsolete("Deprectated in v9.8. Use the properties on this class instead. Scheduled removal in v10.0.0")]
-        public const string USERPROFILE_Cell = UserProfileCell;
-        [Obsolete("Deprectated in v9.8. Use the properties on this class instead. Scheduled removal in v10.0.0")]
-        public const string USERPROFILE_Fax = UserProfileFax;
-
-        // Online contact
-        [Obsolete("Deprectated in v9.8. Use the properties on this class instead. Scheduled removal in v10.0.0")]
-        public const string USERPROFILE_Website = UserProfileWebsite;
-        [Obsolete("Deprectated in v9.8. Use the properties on this class instead. Scheduled removal in v10.0.0")]
-        public const string USERPROFILE_IM = UserProfileIM;
-
-        // Preferences
-        [Obsolete("Deprectated in v9.8. Use the properties on this class instead. Scheduled removal in v10.0.0")]
-        public const string USERPROFILE_Photo = UserProfilePhoto;
-        [Obsolete("Deprectated in v9.8. Use the properties on this class instead. Scheduled removal in v10.0.0")]
-        public const string USERPROFILE_TimeZone = UserProfileTimeZone;
-        [Obsolete("Deprectated in v9.8. Use the properties on this class instead. Scheduled removal in v10.0.0")]
-        public const string USERPROFILE_PreferredLocale = UserProfilePreferredLocale;
-        [Obsolete("Deprectated in v9.8. Use the properties on this class instead. Scheduled removal in v10.0.0")]
-        public const string USERPROFILE_PreferredTimeZone = UserProfilePreferredTimeZone;
-        [Obsolete("Deprectated in v9.8. Use the properties on this class instead. Scheduled removal in v10.0.0")]
-        public const string USERPROFILE_Biography = UserProfileBiography;
-#pragma warning restore SA1310 // Field names should not contain underscore
-#pragma warning restore SA1600 // Elements should be documented
-
-        private const string UserProfileFirstName = "FirstName";
-        private const string UserProfileLastName = "LastName";
-        private const string UserProfileTitle = "Title";
-
-        // Address Properties
-        private const string UserProfileUnit = "Unit";
-        private const string UserProfileStreet = "Street";
-        private const string UserProfileCity = "City";
-        private const string UserProfileCountry = "Country";
-        private const string UserProfileRegion = "Region";
-        private const string UserProfilePostalCode = "PostalCode";
-
-        // Phone contact
-        private const string UserProfileTelephone = "Telephone";
-        private const string UserProfileCell = "Cell";
-        private const string UserProfileFax = "Fax";
-
-        // Online contact
-        private const string UserProfileWebsite = "Website";
-        private const string UserProfileIM = "IM";
-
-        // Preferences
-        private const string UserProfilePhoto = "Photo";
-        private const string UserProfileTimeZone = "TimeZone";
-        private const string UserProfilePreferredLocale = "PreferredLocale";
-        private const string UserProfilePreferredTimeZone = "PreferredTimeZone";
-        private const string UserProfileBiography = "Biography";
-
-        private bool isDirty;
         private UserInfo user;
+        private const string UserProfileTitle = "Title";
 
         // collection to store all profile properties.
         private ProfilePropertyDefinitionCollection profileProperties;
-
-        /// <summary>
-        /// Initializes a new instance of the <see cref="UserProfile"/> class.
-        /// </summary>
-        public UserProfile()
-        {
-        }
-
-        /// <summary>
-        /// Initializes a new instance of the <see cref="UserProfile"/> class with a proficed existing user.
-        /// </summary>
-        /// <param name="user">The user this profile belongs to.</param>
-        public UserProfile(UserInfo user)
-        {
-            this.user = user;
-        }
-
-        /// <summary>
-        /// Gets the full name by concatenating the first and last name with a space.
-        /// </summary>
-        public string FullName
-        {
-            get
-            {
-                return this.FirstName + " " + this.LastName;
-            }
-        }
-
-        /// <summary>
-        /// Gets a value indicating whether a property has been changed.
-        /// </summary>
-        public bool IsDirty
-        {
-            get
-            {
-                return this.isDirty;
-            }
-        }
-
-        /// <summary>
-        /// Gets a URL for the profile picture - if the path contains invalid url characters it will return a fileticket.
-        /// </summary>
-        public string PhotoURL
-        {
-            get
-            {
-                string photoURL = Globals.ApplicationPath + "/images/no_avatar.gif";
-                ProfilePropertyDefinition photoProperty = this.GetProperty(UserProfilePhoto);
-                if (photoProperty != null)
-                {
-                    UserInfo user = UserController.Instance.GetCurrentUserInfo();
-                    var settings = PortalController.Instance.GetCurrentSettings();
-
-                    bool isVisible = ProfilePropertyAccess.CheckAccessLevel(settings, photoProperty, user, this.user);
-                    if (!string.IsNullOrEmpty(photoProperty.PropertyValue) && isVisible)
-                    {
-                        var fileInfo = FileManager.Instance.GetFile(int.Parse(photoProperty.PropertyValue));
-                        if (fileInfo != null)
-                        {
-                            photoURL = FileManager.Instance.GetUrl(fileInfo);
-                        }
-                    }
-                }
-
-                return photoURL;
-            }
-        }
-
-        /// <summary>
-        /// Gets the file path of the photo url (designed to be used when files are loaded via the filesystem e.g for caching).
-        /// </summary>
-        [Obsolete("Obsolete in 7.2.2, Use PhotoUrl instead of it.. Scheduled removal in v10.0.0.")]
-        public string PhotoURLFile
-        {
-            get
-            {
-                string photoURLFile = Globals.ApplicationPath + "/images/no_avatar.gif";
-                ProfilePropertyDefinition photoProperty = this.GetProperty(USERPROFILE_Photo);
-                if (photoProperty != null)
-                {
-                    UserInfo user = UserController.Instance.GetCurrentUserInfo();
-                    PortalSettings settings = PortalController.Instance.GetCurrentPortalSettings();
-
-                    bool isVisible = user.UserID == this.user.UserID;
-                    if (!isVisible)
-                    {
-                        switch (photoProperty.ProfileVisibility.VisibilityMode)
-                        {
-                            case UserVisibilityMode.AllUsers:
-                                isVisible = true;
-                                break;
-                            case UserVisibilityMode.MembersOnly:
-                                isVisible = user.UserID > 0;
-                                break;
-                            case UserVisibilityMode.AdminOnly:
-                                isVisible = user.IsInRole(settings.AdministratorRoleName);
-                                break;
-                            case UserVisibilityMode.FriendsAndGroups:
-                                break;
-                        }
-                    }
-
-                    if (!string.IsNullOrEmpty(photoProperty.PropertyValue) && isVisible)
-                    {
-                        var fileInfo = FileManager.Instance.GetFile(int.Parse(photoProperty.PropertyValue));
-                        if (fileInfo != null)
-                        {
-                            string rootFolder = string.Empty;
-                            if (fileInfo.PortalId == Null.NullInteger)
-                            {
-                                // Host
-                                rootFolder = Globals.HostPath;
-                            }
-                            else
-                            {
-                                rootFolder = settings.HomeDirectory;
-                            }
-
-                            photoURLFile = TestableGlobals.Instance.ResolveUrl(rootFolder + fileInfo.Folder + fileInfo.FileName);
-                        }
-                    }
-                }
-
-                return photoURLFile;
-            }
-        }
-
-        /// <summary>
-        /// Gets the Collection of Profile Properties.
-        /// </summary>
-        public ProfilePropertyDefinitionCollection ProfileProperties
-        {
-            get { return this.profileProperties ?? (this.profileProperties = new ProfilePropertyDefinitionCollection()); }
-        }
-
-        /// <summary>
-        /// Gets or sets and sets the Cell/Mobile Phone.
-        /// </summary>
-        public string Cell
-        {
-            get
-            {
-                return this.GetPropertyValue(UserProfileCell);
-            }
-
-            set
-            {
-                this.SetProfileProperty(UserProfileCell, value);
-            }
-        }
-
-        /// <summary>
-        /// Gets or sets and sets the City part of the Address.
-        /// </summary>
-        public string City
-        {
-            get
-            {
-                return this.GetPropertyValue(UserProfileCity);
-            }
-
-            set
-            {
-                this.SetProfileProperty(UserProfileCity, value);
-            }
-        }
-
-        /// <summary>
-        /// Gets or sets and sets the Country part of the Address.
-        /// </summary>
-        public string Country
-        {
-            get
-            {
-                return this.GetPropertyValue(UserProfileCountry);
-            }
-
-            set
-            {
-                this.SetProfileProperty(UserProfileCountry, value);
-            }
-        }
-
-        /// <summary>
-        /// Gets or sets and sets the Fax Phone.
-        /// </summary>
-        public string Fax
-        {
-            get
-            {
-                return this.GetPropertyValue(UserProfileFax);
-            }
-
-            set
-            {
-                this.SetProfileProperty(UserProfileFax, value);
-            }
-        }
-
-        /// <summary>
-        /// Gets or sets and sets the First Name.
-        /// </summary>
-        public string FirstName
-        {
-            get
-            {
-                return this.GetPropertyValue(UserProfileFirstName);
-            }
-
-            set
-            {
-                this.SetProfileProperty(UserProfileFirstName, value);
-            }
-        }
-
-        /// <summary>
-        /// Gets or sets the Instant Messenger Handle.
-        /// </summary>
-        public string IM
-        {
-            get
-            {
-                return this.GetPropertyValue(UserProfileIM);
-            }
-
-            set
-            {
-                this.SetProfileProperty(UserProfileIM, value);
-            }
-        }
-
-        /// <summary>
-        /// Gets or sets and sets the Last Name.
-        /// </summary>
-        public string LastName
-        {
-            get
-            {
-                return this.GetPropertyValue(UserProfileLastName);
-            }
-
-            set
-            {
-                this.SetProfileProperty(UserProfileLastName, value);
-            }
-        }
-
-        /// <summary>
-        /// Gets or sets the path to the profile picture.
-        /// </summary>
-        public string Photo
-        {
-            get
-            {
-                return this.GetPropertyValue(UserProfilePhoto);
-            }
-
-            set
-            {
-                this.SetProfileProperty(UserProfilePhoto, value);
-            }
-        }
-
-        /// <summary>
-        /// Gets or sets the PostalCode part of the Address.
-        /// </summary>
-        public string PostalCode
-        {
-            get
-            {
-                return this.GetPropertyValue(UserProfilePostalCode);
-            }
-
-            set
-            {
-                this.SetProfileProperty(UserProfilePostalCode, value);
-            }
-        }
-
-        /// <summary>
-        /// Gets or sets the Preferred Locale.
-        /// </summary>
-        public string PreferredLocale
-        {
-            get
-            {
-                return this.GetPropertyValue(UserProfilePreferredLocale);
-            }
-
-            set
-            {
-                this.SetProfileProperty(UserProfilePreferredLocale, value);
-            }
-        }
-
-        /// <summary>
-        /// Gets or sets the preferred time zone.
-        /// </summary>
-        [XmlIgnore]
-        public TimeZoneInfo PreferredTimeZone
-        {
-            get
-            {
-                // First set to Server
-                TimeZoneInfo timeZone = TimeZoneInfo.Local;
-
-                // Next check if there is a Property Setting
-                string timeZoneId = this.GetPropertyValue(UserProfilePreferredTimeZone);
-                if (!string.IsNullOrEmpty(timeZoneId))
-                {
-                    timeZone = TimeZoneInfo.FindSystemTimeZoneById(timeZoneId);
-                }
-
-                // Next check if there is a Portal Setting
-                else
-                {
-                    var portalSettings = PortalController.Instance.GetCurrentSettings();
-                    if (portalSettings != null)
-                    {
-                        timeZone = portalSettings.TimeZone;
-                    }
-                }
-
-                // still we can't find it or it's somehow set to null
-                return timeZone ?? TimeZoneInfo.Local;
-            }
-
-            set
-            {
-                if (value != null)
-                {
-                    this.SetProfileProperty(UserProfilePreferredTimeZone, value.Id);
-                }
-            }
-        }
-
-        /// <summary>
-        /// Gets or sets the Region part of the Address.
-        /// </summary>
-        public string Region
-        {
-            get
-            {
-                return this.GetPropertyValue(UserProfileRegion);
-            }
-
-            set
-            {
-                this.SetProfileProperty(UserProfileRegion, value);
-            }
-        }
-
-        /// <summary>
-        /// Gets or sets the Street part of the Address.
-        /// </summary>
-        public string Street
-        {
-            get
-            {
-                return this.GetPropertyValue(UserProfileStreet);
-            }
-
-            set
-            {
-                this.SetProfileProperty(UserProfileStreet, value);
-            }
-        }
-
-        /// <summary>
-        /// Gets or sets the telephone number.
-        /// </summary>
-        public string Telephone
-        {
-            get
-            {
-                return this.GetPropertyValue(UserProfileTelephone);
-            }
-
-            set
-            {
-                this.SetProfileProperty(UserProfileTelephone, value);
-            }
-        }
-
-        /// <summary>
-        /// Gets or sets the Title.
-        /// </summary>
-        public string Title
-        {
-            get
-            {
-                return this.GetPropertyValue(UserProfileTitle);
-            }
-
-            set
-            {
-                this.SetProfileProperty(UserProfileTitle, value);
-            }
-        }
-
-        /// <summary>
-        /// Gets or sets the Unit part of the Address.
-        /// </summary>
-        public string Unit
-        {
-            get
-            {
-                return this.GetPropertyValue(UserProfileUnit);
-            }
-
-            set
-            {
-                this.SetProfileProperty(UserProfileUnit, value);
-            }
-        }
-
-        /// <summary>
-        /// Gets or sets the Website.
-        /// </summary>
-        public string Website
-        {
-            get
-            {
-                return this.GetPropertyValue(UserProfileWebsite);
-            }
-
-            set
-            {
-                this.SetProfileProperty(UserProfileWebsite, value);
-            }
-        }
-
-        /// <summary>
-        /// Gets or sets the biography.
-        /// </summary>
-        public string Biography
-        {
-            get
-            {
-                return this.GetPropertyValue(UserProfileBiography);
-            }
-
-            set
-            {
-                this.SetProfileProperty(UserProfileBiography, value);
-            }
-        }
-
-        /// <inheritdoc/>
-        public object this[string name]
-        {
-            get
-            {
-                return this.GetPropertyValue(name);
-            }
-
-            set
-            {
-                string stringValue;
-                if (value is DateTime)
-                {
-                    var dateValue = (DateTime)value;
-                    stringValue = dateValue.ToString(CultureInfo.InvariantCulture);
-                }
-                else if (value is TimeZoneInfo)
-                {
-                    var timezoneValue = (TimeZoneInfo)value;
-                    stringValue = timezoneValue.Id;
-                }
-                else
-                {
-                    stringValue = Convert.ToString(value);
-                }
-
-                this.SetProfileProperty(name, stringValue);
-            }
-        }
-
-        /// <summary>
-        /// Clears the IsDirty Flag.
-        /// </summary>
-        public void ClearIsDirty()
-        {
-            this.isDirty = false;
-            foreach (ProfilePropertyDefinition profProperty in this.ProfileProperties)
-            {
-                profProperty?.ClearIsDirty();
-            }
-        }
-
-        /// <summary>
-        /// Gets a Profile Property from the Profile.
-        /// </summary>
-        /// <remarks>
-        /// Used mainly for custom profile properties, many default properties are already exposed in this class.
-        /// </remarks>
-        /// <param name="propName">The name of the property to retrieve.</param>
-        /// <returns>A profile property definition, <see cref="ProfilePropertyDefinition"/>.</returns>
-        public ProfilePropertyDefinition GetProperty(string propName)
-        {
-            return this.ProfileProperties[propName];
-        }
-
-        /// <summary>
-        /// Gets a Profile Property Value from the Profile.
-        /// </summary>
-        /// <remarks>
-        /// Used mainly for custom profile properties, many default properties are already exposed in this class.
-        /// </remarks>
-        /// <param name="propName">The name of the propoerty to retrieve.</param>
-        /// <returns>A string representing the property value.</returns>
-        public string GetPropertyValue(string propName)
-        {
-            string propValue = Null.NullString;
-            ProfilePropertyDefinition profileProp = this.GetProperty(propName);
-            if (profileProp != null)
-            {
-                propValue = profileProp.PropertyValue;
-
-                if (profileProp.DataType > -1)
-                {
-                    var controller = new ListController();
-                    var dataType = controller.GetListEntryInfo("DataType", profileProp.DataType);
-                    if (dataType.Value == "Country" || dataType.Value == "Region")
-                    {
-                        propValue = this.GetListValue(dataType.Value, propValue);
-                    }
-                }
-            }
-
-            return propValue;
-        }
-
-        /// <summary>
-        /// Initialises the Profile with a collection of profile properties and their default values.
-        /// </summary>
-        /// <param name="portalId">The id of the portal this profile belongs to.</param>
-        public void InitialiseProfile(int portalId)
-        {
-            this.InitialiseProfile(portalId, true);
-        }
-
-        /// <summary>
-        /// Initialises the Profile with an empty collection of profile properties or default values.
-        /// </summary>
-        /// <param name="portalId">the id of the portal this profile belongs to.</param>
-        /// <param name="useDefaults">A flag that indicates whether the profile default values should be
-        /// copied to the Profile.</param>
-        public void InitialiseProfile(int portalId, bool useDefaults)
-        {
-            this.profileProperties = ProfileController.GetPropertyDefinitionsByPortal(portalId, true, false);
-            if (useDefaults)
-            {
-                foreach (ProfilePropertyDefinition profileProperty in this.profileProperties)
-                {
-                    profileProperty.PropertyValue = profileProperty.DefaultValue;
-                }
-            }
-        }
-
-        /// -----------------------------------------------------------------------------
-        /// <summary>
-        /// Sets a Profile Property Value in the Profile.
-        /// </summary>
-        /// <param name="propName">The name of the propoerty to set.</param>
-        /// <param name="propValue">The value of the propoerty to set.</param>
-        /// -----------------------------------------------------------------------------
-        public void SetProfileProperty(string propName, string propValue)
-        {
-            ProfilePropertyDefinition profileProp = this.GetProperty(propName);
-            if (profileProp != null)
-            {
-                profileProp.PropertyValue = propValue;
-
-                // Set the IsDirty flag
-                if (profileProp.IsDirty)
-                {
-                    this.isDirty = true;
-                }
-            }
-        }
-
-        private string GetListValue(string listName, string value)
-        {
-            ListController listController = new ListController();
-            int entryId;
-            if (int.TryParse(value, out entryId))
-            {
-                ListEntryInfo item = listController.GetListEntryInfo(listName, entryId);
-                if (item != null)
-                {
-                    return item.Text;
-                }
-            }
-
-            return value;
-        }
+
+        // Address Properties
+        private const string UserProfileUnit = "Unit";
+        private const string UserProfileStreet = "Street";
+        private const string UserProfileCity = "City";
+        private const string UserProfileCountry = "Country";
+        private const string UserProfileRegion = "Region";
+        private const string UserProfilePostalCode = "PostalCode";
+
+        // Phone contact
+        private const string UserProfileTelephone = "Telephone";
+        private const string UserProfileCell = "Cell";
+        private const string UserProfileFax = "Fax";
+
+        // Online contact
+        private const string UserProfileWebsite = "Website";
+        private const string UserProfileIM = "IM";
+
+        // Preferences
+        private const string UserProfilePhoto = "Photo";
+        private const string UserProfileTimeZone = "TimeZone";
+        private const string UserProfilePreferredLocale = "PreferredLocale";
+        private const string UserProfilePreferredTimeZone = "PreferredTimeZone";
+        private const string UserProfileBiography = "Biography";
+
+        /// <summary>
+        /// Initializes a new instance of the <see cref="UserProfile"/> class.
+        /// </summary>
+        public UserProfile()
+        {
+        }
+
+        /// <summary>
+        /// Initializes a new instance of the <see cref="UserProfile"/> class with a proficed existing user.
+        /// </summary>
+        /// <param name="user">The user this profile belongs to.</param>
+        public UserProfile(UserInfo user)
+        {
+            this.user = user;
+        }
+
+        /// <summary>
+        /// Gets the full name by concatenating the first and last name with a space.
+        /// </summary>
+        public string FullName
+        {
+            get
+            {
+                return this.FirstName + " " + this.LastName;
+            }
+        }
+
+        /// <summary>
+        /// Gets a value indicating whether a property has been changed.
+        /// </summary>
+        public bool IsDirty
+        {
+            get
+            {
+                return this.isDirty;
+            }
+        }
+
+        /// <summary>
+        /// Gets a URL for the profile picture - if the path contains invalid url characters it will return a fileticket.
+        /// </summary>
+        public string PhotoURL
+        {
+            get
+            {
+                string photoURL = Globals.ApplicationPath + "/images/no_avatar.gif";
+                ProfilePropertyDefinition photoProperty = this.GetProperty(UserProfilePhoto);
+                if (photoProperty != null)
+                {
+                    UserInfo user = UserController.Instance.GetCurrentUserInfo();
+                    var settings = PortalController.Instance.GetCurrentSettings();
+
+                    bool isVisible = ProfilePropertyAccess.CheckAccessLevel(settings, photoProperty, user, this.user);
+                    if (!string.IsNullOrEmpty(photoProperty.PropertyValue) && isVisible)
+                    {
+                        var fileInfo = FileManager.Instance.GetFile(int.Parse(photoProperty.PropertyValue));
+                        if (fileInfo != null)
+                        {
+                            photoURL = FileManager.Instance.GetUrl(fileInfo);
+                        }
+                    }
+                }
+
+                return photoURL;
+            }
+        }
+
+        /// <summary>
+        /// Gets the file path of the photo url (designed to be used when files are loaded via the filesystem e.g for caching).
+        /// </summary>
+        [Obsolete("Obsolete in 7.2.2, Use PhotoUrl instead of it.. Scheduled removal in v10.0.0.")]
+        public string PhotoURLFile
+        {
+            get
+            {
+                string photoURLFile = Globals.ApplicationPath + "/images/no_avatar.gif";
+                ProfilePropertyDefinition photoProperty = this.GetProperty(USERPROFILE_Photo);
+                if (photoProperty != null)
+                {
+                    UserInfo user = UserController.Instance.GetCurrentUserInfo();
+                    PortalSettings settings = PortalController.Instance.GetCurrentPortalSettings();
+
+                    bool isVisible = user.UserID == this.user.UserID;
+                    if (!isVisible)
+                    {
+                        switch (photoProperty.ProfileVisibility.VisibilityMode)
+                        {
+                            case UserVisibilityMode.AllUsers:
+                                isVisible = true;
+                                break;
+                            case UserVisibilityMode.MembersOnly:
+                                isVisible = user.UserID > 0;
+                                break;
+                            case UserVisibilityMode.AdminOnly:
+                                isVisible = user.IsInRole(settings.AdministratorRoleName);
+                                break;
+                            case UserVisibilityMode.FriendsAndGroups:
+                                break;
+                        }
+                    }
+
+                    if (!string.IsNullOrEmpty(photoProperty.PropertyValue) && isVisible)
+                    {
+                        var fileInfo = FileManager.Instance.GetFile(int.Parse(photoProperty.PropertyValue));
+                        if (fileInfo != null)
+                        {
+                            string rootFolder = string.Empty;
+                            if (fileInfo.PortalId == Null.NullInteger)
+                            {
+                                // Host
+                                rootFolder = Globals.HostPath;
+                            }
+                            else
+                            {
+                                rootFolder = settings.HomeDirectory;
+                            }
+
+                            photoURLFile = TestableGlobals.Instance.ResolveUrl(rootFolder + fileInfo.Folder + fileInfo.FileName);
+                        }
+                    }
+                }
+
+                return photoURLFile;
+            }
+        }
+
+        /// <summary>
+        /// Gets the Collection of Profile Properties.
+        /// </summary>
+        public ProfilePropertyDefinitionCollection ProfileProperties
+        {
+            get { return this.profileProperties ?? (this.profileProperties = new ProfilePropertyDefinitionCollection()); }
+        }
+
+        /// <summary>
+        /// Gets or sets and sets the Cell/Mobile Phone.
+        /// </summary>
+        public string Cell
+        {
+            get
+            {
+                return this.GetPropertyValue(UserProfileCell);
+            }
+
+            set
+            {
+                this.SetProfileProperty(UserProfileCell, value);
+            }
+        }
+
+        /// <summary>
+        /// Gets or sets and sets the City part of the Address.
+        /// </summary>
+        public string City
+        {
+            get
+            {
+                return this.GetPropertyValue(UserProfileCity);
+            }
+
+            set
+            {
+                this.SetProfileProperty(UserProfileCity, value);
+            }
+        }
+
+        /// <summary>
+        /// Gets or sets and sets the Country part of the Address.
+        /// </summary>
+        public string Country
+        {
+            get
+            {
+                return this.GetPropertyValue(UserProfileCountry);
+            }
+
+            set
+            {
+                this.SetProfileProperty(UserProfileCountry, value);
+            }
+        }
+
+        /// <summary>
+        /// Gets or sets and sets the Fax Phone.
+        /// </summary>
+        public string Fax
+        {
+            get
+            {
+                return this.GetPropertyValue(UserProfileFax);
+            }
+
+            set
+            {
+                this.SetProfileProperty(UserProfileFax, value);
+            }
+        }
+
+        /// <summary>
+        /// Gets or sets and sets the First Name.
+        /// </summary>
+        public string FirstName
+        {
+            get
+            {
+                return this.GetPropertyValue(UserProfileFirstName);
+            }
+
+            set
+            {
+                this.SetProfileProperty(UserProfileFirstName, value);
+            }
+        }
+
+        /// <summary>
+        /// Gets or sets the Instant Messenger Handle.
+        /// </summary>
+        public string IM
+        {
+            get
+            {
+                return this.GetPropertyValue(UserProfileIM);
+            }
+
+            set
+            {
+                this.SetProfileProperty(UserProfileIM, value);
+            }
+        }
+
+        /// <summary>
+        /// Gets or sets and sets the Last Name.
+        /// </summary>
+        public string LastName
+        {
+            get
+            {
+                return this.GetPropertyValue(UserProfileLastName);
+            }
+
+            set
+            {
+                this.SetProfileProperty(UserProfileLastName, value);
+            }
+        }
+
+        /// <summary>
+        /// Gets or sets the path to the profile picture.
+        /// </summary>
+        public string Photo
+        {
+            get
+            {
+                return this.GetPropertyValue(UserProfilePhoto);
+            }
+
+            set
+            {
+                this.SetProfileProperty(UserProfilePhoto, value);
+            }
+        }
+
+        /// <summary>
+        /// Gets or sets the PostalCode part of the Address.
+        /// </summary>
+        public string PostalCode
+        {
+            get
+            {
+                return this.GetPropertyValue(UserProfilePostalCode);
+            }
+
+            set
+            {
+                this.SetProfileProperty(UserProfilePostalCode, value);
+            }
+        }
+
+        /// <summary>
+        /// Gets or sets the Preferred Locale.
+        /// </summary>
+        public string PreferredLocale
+        {
+            get
+            {
+                return this.GetPropertyValue(UserProfilePreferredLocale);
+            }
+
+            set
+            {
+                this.SetProfileProperty(UserProfilePreferredLocale, value);
+            }
+        }
+
+        /// <summary>
+        /// Gets or sets the preferred time zone.
+        /// </summary>
+        [XmlIgnore]
+        public TimeZoneInfo PreferredTimeZone
+        {
+            get
+            {
+                // First set to Server
+                TimeZoneInfo timeZone = TimeZoneInfo.Local;
+
+                // Next check if there is a Property Setting
+                string timeZoneId = this.GetPropertyValue(UserProfilePreferredTimeZone);
+                if (!string.IsNullOrEmpty(timeZoneId))
+                {
+                    timeZone = TimeZoneInfo.FindSystemTimeZoneById(timeZoneId);
+                }
+
+                // Next check if there is a Portal Setting
+                else
+                {
+                    var portalSettings = PortalController.Instance.GetCurrentSettings();
+                    if (portalSettings != null)
+                    {
+                        timeZone = portalSettings.TimeZone;
+                    }
+                }
+
+                // still we can't find it or it's somehow set to null
+                return timeZone ?? TimeZoneInfo.Local;
+            }
+
+            set
+            {
+                if (value != null)
+                {
+                    this.SetProfileProperty(UserProfilePreferredTimeZone, value.Id);
+                }
+            }
+        }
+
+        /// <summary>
+        /// Gets or sets the Region part of the Address.
+        /// </summary>
+        public string Region
+        {
+            get
+            {
+                return this.GetPropertyValue(UserProfileRegion);
+            }
+
+            set
+            {
+                this.SetProfileProperty(UserProfileRegion, value);
+            }
+        }
+
+        /// <summary>
+        /// Gets or sets the Street part of the Address.
+        /// </summary>
+        public string Street
+        {
+            get
+            {
+                return this.GetPropertyValue(UserProfileStreet);
+            }
+
+            set
+            {
+                this.SetProfileProperty(UserProfileStreet, value);
+            }
+        }
+
+        /// <summary>
+        /// Gets or sets the telephone number.
+        /// </summary>
+        public string Telephone
+        {
+            get
+            {
+                return this.GetPropertyValue(UserProfileTelephone);
+            }
+
+            set
+            {
+                this.SetProfileProperty(UserProfileTelephone, value);
+            }
+        }
+
+        /// <summary>
+        /// Gets or sets the Title.
+        /// </summary>
+        public string Title
+        {
+            get
+            {
+                return this.GetPropertyValue(UserProfileTitle);
+            }
+
+            set
+            {
+                this.SetProfileProperty(UserProfileTitle, value);
+            }
+        }
+
+        /// <summary>
+        /// Gets or sets the Unit part of the Address.
+        /// </summary>
+        public string Unit
+        {
+            get
+            {
+                return this.GetPropertyValue(UserProfileUnit);
+            }
+
+            set
+            {
+                this.SetProfileProperty(UserProfileUnit, value);
+            }
+        }
+
+        /// <summary>
+        /// Gets or sets the Website.
+        /// </summary>
+        public string Website
+        {
+            get
+            {
+                return this.GetPropertyValue(UserProfileWebsite);
+            }
+
+            set
+            {
+                this.SetProfileProperty(UserProfileWebsite, value);
+            }
+        }
+
+        /// <summary>
+        /// Gets or sets the biography.
+        /// </summary>
+        public string Biography
+        {
+            get
+            {
+                return this.GetPropertyValue(UserProfileBiography);
+            }
+
+            set
+            {
+                this.SetProfileProperty(UserProfileBiography, value);
+            }
+        }
+
+        /// <inheritdoc/>
+        public object this[string name]
+        {
+            get
+            {
+                return this.GetPropertyValue(name);
+            }
+
+            set
+            {
+                string stringValue;
+                if (value is DateTime)
+                {
+                    var dateValue = (DateTime)value;
+                    stringValue = dateValue.ToString(CultureInfo.InvariantCulture);
+                }
+                else if (value is TimeZoneInfo)
+                {
+                    var timezoneValue = (TimeZoneInfo)value;
+                    stringValue = timezoneValue.Id;
+                }
+                else
+                {
+                    stringValue = Convert.ToString(value);
+                }
+
+                this.SetProfileProperty(name, stringValue);
+            }
+        }
+
+        /// <summary>
+        /// Clears the IsDirty Flag.
+        /// </summary>
+        public void ClearIsDirty()
+        {
+            this.isDirty = false;
+            foreach (ProfilePropertyDefinition profProperty in this.ProfileProperties)
+            {
+                profProperty?.ClearIsDirty();
+            }
+        }
+
+        /// <summary>
+        /// Gets a Profile Property from the Profile.
+        /// </summary>
+        /// <remarks>
+        /// Used mainly for custom profile properties, many default properties are already exposed in this class.
+        /// </remarks>
+        /// <param name="propName">The name of the property to retrieve.</param>
+        /// <returns>A profile property definition, <see cref="ProfilePropertyDefinition"/>.</returns>
+        public ProfilePropertyDefinition GetProperty(string propName)
+        {
+            return this.ProfileProperties[propName];
+        }
+
+        /// <summary>
+        /// Gets a Profile Property Value from the Profile.
+        /// </summary>
+        /// <remarks>
+        /// Used mainly for custom profile properties, many default properties are already exposed in this class.
+        /// </remarks>
+        /// <param name="propName">The name of the propoerty to retrieve.</param>
+        /// <returns>A string representing the property value.</returns>
+        public string GetPropertyValue(string propName)
+        {
+            string propValue = Null.NullString;
+            ProfilePropertyDefinition profileProp = this.GetProperty(propName);
+            if (profileProp != null)
+            {
+                propValue = profileProp.PropertyValue;
+
+                if (profileProp.DataType > -1)
+                {
+                    var controller = new ListController();
+                    var dataType = controller.GetListEntryInfo("DataType", profileProp.DataType);
+                    if (dataType.Value == "Country" || dataType.Value == "Region")
+                    {
+                        propValue = this.GetListValue(dataType.Value, propValue);
+                    }
+                }
+            }
+
+            return propValue;
+        }
+
+        /// <summary>
+        /// Initialises the Profile with a collection of profile properties and their default values.
+        /// </summary>
+        /// <param name="portalId">The id of the portal this profile belongs to.</param>
+        public void InitialiseProfile(int portalId)
+        {
+            this.InitialiseProfile(portalId, true);
+        }
+
+        /// <summary>
+        /// Initialises the Profile with an empty collection of profile properties or default values.
+        /// </summary>
+        /// <param name="portalId">the id of the portal this profile belongs to.</param>
+        /// <param name="useDefaults">A flag that indicates whether the profile default values should be
+        /// copied to the Profile.</param>
+        public void InitialiseProfile(int portalId, bool useDefaults)
+        {
+            this.profileProperties = ProfileController.GetPropertyDefinitionsByPortal(portalId, true, false);
+            if (useDefaults)
+            {
+                foreach (ProfilePropertyDefinition profileProperty in this.profileProperties)
+                {
+                    profileProperty.PropertyValue = profileProperty.DefaultValue;
+                }
+            }
+        }
+
+        /// -----------------------------------------------------------------------------
+        /// <summary>
+        /// Sets a Profile Property Value in the Profile.
+        /// </summary>
+        /// <param name="propName">The name of the propoerty to set.</param>
+        /// <param name="propValue">The value of the propoerty to set.</param>
+        /// -----------------------------------------------------------------------------
+        public void SetProfileProperty(string propName, string propValue)
+        {
+            ProfilePropertyDefinition profileProp = this.GetProperty(propName);
+            if (profileProp != null)
+            {
+                profileProp.PropertyValue = propValue;
+
+                // Set the IsDirty flag
+                if (profileProp.IsDirty)
+                {
+                    this.isDirty = true;
+                }
+            }
+        }
+
+        private string GetListValue(string listName, string value)
+        {
+            ListController listController = new ListController();
+            int entryId;
+            if (int.TryParse(value, out entryId))
+            {
+                ListEntryInfo item = listController.GetListEntryInfo(listName, entryId);
+                if (item != null)
+                {
+                    return item.Text;
+                }
+            }
+
+            return value;
+        }
     }
-}
+}