<<<<<<< HEAD
﻿// 
// Copyright (c) .NET Foundation. All rights reserved.
// Licensed under the MIT License. See LICENSE file in the project root for full license information.
// 
#region Usings

using System;
using System.Collections.Concurrent;
using System.ComponentModel;
using System.Globalization;
using System.Linq;
using DotNetNuke.Abstractions.Users;
using DotNetNuke.Common;
using DotNetNuke.Common.Utilities;
using DotNetNuke.Entities.Portals;
using DotNetNuke.Entities.Profile;
using DotNetNuke.Entities.Users.Social;
using DotNetNuke.Security;
using DotNetNuke.Security.Membership;
using DotNetNuke.Security.Roles;
using DotNetNuke.Services.Tokens;
using DotNetNuke.UI.WebControls;

#endregion

=======
﻿// Licensed to the .NET Foundation under one or more agreements.
// The .NET Foundation licenses this file to you under the MIT license.
// See the LICENSE file in the project root for more information
>>>>>>> f5240f81
namespace DotNetNuke.Entities.Users
{
    using System;
    using System.Collections.Concurrent;
    using System.ComponentModel;
    using System.Globalization;
    using System.Linq;

    using DotNetNuke.Common;
    using DotNetNuke.Common.Utilities;
    using DotNetNuke.Entities.Portals;
    using DotNetNuke.Entities.Profile;
    using DotNetNuke.Entities.Users.Social;
    using DotNetNuke.Security;
    using DotNetNuke.Security.Membership;
    using DotNetNuke.Security.Roles;
    using DotNetNuke.Services.Tokens;
    using DotNetNuke.UI.WebControls;

    /// -----------------------------------------------------------------------------
    /// Project:    DotNetNuke
    /// Namespace:  DotNetNuke.Entities.Users
    /// Class:      UserInfo
    /// -----------------------------------------------------------------------------
    /// <summary>
    /// The UserInfo class provides Business Layer model for Users.
    /// </summary>
    /// <remarks>
    /// </remarks>
    /// -----------------------------------------------------------------------------
    [Serializable]
    public class UserInfo : BaseEntityInfo, IPropertyAccess, IUserInfo
    {
        private readonly ConcurrentDictionary<int, UserSocial> _social = new ConcurrentDictionary<int, UserSocial>();
        private string _administratorRoleName;
        private UserMembership _membership;
        private UserProfile _profile;

        public UserInfo()
        {
            this.IsDeleted = Null.NullBoolean;
            this.UserID = Null.NullInteger;
            this.PortalID = Null.NullInteger;
            this.IsSuperUser = Null.NullBoolean;
            this.AffiliateID = Null.NullInteger;
        }

        /// <summary>
        /// Gets a value indicating whether gets whether the user is in the portal's administrators role.
        /// </summary>
        public bool IsAdmin
        {
            get
            {
                if (this.IsSuperUser)
                {
                    return true;
                }

                PortalInfo ps = PortalController.Instance.GetPortal(this.PortalID);
                return ps != null && this.IsInRole(ps.AdministratorRoleName);
            }
        }

        /// -----------------------------------------------------------------------------
        /// <summary>
        /// Gets and sets the Social property.
        /// </summary>
        /// -----------------------------------------------------------------------------
        [Browsable(false)]
        public UserSocial Social
        {
            get
            {
                return this._social.GetOrAdd(this.PortalID, i => new UserSocial(this));
            }
        }

        [Browsable(false)]
        public CacheLevel Cacheability
        {
            get
            {
                return CacheLevel.notCacheable;
            }
        }

        /// -----------------------------------------------------------------------------
        /// <summary>
        /// Gets or sets and sets the AffiliateId for this user.
        /// </summary>
        /// -----------------------------------------------------------------------------
        [Browsable(false)]
        public int AffiliateID { get; set; }

        /// -----------------------------------------------------------------------------
        /// <summary>
        /// Gets or sets and sets the Display Name.
        /// </summary>
        /// -----------------------------------------------------------------------------
        [SortOrder(3)]
        [Required(true)]
        [MaxLength(128)]
        public string DisplayName { get; set; }

        /// -----------------------------------------------------------------------------
        /// <summary>
        /// Gets or sets and sets the Email Address.
        /// </summary>
        /// -----------------------------------------------------------------------------
        [SortOrder(4)]
        [MaxLength(256)]
        [Required(true)]
        [RegularExpressionValidator(Globals.glbEmailRegEx)]
        public string Email { get; set; }

        /// -----------------------------------------------------------------------------
        /// <summary>
        /// Gets or sets and sets the First Name.
        /// </summary>
        /// -----------------------------------------------------------------------------
        [SortOrder(1)]
        [MaxLength(50)]
        public string FirstName
        {
            get { return this.Profile.FirstName; }
            set { this.Profile.FirstName = value; }
        }

        /// -----------------------------------------------------------------------------
        /// <summary>
        /// Gets or sets a value indicating whether gets and sets whether the User is deleted.
        /// </summary>
        /// -----------------------------------------------------------------------------
        [Browsable(false)]
        public bool IsDeleted { get; set; }

        /// -----------------------------------------------------------------------------
        /// <summary>
        /// Gets or sets a value indicating whether gets and sets whether the User is a SuperUser.
        /// </summary>
        /// -----------------------------------------------------------------------------
        [Browsable(false)]
        public bool IsSuperUser { get; set; }

        /// -----------------------------------------------------------------------------
        /// <summary>
        /// Gets or sets and sets the Last IP address used by user.
        /// </summary>
        /// -----------------------------------------------------------------------------
        [Browsable(false)]
        public string LastIPAddress { get; set; }

        /// -----------------------------------------------------------------------------
        /// <summary>
        /// Gets or sets and sets the Last Name.
        /// </summary>
        /// -----------------------------------------------------------------------------
        [SortOrder(2)]
        [MaxLength(50)]
        public string LastName
        {
            get { return this.Profile.LastName; }
            set { this.Profile.LastName = value; }
        }

        /// -----------------------------------------------------------------------------
        /// <summary>
        /// Gets or sets and sets the Membership object.
        /// </summary>
        /// -----------------------------------------------------------------------------
        [Browsable(false)]
        public UserMembership Membership
        {
            get
            {
                if (this._membership == null)
                {
                    this._membership = new UserMembership(this);
                    if ((this.Username != null) && (!string.IsNullOrEmpty(this.Username)))
                    {
                        UserController.GetUserMembership(this);
                    }
                }

                return this._membership;
            }

            set { this._membership = value; }
        }

        /// <summary>
        /// Gets or sets and sets the token created for resetting passwords.
        /// </summary>
        [Browsable(false)]
        public Guid PasswordResetToken { get; set; }

        /// <summary>
        /// Gets or sets and sets the datetime that the PasswordResetToken is valid.
        /// </summary>
        [Browsable(false)]
        public DateTime PasswordResetExpiration { get; set; }

        /// -----------------------------------------------------------------------------
        /// <summary>
        /// Gets or sets and sets the PortalId.
        /// </summary>
        /// -----------------------------------------------------------------------------
        [Browsable(false)]
        public int PortalID { get; set; }

        /// -----------------------------------------------------------------------------
        /// <summary>
        /// Gets or sets a value indicating whether gets and sets whether the user has agreed to the terms and conditions.
        /// </summary>
        /// -----------------------------------------------------------------------------
        [Browsable(false)]
        public bool HasAgreedToTerms { get; set; }

        /// -----------------------------------------------------------------------------
        /// <summary>
        /// Gets or sets and sets when the user last agreed to the terms and conditions.
        /// </summary>
        /// -----------------------------------------------------------------------------
        [Browsable(false)]
        public DateTime HasAgreedToTermsOn { get; set; }

        /// -----------------------------------------------------------------------------
        /// <summary>
        /// Gets or sets a value indicating whether gets and sets whether the user has requested they be removed from the site.
        /// </summary>
        /// -----------------------------------------------------------------------------
        [Browsable(false)]
        public bool RequestsRemoval { get; set; }

        /// -----------------------------------------------------------------------------
        /// <summary>
        /// Gets or sets and sets the Profile Object.
        /// </summary>
        /// -----------------------------------------------------------------------------
        [Browsable(false)]
        public UserProfile Profile
        {
            get
            {
                if (this._profile == null)
                {
                    this._profile = new UserProfile(this);
                    UserInfo userInfo = this;
                    ProfileController.GetUserProfile(ref userInfo);
                }

                return this._profile;
            }

            set { this._profile = value; }
        }

        [Browsable(false)]
        public string[] Roles
        {
            get
            {
                var socialRoles = this.Social.Roles;
                if (socialRoles.Count == 0)
                {
                    return new string[0];
                }

                return (from r in this.Social.Roles
                        where
                            r.Status == RoleStatus.Approved &&
                            (r.EffectiveDate < DateTime.Now || Null.IsNull(r.EffectiveDate)) &&
                            (r.ExpiryDate > DateTime.Now || Null.IsNull(r.ExpiryDate))
                        select r.RoleName)
                        .ToArray();
            }

            set { }
        }

        /// -----------------------------------------------------------------------------
        /// <summary>
        /// Gets or sets and sets the User Id.
        /// </summary>
        /// -----------------------------------------------------------------------------
        [Browsable(false)]
        public int UserID { get; set; }

        /// -----------------------------------------------------------------------------
        /// <summary>
        /// Gets or sets and sets the User Name.
        /// </summary>
        /// -----------------------------------------------------------------------------
        [SortOrder(0)]
        [MaxLength(100)]
        [IsReadOnly(true)]
        [Required(true)]
        public string Username { get; set; }

        public string VanityUrl { get; set; }

        /// <summary>
        /// Property access, initially provided for TokenReplace.
        /// </summary>
        /// <param name="propertyName">Name of the Property.</param>
        /// <param name="format">format string.</param>
        /// <param name="formatProvider">format provider for numbers, dates, currencies.</param>
        /// <param name="accessingUser">userinfo of the user, who queries the data (used to determine permissions).</param>
        /// <param name="currentScope">requested maximum access level, might be restricted due to user level.</param>
        /// <param name="propertyNotFound">out: flag, if property could be retrieved.</param>
        /// <returns>current value of the property for this userinfo object.</returns>
        public string GetProperty(string propertyName, string format, CultureInfo formatProvider, UserInfo accessingUser, Scope currentScope, ref bool propertyNotFound)
        {
            Scope internScope;
            if (this.UserID == -1 && currentScope > Scope.Configuration)
            {
                internScope = Scope.Configuration; // anonymous users only get access to displayname
            }
            else if (this.UserID != accessingUser.UserID && !this.isAdminUser(ref accessingUser) && currentScope > Scope.DefaultSettings)
            {
                internScope = Scope.DefaultSettings; // registerd users can access username and userID as well
            }
            else
            {
                internScope = currentScope; // admins and user himself can access all data
            }

            string outputFormat = format == string.Empty ? "g" : format;
            switch (propertyName.ToLowerInvariant())
            {
                case "verificationcode":
                    if (internScope < Scope.SystemMessages)
                    {
                        propertyNotFound = true;
                        return PropertyAccess.ContentLocked;
                    }

                    var ps = PortalSecurity.Instance;
                    var code = ps.Encrypt(Config.GetDecryptionkey(), this.PortalID + "-" + this.GetMembershipUserId());
                    return code.Replace("+", ".").Replace("/", "-").Replace("=", "_");
                case "affiliateid":
                    if (internScope < Scope.SystemMessages)
                    {
                        propertyNotFound = true;
                        return PropertyAccess.ContentLocked;
                    }

                    return this.AffiliateID.ToString(outputFormat, formatProvider);
                case "displayname":
                    if (internScope < Scope.Configuration)
                    {
                        propertyNotFound = true;
                        return PropertyAccess.ContentLocked;
                    }

                    return PropertyAccess.FormatString(this.DisplayName, format);
                case "email":
                    if (internScope < Scope.DefaultSettings)
                    {
                        propertyNotFound = true;
                        return PropertyAccess.ContentLocked;
                    }

                    return PropertyAccess.FormatString(this.Email, format);
                case "firstname": // using profile property is recommended!
                    if (internScope < Scope.DefaultSettings)
                    {
                        propertyNotFound = true;
                        return PropertyAccess.ContentLocked;
                    }

                    return PropertyAccess.FormatString(this.FirstName, format);
                case "issuperuser":
                    if (internScope < Scope.Debug)
                    {
                        propertyNotFound = true;
                        return PropertyAccess.ContentLocked;
                    }

                    return this.IsSuperUser.ToString(formatProvider);
                case "lastname": // using profile property is recommended!
                    if (internScope < Scope.DefaultSettings)
                    {
                        propertyNotFound = true;
                        return PropertyAccess.ContentLocked;
                    }

                    return PropertyAccess.FormatString(this.LastName, format);
                case "portalid":
                    if (internScope < Scope.Configuration)
                    {
                        propertyNotFound = true;
                        return PropertyAccess.ContentLocked;
                    }

                    return this.PortalID.ToString(outputFormat, formatProvider);
                case "userid":
                    if (internScope < Scope.DefaultSettings)
                    {
                        propertyNotFound = true;
                        return PropertyAccess.ContentLocked;
                    }

                    return this.UserID.ToString(outputFormat, formatProvider);
                case "username":
                    if (internScope < Scope.DefaultSettings)
                    {
                        propertyNotFound = true;
                        return PropertyAccess.ContentLocked;
                    }

                    return PropertyAccess.FormatString(this.Username, format);
                case "fullname": // fullname is obsolete, it will return DisplayName
                    if (internScope < Scope.Configuration)
                    {
                        propertyNotFound = true;
                        return PropertyAccess.ContentLocked;
                    }

                    return PropertyAccess.FormatString(this.DisplayName, format);
                case "roles":
                    if (currentScope < Scope.SystemMessages)
                    {
                        propertyNotFound = true;
                        return PropertyAccess.ContentLocked;
                    }

                    return PropertyAccess.FormatString(string.Join(", ", this.Roles), format);
            }

            propertyNotFound = true;
            return string.Empty;
        }

        /// -----------------------------------------------------------------------------
        /// <summary>
        /// IsInRole determines whether the user is in the role passed.
        /// </summary>
        /// <param name="role">The role to check.</param>
        /// <returns>A Boolean indicating success or failure.</returns>
        /// -----------------------------------------------------------------------------
        public bool IsInRole(string role)
        {
            // super users should always be verified.
            if (this.IsSuperUser)
            {
                return role != "Unverified Users";
            }

            if (role == Globals.glbRoleAllUsersName)
            {
                return true;
            }

            if (this.UserID == Null.NullInteger && role == Globals.glbRoleUnauthUserName)
            {
                return true;
            }

            if ("[" + this.UserID + "]" == role)
            {
                return true;
            }

            var roles = this.Roles;
            if (roles != null)
            {
                return roles.Any(s => s == role);
            }

            return false;
        }

        /// -----------------------------------------------------------------------------
        /// <summary>
        /// Gets current time in User's timezone.
        /// </summary>
        /// <returns></returns>
        /// -----------------------------------------------------------------------------
        public DateTime LocalTime()
        {
            return this.LocalTime(DateUtils.GetDatabaseUtcTime());
        }

        /// -----------------------------------------------------------------------------
        /// <summary>
        /// Convert utc time in User's timezone.
        /// </summary>
        /// <param name="utcTime">Utc time to convert.</param>
        /// <returns></returns>
        /// -----------------------------------------------------------------------------
        public DateTime LocalTime(DateTime utcTime)
        {
            if (this.UserID > Null.NullInteger)
            {
                return TimeZoneInfo.ConvertTime(utcTime, TimeZoneInfo.Utc, this.Profile.PreferredTimeZone);
            }

            return TimeZoneInfo.ConvertTime(utcTime, TimeZoneInfo.Utc, PortalController.Instance.GetCurrentPortalSettings().TimeZone);
        }

        /// -----------------------------------------------------------------------------
        /// <summary>
        /// UpdateDisplayName updates the displayname to the format provided.
        /// </summary>
        /// <param name="format">The format to use.</param>
        /// -----------------------------------------------------------------------------
        public void UpdateDisplayName(string format)
        {
            // Replace Tokens
            format = format.Replace("[USERID]", this.UserID.ToString(CultureInfo.InvariantCulture));
            format = format.Replace("[FIRSTNAME]", this.FirstName);
            format = format.Replace("[LASTNAME]", this.LastName);
            format = format.Replace("[USERNAME]", this.Username);
            this.DisplayName = format;
        }

        /// <summary>
        /// Determine, if accessing user is Administrator.
        /// </summary>
        /// <param name="accessingUser">userinfo of the user to query.</param>
        /// <returns>true, if user is portal administrator or superuser.</returns>
        private bool isAdminUser(ref UserInfo accessingUser)
        {
            if (accessingUser == null || accessingUser.UserID == -1)
            {
                return false;
            }

            if (string.IsNullOrEmpty(this._administratorRoleName))
            {
                PortalInfo ps = PortalController.Instance.GetPortal(accessingUser.PortalID);
                this._administratorRoleName = ps.AdministratorRoleName;
            }

            return accessingUser.IsInRole(this._administratorRoleName) || accessingUser.IsSuperUser;
        }

        private string GetMembershipUserId()
        {
            return MembershipProvider.Instance().GetProviderUserKey(this)?.Replace("-", string.Empty) ?? string.Empty;
        }
    }
}<|MERGE_RESOLUTION|>--- conflicted
+++ resolved
@@ -1,34 +1,7 @@
-<<<<<<< HEAD
-﻿// 
-// Copyright (c) .NET Foundation. All rights reserved.
-// Licensed under the MIT License. See LICENSE file in the project root for full license information.
-// 
-#region Usings
-
-using System;
-using System.Collections.Concurrent;
-using System.ComponentModel;
-using System.Globalization;
-using System.Linq;
-using DotNetNuke.Abstractions.Users;
-using DotNetNuke.Common;
-using DotNetNuke.Common.Utilities;
-using DotNetNuke.Entities.Portals;
-using DotNetNuke.Entities.Profile;
-using DotNetNuke.Entities.Users.Social;
-using DotNetNuke.Security;
-using DotNetNuke.Security.Membership;
-using DotNetNuke.Security.Roles;
-using DotNetNuke.Services.Tokens;
-using DotNetNuke.UI.WebControls;
-
-#endregion
-
-=======
-﻿// Licensed to the .NET Foundation under one or more agreements.
-// The .NET Foundation licenses this file to you under the MIT license.
-// See the LICENSE file in the project root for more information
->>>>>>> f5240f81
+﻿using DotNetNuke.Abstractions.Users;
+// Licensed to the .NET Foundation under one or more agreements.
+// The .NET Foundation licenses this file to you under the MIT license.
+// See the LICENSE file in the project root for more information
 namespace DotNetNuke.Entities.Users
 {
     using System;
@@ -36,7 +9,7 @@
     using System.ComponentModel;
     using System.Globalization;
     using System.Linq;
-
+
     using DotNetNuke.Common;
     using DotNetNuke.Common.Utilities;
     using DotNetNuke.Entities.Portals;
@@ -46,8 +19,8 @@
     using DotNetNuke.Security.Membership;
     using DotNetNuke.Security.Roles;
     using DotNetNuke.Services.Tokens;
-    using DotNetNuke.UI.WebControls;
-
+    using DotNetNuke.UI.WebControls;
+
     /// -----------------------------------------------------------------------------
     /// Project:    DotNetNuke
     /// Namespace:  DotNetNuke.Entities.Users
