--- conflicted
+++ resolved
@@ -1,534 +1,526 @@
-﻿// Licensed to the .NET Foundation under one or more agreements.
-// The .NET Foundation licenses this file to you under the MIT license.
-// See the LICENSE file in the project root for more information
-namespace DotNetNuke.Entities.Portals
-{
-    using System;
-    using System.Data;
-    using System.Security.Cryptography;
-    using System.Xml.Serialization;
-
-    using DotNetNuke.Abstractions.Portals;
-    using DotNetNuke.Common;
-    using DotNetNuke.Common.Utilities;
-    using DotNetNuke.Entities.Modules;
-    using DotNetNuke.Entities.Tabs;
-    using DotNetNuke.Entities.Users;
-    using DotNetNuke.Security.Permissions;
-    using DotNetNuke.Security.Roles;
-    using Newtonsoft.Json;
-
-    /// <summary>
-    /// PortalInfo provides a base class for Portal information
-    /// This class inherits from the <c>BaseEntityInfo</c> and is <c>Hydratable</c>.
-    /// </summary>
-    /// <remarks><seealso cref="IHydratable"/>
-    /// <example>This example shows how the <c>PortalInfo</c> class is used to get physical file names
-    ///  <code lang="vbnet">
-    /// Public ReadOnly Property PhysicalPath() As String
-    ///        Get
-    ///            Dim _PhysicalPath As String
-    ///            Dim PortalSettings As PortalSettings = Nothing
-    ///            If Not HttpContext.Current Is Nothing Then
-    ///                PortalSettings = PortalController.Instance.GetCurrentPortalSettings()
-    ///            End If
-    ///            If PortalId = Null.NullInteger Then
-    ///                _PhysicalPath = DotNetNuke.Common.Globals.HostMapPath + RelativePath
-    ///            Else
-    ///                If PortalSettings Is Nothing OrElse PortalSettings.PortalId &lt;&gt; PortalId Then
-    ///                    ' Get the PortalInfo  based on the Portalid
-    ///                    Dim objPortals As New PortalController()
-    ///                    Dim objPortal As PortalInfo = objPortals.GetPortal(PortalId)
-    ///                    _PhysicalPath = objPortal.HomeDirectoryMapPath + RelativePath
-    ///                Else
-    ///                    _PhysicalPath = PortalSettings.HomeDirectoryMapPath + RelativePath
-    ///                End If
-    ///            End If
-    ///            Return _PhysicalPath.Replace("/", "\")
-    ///        End Get
-    /// End Property
-    /// </code>
-    /// </example>
-    /// </remarks>
-    [XmlRoot("settings", IsNullable = false)]
-    [Serializable]
-    public class PortalInfo : BaseEntityInfo, IHydratable, IPortalInfo
-    {
-        private string administratorRoleName;
-        private int pages = Null.NullInteger;
-        private string registeredRoleName;
-        private PortalPermissionCollection permissions;
-
-        private int users;
-
-        /// <summary>Initializes a new instance of the <see cref="PortalInfo"/> class.</summary>
-        /// <remarks>
-        /// <example>This example illustrates the creation of a new <c>PortalInfo</c> object
-        /// <code lang="vbnet">
-        /// For Each portal As PortalInfo In New PortalController().GetPortals
-        ///     Dim portalID As Integer = portal.PortalID
-        ///     ...
-        /// Next
-        /// </code>
-        /// </example>
-        /// </remarks>
-        public PortalInfo()
-        {
-            this.Users = Null.NullInteger;
-        }
-
-        /// <inheritdoc />
-        [XmlElement("footertext")]
-        public string FooterText { get; set; }
-
-        /// <inheritdoc />
-        [XmlElement("homedirectory")]
-        public string HomeDirectory { get; set; }
-
-        /// <inheritdoc />
-        [XmlElement("homesystemdirectory")]
-        public string HomeSystemDirectory
-        {
-            get { return string.Format("{0}-System", this.HomeDirectory); }
-        }
-
-        /// <inheritdoc />
-        [XmlIgnore]
-        [JsonIgnore]
-        public string HomeDirectoryMapPath
-        {
-            get
-            {
-                return string.Format("{0}\\{1}\\", Globals.ApplicationMapPath, this.HomeDirectory.Replace("/", "\\"));
-            }
-        }
-
-        /// <inheritdoc />
-        [XmlIgnore]
-        [JsonIgnore]
-        public string HomeSystemDirectoryMapPath
-        {
-            get
-            {
-                return string.Format("{0}\\{1}\\", Globals.ApplicationMapPath, this.HomeSystemDirectory.Replace("/", "\\"));
-            }
-        }
-
-        /// <inheritdoc />
-        [XmlElement("administratorid")]
-        public int AdministratorId { get; set; }
-
-        /// <inheritdoc />
-        [XmlElement("administratorroleid")]
-        public int AdministratorRoleId { get; set; }
-
-        /// <inheritdoc />
-        [XmlElement("admintabid")]
-        public int AdminTabId { get; set; }
-
-        /// <summary>Gets or sets image (bitmap) file that is used as background for the portal.</summary>
-        /// <value>Name of the file that is used as background.</value>
-        [Obsolete("Deprecated in DotNetNuke 9.7.2. No replacement. Scheduled removal in v11.0.0.")]
-        [XmlElement("backgroundfile")]
-        public string BackgroundFile { get; set; }
-
-        /// <inheritdoc />
-        [XmlElement("crmversion")]
-        public string CrmVersion { get; set; }
-
-        /// <summary>Gets or sets setting for the type of banner advertising in the portal.</summary>
-        /// <value>Type of banner advertising.</value>
-        [Obsolete("Deprecated in DotNetNuke 9.7.2. No replacement. Scheduled removal in v11.0.0.")]
-        [XmlElement("banneradvertising")]
-        public int BannerAdvertising { get; set; }
-
-        /// <inheritdoc />
-        [XmlElement("cultureCode")]
-        public string CultureCode { get; set; }
-
-        /// <summary>Gets or sets currency format that is used in the portal.</summary>
-        /// <value>Currency of the portal.</value>
-        [Obsolete("Deprecated in DotNetNuke 9.7.2. No replacement. Scheduled removal in v11.0.0.")]
-        [XmlElement("currency")]
-        public string Currency { get; set; }
-
-        /// <inheritdoc />
-        [XmlElement("defaultlanguage")]
-        public string DefaultLanguage { get; set; }
-
-        /// <inheritdoc />
-        [XmlElement("description")]
-        public string Description { get; set; }
-
-        /// <inheritdoc />
-        [XmlElement("email")]
-        public string Email { get; set; }
-
-        /// <inheritdoc />
-        [XmlElement("expirydate")]
-        public DateTime ExpiryDate { get; set; }
-
-        /// <inheritdoc />
-        [XmlIgnore]
-        [JsonIgnore]
-        public Guid GUID { get; set; }
-
-        /// <inheritdoc />
-        [XmlElement("hometabid")]
-        public int HomeTabId { get; set; }
-
-        /// <summary>Gets or sets amount of currency that is used as a hosting fee of the portal.</summary>
-        /// <value>Currency amount hosting fee.</value>
-        [Obsolete("Deprecated in DotNetNuke 9.7.2. No replacement. Scheduled removal in v11.0.0.")]
-        [XmlElement("hostfee")]
-        public float HostFee { get; set; }
-
-        /// <inheritdoc />
-        [XmlElement("hostspace")]
-        public int HostSpace { get; set; }
-
-        /// <inheritdoc />
-        [XmlElement("keywords")]
-        public string KeyWords { get; set; }
-
-        /// <inheritdoc />
-        [XmlElement("logintabid")]
-        public int LoginTabId { get; set; }
-
-        /// <inheritdoc />
-        [XmlElement("logofile")]
-        public string LogoFile { get; set; }
-
-        /// <inheritdoc />
-        [XmlElement("pagequota")]
-        public int PageQuota { get; set; }
-
-        /// <summary>Gets or sets name of the Payment processor that is used for portal payments, e.g. PayPal.</summary>
-        /// <value>Name of the portal payment processor.</value>
-        [Obsolete("Deprecated in DotNetNuke 9.7.2. No replacement. Scheduled removal in v11.0.0.")]
-        [XmlElement("paymentprocessor")]
-        public string PaymentProcessor { get; set; }
-
-        /// <inheritdoc />
-        [XmlElement("portalid")]
-        int IPortalInfo.PortalId { get; set; }
-
-        [Obsolete("Deprecated in DotNetNuke 9.7.2. Use DotNetNuke.Abstractions.Portals.IPortalInfo.PortalId instead. Scheduled removal in v11.0.0.")]
-        public int PortalID
-        {
-            get => this.ThisAsInterface.PortalId;
-            set => this.ThisAsInterface.PortalId = value;
-        }
-
-        /// <summary>Gets the permissions collection for the portal.</summary>
-        [XmlArray("portalpermissions")]
-        [XmlArrayItem("permission")]
-        public PortalPermissionCollection PortalPermissions
-        {
-            get
-            {
-                return this.permissions ?? (this.permissions = new PortalPermissionCollection(PortalPermissionController.GetPortalPermissions(this.ThisAsInterface.PortalId)));
-            }
-        }
-
-        /// <inheritdoc />
-        int IPortalInfo.PortalGroupId { get; set; }
-
-        [Obsolete("Deprecated in DotNetNuke 9.7.2. Use DotNetNuke.Abstractions.Portals.IPortalInfo.PortalGroupId instead. Scheduled removal in v11.0.0.")]
-        public int PortalGroupID
-        {
-            get => this.ThisAsInterface.PortalGroupId;
-            set => this.ThisAsInterface.PortalGroupId = value;
-        }
-
-        /// <inheritdoc />
-        [XmlElement("portalname")]
-        public string PortalName { get; set; }
-
-        /// <summary>Gets or sets password to use in the payment processor.</summary>
-        /// <value>Payment Processor password.</value>
-        [Obsolete("Deprecated in DotNetNuke 9.7.2. No replacement. Scheduled removal in v11.0.0.")]
-        [XmlElement("processorpassword")]
-        public string ProcessorPassword { get; set; }
-
-        /// <summary>Gets or sets payment Processor userId.</summary>
-        /// <value>
-        /// Payment Processor userId.
-        /// </value>
-        [Obsolete("Deprecated in DotNetNuke 9.7.2. No replacement. Scheduled removal in v11.0.0.")]
-        [XmlElement("processoruserid")]
-        public string ProcessorUserId { get; set; }
-
-        /// <inheritdoc />
-        [XmlElement("registeredroleid")]
-        public int RegisteredRoleId { get; set; }
-
-        /// <inheritdoc />
-        [XmlElement("registertabid")]
-        public int RegisterTabId { get; set; }
-
-        /// <inheritdoc />
-        [XmlElement("searchtabid")]
-        public int SearchTabId { get; set; }
-
-        /// <inheritdoc />
-        [XmlElement("custom404tabid")]
-        public int Custom404TabId { get; set; }
-
-        /// <inheritdoc />
-        [XmlElement("custom500tabid")]
-        public int Custom500TabId { get; set; }
-
-        /// <inheritdoc />
-        [XmlElement("termstabid")]
-        public int TermsTabId { get; set; }
-
-        /// <inheritdoc />
-        [XmlElement("privacytabid")]
-        public int PrivacyTabId { get; set; }
-
-        [XmlElement("siteloghistory")]
-        [Obsolete("Deprecated in DotNetNuke 8.0.0. No replacement. Scheduled removal in v11.0.0.")]
-        public int SiteLogHistory { get; set; }
-
-        /// <inheritdoc />
-        [XmlElement("splashtabid")]
-        public int SplashTabId { get; set; }
-
-        /// <inheritdoc />
-        [XmlElement("supertabid")]
-        public int SuperTabId { get; set; }
-
-        /// <inheritdoc />
-        [XmlElement("userquota")]
-        public int UserQuota { get; set; }
-
-        /// <inheritdoc />
-        [XmlElement("userregistration")]
-        public int UserRegistration { get; set; }
-
-        /// <inheritdoc />
-        [XmlElement("usertabid")]
-        public int UserTabId { get; set; }
-
-        /// <summary>Gets or sets actual number of actual users for this portal.</summary>
-        /// <value>Number of users for the portal.</value>
-        [Obsolete("Deprecated in DotNetNuke 9.7.2. No replacement. Scheduled removal in v11.0.0.")]
-        [XmlElement("users")]
-        public int Users
-        {
-            get
-            {
-                if (this.users < 0)
-                {
-                    this.users = UserController.GetUserCountByPortal(this.ThisAsInterface.PortalId);
-                }
-
-                return this.users;
-            }
-
-            set
-            {
-                this.users = value;
-            }
-        }
-
-        /// <summary>Gets or sets dNN Version # of the portal installation.</summary>
-        /// <value>Version # of the portal installation.</value>
-        [Obsolete("Deprecated in DotNetNuke 9.7.2. No replacement. Scheduled removal in v11.0.0.")]
-        [XmlElement("version")]
-        public string Version { get; set; }
-
-        /// <inheritdoc />
-        [XmlElement("administratorrolename")]
-        public string AdministratorRoleName
-        {
-            get
-            {
-                if (this.administratorRoleName == Null.NullString && this.AdministratorRoleId > Null.NullInteger)
-                {
-                    // Get Role Name
-                    RoleInfo adminRole = RoleController.Instance.GetRole(this.ThisAsInterface.PortalId, r => r.RoleID == this.AdministratorRoleId);
-                    if (adminRole != null)
-                    {
-                        this.administratorRoleName = adminRole.RoleName;
-                    }
-                }
-
-                return this.administratorRoleName;
-            }
-
-            set
-            {
-                this.administratorRoleName = value;
-            }
-        }
-
-        /// <summary>Gets or sets actual number of pages of the portal.</summary>
-        /// <value>Number of pages of the portal.</value>
-        [Obsolete("Deprecated in DotNetNuke 9.7.2. No replacement. Scheduled removal in v11.0.0.")]
-        [XmlElement("pages")]
-        public int Pages
-        {
-            get
-            {
-                if (this.pages < 0)
-                {
-                    this.pages = TabController.Instance.GetUserTabsByPortal(this.ThisAsInterface.PortalId).Count;
-                }
-
-                return this.pages;
-            }
-
-            set
-            {
-                this.pages = value;
-            }
-        }
-
-        /// <inheritdoc />
-        [XmlElement("registeredrolename")]
-        public string RegisteredRoleName
-        {
-            get
-            {
-                if (this.registeredRoleName == Null.NullString && this.RegisteredRoleId > Null.NullInteger)
-                {
-                    // Get Role Name
-                    RoleInfo regUsersRole = RoleController.Instance.GetRole(this.ThisAsInterface.PortalId, r => r.RoleID == this.RegisteredRoleId);
-                    if (regUsersRole != null)
-                    {
-                        this.registeredRoleName = regUsersRole.RoleName;
-                    }
-                }
-
-                return this.registeredRoleName;
-            }
-
-            set
-            {
-                this.registeredRoleName = value;
-            }
-        }
-
-<<<<<<< HEAD
-=======
-        [XmlIgnore]
-        [JsonIgnore]
-        [Obsolete("Deprecated in DotNetNuke 6.0.0. No replacement. Scheduled removal in v10.0.0.")]
-        public int TimeZoneOffset { get; set; }
-
->>>>>>> 92382c27
-        /// <inheritdoc />
-        public int KeyID
-        {
-            get
-            {
-                return this.ThisAsInterface.PortalId;
-            }
-
-            set
-            {
-                this.ThisAsInterface.PortalId = value;
-            }
-        }
-
-        private IPortalInfo ThisAsInterface => this;
-
-        /// <summary>Fills a PortalInfo from a Data Reader.</summary>
-        /// <param name="dr">The Data Reader to use.</param>
-        /// <remarks>Standard IHydratable.Fill implementation.
-        /// <seealso cref="KeyID"></seealso></remarks>
-        public void Fill(IDataReader dr)
-        {
-            this.ThisAsInterface.PortalId = Null.SetNullInteger(dr["PortalID"]);
-
-            try
-            {
-                this.ThisAsInterface.PortalGroupId = Null.SetNullInteger(dr["PortalGroupID"]);
-            }
-            catch (IndexOutOfRangeException)
-            {
-                if (Globals.Status == Globals.UpgradeStatus.None)
-                {
-                    // this should not happen outside of an upgrade situation
-                    throw;
-                }
-
-                // else swallow the error
-            }
-
-            this.PortalName = Null.SetNullString(dr["PortalName"]);
-            this.LogoFile = Null.SetNullString(dr["LogoFile"]);
-            this.FooterText = Null.SetNullString(dr["FooterText"]);
-            this.ExpiryDate = Null.SetNullDateTime(dr["ExpiryDate"]);
-            this.UserRegistration = Null.SetNullInteger(dr["UserRegistration"]);
-            this.BannerAdvertising = Null.SetNullInteger(dr["BannerAdvertising"]);
-            this.AdministratorId = Null.SetNullInteger(dr["AdministratorID"]);
-            this.Email = Null.SetNullString(dr["Email"]);
-            this.Currency = Null.SetNullString(dr["Currency"]);
-            this.HostFee = Null.SetNullInteger(dr["HostFee"]);
-            this.HostSpace = Null.SetNullInteger(dr["HostSpace"]);
-            this.PageQuota = Null.SetNullInteger(dr["PageQuota"]);
-            this.UserQuota = Null.SetNullInteger(dr["UserQuota"]);
-            this.AdministratorRoleId = Null.SetNullInteger(dr["AdministratorRoleID"]);
-            this.RegisteredRoleId = Null.SetNullInteger(dr["RegisteredRoleID"]);
-            this.Description = Null.SetNullString(dr["Description"]);
-            this.KeyWords = Null.SetNullString(dr["KeyWords"]);
-            this.BackgroundFile = Null.SetNullString(dr["BackGroundFile"]);
-            this.GUID = new Guid(Null.SetNullString(dr["GUID"]));
-            this.PaymentProcessor = Null.SetNullString(dr["PaymentProcessor"]);
-            this.ProcessorUserId = Null.SetNullString(dr["ProcessorUserId"]);
-            var p = Null.SetNullString(dr["ProcessorPassword"]);
-            try
-            {
-                this.ProcessorPassword = string.IsNullOrEmpty(p)
-                    ? p
-                    : Security.FIPSCompliant.DecryptAES(p, Config.GetDecryptionkey(), Host.Host.GUID);
-            }
-            catch (Exception ex) when (ex is FormatException || ex is CryptographicException)
-            {
-                // for backward compatibility
-                this.ProcessorPassword = p;
-            }
-
-            this.SplashTabId = Null.SetNullInteger(dr["SplashTabID"]);
-            this.HomeTabId = Null.SetNullInteger(dr["HomeTabID"]);
-            this.LoginTabId = Null.SetNullInteger(dr["LoginTabID"]);
-            this.RegisterTabId = Null.SetNullInteger(dr["RegisterTabID"]);
-            this.UserTabId = Null.SetNullInteger(dr["UserTabID"]);
-            this.SearchTabId = Null.SetNullInteger(dr["SearchTabID"]);
-
-            this.Custom404TabId = this.Custom500TabId = Null.NullInteger;
-            var schema = dr.GetSchemaTable();
-            if (schema != null)
-            {
-                if (schema.Select("ColumnName = 'Custom404TabId'").Length > 0)
-                {
-                    this.Custom404TabId = Null.SetNullInteger(dr["Custom404TabId"]);
-                }
-
-                if (schema.Select("ColumnName = 'Custom500TabId'").Length > 0)
-                {
-                    this.Custom500TabId = Null.SetNullInteger(dr["Custom500TabId"]);
-                }
-            }
-
-            this.TermsTabId = Null.SetNullInteger(dr["TermsTabId"]);
-            this.PrivacyTabId = Null.SetNullInteger(dr["PrivacyTabId"]);
-
-            this.DefaultLanguage = Null.SetNullString(dr["DefaultLanguage"]);
-            this.AdminTabId = Null.SetNullInteger(dr["AdminTabID"]);
-            this.HomeDirectory = Null.SetNullString(dr["HomeDirectory"]);
-            this.SuperTabId = Null.SetNullInteger(dr["SuperTabId"]);
-            this.CultureCode = Null.SetNullString(dr["CultureCode"]);
-
-            this.FillInternal(dr);
-            this.AdministratorRoleName = Null.NullString;
-            this.RegisteredRoleName = Null.NullString;
-
-            this.Users = Null.NullInteger;
-            this.Pages = Null.NullInteger;
-        }
-    }
-}
+﻿// Licensed to the .NET Foundation under one or more agreements.
+// The .NET Foundation licenses this file to you under the MIT license.
+// See the LICENSE file in the project root for more information
+namespace DotNetNuke.Entities.Portals
+{
+    using System;
+    using System.Data;
+    using System.Security.Cryptography;
+    using System.Xml.Serialization;
+
+    using DotNetNuke.Abstractions.Portals;
+    using DotNetNuke.Common;
+    using DotNetNuke.Common.Utilities;
+    using DotNetNuke.Entities.Modules;
+    using DotNetNuke.Entities.Tabs;
+    using DotNetNuke.Entities.Users;
+    using DotNetNuke.Security.Permissions;
+    using DotNetNuke.Security.Roles;
+    using Newtonsoft.Json;
+
+    /// <summary>
+    /// PortalInfo provides a base class for Portal information
+    /// This class inherits from the <c>BaseEntityInfo</c> and is <c>Hydratable</c>.
+    /// </summary>
+    /// <remarks><seealso cref="IHydratable"/>
+    /// <example>This example shows how the <c>PortalInfo</c> class is used to get physical file names
+    ///  <code lang="vbnet">
+    /// Public ReadOnly Property PhysicalPath() As String
+    ///        Get
+    ///            Dim _PhysicalPath As String
+    ///            Dim PortalSettings As PortalSettings = Nothing
+    ///            If Not HttpContext.Current Is Nothing Then
+    ///                PortalSettings = PortalController.Instance.GetCurrentPortalSettings()
+    ///            End If
+    ///            If PortalId = Null.NullInteger Then
+    ///                _PhysicalPath = DotNetNuke.Common.Globals.HostMapPath + RelativePath
+    ///            Else
+    ///                If PortalSettings Is Nothing OrElse PortalSettings.PortalId &lt;&gt; PortalId Then
+    ///                    ' Get the PortalInfo  based on the Portalid
+    ///                    Dim objPortals As New PortalController()
+    ///                    Dim objPortal As PortalInfo = objPortals.GetPortal(PortalId)
+    ///                    _PhysicalPath = objPortal.HomeDirectoryMapPath + RelativePath
+    ///                Else
+    ///                    _PhysicalPath = PortalSettings.HomeDirectoryMapPath + RelativePath
+    ///                End If
+    ///            End If
+    ///            Return _PhysicalPath.Replace("/", "\")
+    ///        End Get
+    /// End Property
+    /// </code>
+    /// </example>
+    /// </remarks>
+    [XmlRoot("settings", IsNullable = false)]
+    [Serializable]
+    public class PortalInfo : BaseEntityInfo, IHydratable, IPortalInfo
+    {
+        private string administratorRoleName;
+        private int pages = Null.NullInteger;
+        private string registeredRoleName;
+        private PortalPermissionCollection permissions;
+
+        private int users;
+
+        /// <summary>Initializes a new instance of the <see cref="PortalInfo"/> class.</summary>
+        /// <remarks>
+        /// <example>This example illustrates the creation of a new <c>PortalInfo</c> object
+        /// <code lang="vbnet">
+        /// For Each portal As PortalInfo In New PortalController().GetPortals
+        ///     Dim portalID As Integer = portal.PortalID
+        ///     ...
+        /// Next
+        /// </code>
+        /// </example>
+        /// </remarks>
+        public PortalInfo()
+        {
+            this.Users = Null.NullInteger;
+        }
+
+        /// <inheritdoc />
+        [XmlElement("footertext")]
+        public string FooterText { get; set; }
+
+        /// <inheritdoc />
+        [XmlElement("homedirectory")]
+        public string HomeDirectory { get; set; }
+
+        /// <inheritdoc />
+        [XmlElement("homesystemdirectory")]
+        public string HomeSystemDirectory
+        {
+            get { return string.Format("{0}-System", this.HomeDirectory); }
+        }
+
+        /// <inheritdoc />
+        [XmlIgnore]
+        [JsonIgnore]
+        public string HomeDirectoryMapPath
+        {
+            get
+            {
+                return string.Format("{0}\\{1}\\", Globals.ApplicationMapPath, this.HomeDirectory.Replace("/", "\\"));
+            }
+        }
+
+        /// <inheritdoc />
+        [XmlIgnore]
+        [JsonIgnore]
+        public string HomeSystemDirectoryMapPath
+        {
+            get
+            {
+                return string.Format("{0}\\{1}\\", Globals.ApplicationMapPath, this.HomeSystemDirectory.Replace("/", "\\"));
+            }
+        }
+
+        /// <inheritdoc />
+        [XmlElement("administratorid")]
+        public int AdministratorId { get; set; }
+
+        /// <inheritdoc />
+        [XmlElement("administratorroleid")]
+        public int AdministratorRoleId { get; set; }
+
+        /// <inheritdoc />
+        [XmlElement("admintabid")]
+        public int AdminTabId { get; set; }
+
+        /// <summary>Gets or sets image (bitmap) file that is used as background for the portal.</summary>
+        /// <value>Name of the file that is used as background.</value>
+        [Obsolete("Deprecated in DotNetNuke 9.7.2. No replacement. Scheduled removal in v11.0.0.")]
+        [XmlElement("backgroundfile")]
+        public string BackgroundFile { get; set; }
+
+        /// <inheritdoc />
+        [XmlElement("crmversion")]
+        public string CrmVersion { get; set; }
+
+        /// <summary>Gets or sets setting for the type of banner advertising in the portal.</summary>
+        /// <value>Type of banner advertising.</value>
+        [Obsolete("Deprecated in DotNetNuke 9.7.2. No replacement. Scheduled removal in v11.0.0.")]
+        [XmlElement("banneradvertising")]
+        public int BannerAdvertising { get; set; }
+
+        /// <inheritdoc />
+        [XmlElement("cultureCode")]
+        public string CultureCode { get; set; }
+
+        /// <summary>Gets or sets currency format that is used in the portal.</summary>
+        /// <value>Currency of the portal.</value>
+        [Obsolete("Deprecated in DotNetNuke 9.7.2. No replacement. Scheduled removal in v11.0.0.")]
+        [XmlElement("currency")]
+        public string Currency { get; set; }
+
+        /// <inheritdoc />
+        [XmlElement("defaultlanguage")]
+        public string DefaultLanguage { get; set; }
+
+        /// <inheritdoc />
+        [XmlElement("description")]
+        public string Description { get; set; }
+
+        /// <inheritdoc />
+        [XmlElement("email")]
+        public string Email { get; set; }
+
+        /// <inheritdoc />
+        [XmlElement("expirydate")]
+        public DateTime ExpiryDate { get; set; }
+
+        /// <inheritdoc />
+        [XmlIgnore]
+        [JsonIgnore]
+        public Guid GUID { get; set; }
+
+        /// <inheritdoc />
+        [XmlElement("hometabid")]
+        public int HomeTabId { get; set; }
+
+        /// <summary>Gets or sets amount of currency that is used as a hosting fee of the portal.</summary>
+        /// <value>Currency amount hosting fee.</value>
+        [Obsolete("Deprecated in DotNetNuke 9.7.2. No replacement. Scheduled removal in v11.0.0.")]
+        [XmlElement("hostfee")]
+        public float HostFee { get; set; }
+
+        /// <inheritdoc />
+        [XmlElement("hostspace")]
+        public int HostSpace { get; set; }
+
+        /// <inheritdoc />
+        [XmlElement("keywords")]
+        public string KeyWords { get; set; }
+
+        /// <inheritdoc />
+        [XmlElement("logintabid")]
+        public int LoginTabId { get; set; }
+
+        /// <inheritdoc />
+        [XmlElement("logofile")]
+        public string LogoFile { get; set; }
+
+        /// <inheritdoc />
+        [XmlElement("pagequota")]
+        public int PageQuota { get; set; }
+
+        /// <summary>Gets or sets name of the Payment processor that is used for portal payments, e.g. PayPal.</summary>
+        /// <value>Name of the portal payment processor.</value>
+        [Obsolete("Deprecated in DotNetNuke 9.7.2. No replacement. Scheduled removal in v11.0.0.")]
+        [XmlElement("paymentprocessor")]
+        public string PaymentProcessor { get; set; }
+
+        /// <inheritdoc />
+        [XmlElement("portalid")]
+        int IPortalInfo.PortalId { get; set; }
+
+        [Obsolete("Deprecated in DotNetNuke 9.7.2. Use DotNetNuke.Abstractions.Portals.IPortalInfo.PortalId instead. Scheduled removal in v11.0.0.")]
+        public int PortalID
+        {
+            get => this.ThisAsInterface.PortalId;
+            set => this.ThisAsInterface.PortalId = value;
+        }
+
+        /// <summary>Gets the permissions collection for the portal.</summary>
+        [XmlArray("portalpermissions")]
+        [XmlArrayItem("permission")]
+        public PortalPermissionCollection PortalPermissions
+        {
+            get
+            {
+                return this.permissions ?? (this.permissions = new PortalPermissionCollection(PortalPermissionController.GetPortalPermissions(this.ThisAsInterface.PortalId)));
+            }
+        }
+
+        /// <inheritdoc />
+        int IPortalInfo.PortalGroupId { get; set; }
+
+        [Obsolete("Deprecated in DotNetNuke 9.7.2. Use DotNetNuke.Abstractions.Portals.IPortalInfo.PortalGroupId instead. Scheduled removal in v11.0.0.")]
+        public int PortalGroupID
+        {
+            get => this.ThisAsInterface.PortalGroupId;
+            set => this.ThisAsInterface.PortalGroupId = value;
+        }
+
+        /// <inheritdoc />
+        [XmlElement("portalname")]
+        public string PortalName { get; set; }
+
+        /// <summary>Gets or sets password to use in the payment processor.</summary>
+        /// <value>Payment Processor password.</value>
+        [Obsolete("Deprecated in DotNetNuke 9.7.2. No replacement. Scheduled removal in v11.0.0.")]
+        [XmlElement("processorpassword")]
+        public string ProcessorPassword { get; set; }
+
+        /// <summary>Gets or sets payment Processor userId.</summary>
+        /// <value>
+        /// Payment Processor userId.
+        /// </value>
+        [Obsolete("Deprecated in DotNetNuke 9.7.2. No replacement. Scheduled removal in v11.0.0.")]
+        [XmlElement("processoruserid")]
+        public string ProcessorUserId { get; set; }
+
+        /// <inheritdoc />
+        [XmlElement("registeredroleid")]
+        public int RegisteredRoleId { get; set; }
+
+        /// <inheritdoc />
+        [XmlElement("registertabid")]
+        public int RegisterTabId { get; set; }
+
+        /// <inheritdoc />
+        [XmlElement("searchtabid")]
+        public int SearchTabId { get; set; }
+
+        /// <inheritdoc />
+        [XmlElement("custom404tabid")]
+        public int Custom404TabId { get; set; }
+
+        /// <inheritdoc />
+        [XmlElement("custom500tabid")]
+        public int Custom500TabId { get; set; }
+
+        /// <inheritdoc />
+        [XmlElement("termstabid")]
+        public int TermsTabId { get; set; }
+
+        /// <inheritdoc />
+        [XmlElement("privacytabid")]
+        public int PrivacyTabId { get; set; }
+
+        [XmlElement("siteloghistory")]
+        [Obsolete("Deprecated in DotNetNuke 8.0.0. No replacement. Scheduled removal in v11.0.0.")]
+        public int SiteLogHistory { get; set; }
+
+        /// <inheritdoc />
+        [XmlElement("splashtabid")]
+        public int SplashTabId { get; set; }
+
+        /// <inheritdoc />
+        [XmlElement("supertabid")]
+        public int SuperTabId { get; set; }
+
+        /// <inheritdoc />
+        [XmlElement("userquota")]
+        public int UserQuota { get; set; }
+
+        /// <inheritdoc />
+        [XmlElement("userregistration")]
+        public int UserRegistration { get; set; }
+
+        /// <inheritdoc />
+        [XmlElement("usertabid")]
+        public int UserTabId { get; set; }
+
+        /// <summary>Gets or sets actual number of actual users for this portal.</summary>
+        /// <value>Number of users for the portal.</value>
+        [Obsolete("Deprecated in DotNetNuke 9.7.2. No replacement. Scheduled removal in v11.0.0.")]
+        [XmlElement("users")]
+        public int Users
+        {
+            get
+            {
+                if (this.users < 0)
+                {
+                    this.users = UserController.GetUserCountByPortal(this.ThisAsInterface.PortalId);
+                }
+
+                return this.users;
+            }
+
+            set
+            {
+                this.users = value;
+            }
+        }
+
+        /// <summary>Gets or sets dNN Version # of the portal installation.</summary>
+        /// <value>Version # of the portal installation.</value>
+        [Obsolete("Deprecated in DotNetNuke 9.7.2. No replacement. Scheduled removal in v11.0.0.")]
+        [XmlElement("version")]
+        public string Version { get; set; }
+
+        /// <inheritdoc />
+        [XmlElement("administratorrolename")]
+        public string AdministratorRoleName
+        {
+            get
+            {
+                if (this.administratorRoleName == Null.NullString && this.AdministratorRoleId > Null.NullInteger)
+                {
+                    // Get Role Name
+                    RoleInfo adminRole = RoleController.Instance.GetRole(this.ThisAsInterface.PortalId, r => r.RoleID == this.AdministratorRoleId);
+                    if (adminRole != null)
+                    {
+                        this.administratorRoleName = adminRole.RoleName;
+                    }
+                }
+
+                return this.administratorRoleName;
+            }
+
+            set
+            {
+                this.administratorRoleName = value;
+            }
+        }
+
+        /// <summary>Gets or sets actual number of pages of the portal.</summary>
+        /// <value>Number of pages of the portal.</value>
+        [Obsolete("Deprecated in DotNetNuke 9.7.2. No replacement. Scheduled removal in v11.0.0.")]
+        [XmlElement("pages")]
+        public int Pages
+        {
+            get
+            {
+                if (this.pages < 0)
+                {
+                    this.pages = TabController.Instance.GetUserTabsByPortal(this.ThisAsInterface.PortalId).Count;
+                }
+
+                return this.pages;
+            }
+
+            set
+            {
+                this.pages = value;
+            }
+        }
+
+        /// <inheritdoc />
+        [XmlElement("registeredrolename")]
+        public string RegisteredRoleName
+        {
+            get
+            {
+                if (this.registeredRoleName == Null.NullString && this.RegisteredRoleId > Null.NullInteger)
+                {
+                    // Get Role Name
+                    RoleInfo regUsersRole = RoleController.Instance.GetRole(this.ThisAsInterface.PortalId, r => r.RoleID == this.RegisteredRoleId);
+                    if (regUsersRole != null)
+                    {
+                        this.registeredRoleName = regUsersRole.RoleName;
+                    }
+                }
+
+                return this.registeredRoleName;
+            }
+
+            set
+            {
+                this.registeredRoleName = value;
+            }
+        }
+
+        /// <inheritdoc />
+        public int KeyID
+        {
+            get
+            {
+                return this.ThisAsInterface.PortalId;
+            }
+
+            set
+            {
+                this.ThisAsInterface.PortalId = value;
+            }
+        }
+
+        private IPortalInfo ThisAsInterface => this;
+
+        /// <summary>Fills a PortalInfo from a Data Reader.</summary>
+        /// <param name="dr">The Data Reader to use.</param>
+        /// <remarks>Standard IHydratable.Fill implementation.
+        /// <seealso cref="KeyID"></seealso></remarks>
+        public void Fill(IDataReader dr)
+        {
+            this.ThisAsInterface.PortalId = Null.SetNullInteger(dr["PortalID"]);
+
+            try
+            {
+                this.ThisAsInterface.PortalGroupId = Null.SetNullInteger(dr["PortalGroupID"]);
+            }
+            catch (IndexOutOfRangeException)
+            {
+                if (Globals.Status == Globals.UpgradeStatus.None)
+                {
+                    // this should not happen outside of an upgrade situation
+                    throw;
+                }
+
+                // else swallow the error
+            }
+
+            this.PortalName = Null.SetNullString(dr["PortalName"]);
+            this.LogoFile = Null.SetNullString(dr["LogoFile"]);
+            this.FooterText = Null.SetNullString(dr["FooterText"]);
+            this.ExpiryDate = Null.SetNullDateTime(dr["ExpiryDate"]);
+            this.UserRegistration = Null.SetNullInteger(dr["UserRegistration"]);
+            this.BannerAdvertising = Null.SetNullInteger(dr["BannerAdvertising"]);
+            this.AdministratorId = Null.SetNullInteger(dr["AdministratorID"]);
+            this.Email = Null.SetNullString(dr["Email"]);
+            this.Currency = Null.SetNullString(dr["Currency"]);
+            this.HostFee = Null.SetNullInteger(dr["HostFee"]);
+            this.HostSpace = Null.SetNullInteger(dr["HostSpace"]);
+            this.PageQuota = Null.SetNullInteger(dr["PageQuota"]);
+            this.UserQuota = Null.SetNullInteger(dr["UserQuota"]);
+            this.AdministratorRoleId = Null.SetNullInteger(dr["AdministratorRoleID"]);
+            this.RegisteredRoleId = Null.SetNullInteger(dr["RegisteredRoleID"]);
+            this.Description = Null.SetNullString(dr["Description"]);
+            this.KeyWords = Null.SetNullString(dr["KeyWords"]);
+            this.BackgroundFile = Null.SetNullString(dr["BackGroundFile"]);
+            this.GUID = new Guid(Null.SetNullString(dr["GUID"]));
+            this.PaymentProcessor = Null.SetNullString(dr["PaymentProcessor"]);
+            this.ProcessorUserId = Null.SetNullString(dr["ProcessorUserId"]);
+            var p = Null.SetNullString(dr["ProcessorPassword"]);
+            try
+            {
+                this.ProcessorPassword = string.IsNullOrEmpty(p)
+                    ? p
+                    : Security.FIPSCompliant.DecryptAES(p, Config.GetDecryptionkey(), Host.Host.GUID);
+            }
+            catch (Exception ex) when (ex is FormatException || ex is CryptographicException)
+            {
+                // for backward compatibility
+                this.ProcessorPassword = p;
+            }
+
+            this.SplashTabId = Null.SetNullInteger(dr["SplashTabID"]);
+            this.HomeTabId = Null.SetNullInteger(dr["HomeTabID"]);
+            this.LoginTabId = Null.SetNullInteger(dr["LoginTabID"]);
+            this.RegisterTabId = Null.SetNullInteger(dr["RegisterTabID"]);
+            this.UserTabId = Null.SetNullInteger(dr["UserTabID"]);
+            this.SearchTabId = Null.SetNullInteger(dr["SearchTabID"]);
+
+            this.Custom404TabId = this.Custom500TabId = Null.NullInteger;
+            var schema = dr.GetSchemaTable();
+            if (schema != null)
+            {
+                if (schema.Select("ColumnName = 'Custom404TabId'").Length > 0)
+                {
+                    this.Custom404TabId = Null.SetNullInteger(dr["Custom404TabId"]);
+                }
+
+                if (schema.Select("ColumnName = 'Custom500TabId'").Length > 0)
+                {
+                    this.Custom500TabId = Null.SetNullInteger(dr["Custom500TabId"]);
+                }
+            }
+
+            this.TermsTabId = Null.SetNullInteger(dr["TermsTabId"]);
+            this.PrivacyTabId = Null.SetNullInteger(dr["PrivacyTabId"]);
+
+            this.DefaultLanguage = Null.SetNullString(dr["DefaultLanguage"]);
+            this.AdminTabId = Null.SetNullInteger(dr["AdminTabID"]);
+            this.HomeDirectory = Null.SetNullString(dr["HomeDirectory"]);
+            this.SuperTabId = Null.SetNullInteger(dr["SuperTabId"]);
+            this.CultureCode = Null.SetNullString(dr["CultureCode"]);
+
+            this.FillInternal(dr);
+            this.AdministratorRoleName = Null.NullString;
+            this.RegisteredRoleName = Null.NullString;
+
+            this.Users = Null.NullInteger;
+            this.Pages = Null.NullInteger;
+        }
+    }
+}