﻿// Licensed to the .NET Foundation under one or more agreements.
// The .NET Foundation licenses this file to you under the MIT license.
// See the LICENSE file in the project root for more information
namespace DotNetNuke.Entities.Portals
{
    using System;
    using System.Globalization;
    using System.Linq;
    using System.Web;

    using DotNetNuke.Abstractions.Portals;
    using DotNetNuke.Common;
    using DotNetNuke.Common.Utilities;
    using DotNetNuke.Entities.Tabs;
    using DotNetNuke.Entities.Users;
    using DotNetNuke.Security;
    using DotNetNuke.Services.Personalization;
    using DotNetNuke.Services.Tokens;

    /// <summary>
    /// The PortalSettings class encapsulates all of the settings for the Portal,
    /// as well as the configuration settings required to execute the current tab
    /// view within the portal.
    /// </summary>
    [Serializable]
    public partial class PortalSettings : BaseEntityInfo, IPropertyAccess, IPortalSettings
    {
        /// <summary>Initializes a new instance of the <see cref="PortalSettings"/> class.</summary>
        public PortalSettings()
        {
            this.Registration = new RegistrationSettings();
        }

        /// <summary>Initializes a new instance of the <see cref="PortalSettings"/> class.</summary>
        /// <param name="portalId"></param>
        public PortalSettings(int portalId)
            : this(Null.NullInteger, portalId)
        {
        }

        /// <summary>Initializes a new instance of the <see cref="PortalSettings"/> class.</summary>
        /// <param name="tabId"></param>
        /// <param name="portalId"></param>
        public PortalSettings(int tabId, int portalId)
        {
            this.PortalId = portalId;
            var portal = PortalController.Instance.GetPortal(portalId);
            this.BuildPortalSettings(tabId, portal);
        }

        /// <summary>
        /// Initializes a new instance of the <see cref="PortalSettings"/> class.
        /// The PortalSettings Constructor encapsulates all of the logic
        /// necessary to obtain configuration settings necessary to render
        /// a Portal Tab view for a given request.
        /// </summary>
        /// <param name="tabId">The current tab.</param>
        /// <param name="portalAliasInfo">The current portal.</param>
        public PortalSettings(int tabId, PortalAliasInfo portalAliasInfo)
        {
            this.PortalId = portalAliasInfo.PortalID;
            this.PortalAlias = portalAliasInfo;
            var portal = string.IsNullOrEmpty(portalAliasInfo.CultureCode) ?
                            PortalController.Instance.GetPortal(portalAliasInfo.PortalID)
                            : PortalController.Instance.GetPortal(portalAliasInfo.PortalID, portalAliasInfo.CultureCode);

            this.BuildPortalSettings(tabId, portal);
        }

        /// <summary>Initializes a new instance of the <see cref="PortalSettings"/> class.</summary>
        /// <param name="portal"></param>
        public PortalSettings(PortalInfo portal)
            : this(Null.NullInteger, portal)
        {
        }

        /// <summary>Initializes a new instance of the <see cref="PortalSettings"/> class.</summary>
        /// <param name="tabId"></param>
        /// <param name="portal"></param>
        public PortalSettings(int tabId, PortalInfo portal)
        {
            this.PortalId = portal != null ? portal.PortalID : Null.NullInteger;
            this.BuildPortalSettings(tabId, portal);
        }

        public enum ControlPanelPermission
        {
            TabEditor = 0,
            ModuleEditor = 1,
        }

        /// <summary>Enumerates the possible view modes of a page.</summary>
        public enum Mode
        {
            /// <summary>The user is viewing the page in normal mode like a visitor.</summary>
            View = 0,

            /// <summary>The user is editing the page.</summary>
            Edit = 1,

            /// <summary>The user is viewing the page in layout mode.</summary>
            Layout = 2,
        }

        public enum PortalAliasMapping
        {
            None = 0,
            CanonicalUrl = 1,
            Redirect = 2,
        }

        public enum UserDeleteAction
        {
            Off = 0,
            Manual = 1,
            DelayedHardDelete = 2,
            HardDelete = 3,
        }

        public static PortalSettings Current
        {
            get
            {
                return PortalController.Instance.GetCurrentPortalSettings();
            }
        }

        /// <inheritdoc/>
        public CacheLevel Cacheability
        {
            get
            {
                return CacheLevel.fullyCacheable;
            }
        }

        /// <inheritdoc/>
        public bool ControlPanelVisible
        {
            get
            {
                var setting = Convert.ToString(Personalization.GetProfile("Usability", "ControlPanelVisible" + this.PortalId));
                return string.IsNullOrEmpty(setting) ? this.DefaultControlPanelVisibility : Convert.ToBoolean(setting);
            }
        }

        /// <inheritdoc/>
        public string DefaultPortalAlias
        {
            get
            {
                foreach (var alias in PortalAliasController.Instance.GetPortalAliasesByPortalId(this.PortalId).Where(alias => alias.IsPrimary))
                {
                    return alias.HTTPAlias;
                }

                return string.Empty;
            }
        }

        public PortalAliasMapping PortalAliasMappingMode
        {
            get
            {
                return PortalSettingsController.Instance().GetPortalAliasMappingMode(this.PortalId);
            }
        }

        /// <inheritdoc />
        public int UserId
        {
            get
            {
                if (HttpContext.Current != null && HttpContext.Current.Request.IsAuthenticated)
                {
                    return this.UserInfo.UserID;
                }

                return Null.NullInteger;
            }
        }

        /// <summary>Gets the currently logged in user.</summary>
        /// <value>The current user information.</value>
        public UserInfo UserInfo
        {
            get
            {
                return UserController.Instance.GetCurrentUserInfo();
            }
        }

        /// <summary>Gets the mode the user is viewing the page in.</summary>
        [Obsolete("Deprecated in DotNetNuke 9.8.1. Use Personalization.GetUserMode() instead. Scheduled removal in v11.0.0.")]
        public Mode UserMode
        {
            get => Personalization.GetUserMode();
        }

        /// <inheritdoc />
        public bool IsLocked
        {
            get { return this.IsThisPortalLocked || Host.Host.IsLocked; }
        }

        /// <inheritdoc />
        public bool IsThisPortalLocked
        {
            get { return PortalController.GetPortalSettingAsBoolean("IsLocked", this.PortalId, false); }
        }

        /// <inheritdoc/>
        public string PageHeadText
        {
            get
            {
                // For New Install
                string pageHead = "<meta content=\"text/html; charset=UTF-8\" http-equiv=\"Content-Type\" />";
                string setting;
                if (PortalController.Instance.GetPortalSettings(this.PortalId).TryGetValue("PageHeadText", out setting))
                {
                    // Hack to store empty string portalsetting with non empty default value
                    pageHead = (setting == "false") ? string.Empty : setting;
                }

                return pageHead;
            }
        }

        /*
         * add <a name="[moduleid]"></a> on the top of the module
         *
         * Desactivate this remove the html5 compatibility warnings
         * (and make the output smaller)
         *
         */

        /// <inheritdoc/>
        public bool InjectModuleHyperLink
        {
            get
            {
                return PortalController.GetPortalSettingAsBoolean("InjectModuleHyperLink", this.PortalId, true);
            }
        }

        /*
         * generates a : Page.Response.AddHeader("X-UA-Compatible", "");
         *

         */

        /// <inheritdoc/>
        public string AddCompatibleHttpHeader
        {
            get
            {
                string compatibleHttpHeader = "IE=edge";
                string setting;
                if (PortalController.Instance.GetPortalSettings(this.PortalId).TryGetValue("AddCompatibleHttpHeader", out setting))
                {
                    // Hack to store empty string portalsetting with non empty default value
                    compatibleHttpHeader = (setting == "false") ? string.Empty : setting;
                }

                return compatibleHttpHeader;
            }
        }

        /// <inheritdoc />
        public bool AddCachebusterToResourceUris
        {
            get
            {
                return PortalController.GetPortalSettingAsBoolean("AddCachebusterToResourceUris", this.PortalId, true);
            }
        }

        /// <inheritdoc />
        public bool DisablePrivateMessage
        {
            get
            {
                return PortalController.GetPortalSetting("DisablePrivateMessage", this.PortalId, "N") == "Y";
            }
        }

        public TabInfo ActiveTab { get; set; }

        /// <inheritdoc/>
        public int AdministratorId { get; set; }

        /// <inheritdoc/>
        public int AdministratorRoleId { get; set; }

        /// <inheritdoc/>
        public string AdministratorRoleName { get; set; }

        /// <inheritdoc/>
        public int AdminTabId { get; set; }

        /// <inheritdoc/>
        public string BackgroundFile { get; set; }

        /// <inheritdoc/>
        public int BannerAdvertising { get; set; }

        /// <inheritdoc/>
        public string CultureCode { get; set; }

        /// <inheritdoc/>
        public string Currency { get; set; }

        /// <inheritdoc/>
        public string DefaultLanguage { get; set; }

        /// <inheritdoc/>
        public string Description { get; set; }

        /// <inheritdoc/>
        public string Email { get; set; }

        /// <inheritdoc/>
        public DateTime ExpiryDate { get; set; }

        /// <inheritdoc/>
        public string FooterText { get; set; }

        /// <inheritdoc/>
        public Guid GUID { get; set; }

        /// <inheritdoc/>
        public string HomeDirectory { get; set; }

        /// <inheritdoc/>
        public string HomeSystemDirectory { get; set; }

        /// <inheritdoc/>
        public int HomeTabId { get; set; }

        /// <inheritdoc/>
        public float HostFee { get; set; }

        /// <inheritdoc/>
        public int HostSpace { get; set; }

        /// <inheritdoc/>
        public string KeyWords { get; set; }

        /// <inheritdoc/>
        public int LoginTabId { get; set; }

        /// <inheritdoc/>
        public string LogoFile { get; set; }

        /// <inheritdoc/>
        public int PageQuota { get; set; }

        /// <inheritdoc/>
        public int Pages { get; set; }

        /// <inheritdoc/>
        public int PortalId { get; set; }

        public PortalAliasInfo PortalAlias { get; set; }

        public PortalAliasInfo PrimaryAlias { get; set; }

        /// <inheritdoc/>
        public string PortalName { get; set; }

        /// <inheritdoc/>
        public int RegisteredRoleId { get; set; }

        /// <inheritdoc/>
        public string RegisteredRoleName { get; set; }

        /// <inheritdoc/>
        public int RegisterTabId { get; set; }

        public RegistrationSettings Registration { get; set; }

        /// <inheritdoc/>
        public int SearchTabId { get; set; }

<<<<<<< HEAD
=======
        [Obsolete("Deprecated in DotNetNuke 8.0.0. No replacement. Scheduled removal in v10.0.0.")]
        public int SiteLogHistory { get; set; }

>>>>>>> 92382c27
        /// <inheritdoc/>
        public int SplashTabId { get; set; }

        /// <inheritdoc/>
        public int SuperTabId { get; set; }

        /// <inheritdoc/>
        public int UserQuota { get; set; }

        /// <inheritdoc/>
        public int UserRegistration { get; set; }

        /// <inheritdoc/>
        public int Users { get; set; }

        /// <inheritdoc/>
        public int UserTabId { get; set; }

        /// <inheritdoc/>
        public int TermsTabId { get; set; }

        /// <inheritdoc/>
        public int PrivacyTabId { get; set; }

        /// <inheritdoc />
        public bool AllowUserUICulture { get; internal set; }

        /// <inheritdoc/>
        public int CdfVersion { get; internal set; }

        /// <inheritdoc/>
        public bool ContentLocalizationEnabled { get; internal set; }

        public ControlPanelPermission ControlPanelSecurity { get; internal set; }

        /// <inheritdoc/>
        public string DefaultAdminContainer { get; internal set; }

        /// <inheritdoc/>
        public string DefaultAdminSkin { get; internal set; }

        /// <inheritdoc/>
        public string DefaultAuthProvider { get; internal set; }

        public Mode DefaultControlPanelMode { get; internal set; }

        /// <inheritdoc/>
        public bool DefaultControlPanelVisibility { get; internal set; }

        /// <inheritdoc/>
        public string DefaultIconLocation { get; internal set; }

        /// <inheritdoc />
        public int DefaultModuleId { get; internal set; }

        /// <inheritdoc/>
        public string DefaultModuleActionMenu { get; internal set; }

        /// <inheritdoc/>
        public string DefaultPortalContainer { get; internal set; }

        /// <inheritdoc/>
        public string DefaultPortalSkin { get; internal set; }

        /// <inheritdoc />
        public int DefaultTabId { get; internal set; }

        /// <inheritdoc />
        public bool EnableBrowserLanguage { get; internal set; }

        /// <inheritdoc/>
        public bool EnableCompositeFiles { get; internal set; }

<<<<<<< HEAD
=======
        /// <summary>Gets a value indicating whether gets whether to use the module effect in edit mode.</summary>
        /// <remarks>Defaults to True.</remarks>
        [Obsolete("Deprecated in DotNetNuke 7.4.0. No replacement. Scheduled removal in v10.0.0.")]
        public bool EnableModuleEffect { get; internal set; }

>>>>>>> 92382c27
        /// <inheritdoc />
        public bool EnablePopUps { get; internal set; }

        /// <inheritdoc />
        public bool EnableRegisterNotification { get; internal set; }

        /// <inheritdoc />
        [Obsolete("Deprecated in DotNetNuke 9.8.1. This setting is no longer relevant as skin widgets are no longer supported. Scheduled removal in v11.0.0.")]
        public bool EnableSkinWidgets { get; internal set; }

        /// <inheritdoc />
        public bool ShowCookieConsent { get; internal set; }

        /// <inheritdoc />
        public string CookieMoreLink { get; internal set; }

        /// <inheritdoc />
        public bool EnableUrlLanguage { get; internal set; }

        /// <inheritdoc/>
        public int ErrorPage404 { get; internal set; }

        /// <inheritdoc/>
        public int ErrorPage500 { get; internal set; }

        /// <inheritdoc />
        public bool HideFoldersEnabled { get; internal set; }

        /// <inheritdoc />
        public bool HideLoginControl { get; internal set; }

        /// <inheritdoc/>
        public string HomeDirectoryMapPath { get; internal set; }

        /// <inheritdoc/>
        public string HomeSystemDirectoryMapPath { get; internal set; }

        /// <inheritdoc />
        public bool InlineEditorEnabled { get; internal set; }

        /// <inheritdoc />
        public bool SearchIncludeCommon { get; internal set; }

        /// <inheritdoc />
        public bool SearchIncludeNumeric { get; internal set; }

        /// <inheritdoc />
        public string SearchIncludedTagInfoFilter { get; internal set; }

        /// <inheritdoc />
        public int SearchMaxWordlLength { get; internal set; }

        /// <inheritdoc />
        public int SearchMinWordlLength { get; internal set; }

        /// <inheritdoc/>
        public Abstractions.Security.SiteSslSetup SSLSetup { get; internal set; }

        /// <inheritdoc/>
        public bool SSLEnabled => this.SSLSetup != Abstractions.Security.SiteSslSetup.Off;

        /// <inheritdoc/>
        public bool SSLEnforced { get; internal set; }

        /// <inheritdoc/>
        public string SSLURL { get; internal set; }

        /// <inheritdoc/>
        public string STDURL { get; internal set; }

        /// <inheritdoc/>
        public int SMTPConnectionLimit { get; internal set; }

        /// <inheritdoc/>
        public int SMTPMaxIdleTime { get; internal set; }

        /// <inheritdoc/>
        public TimeZoneInfo TimeZone { get; set; } = TimeZoneInfo.Local;

        /// <inheritdoc />
        public bool DataConsentActive { get; internal set; }

        /// <inheritdoc />
        public DateTime DataConsentTermsLastChange { get; internal set; }

        /// <inheritdoc />
        public int DataConsentConsentRedirect { get; internal set; }

        /// <summary>
        /// Gets what should happen to the user account if a user has been deleted. This is important as
        /// under certain circumstances you may be required by law to destroy the user's data within a
        /// certain timeframe after a user has requested deletion.
        /// </summary>
        public UserDeleteAction DataConsentUserDeleteAction { get; internal set; }

        /// <inheritdoc />
        public int DataConsentDelay { get; internal set; }

        /// <inheritdoc />
        public string DataConsentDelayMeasurement { get; internal set; }

        /// <summary>Gets whitelist of file extensions for end users.</summary>
        public FileExtensionWhitelist AllowedExtensionsWhitelist { get; internal set; }

        /// <inheritdoc/>
        public bool ShowQuickModuleAddMenu
        {
            get
            {
                return PortalController.GetPortalSettingAsBoolean("ShowQuickModuleAddMenu", this.PortalId, false);
            }
        }

        /// <inheritdoc/>
        public string GetProperty(string propertyName, string format, CultureInfo formatProvider, UserInfo accessingUser, Scope accessLevel, ref bool propertyNotFound)
        {
            var outputFormat = string.Empty;
            if (format == string.Empty)
            {
                outputFormat = "g";
            }

            var lowerPropertyName = propertyName.ToLowerInvariant();
            if (accessLevel == Scope.NoSettings)
            {
                propertyNotFound = true;
                return PropertyAccess.ContentLocked;
            }

            propertyNotFound = true;
            var result = string.Empty;
            var isPublic = true;
            switch (lowerPropertyName)
            {
                case "scheme":
                    propertyNotFound = false;
                    result = this.SSLEnabled ? "https" : "http";
                    break;
                case "url":
                    propertyNotFound = false;
                    result = PropertyAccess.FormatString(this.PortalAlias.HTTPAlias, format);
                    break;
                case "fullurl": // return portal alias with protocol - note this depends on HttpContext
                    propertyNotFound = false;
                    result = PropertyAccess.FormatString(Globals.AddHTTP(this.PortalAlias.HTTPAlias), format);
                    break;
                case "passwordreminderurl": // if regsiter page defined in portal settings, then get that page url, otherwise return home page. - note this depends on HttpContext
                    propertyNotFound = false;
                    var reminderUrl = Globals.AddHTTP(this.PortalAlias.HTTPAlias);
                    if (this.RegisterTabId > Null.NullInteger)
                    {
                        reminderUrl = Globals.RegisterURL(string.Empty, string.Empty);
                    }

                    result = PropertyAccess.FormatString(reminderUrl, format);
                    break;
                case "portalid":
                    propertyNotFound = false;
                    result = this.PortalId.ToString(outputFormat, formatProvider);
                    break;
                case "portalname":
                    propertyNotFound = false;
                    result = PropertyAccess.FormatString(this.PortalName, format);
                    break;
                case "homedirectory":
                    propertyNotFound = false;
                    result = PropertyAccess.FormatString(this.HomeDirectory, format);
                    break;
                case "homedirectorymappath":
                    isPublic = false;
                    propertyNotFound = false;
                    result = PropertyAccess.FormatString(this.HomeDirectoryMapPath, format);
                    break;
                case "logofile":
                    propertyNotFound = false;
                    result = PropertyAccess.FormatString(this.LogoFile, format);
                    break;
                case "footertext":
                    propertyNotFound = false;
                    var footerText = this.FooterText.Replace("[year]", DateTime.Now.Year.ToString());
                    result = PropertyAccess.FormatString(footerText, format);
                    break;
                case "expirydate":
                    isPublic = false;
                    propertyNotFound = false;
                    result = this.ExpiryDate.ToString(outputFormat, formatProvider);
                    break;
                case "userregistration":
                    isPublic = false;
                    propertyNotFound = false;
                    result = this.UserRegistration.ToString(outputFormat, formatProvider);
                    break;
                case "banneradvertising":
                    isPublic = false;
                    propertyNotFound = false;
                    result = this.BannerAdvertising.ToString(outputFormat, formatProvider);
                    break;
                case "currency":
                    propertyNotFound = false;
                    result = PropertyAccess.FormatString(this.Currency, format);
                    break;
                case "administratorid":
                    isPublic = false;
                    propertyNotFound = false;
                    result = this.AdministratorId.ToString(outputFormat, formatProvider);
                    break;
                case "email":
                    propertyNotFound = false;
                    result = PropertyAccess.FormatString(this.Email, format);
                    break;
                case "hostfee":
                    isPublic = false;
                    propertyNotFound = false;
                    result = this.HostFee.ToString(outputFormat, formatProvider);
                    break;
                case "hostspace":
                    isPublic = false;
                    propertyNotFound = false;
                    result = this.HostSpace.ToString(outputFormat, formatProvider);
                    break;
                case "pagequota":
                    isPublic = false;
                    propertyNotFound = false;
                    result = this.PageQuota.ToString(outputFormat, formatProvider);
                    break;
                case "userquota":
                    isPublic = false;
                    propertyNotFound = false;
                    result = this.UserQuota.ToString(outputFormat, formatProvider);
                    break;
                case "administratorroleid":
                    isPublic = false;
                    propertyNotFound = false;
                    result = this.AdministratorRoleId.ToString(outputFormat, formatProvider);
                    break;
                case "administratorrolename":
                    isPublic = false;
                    propertyNotFound = false;
                    result = PropertyAccess.FormatString(this.AdministratorRoleName, format);
                    break;
                case "registeredroleid":
                    isPublic = false;
                    propertyNotFound = false;
                    result = this.RegisteredRoleId.ToString(outputFormat, formatProvider);
                    break;
                case "registeredrolename":
                    isPublic = false;
                    propertyNotFound = false;
                    result = PropertyAccess.FormatString(this.RegisteredRoleName, format);
                    break;
                case "description":
                    propertyNotFound = false;
                    result = PropertyAccess.FormatString(this.Description, format);
                    break;
                case "keywords":
                    propertyNotFound = false;
                    result = PropertyAccess.FormatString(this.KeyWords, format);
                    break;
                case "backgroundfile":
                    propertyNotFound = false;
                    result = PropertyAccess.FormatString(this.BackgroundFile, format);
                    break;
                case "admintabid":
                    isPublic = false;
                    propertyNotFound = false;
                    result = this.AdminTabId.ToString(outputFormat, formatProvider);
                    break;
                case "supertabid":
                    isPublic = false;
                    propertyNotFound = false;
                    result = this.SuperTabId.ToString(outputFormat, formatProvider);
                    break;
                case "splashtabid":
                    isPublic = false;
                    propertyNotFound = false;
                    result = this.SplashTabId.ToString(outputFormat, formatProvider);
                    break;
                case "hometabid":
                    isPublic = false;
                    propertyNotFound = false;
                    result = this.HomeTabId.ToString(outputFormat, formatProvider);
                    break;
                case "logintabid":
                    isPublic = false;
                    propertyNotFound = false;
                    result = this.LoginTabId.ToString(outputFormat, formatProvider);
                    break;
                case "registertabid":
                    isPublic = false;
                    propertyNotFound = false;
                    result = this.RegisterTabId.ToString(outputFormat, formatProvider);
                    break;
                case "usertabid":
                    isPublic = false;
                    propertyNotFound = false;
                    result = this.UserTabId.ToString(outputFormat, formatProvider);
                    break;
                case "defaultlanguage":
                    propertyNotFound = false;
                    result = PropertyAccess.FormatString(this.DefaultLanguage, format);
                    break;
                case "users":
                    isPublic = false;
                    propertyNotFound = false;
                    result = this.Users.ToString(outputFormat, formatProvider);
                    break;
                case "pages":
                    isPublic = false;
                    propertyNotFound = false;
                    result = this.Pages.ToString(outputFormat, formatProvider);
                    break;
                case "contentvisible":
                    isPublic = false;
                    break;
                case "controlpanelvisible":
                    isPublic = false;
                    propertyNotFound = false;
                    result = PropertyAccess.Boolean2LocalizedYesNo(this.ControlPanelVisible, formatProvider);
                    break;
            }

            if (!isPublic && accessLevel != Scope.Debug)
            {
                propertyNotFound = true;
                result = PropertyAccess.ContentLocked;
            }

            return result;
        }

        public PortalSettings Clone()
        {
            return (PortalSettings)this.MemberwiseClone();
        }

        private void BuildPortalSettings(int tabId, PortalInfo portal)
        {
            PortalSettingsController.Instance().LoadPortalSettings(this);

            if (portal == null)
            {
                return;
            }

            PortalSettingsController.Instance().LoadPortal(portal, this);

            var key = string.Join(":", "ActiveTab", portal.PortalID.ToString(), tabId.ToString());
            var items = HttpContext.Current != null ? HttpContext.Current.Items : null;
            if (items != null && items.Contains(key))
            {
                this.ActiveTab = items[key] as TabInfo;
            }
            else
            {
                this.ActiveTab = PortalSettingsController.Instance().GetActiveTab(tabId, this);
                if (items != null && this.ActiveTab != null)
                {
                    items[key] = this.ActiveTab;
                }
            }
        }
    }
}
<|MERGE_RESOLUTION|>--- conflicted
+++ resolved
@@ -1,835 +1,821 @@
-﻿// Licensed to the .NET Foundation under one or more agreements.
-// The .NET Foundation licenses this file to you under the MIT license.
-// See the LICENSE file in the project root for more information
-namespace DotNetNuke.Entities.Portals
-{
-    using System;
-    using System.Globalization;
-    using System.Linq;
-    using System.Web;
-
-    using DotNetNuke.Abstractions.Portals;
-    using DotNetNuke.Common;
-    using DotNetNuke.Common.Utilities;
-    using DotNetNuke.Entities.Tabs;
-    using DotNetNuke.Entities.Users;
-    using DotNetNuke.Security;
-    using DotNetNuke.Services.Personalization;
-    using DotNetNuke.Services.Tokens;
-
-    /// <summary>
-    /// The PortalSettings class encapsulates all of the settings for the Portal,
-    /// as well as the configuration settings required to execute the current tab
-    /// view within the portal.
-    /// </summary>
-    [Serializable]
-    public partial class PortalSettings : BaseEntityInfo, IPropertyAccess, IPortalSettings
-    {
-        /// <summary>Initializes a new instance of the <see cref="PortalSettings"/> class.</summary>
-        public PortalSettings()
-        {
-            this.Registration = new RegistrationSettings();
-        }
-
-        /// <summary>Initializes a new instance of the <see cref="PortalSettings"/> class.</summary>
-        /// <param name="portalId"></param>
-        public PortalSettings(int portalId)
-            : this(Null.NullInteger, portalId)
-        {
-        }
-
-        /// <summary>Initializes a new instance of the <see cref="PortalSettings"/> class.</summary>
-        /// <param name="tabId"></param>
-        /// <param name="portalId"></param>
-        public PortalSettings(int tabId, int portalId)
-        {
-            this.PortalId = portalId;
-            var portal = PortalController.Instance.GetPortal(portalId);
-            this.BuildPortalSettings(tabId, portal);
-        }
-
-        /// <summary>
-        /// Initializes a new instance of the <see cref="PortalSettings"/> class.
-        /// The PortalSettings Constructor encapsulates all of the logic
-        /// necessary to obtain configuration settings necessary to render
-        /// a Portal Tab view for a given request.
-        /// </summary>
-        /// <param name="tabId">The current tab.</param>
-        /// <param name="portalAliasInfo">The current portal.</param>
-        public PortalSettings(int tabId, PortalAliasInfo portalAliasInfo)
-        {
-            this.PortalId = portalAliasInfo.PortalID;
-            this.PortalAlias = portalAliasInfo;
-            var portal = string.IsNullOrEmpty(portalAliasInfo.CultureCode) ?
-                            PortalController.Instance.GetPortal(portalAliasInfo.PortalID)
-                            : PortalController.Instance.GetPortal(portalAliasInfo.PortalID, portalAliasInfo.CultureCode);
-
-            this.BuildPortalSettings(tabId, portal);
-        }
-
-        /// <summary>Initializes a new instance of the <see cref="PortalSettings"/> class.</summary>
-        /// <param name="portal"></param>
-        public PortalSettings(PortalInfo portal)
-            : this(Null.NullInteger, portal)
-        {
-        }
-
-        /// <summary>Initializes a new instance of the <see cref="PortalSettings"/> class.</summary>
-        /// <param name="tabId"></param>
-        /// <param name="portal"></param>
-        public PortalSettings(int tabId, PortalInfo portal)
-        {
-            this.PortalId = portal != null ? portal.PortalID : Null.NullInteger;
-            this.BuildPortalSettings(tabId, portal);
-        }
-
-        public enum ControlPanelPermission
-        {
-            TabEditor = 0,
-            ModuleEditor = 1,
-        }
-
-        /// <summary>Enumerates the possible view modes of a page.</summary>
-        public enum Mode
-        {
-            /// <summary>The user is viewing the page in normal mode like a visitor.</summary>
-            View = 0,
-
-            /// <summary>The user is editing the page.</summary>
-            Edit = 1,
-
-            /// <summary>The user is viewing the page in layout mode.</summary>
-            Layout = 2,
-        }
-
-        public enum PortalAliasMapping
-        {
-            None = 0,
-            CanonicalUrl = 1,
-            Redirect = 2,
-        }
-
-        public enum UserDeleteAction
-        {
-            Off = 0,
-            Manual = 1,
-            DelayedHardDelete = 2,
-            HardDelete = 3,
-        }
-
-        public static PortalSettings Current
-        {
-            get
-            {
-                return PortalController.Instance.GetCurrentPortalSettings();
-            }
-        }
-
-        /// <inheritdoc/>
-        public CacheLevel Cacheability
-        {
-            get
-            {
-                return CacheLevel.fullyCacheable;
-            }
-        }
-
-        /// <inheritdoc/>
-        public bool ControlPanelVisible
-        {
-            get
-            {
-                var setting = Convert.ToString(Personalization.GetProfile("Usability", "ControlPanelVisible" + this.PortalId));
-                return string.IsNullOrEmpty(setting) ? this.DefaultControlPanelVisibility : Convert.ToBoolean(setting);
-            }
-        }
-
-        /// <inheritdoc/>
-        public string DefaultPortalAlias
-        {
-            get
-            {
-                foreach (var alias in PortalAliasController.Instance.GetPortalAliasesByPortalId(this.PortalId).Where(alias => alias.IsPrimary))
-                {
-                    return alias.HTTPAlias;
-                }
-
-                return string.Empty;
-            }
-        }
-
-        public PortalAliasMapping PortalAliasMappingMode
-        {
-            get
-            {
-                return PortalSettingsController.Instance().GetPortalAliasMappingMode(this.PortalId);
-            }
-        }
-
-        /// <inheritdoc />
-        public int UserId
-        {
-            get
-            {
-                if (HttpContext.Current != null && HttpContext.Current.Request.IsAuthenticated)
-                {
-                    return this.UserInfo.UserID;
-                }
-
-                return Null.NullInteger;
-            }
-        }
-
-        /// <summary>Gets the currently logged in user.</summary>
-        /// <value>The current user information.</value>
-        public UserInfo UserInfo
-        {
-            get
-            {
-                return UserController.Instance.GetCurrentUserInfo();
-            }
-        }
-
-        /// <summary>Gets the mode the user is viewing the page in.</summary>
-        [Obsolete("Deprecated in DotNetNuke 9.8.1. Use Personalization.GetUserMode() instead. Scheduled removal in v11.0.0.")]
-        public Mode UserMode
-        {
-            get => Personalization.GetUserMode();
-        }
-
-        /// <inheritdoc />
-        public bool IsLocked
-        {
-            get { return this.IsThisPortalLocked || Host.Host.IsLocked; }
-        }
-
-        /// <inheritdoc />
-        public bool IsThisPortalLocked
-        {
-            get { return PortalController.GetPortalSettingAsBoolean("IsLocked", this.PortalId, false); }
-        }
-
-        /// <inheritdoc/>
-        public string PageHeadText
-        {
-            get
-            {
-                // For New Install
-                string pageHead = "<meta content=\"text/html; charset=UTF-8\" http-equiv=\"Content-Type\" />";
-                string setting;
-                if (PortalController.Instance.GetPortalSettings(this.PortalId).TryGetValue("PageHeadText", out setting))
-                {
-                    // Hack to store empty string portalsetting with non empty default value
-                    pageHead = (setting == "false") ? string.Empty : setting;
-                }
-
-                return pageHead;
-            }
-        }
-
-        /*
-         * add <a name="[moduleid]"></a> on the top of the module
-         *
-         * Desactivate this remove the html5 compatibility warnings
-         * (and make the output smaller)
-         *
-         */
-
-        /// <inheritdoc/>
-        public bool InjectModuleHyperLink
-        {
-            get
-            {
-                return PortalController.GetPortalSettingAsBoolean("InjectModuleHyperLink", this.PortalId, true);
-            }
-        }
-
-        /*
-         * generates a : Page.Response.AddHeader("X-UA-Compatible", "");
-         *
-
-         */
-
-        /// <inheritdoc/>
-        public string AddCompatibleHttpHeader
-        {
-            get
-            {
-                string compatibleHttpHeader = "IE=edge";
-                string setting;
-                if (PortalController.Instance.GetPortalSettings(this.PortalId).TryGetValue("AddCompatibleHttpHeader", out setting))
-                {
-                    // Hack to store empty string portalsetting with non empty default value
-                    compatibleHttpHeader = (setting == "false") ? string.Empty : setting;
-                }
-
-                return compatibleHttpHeader;
-            }
-        }
-
-        /// <inheritdoc />
-        public bool AddCachebusterToResourceUris
-        {
-            get
-            {
-                return PortalController.GetPortalSettingAsBoolean("AddCachebusterToResourceUris", this.PortalId, true);
-            }
-        }
-
-        /// <inheritdoc />
-        public bool DisablePrivateMessage
-        {
-            get
-            {
-                return PortalController.GetPortalSetting("DisablePrivateMessage", this.PortalId, "N") == "Y";
-            }
-        }
-
-        public TabInfo ActiveTab { get; set; }
-
-        /// <inheritdoc/>
-        public int AdministratorId { get; set; }
-
-        /// <inheritdoc/>
-        public int AdministratorRoleId { get; set; }
-
-        /// <inheritdoc/>
-        public string AdministratorRoleName { get; set; }
-
-        /// <inheritdoc/>
-        public int AdminTabId { get; set; }
-
-        /// <inheritdoc/>
-        public string BackgroundFile { get; set; }
-
-        /// <inheritdoc/>
-        public int BannerAdvertising { get; set; }
-
-        /// <inheritdoc/>
-        public string CultureCode { get; set; }
-
-        /// <inheritdoc/>
-        public string Currency { get; set; }
-
-        /// <inheritdoc/>
-        public string DefaultLanguage { get; set; }
-
-        /// <inheritdoc/>
-        public string Description { get; set; }
-
-        /// <inheritdoc/>
-        public string Email { get; set; }
-
-        /// <inheritdoc/>
-        public DateTime ExpiryDate { get; set; }
-
-        /// <inheritdoc/>
-        public string FooterText { get; set; }
-
-        /// <inheritdoc/>
-        public Guid GUID { get; set; }
-
-        /// <inheritdoc/>
-        public string HomeDirectory { get; set; }
-
-        /// <inheritdoc/>
-        public string HomeSystemDirectory { get; set; }
-
-        /// <inheritdoc/>
-        public int HomeTabId { get; set; }
-
-        /// <inheritdoc/>
-        public float HostFee { get; set; }
-
-        /// <inheritdoc/>
-        public int HostSpace { get; set; }
-
-        /// <inheritdoc/>
-        public string KeyWords { get; set; }
-
-        /// <inheritdoc/>
-        public int LoginTabId { get; set; }
-
-        /// <inheritdoc/>
-        public string LogoFile { get; set; }
-
-        /// <inheritdoc/>
-        public int PageQuota { get; set; }
-
-        /// <inheritdoc/>
-        public int Pages { get; set; }
-
-        /// <inheritdoc/>
-        public int PortalId { get; set; }
-
-        public PortalAliasInfo PortalAlias { get; set; }
-
-        public PortalAliasInfo PrimaryAlias { get; set; }
-
-        /// <inheritdoc/>
-        public string PortalName { get; set; }
-
-        /// <inheritdoc/>
-        public int RegisteredRoleId { get; set; }
-
-        /// <inheritdoc/>
-        public string RegisteredRoleName { get; set; }
-
-        /// <inheritdoc/>
-        public int RegisterTabId { get; set; }
-
-        public RegistrationSettings Registration { get; set; }
-
-        /// <inheritdoc/>
-        public int SearchTabId { get; set; }
-
-<<<<<<< HEAD
-=======
-        [Obsolete("Deprecated in DotNetNuke 8.0.0. No replacement. Scheduled removal in v10.0.0.")]
-        public int SiteLogHistory { get; set; }
-
->>>>>>> 92382c27
-        /// <inheritdoc/>
-        public int SplashTabId { get; set; }
-
-        /// <inheritdoc/>
-        public int SuperTabId { get; set; }
-
-        /// <inheritdoc/>
-        public int UserQuota { get; set; }
-
-        /// <inheritdoc/>
-        public int UserRegistration { get; set; }
-
-        /// <inheritdoc/>
-        public int Users { get; set; }
-
-        /// <inheritdoc/>
-        public int UserTabId { get; set; }
-
-        /// <inheritdoc/>
-        public int TermsTabId { get; set; }
-
-        /// <inheritdoc/>
-        public int PrivacyTabId { get; set; }
-
-        /// <inheritdoc />
-        public bool AllowUserUICulture { get; internal set; }
-
-        /// <inheritdoc/>
-        public int CdfVersion { get; internal set; }
-
-        /// <inheritdoc/>
-        public bool ContentLocalizationEnabled { get; internal set; }
-
-        public ControlPanelPermission ControlPanelSecurity { get; internal set; }
-
-        /// <inheritdoc/>
-        public string DefaultAdminContainer { get; internal set; }
-
-        /// <inheritdoc/>
-        public string DefaultAdminSkin { get; internal set; }
-
-        /// <inheritdoc/>
-        public string DefaultAuthProvider { get; internal set; }
-
-        public Mode DefaultControlPanelMode { get; internal set; }
-
-        /// <inheritdoc/>
-        public bool DefaultControlPanelVisibility { get; internal set; }
-
-        /// <inheritdoc/>
-        public string DefaultIconLocation { get; internal set; }
-
-        /// <inheritdoc />
-        public int DefaultModuleId { get; internal set; }
-
-        /// <inheritdoc/>
-        public string DefaultModuleActionMenu { get; internal set; }
-
-        /// <inheritdoc/>
-        public string DefaultPortalContainer { get; internal set; }
-
-        /// <inheritdoc/>
-        public string DefaultPortalSkin { get; internal set; }
-
-        /// <inheritdoc />
-        public int DefaultTabId { get; internal set; }
-
-        /// <inheritdoc />
-        public bool EnableBrowserLanguage { get; internal set; }
-
-        /// <inheritdoc/>
-        public bool EnableCompositeFiles { get; internal set; }
-
-<<<<<<< HEAD
-=======
-        /// <summary>Gets a value indicating whether gets whether to use the module effect in edit mode.</summary>
-        /// <remarks>Defaults to True.</remarks>
-        [Obsolete("Deprecated in DotNetNuke 7.4.0. No replacement. Scheduled removal in v10.0.0.")]
-        public bool EnableModuleEffect { get; internal set; }
-
->>>>>>> 92382c27
-        /// <inheritdoc />
-        public bool EnablePopUps { get; internal set; }
-
-        /// <inheritdoc />
-        public bool EnableRegisterNotification { get; internal set; }
-
-        /// <inheritdoc />
-        [Obsolete("Deprecated in DotNetNuke 9.8.1. This setting is no longer relevant as skin widgets are no longer supported. Scheduled removal in v11.0.0.")]
-        public bool EnableSkinWidgets { get; internal set; }
-
-        /// <inheritdoc />
-        public bool ShowCookieConsent { get; internal set; }
-
-        /// <inheritdoc />
-        public string CookieMoreLink { get; internal set; }
-
-        /// <inheritdoc />
-        public bool EnableUrlLanguage { get; internal set; }
-
-        /// <inheritdoc/>
-        public int ErrorPage404 { get; internal set; }
-
-        /// <inheritdoc/>
-        public int ErrorPage500 { get; internal set; }
-
-        /// <inheritdoc />
-        public bool HideFoldersEnabled { get; internal set; }
-
-        /// <inheritdoc />
-        public bool HideLoginControl { get; internal set; }
-
-        /// <inheritdoc/>
-        public string HomeDirectoryMapPath { get; internal set; }
-
-        /// <inheritdoc/>
-        public string HomeSystemDirectoryMapPath { get; internal set; }
-
-        /// <inheritdoc />
-        public bool InlineEditorEnabled { get; internal set; }
-
-        /// <inheritdoc />
-        public bool SearchIncludeCommon { get; internal set; }
-
-        /// <inheritdoc />
-        public bool SearchIncludeNumeric { get; internal set; }
-
-        /// <inheritdoc />
-        public string SearchIncludedTagInfoFilter { get; internal set; }
-
-        /// <inheritdoc />
-        public int SearchMaxWordlLength { get; internal set; }
-
-        /// <inheritdoc />
-        public int SearchMinWordlLength { get; internal set; }
-
-        /// <inheritdoc/>
-        public Abstractions.Security.SiteSslSetup SSLSetup { get; internal set; }
-
-        /// <inheritdoc/>
-        public bool SSLEnabled => this.SSLSetup != Abstractions.Security.SiteSslSetup.Off;
-
-        /// <inheritdoc/>
-        public bool SSLEnforced { get; internal set; }
-
-        /// <inheritdoc/>
-        public string SSLURL { get; internal set; }
-
-        /// <inheritdoc/>
-        public string STDURL { get; internal set; }
-
-        /// <inheritdoc/>
-        public int SMTPConnectionLimit { get; internal set; }
-
-        /// <inheritdoc/>
-        public int SMTPMaxIdleTime { get; internal set; }
-
-        /// <inheritdoc/>
-        public TimeZoneInfo TimeZone { get; set; } = TimeZoneInfo.Local;
-
-        /// <inheritdoc />
-        public bool DataConsentActive { get; internal set; }
-
-        /// <inheritdoc />
-        public DateTime DataConsentTermsLastChange { get; internal set; }
-
-        /// <inheritdoc />
-        public int DataConsentConsentRedirect { get; internal set; }
-
-        /// <summary>
-        /// Gets what should happen to the user account if a user has been deleted. This is important as
-        /// under certain circumstances you may be required by law to destroy the user's data within a
-        /// certain timeframe after a user has requested deletion.
-        /// </summary>
-        public UserDeleteAction DataConsentUserDeleteAction { get; internal set; }
-
-        /// <inheritdoc />
-        public int DataConsentDelay { get; internal set; }
-
-        /// <inheritdoc />
-        public string DataConsentDelayMeasurement { get; internal set; }
-
-        /// <summary>Gets whitelist of file extensions for end users.</summary>
-        public FileExtensionWhitelist AllowedExtensionsWhitelist { get; internal set; }
-
-        /// <inheritdoc/>
-        public bool ShowQuickModuleAddMenu
-        {
-            get
-            {
-                return PortalController.GetPortalSettingAsBoolean("ShowQuickModuleAddMenu", this.PortalId, false);
-            }
-        }
-
-        /// <inheritdoc/>
-        public string GetProperty(string propertyName, string format, CultureInfo formatProvider, UserInfo accessingUser, Scope accessLevel, ref bool propertyNotFound)
-        {
-            var outputFormat = string.Empty;
-            if (format == string.Empty)
-            {
-                outputFormat = "g";
-            }
-
-            var lowerPropertyName = propertyName.ToLowerInvariant();
-            if (accessLevel == Scope.NoSettings)
-            {
-                propertyNotFound = true;
-                return PropertyAccess.ContentLocked;
-            }
-
-            propertyNotFound = true;
-            var result = string.Empty;
-            var isPublic = true;
-            switch (lowerPropertyName)
-            {
-                case "scheme":
-                    propertyNotFound = false;
-                    result = this.SSLEnabled ? "https" : "http";
-                    break;
-                case "url":
-                    propertyNotFound = false;
-                    result = PropertyAccess.FormatString(this.PortalAlias.HTTPAlias, format);
-                    break;
-                case "fullurl": // return portal alias with protocol - note this depends on HttpContext
-                    propertyNotFound = false;
-                    result = PropertyAccess.FormatString(Globals.AddHTTP(this.PortalAlias.HTTPAlias), format);
-                    break;
-                case "passwordreminderurl": // if regsiter page defined in portal settings, then get that page url, otherwise return home page. - note this depends on HttpContext
-                    propertyNotFound = false;
-                    var reminderUrl = Globals.AddHTTP(this.PortalAlias.HTTPAlias);
-                    if (this.RegisterTabId > Null.NullInteger)
-                    {
-                        reminderUrl = Globals.RegisterURL(string.Empty, string.Empty);
-                    }
-
-                    result = PropertyAccess.FormatString(reminderUrl, format);
-                    break;
-                case "portalid":
-                    propertyNotFound = false;
-                    result = this.PortalId.ToString(outputFormat, formatProvider);
-                    break;
-                case "portalname":
-                    propertyNotFound = false;
-                    result = PropertyAccess.FormatString(this.PortalName, format);
-                    break;
-                case "homedirectory":
-                    propertyNotFound = false;
-                    result = PropertyAccess.FormatString(this.HomeDirectory, format);
-                    break;
-                case "homedirectorymappath":
-                    isPublic = false;
-                    propertyNotFound = false;
-                    result = PropertyAccess.FormatString(this.HomeDirectoryMapPath, format);
-                    break;
-                case "logofile":
-                    propertyNotFound = false;
-                    result = PropertyAccess.FormatString(this.LogoFile, format);
-                    break;
-                case "footertext":
-                    propertyNotFound = false;
-                    var footerText = this.FooterText.Replace("[year]", DateTime.Now.Year.ToString());
-                    result = PropertyAccess.FormatString(footerText, format);
-                    break;
-                case "expirydate":
-                    isPublic = false;
-                    propertyNotFound = false;
-                    result = this.ExpiryDate.ToString(outputFormat, formatProvider);
-                    break;
-                case "userregistration":
-                    isPublic = false;
-                    propertyNotFound = false;
-                    result = this.UserRegistration.ToString(outputFormat, formatProvider);
-                    break;
-                case "banneradvertising":
-                    isPublic = false;
-                    propertyNotFound = false;
-                    result = this.BannerAdvertising.ToString(outputFormat, formatProvider);
-                    break;
-                case "currency":
-                    propertyNotFound = false;
-                    result = PropertyAccess.FormatString(this.Currency, format);
-                    break;
-                case "administratorid":
-                    isPublic = false;
-                    propertyNotFound = false;
-                    result = this.AdministratorId.ToString(outputFormat, formatProvider);
-                    break;
-                case "email":
-                    propertyNotFound = false;
-                    result = PropertyAccess.FormatString(this.Email, format);
-                    break;
-                case "hostfee":
-                    isPublic = false;
-                    propertyNotFound = false;
-                    result = this.HostFee.ToString(outputFormat, formatProvider);
-                    break;
-                case "hostspace":
-                    isPublic = false;
-                    propertyNotFound = false;
-                    result = this.HostSpace.ToString(outputFormat, formatProvider);
-                    break;
-                case "pagequota":
-                    isPublic = false;
-                    propertyNotFound = false;
-                    result = this.PageQuota.ToString(outputFormat, formatProvider);
-                    break;
-                case "userquota":
-                    isPublic = false;
-                    propertyNotFound = false;
-                    result = this.UserQuota.ToString(outputFormat, formatProvider);
-                    break;
-                case "administratorroleid":
-                    isPublic = false;
-                    propertyNotFound = false;
-                    result = this.AdministratorRoleId.ToString(outputFormat, formatProvider);
-                    break;
-                case "administratorrolename":
-                    isPublic = false;
-                    propertyNotFound = false;
-                    result = PropertyAccess.FormatString(this.AdministratorRoleName, format);
-                    break;
-                case "registeredroleid":
-                    isPublic = false;
-                    propertyNotFound = false;
-                    result = this.RegisteredRoleId.ToString(outputFormat, formatProvider);
-                    break;
-                case "registeredrolename":
-                    isPublic = false;
-                    propertyNotFound = false;
-                    result = PropertyAccess.FormatString(this.RegisteredRoleName, format);
-                    break;
-                case "description":
-                    propertyNotFound = false;
-                    result = PropertyAccess.FormatString(this.Description, format);
-                    break;
-                case "keywords":
-                    propertyNotFound = false;
-                    result = PropertyAccess.FormatString(this.KeyWords, format);
-                    break;
-                case "backgroundfile":
-                    propertyNotFound = false;
-                    result = PropertyAccess.FormatString(this.BackgroundFile, format);
-                    break;
-                case "admintabid":
-                    isPublic = false;
-                    propertyNotFound = false;
-                    result = this.AdminTabId.ToString(outputFormat, formatProvider);
-                    break;
-                case "supertabid":
-                    isPublic = false;
-                    propertyNotFound = false;
-                    result = this.SuperTabId.ToString(outputFormat, formatProvider);
-                    break;
-                case "splashtabid":
-                    isPublic = false;
-                    propertyNotFound = false;
-                    result = this.SplashTabId.ToString(outputFormat, formatProvider);
-                    break;
-                case "hometabid":
-                    isPublic = false;
-                    propertyNotFound = false;
-                    result = this.HomeTabId.ToString(outputFormat, formatProvider);
-                    break;
-                case "logintabid":
-                    isPublic = false;
-                    propertyNotFound = false;
-                    result = this.LoginTabId.ToString(outputFormat, formatProvider);
-                    break;
-                case "registertabid":
-                    isPublic = false;
-                    propertyNotFound = false;
-                    result = this.RegisterTabId.ToString(outputFormat, formatProvider);
-                    break;
-                case "usertabid":
-                    isPublic = false;
-                    propertyNotFound = false;
-                    result = this.UserTabId.ToString(outputFormat, formatProvider);
-                    break;
-                case "defaultlanguage":
-                    propertyNotFound = false;
-                    result = PropertyAccess.FormatString(this.DefaultLanguage, format);
-                    break;
-                case "users":
-                    isPublic = false;
-                    propertyNotFound = false;
-                    result = this.Users.ToString(outputFormat, formatProvider);
-                    break;
-                case "pages":
-                    isPublic = false;
-                    propertyNotFound = false;
-                    result = this.Pages.ToString(outputFormat, formatProvider);
-                    break;
-                case "contentvisible":
-                    isPublic = false;
-                    break;
-                case "controlpanelvisible":
-                    isPublic = false;
-                    propertyNotFound = false;
-                    result = PropertyAccess.Boolean2LocalizedYesNo(this.ControlPanelVisible, formatProvider);
-                    break;
-            }
-
-            if (!isPublic && accessLevel != Scope.Debug)
-            {
-                propertyNotFound = true;
-                result = PropertyAccess.ContentLocked;
-            }
-
-            return result;
-        }
-
-        public PortalSettings Clone()
-        {
-            return (PortalSettings)this.MemberwiseClone();
-        }
-
-        private void BuildPortalSettings(int tabId, PortalInfo portal)
-        {
-            PortalSettingsController.Instance().LoadPortalSettings(this);
-
-            if (portal == null)
-            {
-                return;
-            }
-
-            PortalSettingsController.Instance().LoadPortal(portal, this);
-
-            var key = string.Join(":", "ActiveTab", portal.PortalID.ToString(), tabId.ToString());
-            var items = HttpContext.Current != null ? HttpContext.Current.Items : null;
-            if (items != null && items.Contains(key))
-            {
-                this.ActiveTab = items[key] as TabInfo;
-            }
-            else
-            {
-                this.ActiveTab = PortalSettingsController.Instance().GetActiveTab(tabId, this);
-                if (items != null && this.ActiveTab != null)
-                {
-                    items[key] = this.ActiveTab;
-                }
-            }
-        }
-    }
-}
+﻿// Licensed to the .NET Foundation under one or more agreements.
+// The .NET Foundation licenses this file to you under the MIT license.
+// See the LICENSE file in the project root for more information
+namespace DotNetNuke.Entities.Portals
+{
+    using System;
+    using System.Globalization;
+    using System.Linq;
+    using System.Web;
+
+    using DotNetNuke.Abstractions.Portals;
+    using DotNetNuke.Common;
+    using DotNetNuke.Common.Utilities;
+    using DotNetNuke.Entities.Tabs;
+    using DotNetNuke.Entities.Users;
+    using DotNetNuke.Security;
+    using DotNetNuke.Services.Personalization;
+    using DotNetNuke.Services.Tokens;
+
+    /// <summary>
+    /// The PortalSettings class encapsulates all of the settings for the Portal,
+    /// as well as the configuration settings required to execute the current tab
+    /// view within the portal.
+    /// </summary>
+    [Serializable]
+    public partial class PortalSettings : BaseEntityInfo, IPropertyAccess, IPortalSettings
+    {
+        /// <summary>Initializes a new instance of the <see cref="PortalSettings"/> class.</summary>
+        public PortalSettings()
+        {
+            this.Registration = new RegistrationSettings();
+        }
+
+        /// <summary>Initializes a new instance of the <see cref="PortalSettings"/> class.</summary>
+        /// <param name="portalId"></param>
+        public PortalSettings(int portalId)
+            : this(Null.NullInteger, portalId)
+        {
+        }
+
+        /// <summary>Initializes a new instance of the <see cref="PortalSettings"/> class.</summary>
+        /// <param name="tabId"></param>
+        /// <param name="portalId"></param>
+        public PortalSettings(int tabId, int portalId)
+        {
+            this.PortalId = portalId;
+            var portal = PortalController.Instance.GetPortal(portalId);
+            this.BuildPortalSettings(tabId, portal);
+        }
+
+        /// <summary>
+        /// Initializes a new instance of the <see cref="PortalSettings"/> class.
+        /// The PortalSettings Constructor encapsulates all of the logic
+        /// necessary to obtain configuration settings necessary to render
+        /// a Portal Tab view for a given request.
+        /// </summary>
+        /// <param name="tabId">The current tab.</param>
+        /// <param name="portalAliasInfo">The current portal.</param>
+        public PortalSettings(int tabId, PortalAliasInfo portalAliasInfo)
+        {
+            this.PortalId = portalAliasInfo.PortalID;
+            this.PortalAlias = portalAliasInfo;
+            var portal = string.IsNullOrEmpty(portalAliasInfo.CultureCode) ?
+                            PortalController.Instance.GetPortal(portalAliasInfo.PortalID)
+                            : PortalController.Instance.GetPortal(portalAliasInfo.PortalID, portalAliasInfo.CultureCode);
+
+            this.BuildPortalSettings(tabId, portal);
+        }
+
+        /// <summary>Initializes a new instance of the <see cref="PortalSettings"/> class.</summary>
+        /// <param name="portal"></param>
+        public PortalSettings(PortalInfo portal)
+            : this(Null.NullInteger, portal)
+        {
+        }
+
+        /// <summary>Initializes a new instance of the <see cref="PortalSettings"/> class.</summary>
+        /// <param name="tabId"></param>
+        /// <param name="portal"></param>
+        public PortalSettings(int tabId, PortalInfo portal)
+        {
+            this.PortalId = portal != null ? portal.PortalID : Null.NullInteger;
+            this.BuildPortalSettings(tabId, portal);
+        }
+
+        public enum ControlPanelPermission
+        {
+            TabEditor = 0,
+            ModuleEditor = 1,
+        }
+
+        /// <summary>Enumerates the possible view modes of a page.</summary>
+        public enum Mode
+        {
+            /// <summary>The user is viewing the page in normal mode like a visitor.</summary>
+            View = 0,
+
+            /// <summary>The user is editing the page.</summary>
+            Edit = 1,
+
+            /// <summary>The user is viewing the page in layout mode.</summary>
+            Layout = 2,
+        }
+
+        public enum PortalAliasMapping
+        {
+            None = 0,
+            CanonicalUrl = 1,
+            Redirect = 2,
+        }
+
+        public enum UserDeleteAction
+        {
+            Off = 0,
+            Manual = 1,
+            DelayedHardDelete = 2,
+            HardDelete = 3,
+        }
+
+        public static PortalSettings Current
+        {
+            get
+            {
+                return PortalController.Instance.GetCurrentPortalSettings();
+            }
+        }
+
+        /// <inheritdoc/>
+        public CacheLevel Cacheability
+        {
+            get
+            {
+                return CacheLevel.fullyCacheable;
+            }
+        }
+
+        /// <inheritdoc/>
+        public bool ControlPanelVisible
+        {
+            get
+            {
+                var setting = Convert.ToString(Personalization.GetProfile("Usability", "ControlPanelVisible" + this.PortalId));
+                return string.IsNullOrEmpty(setting) ? this.DefaultControlPanelVisibility : Convert.ToBoolean(setting);
+            }
+        }
+
+        /// <inheritdoc/>
+        public string DefaultPortalAlias
+        {
+            get
+            {
+                foreach (var alias in PortalAliasController.Instance.GetPortalAliasesByPortalId(this.PortalId).Where(alias => alias.IsPrimary))
+                {
+                    return alias.HTTPAlias;
+                }
+
+                return string.Empty;
+            }
+        }
+
+        public PortalAliasMapping PortalAliasMappingMode
+        {
+            get
+            {
+                return PortalSettingsController.Instance().GetPortalAliasMappingMode(this.PortalId);
+            }
+        }
+
+        /// <inheritdoc />
+        public int UserId
+        {
+            get
+            {
+                if (HttpContext.Current != null && HttpContext.Current.Request.IsAuthenticated)
+                {
+                    return this.UserInfo.UserID;
+                }
+
+                return Null.NullInteger;
+            }
+        }
+
+        /// <summary>Gets the currently logged in user.</summary>
+        /// <value>The current user information.</value>
+        public UserInfo UserInfo
+        {
+            get
+            {
+                return UserController.Instance.GetCurrentUserInfo();
+            }
+        }
+
+        /// <summary>Gets the mode the user is viewing the page in.</summary>
+        [Obsolete("Deprecated in DotNetNuke 9.8.1. Use Personalization.GetUserMode() instead. Scheduled removal in v11.0.0.")]
+        public Mode UserMode
+        {
+            get => Personalization.GetUserMode();
+        }
+
+        /// <inheritdoc />
+        public bool IsLocked
+        {
+            get { return this.IsThisPortalLocked || Host.Host.IsLocked; }
+        }
+
+        /// <inheritdoc />
+        public bool IsThisPortalLocked
+        {
+            get { return PortalController.GetPortalSettingAsBoolean("IsLocked", this.PortalId, false); }
+        }
+
+        /// <inheritdoc/>
+        public string PageHeadText
+        {
+            get
+            {
+                // For New Install
+                string pageHead = "<meta content=\"text/html; charset=UTF-8\" http-equiv=\"Content-Type\" />";
+                string setting;
+                if (PortalController.Instance.GetPortalSettings(this.PortalId).TryGetValue("PageHeadText", out setting))
+                {
+                    // Hack to store empty string portalsetting with non empty default value
+                    pageHead = (setting == "false") ? string.Empty : setting;
+                }
+
+                return pageHead;
+            }
+        }
+
+        /*
+         * add <a name="[moduleid]"></a> on the top of the module
+         *
+         * Desactivate this remove the html5 compatibility warnings
+         * (and make the output smaller)
+         *
+         */
+
+        /// <inheritdoc/>
+        public bool InjectModuleHyperLink
+        {
+            get
+            {
+                return PortalController.GetPortalSettingAsBoolean("InjectModuleHyperLink", this.PortalId, true);
+            }
+        }
+
+        /*
+         * generates a : Page.Response.AddHeader("X-UA-Compatible", "");
+         *
+
+         */
+
+        /// <inheritdoc/>
+        public string AddCompatibleHttpHeader
+        {
+            get
+            {
+                string compatibleHttpHeader = "IE=edge";
+                string setting;
+                if (PortalController.Instance.GetPortalSettings(this.PortalId).TryGetValue("AddCompatibleHttpHeader", out setting))
+                {
+                    // Hack to store empty string portalsetting with non empty default value
+                    compatibleHttpHeader = (setting == "false") ? string.Empty : setting;
+                }
+
+                return compatibleHttpHeader;
+            }
+        }
+
+        /// <inheritdoc />
+        public bool AddCachebusterToResourceUris
+        {
+            get
+            {
+                return PortalController.GetPortalSettingAsBoolean("AddCachebusterToResourceUris", this.PortalId, true);
+            }
+        }
+
+        /// <inheritdoc />
+        public bool DisablePrivateMessage
+        {
+            get
+            {
+                return PortalController.GetPortalSetting("DisablePrivateMessage", this.PortalId, "N") == "Y";
+            }
+        }
+
+        public TabInfo ActiveTab { get; set; }
+
+        /// <inheritdoc/>
+        public int AdministratorId { get; set; }
+
+        /// <inheritdoc/>
+        public int AdministratorRoleId { get; set; }
+
+        /// <inheritdoc/>
+        public string AdministratorRoleName { get; set; }
+
+        /// <inheritdoc/>
+        public int AdminTabId { get; set; }
+
+        /// <inheritdoc/>
+        public string BackgroundFile { get; set; }
+
+        /// <inheritdoc/>
+        public int BannerAdvertising { get; set; }
+
+        /// <inheritdoc/>
+        public string CultureCode { get; set; }
+
+        /// <inheritdoc/>
+        public string Currency { get; set; }
+
+        /// <inheritdoc/>
+        public string DefaultLanguage { get; set; }
+
+        /// <inheritdoc/>
+        public string Description { get; set; }
+
+        /// <inheritdoc/>
+        public string Email { get; set; }
+
+        /// <inheritdoc/>
+        public DateTime ExpiryDate { get; set; }
+
+        /// <inheritdoc/>
+        public string FooterText { get; set; }
+
+        /// <inheritdoc/>
+        public Guid GUID { get; set; }
+
+        /// <inheritdoc/>
+        public string HomeDirectory { get; set; }
+
+        /// <inheritdoc/>
+        public string HomeSystemDirectory { get; set; }
+
+        /// <inheritdoc/>
+        public int HomeTabId { get; set; }
+
+        /// <inheritdoc/>
+        public float HostFee { get; set; }
+
+        /// <inheritdoc/>
+        public int HostSpace { get; set; }
+
+        /// <inheritdoc/>
+        public string KeyWords { get; set; }
+
+        /// <inheritdoc/>
+        public int LoginTabId { get; set; }
+
+        /// <inheritdoc/>
+        public string LogoFile { get; set; }
+
+        /// <inheritdoc/>
+        public int PageQuota { get; set; }
+
+        /// <inheritdoc/>
+        public int Pages { get; set; }
+
+        /// <inheritdoc/>
+        public int PortalId { get; set; }
+
+        public PortalAliasInfo PortalAlias { get; set; }
+
+        public PortalAliasInfo PrimaryAlias { get; set; }
+
+        /// <inheritdoc/>
+        public string PortalName { get; set; }
+
+        /// <inheritdoc/>
+        public int RegisteredRoleId { get; set; }
+
+        /// <inheritdoc/>
+        public string RegisteredRoleName { get; set; }
+
+        /// <inheritdoc/>
+        public int RegisterTabId { get; set; }
+
+        public RegistrationSettings Registration { get; set; }
+
+        /// <inheritdoc/>
+        public int SearchTabId { get; set; }
+
+        /// <inheritdoc/>
+        public int SplashTabId { get; set; }
+
+        /// <inheritdoc/>
+        public int SuperTabId { get; set; }
+
+        /// <inheritdoc/>
+        public int UserQuota { get; set; }
+
+        /// <inheritdoc/>
+        public int UserRegistration { get; set; }
+
+        /// <inheritdoc/>
+        public int Users { get; set; }
+
+        /// <inheritdoc/>
+        public int UserTabId { get; set; }
+
+        /// <inheritdoc/>
+        public int TermsTabId { get; set; }
+
+        /// <inheritdoc/>
+        public int PrivacyTabId { get; set; }
+
+        /// <inheritdoc />
+        public bool AllowUserUICulture { get; internal set; }
+
+        /// <inheritdoc/>
+        public int CdfVersion { get; internal set; }
+
+        /// <inheritdoc/>
+        public bool ContentLocalizationEnabled { get; internal set; }
+
+        public ControlPanelPermission ControlPanelSecurity { get; internal set; }
+
+        /// <inheritdoc/>
+        public string DefaultAdminContainer { get; internal set; }
+
+        /// <inheritdoc/>
+        public string DefaultAdminSkin { get; internal set; }
+
+        /// <inheritdoc/>
+        public string DefaultAuthProvider { get; internal set; }
+
+        public Mode DefaultControlPanelMode { get; internal set; }
+
+        /// <inheritdoc/>
+        public bool DefaultControlPanelVisibility { get; internal set; }
+
+        /// <inheritdoc/>
+        public string DefaultIconLocation { get; internal set; }
+
+        /// <inheritdoc />
+        public int DefaultModuleId { get; internal set; }
+
+        /// <inheritdoc/>
+        public string DefaultModuleActionMenu { get; internal set; }
+
+        /// <inheritdoc/>
+        public string DefaultPortalContainer { get; internal set; }
+
+        /// <inheritdoc/>
+        public string DefaultPortalSkin { get; internal set; }
+
+        /// <inheritdoc />
+        public int DefaultTabId { get; internal set; }
+
+        /// <inheritdoc />
+        public bool EnableBrowserLanguage { get; internal set; }
+
+        /// <inheritdoc/>
+        public bool EnableCompositeFiles { get; internal set; }
+
+        /// <inheritdoc />
+        public bool EnablePopUps { get; internal set; }
+
+        /// <inheritdoc />
+        public bool EnableRegisterNotification { get; internal set; }
+
+        /// <inheritdoc />
+        [Obsolete("Deprecated in DotNetNuke 9.8.1. This setting is no longer relevant as skin widgets are no longer supported. Scheduled removal in v11.0.0.")]
+        public bool EnableSkinWidgets { get; internal set; }
+
+        /// <inheritdoc />
+        public bool ShowCookieConsent { get; internal set; }
+
+        /// <inheritdoc />
+        public string CookieMoreLink { get; internal set; }
+
+        /// <inheritdoc />
+        public bool EnableUrlLanguage { get; internal set; }
+
+        /// <inheritdoc/>
+        public int ErrorPage404 { get; internal set; }
+
+        /// <inheritdoc/>
+        public int ErrorPage500 { get; internal set; }
+
+        /// <inheritdoc />
+        public bool HideFoldersEnabled { get; internal set; }
+
+        /// <inheritdoc />
+        public bool HideLoginControl { get; internal set; }
+
+        /// <inheritdoc/>
+        public string HomeDirectoryMapPath { get; internal set; }
+
+        /// <inheritdoc/>
+        public string HomeSystemDirectoryMapPath { get; internal set; }
+
+        /// <inheritdoc />
+        public bool InlineEditorEnabled { get; internal set; }
+
+        /// <inheritdoc />
+        public bool SearchIncludeCommon { get; internal set; }
+
+        /// <inheritdoc />
+        public bool SearchIncludeNumeric { get; internal set; }
+
+        /// <inheritdoc />
+        public string SearchIncludedTagInfoFilter { get; internal set; }
+
+        /// <inheritdoc />
+        public int SearchMaxWordlLength { get; internal set; }
+
+        /// <inheritdoc />
+        public int SearchMinWordlLength { get; internal set; }
+
+        /// <inheritdoc/>
+        public Abstractions.Security.SiteSslSetup SSLSetup { get; internal set; }
+
+        /// <inheritdoc/>
+        public bool SSLEnabled => this.SSLSetup != Abstractions.Security.SiteSslSetup.Off;
+
+        /// <inheritdoc/>
+        public bool SSLEnforced { get; internal set; }
+
+        /// <inheritdoc/>
+        public string SSLURL { get; internal set; }
+
+        /// <inheritdoc/>
+        public string STDURL { get; internal set; }
+
+        /// <inheritdoc/>
+        public int SMTPConnectionLimit { get; internal set; }
+
+        /// <inheritdoc/>
+        public int SMTPMaxIdleTime { get; internal set; }
+
+        /// <inheritdoc/>
+        public TimeZoneInfo TimeZone { get; set; } = TimeZoneInfo.Local;
+
+        /// <inheritdoc />
+        public bool DataConsentActive { get; internal set; }
+
+        /// <inheritdoc />
+        public DateTime DataConsentTermsLastChange { get; internal set; }
+
+        /// <inheritdoc />
+        public int DataConsentConsentRedirect { get; internal set; }
+
+        /// <summary>
+        /// Gets what should happen to the user account if a user has been deleted. This is important as
+        /// under certain circumstances you may be required by law to destroy the user's data within a
+        /// certain timeframe after a user has requested deletion.
+        /// </summary>
+        public UserDeleteAction DataConsentUserDeleteAction { get; internal set; }
+
+        /// <inheritdoc />
+        public int DataConsentDelay { get; internal set; }
+
+        /// <inheritdoc />
+        public string DataConsentDelayMeasurement { get; internal set; }
+
+        /// <summary>Gets whitelist of file extensions for end users.</summary>
+        public FileExtensionWhitelist AllowedExtensionsWhitelist { get; internal set; }
+
+        /// <inheritdoc/>
+        public bool ShowQuickModuleAddMenu
+        {
+            get
+            {
+                return PortalController.GetPortalSettingAsBoolean("ShowQuickModuleAddMenu", this.PortalId, false);
+            }
+        }
+
+        /// <inheritdoc/>
+        public string GetProperty(string propertyName, string format, CultureInfo formatProvider, UserInfo accessingUser, Scope accessLevel, ref bool propertyNotFound)
+        {
+            var outputFormat = string.Empty;
+            if (format == string.Empty)
+            {
+                outputFormat = "g";
+            }
+
+            var lowerPropertyName = propertyName.ToLowerInvariant();
+            if (accessLevel == Scope.NoSettings)
+            {
+                propertyNotFound = true;
+                return PropertyAccess.ContentLocked;
+            }
+
+            propertyNotFound = true;
+            var result = string.Empty;
+            var isPublic = true;
+            switch (lowerPropertyName)
+            {
+                case "scheme":
+                    propertyNotFound = false;
+                    result = this.SSLEnabled ? "https" : "http";
+                    break;
+                case "url":
+                    propertyNotFound = false;
+                    result = PropertyAccess.FormatString(this.PortalAlias.HTTPAlias, format);
+                    break;
+                case "fullurl": // return portal alias with protocol - note this depends on HttpContext
+                    propertyNotFound = false;
+                    result = PropertyAccess.FormatString(Globals.AddHTTP(this.PortalAlias.HTTPAlias), format);
+                    break;
+                case "passwordreminderurl": // if regsiter page defined in portal settings, then get that page url, otherwise return home page. - note this depends on HttpContext
+                    propertyNotFound = false;
+                    var reminderUrl = Globals.AddHTTP(this.PortalAlias.HTTPAlias);
+                    if (this.RegisterTabId > Null.NullInteger)
+                    {
+                        reminderUrl = Globals.RegisterURL(string.Empty, string.Empty);
+                    }
+
+                    result = PropertyAccess.FormatString(reminderUrl, format);
+                    break;
+                case "portalid":
+                    propertyNotFound = false;
+                    result = this.PortalId.ToString(outputFormat, formatProvider);
+                    break;
+                case "portalname":
+                    propertyNotFound = false;
+                    result = PropertyAccess.FormatString(this.PortalName, format);
+                    break;
+                case "homedirectory":
+                    propertyNotFound = false;
+                    result = PropertyAccess.FormatString(this.HomeDirectory, format);
+                    break;
+                case "homedirectorymappath":
+                    isPublic = false;
+                    propertyNotFound = false;
+                    result = PropertyAccess.FormatString(this.HomeDirectoryMapPath, format);
+                    break;
+                case "logofile":
+                    propertyNotFound = false;
+                    result = PropertyAccess.FormatString(this.LogoFile, format);
+                    break;
+                case "footertext":
+                    propertyNotFound = false;
+                    var footerText = this.FooterText.Replace("[year]", DateTime.Now.Year.ToString());
+                    result = PropertyAccess.FormatString(footerText, format);
+                    break;
+                case "expirydate":
+                    isPublic = false;
+                    propertyNotFound = false;
+                    result = this.ExpiryDate.ToString(outputFormat, formatProvider);
+                    break;
+                case "userregistration":
+                    isPublic = false;
+                    propertyNotFound = false;
+                    result = this.UserRegistration.ToString(outputFormat, formatProvider);
+                    break;
+                case "banneradvertising":
+                    isPublic = false;
+                    propertyNotFound = false;
+                    result = this.BannerAdvertising.ToString(outputFormat, formatProvider);
+                    break;
+                case "currency":
+                    propertyNotFound = false;
+                    result = PropertyAccess.FormatString(this.Currency, format);
+                    break;
+                case "administratorid":
+                    isPublic = false;
+                    propertyNotFound = false;
+                    result = this.AdministratorId.ToString(outputFormat, formatProvider);
+                    break;
+                case "email":
+                    propertyNotFound = false;
+                    result = PropertyAccess.FormatString(this.Email, format);
+                    break;
+                case "hostfee":
+                    isPublic = false;
+                    propertyNotFound = false;
+                    result = this.HostFee.ToString(outputFormat, formatProvider);
+                    break;
+                case "hostspace":
+                    isPublic = false;
+                    propertyNotFound = false;
+                    result = this.HostSpace.ToString(outputFormat, formatProvider);
+                    break;
+                case "pagequota":
+                    isPublic = false;
+                    propertyNotFound = false;
+                    result = this.PageQuota.ToString(outputFormat, formatProvider);
+                    break;
+                case "userquota":
+                    isPublic = false;
+                    propertyNotFound = false;
+                    result = this.UserQuota.ToString(outputFormat, formatProvider);
+                    break;
+                case "administratorroleid":
+                    isPublic = false;
+                    propertyNotFound = false;
+                    result = this.AdministratorRoleId.ToString(outputFormat, formatProvider);
+                    break;
+                case "administratorrolename":
+                    isPublic = false;
+                    propertyNotFound = false;
+                    result = PropertyAccess.FormatString(this.AdministratorRoleName, format);
+                    break;
+                case "registeredroleid":
+                    isPublic = false;
+                    propertyNotFound = false;
+                    result = this.RegisteredRoleId.ToString(outputFormat, formatProvider);
+                    break;
+                case "registeredrolename":
+                    isPublic = false;
+                    propertyNotFound = false;
+                    result = PropertyAccess.FormatString(this.RegisteredRoleName, format);
+                    break;
+                case "description":
+                    propertyNotFound = false;
+                    result = PropertyAccess.FormatString(this.Description, format);
+                    break;
+                case "keywords":
+                    propertyNotFound = false;
+                    result = PropertyAccess.FormatString(this.KeyWords, format);
+                    break;
+                case "backgroundfile":
+                    propertyNotFound = false;
+                    result = PropertyAccess.FormatString(this.BackgroundFile, format);
+                    break;
+                case "admintabid":
+                    isPublic = false;
+                    propertyNotFound = false;
+                    result = this.AdminTabId.ToString(outputFormat, formatProvider);
+                    break;
+                case "supertabid":
+                    isPublic = false;
+                    propertyNotFound = false;
+                    result = this.SuperTabId.ToString(outputFormat, formatProvider);
+                    break;
+                case "splashtabid":
+                    isPublic = false;
+                    propertyNotFound = false;
+                    result = this.SplashTabId.ToString(outputFormat, formatProvider);
+                    break;
+                case "hometabid":
+                    isPublic = false;
+                    propertyNotFound = false;
+                    result = this.HomeTabId.ToString(outputFormat, formatProvider);
+                    break;
+                case "logintabid":
+                    isPublic = false;
+                    propertyNotFound = false;
+                    result = this.LoginTabId.ToString(outputFormat, formatProvider);
+                    break;
+                case "registertabid":
+                    isPublic = false;
+                    propertyNotFound = false;
+                    result = this.RegisterTabId.ToString(outputFormat, formatProvider);
+                    break;
+                case "usertabid":
+                    isPublic = false;
+                    propertyNotFound = false;
+                    result = this.UserTabId.ToString(outputFormat, formatProvider);
+                    break;
+                case "defaultlanguage":
+                    propertyNotFound = false;
+                    result = PropertyAccess.FormatString(this.DefaultLanguage, format);
+                    break;
+                case "users":
+                    isPublic = false;
+                    propertyNotFound = false;
+                    result = this.Users.ToString(outputFormat, formatProvider);
+                    break;
+                case "pages":
+                    isPublic = false;
+                    propertyNotFound = false;
+                    result = this.Pages.ToString(outputFormat, formatProvider);
+                    break;
+                case "contentvisible":
+                    isPublic = false;
+                    break;
+                case "controlpanelvisible":
+                    isPublic = false;
+                    propertyNotFound = false;
+                    result = PropertyAccess.Boolean2LocalizedYesNo(this.ControlPanelVisible, formatProvider);
+                    break;
+            }
+
+            if (!isPublic && accessLevel != Scope.Debug)
+            {
+                propertyNotFound = true;
+                result = PropertyAccess.ContentLocked;
+            }
+
+            return result;
+        }
+
+        public PortalSettings Clone()
+        {
+            return (PortalSettings)this.MemberwiseClone();
+        }
+
+        private void BuildPortalSettings(int tabId, PortalInfo portal)
+        {
+            PortalSettingsController.Instance().LoadPortalSettings(this);
+
+            if (portal == null)
+            {
+                return;
+            }
+
+            PortalSettingsController.Instance().LoadPortal(portal, this);
+
+            var key = string.Join(":", "ActiveTab", portal.PortalID.ToString(), tabId.ToString());
+            var items = HttpContext.Current != null ? HttpContext.Current.Items : null;
+            if (items != null && items.Contains(key))
+            {
+                this.ActiveTab = items[key] as TabInfo;
+            }
+            else
+            {
+                this.ActiveTab = PortalSettingsController.Instance().GetActiveTab(tabId, this);
+                if (items != null && this.ActiveTab != null)
+                {
+                    items[key] = this.ActiveTab;
+                }
+            }
+        }
+    }
+}