--- conflicted
+++ resolved
@@ -1,1882 +1,1717 @@
-﻿<Project Sdk="Microsoft.NET.Sdk">
-
-  <PropertyGroup>
-    <RootDirectory>$(MSBuildProjectDirectory)\..\..</RootDirectory>
-    <SolutionDir Condition="$(SolutionDir) == '' Or $(SolutionDir) == '*Undefined*'">..\..\</SolutionDir>
-    <OutputPath>bin</OutputPath>
-    <AppendTargetFrameworkToOutputPath>false</AppendTargetFrameworkToOutputPath>
-    <AssemblyName>DotNetNuke</AssemblyName>
-    <RootNamespace>DotNetNuke</RootNamespace>
-    <TargetFramework>net48</TargetFramework>
-    <Deterministic>true</Deterministic>
-    <LangVersion>latest</LangVersion>
-    <EnableNETAnalyzers>true</EnableNETAnalyzers>
-    <AnalysisLevel>latest</AnalysisLevel>
-    <AnalysisMode>Recommended</AnalysisMode>
-    <TreatWarningsAsErrors>true</TreatWarningsAsErrors>
-    <NoWarn>1591, 3001, 3002, 1574, 1573</NoWarn>
-    <WarningsNotAsErrors>CS0618,SA1600,CA1000,CA1001,CA1010,CA1018,CA1050,CA1051,CA1305,CA1310,CA1311,CA1707,CA1708,CA1710,CA1711,CA1716,CA1720,CA1725,CA3075,CA5350,CA5351,CA5368,CA5369,CA5372,CA5379</WarningsNotAsErrors>
-    <GenerateDocumentationFile>true</GenerateDocumentationFile>
-    <GenerateAssemblyInfo>false</GenerateAssemblyInfo>
-  </PropertyGroup>
-
-  <ItemGroup>
-    <PackageReference Include="AngleSharp" Version="1.4.0" />
-    <PackageReference Include="AngleSharp.Css" Version="1.0.0-beta.159" />
-    <PackageReference Include="BouncyCastle.Cryptography" Version="2.5.1" />
-    <PackageReference Include="HtmlSanitizer" Version="9.1.878-beta" />
-    <PackageReference Include="MailKit" Version="4.8.0" />
-    <PackageReference Include="Microsoft.AspNet.WebPages" Version="3.3.0" />
-    <PackageReference Include="Microsoft.Extensions.DependencyInjection" Version="8.0.0" />
-    <PackageReference Include="Microsoft.Extensions.FileSystemGlobbing" Version="5.0.0" />
-    <PackageReference Include="Microsoft.SourceLink.GitHub" Version="8.0.0">
-      <PrivateAssets>all</PrivateAssets>
-      <IncludeAssets>runtime; build; native; contentfiles; analyzers; buildtransitive</IncludeAssets>
-    </PackageReference>
-    <PackageReference Include="Microsoft.Web.Infrastructure" Version="2.0.0.0" />
-    <PackageReference Include="MimeKit" Version="4.10.0" />
-    <PackageReference Include="Newtonsoft.Json" Version="13.0.3" />
-    <PackageReference Include="PetaPoco.Compiled" Version="6.0.683" />
-    <PackageReference Include="Portable.BouncyCastle" Version="1.9.0" />
-    <PackageReference Include="QuickIO.NET" Version="2.6.2.0" />
-    <PackageReference Include="SharpZipLib" Version="1.4.2" />
-    <PackageReference Include="StyleCop.Analyzers">
-      <Version>1.2.0-beta.556</Version>
-      <IncludeAssets>runtime; build; native; contentfiles; analyzers; buildtransitive</IncludeAssets>
-      <PrivateAssets>all</PrivateAssets>
-    </PackageReference>
-    <PackageReference Include="System.Collections.Immutable" Version="9.0.2" />
-  </ItemGroup>
-
-  <ItemGroup>
-    <Reference Include="Microsoft.CSharp" />
-    <Reference Include="Microsoft.VisualBasic" />
-    <Reference Include="System.ComponentModel.Composition" />
-    <Reference Include="System.ComponentModel.DataAnnotations" />
-    <Reference Include="System.Design" />
-    <Reference Include="System.IO.Compression" />
-    <Reference Include="System.Web" />
-    <Reference Include="System.Web.ApplicationServices" />
-    <Reference Include="System.Web.Extensions" />
-    <Reference Include="System.Web.Services" />
-  </ItemGroup>
-
-  <ItemGroup>
-    <Reference Include="DotNetNuke.WebControls">
-      <SpecificVersion>False</SpecificVersion>
-      <HintPath>..\Controls\DotNetNuke.WebControls\bin\DotNetNuke.WebControls.dll</HintPath>
-    </Reference>
-    <Reference Include="Lucene.Net">
-      <HintPath>..\Components\Lucene.Net\bin\Lucene.Net.dll</HintPath>
-    </Reference>
-    <Reference Include="Lucene.Net.Contrib.FastVectorHighlighter">
-      <HintPath>..\Components\Lucene.Net.Contrib\bin\Lucene.Net.Contrib.FastVectorHighlighter.dll</HintPath>
-    </Reference>
-    <Reference Include="Microsoft.ApplicationBlocks.Data, Version=2.0.0.0, Culture=neutral, processorArchitecture=MSIL">
-      <SpecificVersion>False</SpecificVersion>
-      <HintPath>..\Components\DataAccessBlock\bin\Microsoft.ApplicationBlocks.Data.dll</HintPath>
-      <Private>False</Private>
-    </Reference>
-<<<<<<< HEAD
-    <Reference Include="Microsoft.Bcl.AsyncInterfaces, Version=8.0.0.0, Culture=neutral, PublicKeyToken=cc7b13ffcd2ddd51, processorArchitecture=MSIL">
-      <HintPath>..\..\packages\Microsoft.Bcl.AsyncInterfaces.8.0.0\lib\net462\Microsoft.Bcl.AsyncInterfaces.dll</HintPath>
-    </Reference>
-    <Reference Include="Microsoft.CSharp" />
-    <Reference Include="Microsoft.Extensions.DependencyInjection, Version=8.0.0.0, Culture=neutral, PublicKeyToken=adb9793829ddae60, processorArchitecture=MSIL">
-      <HintPath>..\..\packages\Microsoft.Extensions.DependencyInjection.8.0.0\lib\net462\Microsoft.Extensions.DependencyInjection.dll</HintPath>
-    </Reference>
-    <Reference Include="Microsoft.Extensions.DependencyInjection.Abstractions, Version=8.0.0.0, Culture=neutral, PublicKeyToken=adb9793829ddae60, processorArchitecture=MSIL">
-      <HintPath>..\..\packages\Microsoft.Extensions.DependencyInjection.Abstractions.8.0.0\lib\net462\Microsoft.Extensions.DependencyInjection.Abstractions.dll</HintPath>
-    </Reference>
-    <Reference Include="Microsoft.Extensions.FileSystemGlobbing, Version=5.0.0.0, Culture=neutral, PublicKeyToken=adb9793829ddae60, processorArchitecture=MSIL">
-      <HintPath>..\..\packages\Microsoft.Extensions.FileSystemGlobbing.5.0.0\lib\net461\Microsoft.Extensions.FileSystemGlobbing.dll</HintPath>
-    </Reference>
-    <Reference Include="Microsoft.VisualBasic" />
-    <Reference Include="Microsoft.Web.Infrastructure, Version=2.0.0.0, Culture=neutral, PublicKeyToken=31bf3856ad364e35, processorArchitecture=MSIL">
-      <HintPath>..\..\packages\Microsoft.Web.Infrastructure.2.0.0\lib\net40\Microsoft.Web.Infrastructure.dll</HintPath>
-    </Reference>
-    <Reference Include="MimeKit, Version=4.10.0.0, Culture=neutral, PublicKeyToken=bede1c8a46c66814, processorArchitecture=MSIL">
-      <HintPath>..\..\packages\MimeKit.4.10.0\lib\net48\MimeKit.dll</HintPath>
-    </Reference>
-    <Reference Include="Newtonsoft.Json, Version=13.0.0.0, Culture=neutral, PublicKeyToken=30ad4fe6b2a6aeed, processorArchitecture=MSIL">
-      <HintPath>..\..\packages\Newtonsoft.Json.13.0.3\lib\net45\Newtonsoft.Json.dll</HintPath>
-    </Reference>
-    <Reference Include="PetaPoco, Version=6.0.683.0, Culture=neutral, processorArchitecture=MSIL">
-      <HintPath>..\..\packages\PetaPoco.Compiled.6.0.683\lib\net45\PetaPoco.dll</HintPath>
-    </Reference>
-    <Reference Include="SchwabenCode.QuickIO, Version=2.6.2.0, Culture=neutral, processorArchitecture=MSIL">
-      <HintPath>..\..\packages\QuickIO.NET.2.6.2.0\lib\net45\SchwabenCode.QuickIO.dll</HintPath>
-    </Reference>
-    <Reference Include="System" />
-    <Reference Include="System.Buffers, Version=4.0.4.0, Culture=neutral, PublicKeyToken=cc7b13ffcd2ddd51, processorArchitecture=MSIL">
-      <HintPath>..\..\packages\System.Buffers.4.6.0\lib\net462\System.Buffers.dll</HintPath>
-    </Reference>
-    <Reference Include="System.Collections.Immutable, Version=9.0.0.2, Culture=neutral, PublicKeyToken=b03f5f7f11d50a3a, processorArchitecture=MSIL">
-      <HintPath>..\..\packages\System.Collections.Immutable.9.0.2\lib\net462\System.Collections.Immutable.dll</HintPath>
-    </Reference>
-    <Reference Include="System.ComponentModel.Composition" />
-    <Reference Include="System.ComponentModel.DataAnnotations" />
-    <Reference Include="System.configuration" />
-    <Reference Include="System.Core" />
-    <Reference Include="System.Data" />
-    <Reference Include="System.Data.DataSetExtensions" />
-    <Reference Include="System.Design" />
-    <Reference Include="System.Drawing" />
-    <Reference Include="System.Formats.Asn1, Version=9.0.0.2, Culture=neutral, PublicKeyToken=cc7b13ffcd2ddd51, processorArchitecture=MSIL">
-      <HintPath>..\..\packages\System.Formats.Asn1.9.0.2\lib\net462\System.Formats.Asn1.dll</HintPath>
-    </Reference>
-    <Reference Include="System.IO.Compression" />
-    <Reference Include="System.IO.Compression.FileSystem" />
-    <Reference Include="System.Memory, Version=4.0.2.0, Culture=neutral, PublicKeyToken=cc7b13ffcd2ddd51, processorArchitecture=MSIL">
-      <HintPath>..\..\packages\System.Memory.4.6.0\lib\net462\System.Memory.dll</HintPath>
-    </Reference>
-    <Reference Include="System.Net.Http" />
-    <Reference Include="System.Numerics" />
-    <Reference Include="System.Numerics.Vectors, Version=4.1.5.0, Culture=neutral, PublicKeyToken=b03f5f7f11d50a3a, processorArchitecture=MSIL">
-      <HintPath>..\..\packages\System.Numerics.Vectors.4.6.0\lib\net462\System.Numerics.Vectors.dll</HintPath>
-    </Reference>
-    <Reference Include="System.Runtime.CompilerServices.Unsafe, Version=6.0.3.0, Culture=neutral, PublicKeyToken=b03f5f7f11d50a3a, processorArchitecture=MSIL">
-      <HintPath>..\..\packages\System.Runtime.CompilerServices.Unsafe.6.1.2\lib\net462\System.Runtime.CompilerServices.Unsafe.dll</HintPath>
-    </Reference>
-    <Reference Include="System.Runtime.Serialization" />
-    <Reference Include="System.Security" />
-    <Reference Include="System.ServiceModel.Web" />
-    <Reference Include="System.Text.Encoding.CodePages, Version=9.0.0.2, Culture=neutral, PublicKeyToken=b03f5f7f11d50a3a, processorArchitecture=MSIL">
-      <HintPath>..\..\packages\System.Text.Encoding.CodePages.9.0.2\lib\net462\System.Text.Encoding.CodePages.dll</HintPath>
-    </Reference>
-    <Reference Include="System.Threading.Tasks.Extensions, Version=4.2.0.1, Culture=neutral, PublicKeyToken=cc7b13ffcd2ddd51, processorArchitecture=MSIL">
-      <HintPath>..\..\packages\System.Threading.Tasks.Extensions.4.5.4\lib\net461\System.Threading.Tasks.Extensions.dll</HintPath>
-    </Reference>
-    <Reference Include="System.ValueTuple, Version=4.0.3.0, Culture=neutral, PublicKeyToken=cc7b13ffcd2ddd51, processorArchitecture=MSIL">
-      <HintPath>..\..\packages\System.ValueTuple.4.5.0\lib\net47\System.ValueTuple.dll</HintPath>
-    </Reference>
-    <Reference Include="System.Web" />
-    <Reference Include="System.Web.Abstractions" />
-    <Reference Include="System.Web.ApplicationServices" />
-    <Reference Include="System.Web.Extensions" />
-    <Reference Include="System.Web.Helpers, Version=3.0.0.0, Culture=neutral, PublicKeyToken=31bf3856ad364e35, processorArchitecture=MSIL">
-      <HintPath>..\..\packages\Microsoft.AspNet.WebPages.3.3.0\lib\net45\System.Web.Helpers.dll</HintPath>
-    </Reference>
-    <Reference Include="System.Web.Razor, Version=3.0.0.0, Culture=neutral, PublicKeyToken=31bf3856ad364e35, processorArchitecture=MSIL">
-      <HintPath>..\..\packages\Microsoft.AspNet.Razor.3.3.0\lib\net45\System.Web.Razor.dll</HintPath>
-    </Reference>
-    <Reference Include="System.Web.Routing" />
-    <Reference Include="System.Web.Services" />
-    <Reference Include="System.Web.WebPages, Version=3.0.0.0, Culture=neutral, PublicKeyToken=31bf3856ad364e35, processorArchitecture=MSIL">
-      <HintPath>..\..\packages\Microsoft.AspNet.WebPages.3.3.0\lib\net45\System.Web.WebPages.dll</HintPath>
-    </Reference>
-    <Reference Include="System.Web.WebPages.Deployment, Version=3.0.0.0, Culture=neutral, PublicKeyToken=31bf3856ad364e35, processorArchitecture=MSIL">
-      <HintPath>..\..\packages\Microsoft.AspNet.WebPages.3.3.0\lib\net45\System.Web.WebPages.Deployment.dll</HintPath>
-    </Reference>
-    <Reference Include="System.Web.WebPages.Razor, Version=3.0.0.0, Culture=neutral, PublicKeyToken=31bf3856ad364e35, processorArchitecture=MSIL">
-      <HintPath>..\..\packages\Microsoft.AspNet.WebPages.3.3.0\lib\net45\System.Web.WebPages.Razor.dll</HintPath>
-    </Reference>
-    <Reference Include="System.Xml" />
-    <Reference Include="System.Xml.Linq" />
-  </ItemGroup>
-  <ItemGroup>
-    <Compile Include="..\..\SolutionInfo.cs">
-      <Link>Properties\SolutionInfo.cs</Link>
-    </Compile>
-    <Compile Include="Application\Application.cs" />
-    <Compile Include="Application\AssemblyStatusAttribute.cs" />
-    <Compile Include="Application\DotNetNukeContext.cs" />
-    <Compile Include="Application\ApplicationStatusInfo.cs" />
-    <Compile Include="Collections\PageSelector{T}.cs" />
-    <Compile Include="Collections\SerializablePagedList.cs" />
-    <Compile Include="Common\Controls\Form.cs" />
-    <Compile Include="Common\Extensions\HttpContextDependencyInjectionExtensions.cs" />
-    <Compile Include="Common\Internal\FileSystemUtilsProvider.cs" />
-    <Compile Include="Common\Internal\IFileSystemUtils.cs" />
-    <Compile Include="Common\Internal\IRoutingManager.cs" />
-    <Compile Include="Common\NavigationManager.cs" />
-    <Compile Include="Common\ServiceScopeContainer.cs" />
-    <Compile Include="Common\Utilities\CryptographyUtils.cs" />
-    <Compile Include="Common\Utilities\FileSystemExtensions.cs" />
-    <Compile Include="Common\Utilities\JsonExtensionsWeb.cs" />
-    <Compile Include="Common\Utilities\RegexUtils.cs" />
-    <Compile Include="Common\Utilities\ValidationUtils.cs" />
-    <Compile Include="ComponentModel\ContainerWithServiceProviderFallback.cs" />
-    <Compile Include="Data\ControllerBase.cs" />
-    <Compile Include="Data\DatabaseConnectionProvider.cs" />
-    <Compile Include="Data\PetaPoco\FluentColumnMap.cs" />
-    <Compile Include="Data\PetaPoco\FluentMapper.cs" />
-    <Compile Include="Data\PetaPoco\FluentMapperExtensions.cs" />
-    <Compile Include="Data\SqlDatabaseConnectionProvider.cs" />
-    <Compile Include="Entities\Content\Taxonomy\ScopeTypeMemberNameFixer.cs" />
-    <Compile Include="Entities\Content\Taxonomy\TermHelper.cs" />
-    <Compile Include="Entities\Host\HostSettings.cs" />
-    <Compile Include="Entities\Host\MailSettings.cs" />
-    <Compile Include="Entities\Modules\BusinessControllerProvider.cs" />
-    <Compile Include="Entities\Modules\BusinessControllerProviderExtensions.cs" />
-    <Compile Include="Entities\Content\Workflow\Actions\TabActions\CompleteState.cs" />
-    <Compile Include="Entities\Content\Workflow\Actions\TabActions\CompleteWorkflow.cs" />
-    <Compile Include="Entities\Content\Workflow\Actions\TabActions\DiscardState.cs" />
-    <Compile Include="Entities\Content\Workflow\Actions\TabActions\DiscardWorkflow.cs" />
-    <Compile Include="Entities\Content\Workflow\Actions\TabActions\StartWorkflow.cs" />
-    <Compile Include="Entities\Content\Workflow\Actions\TabActions\TabActionBase.cs" />
-    <Compile Include="Entities\Modules\Prompt\AddModule.cs" />
-    <Compile Include="Entities\Modules\ICustomTokenProvider.cs" />
-    <Compile Include="Entities\Modules\InstalledModuleInfo.cs" />
-    <Compile Include="Entities\Modules\InstalledModulesController.cs" />
-    <Compile Include="Entities\Modules\Prompt\ListModules.cs" />
-    <Compile Include="Entities\Modules\Prompt\PromptModuleInfo.cs" />
-    <Compile Include="Entities\Modules\Settings\HostSettingAttribute.cs" />
-    <Compile Include="Entities\Modules\Settings\ISettingsRepository.cs" />
-    <Compile Include="Entities\Modules\Settings\ISettingsSerializer.cs" />
-    <Compile Include="Entities\Modules\Settings\ModuleSettingAttribute.cs" />
-    <Compile Include="Entities\Modules\Settings\ParameterAttributeBase.cs" />
-    <Compile Include="Entities\Modules\Settings\ParameterMapping.cs" />
-    <Compile Include="Entities\Modules\Settings\PortalSettingAttribute.cs" />
-    <Compile Include="Entities\Modules\Settings\SerializationManager.cs" />
-    <Compile Include="Entities\Modules\Settings\SettingsRepository.cs" />
-    <Compile Include="Entities\Modules\Settings\TabModuleSettingAttribute.cs" />
-    <Compile Include="Entities\Portals\Extensions\IPortalSettingsExtensions.cs" />
-    <Compile Include="Entities\Portals\IPortalSettingHandlers.cs" />
-    <Compile Include="Entities\Portals\PortalStyles.cs" />
-    <Compile Include="Entities\Portals\PortalStylesRepository.cs" />
-    <Compile Include="Entities\Portals\Templates\IPortalTemplateEventHandlers.cs" />
-    <Compile Include="Entities\Portals\PortalAliasExtensions.cs" />
-    <Compile Include="Entities\Portals\PortalSettingUpdatedEventArgs.cs" />
-    <Compile Include="Entities\Portals\Templates\PortalTemplateEventArgs.cs" />
-    <Compile Include="Entities\Portals\Templates\PortalTemplateController.cs" />
-    <Compile Include="Entities\Portals\Templates\PortalTemplateExporter.cs" />
-    <Compile Include="Entities\Portals\Templates\PortalTemplateExtensions.cs" />
-    <Compile Include="Entities\Portals\Templates\PortalTemplateImporter.cs" />
-    <Compile Include="Entities\Portals\Templates\PortalTemplateInfo.cs" />
-    <Compile Include="Entities\Urls\TabPathHelper.cs" />
-    <Compile Include="Entities\Users\Exceptions\InvalidPasswordException.cs" />
-    <Compile Include="Entities\Users\Exceptions\InvalidUserRegisterException.cs" />
-    <Compile Include="Entities\Users\UpdateUserEventArgs.cs" />
-    <Compile Include="Entities\Content\ContentTypeMemberNameFixer.cs" />
-    <Compile Include="Collections\EnumerableExtensions.cs" />
-    <Compile Include="Entities\Content\Workflow\Entities\WorkflowUsageItem.cs" />
-    <Compile Include="Entities\EventManager.cs" />
-    <Compile Include="Entities\IEventManager.cs" />
-    <Compile Include="Entities\Modules\Actions\IModuleEventHandler.cs" />
-    <Compile Include="Entities\Modules\Actions\ModuleEventArgs.cs" />
-    <Compile Include="Entities\Portals\IPortalSettingsController.cs" />
-    <Compile Include="Entities\Portals\PortalSettingsController.cs" />
-    <Compile Include="Entities\Tabs\Actions\ITabSyncEventHandler.cs" />
-    <Compile Include="Entities\Tabs\Actions\TabSyncEventArgs.cs" />
-    <Compile Include="Entities\Tabs\Actions\ITabEventHandler.cs" />
-    <Compile Include="Entities\Tabs\Actions\TabEventArgs.cs" />
-    <Compile Include="Entities\Tabs\Dto\ChangeControlState.cs" />
-    <Compile Include="Entities\Users\RelationshipEventArgs.cs">
-      <SubType>Code</SubType>
-    </Compile>
-    <Compile Include="Entities\Users\IFollowerEventHandlers.cs">
-      <SubType>Code</SubType>
-    </Compile>
-    <Compile Include="Entities\Users\IFriendshipEventHandlers.cs">
-      <SubType>Code</SubType>
-    </Compile>
-    <Compile Include="Entities\Users\UserRegistrationEmailNotifier.cs" />
-    <Compile Include="ExtensionPoints\PanelEditPagePanelExtensionControl.cs" />
-    <Compile Include="ExtensionPoints\PanelTabExtensionControl.cs" />
-    <Compile Include="Framework\JavaScriptLibraries\IJavaScriptLibraryHelper.cs" />
-    <Compile Include="Modules\NavigationEventArgs.cs" />
-    <Compile Include="Obsolete\EventLogController.cs" />
-    <Compile Include="Obsolete\HostController.cs" />
-    <Compile Include="Obsolete\LogInfo.cs" />
-    <Compile Include="Obsolete\LogTypeConfigInfo.cs" />
-    <Compile Include="Obsolete\LogTypeInfo.cs" />
-    <Compile Include="Obsolete\SerializationController.cs" />
-    <Compile Include="Prompt\Command.cs" />
-    <Compile Include="Prompt\Output\CommandHelp.cs" />
-    <Compile Include="Prompt\Output\CommandOption.cs" />
-    <Compile Include="Prompt\CommandRepository.cs" />
-    <Compile Include="Prompt\Common\Constants.cs" />
-    <Compile Include="Prompt\Attributes\ConsoleCommandParameterAttribute.cs" />
-    <Compile Include="Prompt\Attributes\ConsoleCommandAttribute.cs" />
-    <Compile Include="Prompt\ConsoleCommand.cs" />
-    <Compile Include="Prompt\Output\ConsoleErrorResultModel.cs" />
-    <Compile Include="Prompt\Output\ConsoleResultModel.cs" />
-    <Compile Include="Prompt\Output\HtmlOutput.cs" />
-    <Compile Include="Prompt\Output\PagingInfo.cs" />
-    <Compile Include="Prompt\Output\TextOutput.cs" />
-    <Compile Include="Properties\AssemblyInfo.cs" />
-    <Compile Include="Collections\CollectionExtensions.cs" />
-    <Compile Include="Collections\IIndexable.cs" />
-    <Compile Include="Collections\IPagedList.cs" />
-    <Compile Include="Collections\NaiveLockingList.cs" />
-    <Compile Include="Collections\PagedList.cs" />
-    <Compile Include="Collections\PagingExtensions.cs" />
-    <Compile Include="Common\FileItem.cs" />
-    <Compile Include="Common\Globals.cs">
-      <SubType>Code</SubType>
-    </Compile>
-    <Compile Include="Common\HttpContextSource.cs" />
-    <Compile Include="Common\Initialize.cs" />
-    <Compile Include="Common\Internal\GlobalsImpl.cs" />
-    <Compile Include="Common\Internal\IGlobals.cs" />
-    <Compile Include="Common\Internal\ServicesRoutingManager.cs" />
-    <Compile Include="Common\Internal\TestableGlobals.cs" />
-    <Compile Include="Common\Lists\CachedCountryList.cs" />
-    <Compile Include="Common\Lists\ListEntryInfo.cs" />
-    <Compile Include="Common\Lists\ListController.cs" />
-    <Compile Include="Common\Lists\ListInfo.cs" />
-    <Compile Include="Common\Lists\ListInfoCollection.cs" />
-    <Compile Include="Common\SerializableKeyValuePair.cs" />
-    <Compile Include="Common\Utilities\CacheItemArgs.cs" />
-    <Compile Include="Common\Utilities\CacheItemExpiredCallback.cs" />
-    <Compile Include="Common\Utilities\Calendar.cs">
-      <SubType>Code</SubType>
-    </Compile>
-    <Compile Include="Common\Utilities\CBO.cs" />
-    <Compile Include="Common\Utilities\Config.cs">
-      <SubType>Code</SubType>
-    </Compile>
-    <Compile Include="Common\Utilities\DataCache.cs">
-      <SubType>Code</SubType>
-    </Compile>
-    <Compile Include="Common\Utilities\DateUtils.cs" />
-    <Compile Include="Common\Utilities\DictionaryExtensions.cs" />
-    <Compile Include="Common\Utilities\EnumExtensions.cs" />
-    <Compile Include="Common\Utilities\FileExtensionWhitelist.cs" />
-    <Compile Include="Common\Utilities\FileSystemUtils.cs" />
-    <Compile Include="Common\Utilities\HtmlUtils.cs">
-      <SubType>Code</SubType>
-    </Compile>
-    <Compile Include="Common\Utilities\IJavaScriptUtils.cs" />
-    <Compile Include="Common\Utilities\ImageUtils.cs" />
-    <Compile Include="Common\Utilities\IPathUtils.cs" />
-    <Compile Include="Common\Utilities\JavaScriptObjectDictionary.cs" />
-    <Compile Include="Common\Utilities\JavaScriptUtils.cs" />
-    <Compile Include="Common\Utilities\NetworkUtils.cs" />
-    <Compile Include="Common\Utilities\Null.cs">
-      <SubType>Code</SubType>
-    </Compile>
-    <Compile Include="Common\Utilities\ObjectMappingInfo.cs" />
-    <Compile Include="Common\Utilities\EscapedString.cs" />
-    <Compile Include="Common\Utilities\PathUtils.cs" />
-    <Compile Include="Common\Utilities\RetryableAction.cs" />
-    <Compile Include="Common\Utilities\SessionVariable.cs" />
-    <Compile Include="Common\Utilities\SizeExtensions.cs" />
-    <Compile Include="Common\Utilities\StateVariable.cs" />
-    <Compile Include="Common\Utilities\StringExtensions.cs" />
-    <Compile Include="Common\Utilities\UrlController.cs">
-      <SubType>Code</SubType>
-    </Compile>
-    <Compile Include="Common\Utilities\UrlInfo.cs">
-      <SubType>Code</SubType>
-    </Compile>
-    <Compile Include="Common\Utilities\UrlLogInfo.cs">
-      <SubType>Code</SubType>
-    </Compile>
-    <Compile Include="Common\Utilities\UrlTrackingInfo.cs">
-      <SubType>Code</SubType>
-    </Compile>
-    <Compile Include="Common\Utilities\UrlUtils.cs" />
-    <Compile Include="Common\Utilities\XmlExtensions.cs" />
-    <Compile Include="Common\Utilities\XmlUtils.cs">
-      <SubType>Code</SubType>
-    </Compile>
-    <Compile Include="Common\XmlValidatorBase.cs" />
-    <Compile Include="ComponentModel\AbstractContainer.cs" />
-    <Compile Include="ComponentModel\ComponentBuilderCollection.cs" />
-    <Compile Include="ComponentModel\ComponentFactory.cs" />
-    <Compile Include="ComponentModel\ComponentLifeStyleType.cs" />
-    <Compile Include="ComponentModel\ComponentType.cs" />
-    <Compile Include="ComponentModel\ComponentTypeCollection.cs" />
-    <Compile Include="ComponentModel\DataAnnotations\CacheableAttribute.cs" />
-    <Compile Include="ComponentModel\DataAnnotations\ColumnNameAttribute.cs" />
-    <Compile Include="ComponentModel\DataAnnotations\DeclareColumnsAttribute.cs" />
-    <Compile Include="ComponentModel\DataAnnotations\IgnoreColumnAttribute.cs" />
-    <Compile Include="ComponentModel\DataAnnotations\IncludeColumnAttribute.cs" />
-    <Compile Include="ComponentModel\DataAnnotations\PrimaryKeyAttribute.cs" />
-    <Compile Include="ComponentModel\DataAnnotations\ReadOnlyColumnAttribute.cs" />
-    <Compile Include="ComponentModel\DataAnnotations\ScopeAttribute.cs" />
-    <Compile Include="ComponentModel\DataAnnotations\TableNameAttribute.cs" />
-    <Compile Include="Data\DataContext.cs" />
-    <Compile Include="Data\DataUtil.cs" />
-    <Compile Include="Data\IDataContext.cs" />
-    <Compile Include="Data\IRepository.cs" />
-    <Compile Include="Data\PetaPoco\PetaPocoDataContext.cs" />
-    <Compile Include="Data\PetaPoco\PetaPocoExt.cs" />
-    <Compile Include="Data\PetaPoco\PetaPocoMapper.cs" />
-    <Compile Include="Data\PetaPoco\PetaPocoRepository.cs" />
-    <Compile Include="Data\RepositoryBase.cs" />
-    <Compile Include="Data\PetaPoco\PetaPocoHelper.cs" />
-    <Compile Include="Data\SqlDataProvider.cs" />
-    <Compile Include="Entities\Content\AttachmentController.cs" />
-    <Compile Include="Entities\Content\Common\ContentItemEqualityComparer.cs" />
-    <Compile Include="Entities\Content\Common\NameValueEqualityComparer.cs" />
-    <Compile Include="Entities\Content\IAttachmentController.cs" />
-    <Compile Include="Entities\Content\Taxonomy\TermUsage.cs" />
-    <Compile Include="Entities\Content\Workflow\Actions\IWorkflowAction.cs" />
-    <Compile Include="Entities\Content\Workflow\Actions\WorkflowActionManager.cs" />
-    <Compile Include="Entities\Content\Workflow\Actions\IWorkflowActionManager.cs" />
-    <Compile Include="Entities\Content\Workflow\Actions\WorkflowAction.cs" />
-    <Compile Include="Entities\Content\Workflow\Actions\WorkflowActionTypes.cs" />
-    <Compile Include="Entities\Content\Workflow\Dto\StateTransaction.cs" />
-    <Compile Include="Entities\Content\Workflow\Dto\StateTransactionMessage.cs" />
-    <Compile Include="Entities\Content\Workflow\Dto\ActionMessage.cs" />
-    <Compile Include="Entities\Content\Workflow\Entities\Workflow.cs" />
-    <Compile Include="Entities\Content\Workflow\Entities\WorkflowLog.cs" />
-    <Compile Include="Entities\Content\Workflow\Entities\WorkflowLogType.cs" />
-    <Compile Include="Entities\Content\Workflow\Entities\WorkflowState.cs" />
-    <Compile Include="Entities\Content\Workflow\Entities\WorkflowStatePermission.cs" />
-    <Compile Include="Entities\Content\Workflow\Exceptions\WorkflowInvalidOperationException.cs" />
-    <Compile Include="Entities\Content\Workflow\Exceptions\WorkflowConcurrencyException.cs" />
-    <Compile Include="Entities\Content\Workflow\Exceptions\WorkflowDoesNotExistException.cs" />
-    <Compile Include="Entities\Content\Workflow\Exceptions\WorkflowSecurityException.cs" />
-    <Compile Include="Entities\Content\Workflow\Exceptions\WorkflowNameAlreadyExistsException.cs" />
-    <Compile Include="Entities\Content\Workflow\Exceptions\WorkflowStateNameAlreadyExistsException.cs" />
-    <Compile Include="Entities\Content\Workflow\Exceptions\WorkflowException.cs" />
-    <Compile Include="Entities\Content\Workflow\ISystemWorkflowManager.cs" />
-    <Compile Include="Entities\Content\Workflow\IWorkflowEngine.cs" />
-    <Compile Include="Entities\Content\Workflow\IWorkflowLogger.cs" />
-    <Compile Include="Entities\Content\Workflow\IWorkflowStateManager.cs" />
-    <Compile Include="Entities\Content\Workflow\IWorkflowManager.cs" />
-    <Compile Include="Entities\Content\Workflow\Repositories\WorkflowActionRepository.cs" />
-    <Compile Include="Entities\Content\Workflow\Repositories\IWorkflowActionRepository.cs" />
-    <Compile Include="Entities\Content\Workflow\Repositories\IWorkflowLogRepository.cs" />
-    <Compile Include="Entities\Content\Workflow\Repositories\IWorkflowRepository.cs" />
-    <Compile Include="Entities\Content\Workflow\Repositories\IWorkflowStatePermissionsRepository.cs" />
-    <Compile Include="Entities\Content\Workflow\Repositories\IWorkflowStateRepository.cs" />
-    <Compile Include="Entities\Content\Workflow\Repositories\WorkflowLogRepository.cs" />
-    <Compile Include="Entities\Content\Workflow\Repositories\WorkflowRepository.cs" />
-    <Compile Include="Entities\Content\Workflow\Repositories\WorkflowStatePermissionsRepository.cs" />
-    <Compile Include="Entities\Content\Workflow\Repositories\WorkflowStateRepository.cs" />
-    <Compile Include="Entities\Content\Workflow\SystemWorkflowManager.cs" />
-    <Compile Include="Entities\Content\Workflow\WorkflowEngine.cs" />
-    <Compile Include="Entities\Content\Workflow\WorkflowLogger.cs" />
-    <Compile Include="Entities\Content\Workflow\WorkflowStateManager.cs" />
-    <Compile Include="Entities\Content\Workflow\WorkflowManager.cs" />
-    <Compile Include="Entities\Content\Workflow\WorkflowSecurity.cs" />
-    <Compile Include="Entities\Content\Workflow\IWorkflowSecurity.cs" />
-    <Compile Include="Entities\DataStructures\NTree.cs" />
-    <Compile Include="Entities\Host\IServerWebRequestAdapter.cs" />
-    <Compile Include="Entities\Host\ServerWebRequestAdapter.cs" />
-    <Compile Include="Entities\IPFilter\IIPFilterController.cs" />
-    <Compile Include="Entities\IPFilter\IPFilterController.cs" />
-    <Compile Include="Entities\IPFilter\IPFilterInfo.cs" />
-    <Compile Include="Entities\Modules\IVersionable.cs" />
-    <Compile Include="Entities\Modules\IVersionableControl.cs" />
-    <Compile Include="Entities\Portals\PortalCreatedEventArgs.cs" />
-    <Compile Include="Entities\Portals\IPortalEventHandlers.cs" />
-    <Compile Include="Entities\Profile\IProfileEventHandlers.cs" />
-    <Compile Include="Entities\Profile\ProfileEventArgs.cs" />
-    <Compile Include="Entities\Tabs\ITabChangeSettings.cs" />
-    <Compile Include="Entities\Tabs\ITabModulesController.cs" />
-    <Compile Include="Entities\Tabs\ITabWorkflowSettings.cs" />
-    <Compile Include="Entities\Tabs\TabChangeSettings.cs" />
-    <Compile Include="Entities\Tabs\TabChangeTracker.cs" />
-    <Compile Include="Entities\Tabs\TabModulesController.cs" />
-    <Compile Include="Entities\Tabs\TabVersions\Exceptions\DnnTabVersionException.cs" />
-    <Compile Include="Entities\Tabs\TabVersions\ITabVersionController.cs" />
-    <Compile Include="Entities\Tabs\TabVersions\ITabVersionDetailController.cs" />
-    <Compile Include="Entities\Tabs\TabVersions\ITabVersionBuilder.cs" />
-    <Compile Include="Entities\Tabs\TabVersions\ITabVersionSettings.cs" />
-    <Compile Include="Entities\Tabs\ITabChangeTracker.cs" />
-    <Compile Include="Entities\Tabs\TabVersions\TabVersion.cs" />
-    <Compile Include="Entities\Tabs\TabVersions\TabVersionController.cs" />
-    <Compile Include="Entities\Tabs\TabVersions\TabVersionDetail.cs" />
-    <Compile Include="Entities\Tabs\TabVersions\TabVersionDetailAction.cs" />
-    <Compile Include="Entities\Tabs\TabVersions\TabVersionDetailController.cs" />
-    <Compile Include="Entities\Tabs\TabVersions\TabVersionBuilder.cs" />
-    <Compile Include="Entities\Tabs\TabVersions\TabVersionSettings.cs" />
-    <Compile Include="Entities\Tabs\TabVersions\TabVersionTracker.cs" />
-    <Compile Include="Entities\Tabs\TabVersions\TabVersionUtils.cs" />
-    <Compile Include="Entities\Tabs\TabWorkflowSettings.cs" />
-    <Compile Include="Entities\Tabs\TabWorkflowTracker.cs" />
-    <Compile Include="Entities\Users\IUserEventHandlers.cs" />
-    <Compile Include="Common\Internal\IEventHandlersContainer.cs" />
-    <Compile Include="Common\Internal\EventHandlersContainer.cs" />
-    <Compile Include="Entities\Users\UserEventArgs.cs" />
-    <Compile Include="Entities\Users\UserEventHandlers.cs" />
-    <Compile Include="Entities\Modules\IShareable.cs" />
-    <Compile Include="Entities\Modules\ModuleSearchBase.cs" />
-    <Compile Include="Entities\Modules\ModuleSharing.cs" />
-    <Compile Include="Entities\Modules\ModuleController.cs" />
-    <Compile Include="Obsolete\PortalAliasController.cs" />
-    <Compile Include="Entities\Portals\IPortalAliasController.cs" />
-    <Compile Include="Entities\Portals\Templates\IPortalTemplateIO.cs" />
-    <Compile Include="Entities\Portals\Templates\PortalTemplateIO.cs" />
-    <Compile Include="Obsolete\TabController.cs" />
-    <Compile Include="Entities\Tabs\ITabPublishingController.cs" />
-    <Compile Include="Entities\Tabs\TabAliasSkinInfo.cs" />
-    <Compile Include="Entities\Tabs\TabException.cs" />
-    <Compile Include="Entities\Tabs\PermissionsNotMetException.cs" />
-    <Compile Include="Entities\Tabs\TabExtensions.cs" />
-    <Compile Include="Entities\Tabs\TabPublishingController.cs" />
-    <Compile Include="Entities\Tabs\TabUrlInfo.cs" />
-    <Compile Include="Entities\Tabs\PortalAliasUsageType.cs" />
-    <Compile Include="Entities\Urls\ActionType.cs" />
-    <Compile Include="Entities\Urls\AdvancedFriendlyUrlProvider.cs" />
-    <Compile Include="Entities\Urls\AdvancedUrlRewriter.cs" />
-    <Compile Include="Entities\Urls\BasicFriendlyUrlProvider.cs" />
-    <Compile Include="Entities\Urls\BrowserTypes.cs" />
-    <Compile Include="Entities\Urls\CacheController.cs" />
-    <Compile Include="Entities\Urls\CollectionExtensions.cs" />
-    <Compile Include="Entities\Urls\Config\RewriterConfiguration.cs" />
-    <Compile Include="Entities\Urls\Config\RewriterRule.cs" />
-    <Compile Include="Entities\Urls\Config\RewriterRuleCollection.cs" />
-    <Compile Include="Entities\Urls\CustomUrlDictController.cs" />
-    <Compile Include="Entities\Urls\DeletedTabHandlingType.cs" />
-    <Compile Include="Entities\Urls\DNNPageForwardType.cs" />
-    <Compile Include="Entities\Urls\DupKeyCheck.cs" />
-    <Compile Include="Entities\Urls\ExtensionUrlProviderController.cs" />
-    <Compile Include="Entities\Urls\ExtensionUrlProviderInfo.cs" />
-    <Compile Include="Entities\Urls\FriendlyUrlOptions.cs" />
-    <Compile Include="Entities\Urls\FriendlyUrlPathController.cs" />
-    <Compile Include="Entities\Urls\FriendlyUrlProviderBase.cs" />
-    <Compile Include="Entities\Urls\FriendlyUrlSettings.cs" />
-    <Compile Include="Entities\Urls\ExtensionUrlProvider.cs" />
-    <Compile Include="Entities\Urls\FriendlyUrlController.cs" />
-    <Compile Include="Entities\Urls\IExtensionUrlProviderSettingsControl.cs" />
-    <Compile Include="Entities\Urls\InternalAlias.cs" />
-    <Compile Include="Entities\Urls\PageExtensionUsageType.cs" />
-    <Compile Include="Entities\Urls\PageIndexData.cs" />
-    <Compile Include="Entities\Urls\PageUsage.cs" />
-    <Compile Include="Entities\Urls\PagingInfo.cs" />
-    <Compile Include="Entities\Urls\ParameterRedirectAction.cs" />
-    <Compile Include="Entities\Urls\ParameterReplaceAction.cs" />
-    <Compile Include="Entities\Urls\ParameterRewriteAction.cs" />
-    <Compile Include="Entities\Urls\PathSizes.cs" />
-    <Compile Include="Entities\Portals\PortalSettingsExtensions.cs" />
-    <Compile Include="Entities\Urls\RedirectController.cs" />
-    <Compile Include="Entities\Urls\RedirectReason.cs" />
-    <Compile Include="Entities\Urls\RedirectTokens.cs" />
-    <Compile Include="Entities\Urls\RewriteController.cs" />
-    <Compile Include="Entities\Urls\RewriterUtils.cs" />
-    <Compile Include="Entities\Urls\SaveUrlDto.cs" />
-    <Compile Include="Entities\Urls\StateBoolean.cs" />
-    <Compile Include="Entities\Urls\StringLengthComparer.cs" />
-    <Compile Include="Entities\Urls\TabIndexController.cs" />
-    <Compile Include="Entities\Urls\UrlAction.cs" />
-    <Compile Include="Entities\Urls\UrlEnumHelpers.cs" />
-    <Compile Include="Entities\Urls\UrlEnums.cs" />
-    <Compile Include="Entities\Urls\UrlFormatType.cs" />
-    <Compile Include="Entities\Urls\UrlProcessType.cs" />
-    <Compile Include="Entities\Urls\UrlRewriterBase.cs" />
-    <Compile Include="Entities\Urls\UrlRewriterUtils.cs" />
-    <Compile Include="Entities\Urls\XmlHelpers.cs" />
-    <Compile Include="Entities\Users\Exceptions\InvalidVerificationCodeException.cs" />
-    <Compile Include="Entities\Users\Exceptions\UserAlreadyVerifiedException.cs" />
-    <Compile Include="Entities\Users\Exceptions\UserDoesNotExistException.cs" />
-    <Compile Include="Entities\Users\IUserController.cs" />
-    <Compile Include="Entities\Users\Membership\MembershipPasswordController.cs" />
-    <Compile Include="Entities\Users\Membership\MembershipPasswordSettings.cs" />
-    <Compile Include="Entities\Users\Membership\MembershipPropertyAccess.cs" />
-    <Compile Include="Entities\Users\Membership\PasswordHistory.cs" />
-    <Compile Include="Entities\Users\Membership\UserMembership.cs" />
-    <Compile Include="Entities\Users\Profile\ProfilePropertyAccess.cs" />
-    <Compile Include="Entities\Users\Profile\UserProfile.cs" />
-    <Compile Include="Entities\Users\Social\Data\DataService.cs" />
-    <Compile Include="Entities\Users\Social\Data\IDataService.cs" />
-    <Compile Include="Entities\Users\Social\DefaultRelationshipTypes.cs" />
-    <Compile Include="Entities\Users\Social\Exceptions\InvalidRelationshipTypeException.cs" />
-    <Compile Include="Entities\Users\Social\Exceptions\UserRelationshipBlockedException.cs" />
-    <Compile Include="Entities\Users\Social\Exceptions\UserRelationshipDoesNotExistException.cs" />
-    <Compile Include="Entities\Users\Social\Exceptions\UserRelationshipExistsException.cs" />
-    <Compile Include="Entities\Users\Social\Exceptions\UserRelationshipForDifferentPortalException.cs" />
-    <Compile Include="Entities\Users\Social\Exceptions\UserRelationshipForSameUsersException.cs" />
-    <Compile Include="Entities\Users\Social\FollowersController.cs" />
-    <Compile Include="Entities\Users\Social\FollowersControllerImpl.cs" />
-    <Compile Include="Entities\Users\Social\FriendsController.cs" />
-    <Compile Include="Entities\Users\Social\FriendsControllerImpl.cs" />
-    <Compile Include="Entities\Users\Social\IFollowersController.cs" />
-    <Compile Include="Entities\Users\Social\IFriendsController.cs" />
-    <Compile Include="Entities\Users\Social\IRelationshipController.cs" />
-    <Compile Include="Entities\Users\Social\Relationship.cs" />
-    <Compile Include="Entities\Users\Social\RelationshipController.cs" />
-    <Compile Include="Entities\Users\Social\RelationshipControllerImpl.cs" />
-    <Compile Include="Entities\Users\Social\RelationshipDirection.cs" />
-    <Compile Include="Entities\Users\Social\RelationshipStatus.cs" />
-    <Compile Include="Entities\Users\Social\RelationshipType.cs" />
-    <Compile Include="Entities\Users\Social\UserRelationship.cs" />
-    <Compile Include="Entities\Users\Social\UserRelationshipPreference.cs" />
-    <Compile Include="Entities\Users\Social\UserSocial.cs" />
-    <Compile Include="Entities\Users\UserController.cs" />
-    <Compile Include="Entities\Users\UserInfo.cs" />
-    <Compile Include="Entities\Users\UserRoleInfo.cs" />
-    <Compile Include="Entities\Users\Users Online\AnonymousUserInfo.cs" />
-    <Compile Include="Entities\Users\Users Online\BaseUserInfo.cs" />
-    <Compile Include="Entities\Users\Users Online\OnlineUserInfo.cs" />
-    <Compile Include="Entities\Users\Users Online\UserOnlineController.cs" />
-    <Compile Include="Entities\Users\UserVisibilityMode.cs" />
-    <Compile Include="ExtensionPoints\ContextMenuItemExtensionControl.cs" />
-    <Compile Include="ExtensionPoints\Filters\CompositeFilter.cs" />
-    <Compile Include="ExtensionPoints\Filters\NoFilter.cs" />
-    <Compile Include="ExtensionPoints\Filters\FilterByUnauthenticated.cs" />
-    <Compile Include="ExtensionPoints\Filters\FilterByHostMenu.cs" />
-    <Compile Include="ExtensionPoints\Filters\IExtensionPointFilter.cs" />
-    <Compile Include="ExtensionPoints\IUserControlActions.cs" />
-    <Compile Include="ExtensionPoints\IEditPageTabControlActions.cs" />
-    <Compile Include="ExtensionPoints\DefaultExtensionControl.cs" />
-    <Compile Include="ExtensionPoints\EditPagePanelExtensionControl.cs" />
-    <Compile Include="ExtensionPoints\EditPageTabExtensionControl.cs" />
-    <Compile Include="ExtensionPoints\ExportClientScriptAttribute.cs" />
-    <Compile Include="ExtensionPoints\ExtensionPointManager.cs" />
-    <Compile Include="ExtensionPoints\IEditPagePanelControlActions.cs" />
-    <Compile Include="ExtensionPoints\IExtensionControlRenderer.cs" />
-    <Compile Include="ExtensionPoints\IExtensionPointData.cs" />
-    <Compile Include="ExtensionPoints\IGridColumnExtensionPoint.cs" />
-    <Compile Include="ExtensionPoints\IMenuButtonItemExtensionPoint.cs" />
-    <Compile Include="ExtensionPoints\IMenuItemExtensionPoint.cs" />
-    <Compile Include="ExtensionPoints\IScriptItemExtensionPoint.cs" />
-    <Compile Include="ExtensionPoints\IContextMenuItemExtensionPoint.cs" />
-    <Compile Include="ExtensionPoints\IEditPagePanelExtensionPoint.cs" />
-    <Compile Include="ExtensionPoints\IEditPageTabExtensionPoint.cs" />
-    <Compile Include="ExtensionPoints\IExtensionPoint.cs" />
-    <Compile Include="ExtensionPoints\IToolBarButtonExtensionPoint.cs" />
-    <Compile Include="ExtensionPoints\IToolBarMenuButtonExtensionPoint.cs" />
-    <Compile Include="ExtensionPoints\IUserControlExtensionPoint.cs" />
-    <Compile Include="ExtensionPoints\SafeDirectoryCatalog.cs" />
-    <Compile Include="ExtensionPoints\ToolBarButtonExtensionControl.cs" />
-    <Compile Include="ExtensionPoints\ToolBarButtonRenderer.cs" />
-    <Compile Include="ExtensionPoints\ToolBarMenuButtonRenderer.cs" />
-    <Compile Include="ExtensionPoints\UserControlExtensionControl.cs" />
-    <Compile Include="Framework\JavaScriptLibraries\CommonJS.cs" />
-    <Compile Include="Framework\JavaScriptLibraries\SpecificVersion.cs" />
-    <Compile Include="Framework\JavaScriptLibraries\IJavaScriptLibraryController.cs" />
-    <Compile Include="Framework\Reflections\AssemblyWrapper.cs" />
-    <Compile Include="Framework\Reflections\IAssembly.cs" />
-    <Compile Include="Framework\Reflections\IAssemblyLocator.cs" />
-    <Compile Include="Framework\Reflections\ITypeLocator.cs" />
-    <Compile Include="Framework\Reflections\TypeLocator.cs" />
-    <Compile Include="Framework\IServiceFrameworkInternals.cs" />
-    <Compile Include="Framework\JavaScriptLibraries\JavaScript.cs" />
-    <Compile Include="Framework\JavaScriptLibraries\JavaScriptLibrary.cs" />
-    <Compile Include="Framework\JavaScriptLibraries\JavaScriptLibraryController.cs" />
-    <Compile Include="Framework\JavaScriptLibraries\ScriptLocation.cs" />
-    <Compile Include="Framework\ServiceLocator.cs" />
-    <Compile Include="ComponentModel\IComponentBuilder.cs" />
-    <Compile Include="ComponentModel\IComponentInstaller.cs" />
-    <Compile Include="ComponentModel\IContainer.cs" />
-    <Compile Include="ComponentModel\InstanceComponentBuilder.cs" />
-    <Compile Include="ComponentModel\ProviderInstaller.cs" />
-    <Compile Include="ComponentModel\SimpleContainer.cs" />
-    <Compile Include="ComponentModel\SingletonComponentBuilder.cs">
-      <SubType>Code</SubType>
-    </Compile>
-    <Compile Include="ComponentModel\TransientComponentBuilder.cs" />
-    <Compile Include="Data\DataProvider.cs">
-      <SubType>Code</SubType>
-    </Compile>
-    <Compile Include="Entities\BaseEntityInfo.cs" />
-    <Compile Include="Entities\Content\Common\Util.cs" />
-    <Compile Include="Entities\Content\Common\ContentExtensions.cs" />
-    <Compile Include="Entities\Host\Host.cs" />
-    <Compile Include="Entities\Host\HostPropertyAccess.cs" />
-    <Compile Include="Entities\Host\ServerController.cs" />
-    <Compile Include="Entities\Host\ServerInfo.cs" />
-    <Compile Include="Entities\Icons\IconController.cs" />
-    <Compile Include="Entities\Modules\IModuleController.cs" />
-    <Compile Include="Entities\Tabs\ITabController.cs" />
-    <Compile Include="Framework\IServicesFramework.cs" />
-    <Compile Include="Framework\ServicesFramework.cs" />
-    <Compile Include="Framework\ServicesFrameworkImpl.cs" />
-    <Compile Include="Framework\ServicesFrameworkInternal.cs" />
-    <Compile Include="Properties\AssemblyInfoMvc.cs" />
-    <Compile Include="Security\Cookies\AuthCookieController.cs" />
-    <Compile Include="Security\Cookies\IAuthCookieController.cs" />
-    <Compile Include="Security\Cookies\PersistedAuthCookie.cs" />
-    <Compile Include="Security\Cookies\PurgeAuthCookiesTask.cs" />
-    <Compile Include="Security\FIPSCompliant.cs" />
-    <Compile Include="Security\Membership\AspNetMembershipProvider.cs" />
-    <Compile Include="Security\Permissions\AdvancedPermissionProvider.cs" />
-    <Compile Include="Security\Permissions\ComparePortalPermissions.cs" />
-    <Compile Include="Security\Permissions\CorePermissionProvider.cs" />
-    <Compile Include="Security\Permissions\IFolderPermissionController.cs" />
-    <Compile Include="Security\Permissions\PortalPermissionController.cs" />
-    <Compile Include="Security\Permissions\PortalPermissionInfo.cs" />
-    <Compile Include="Security\Permissions\PortalPermissionCollection.cs" />
-    <Compile Include="Security\Profile\DNNProfileProvider.cs" />
-    <Compile Include="Security\RegistrationSettings.cs" />
-    <Compile Include="Security\Roles\DNNRoleProvider.cs" />
-    <Compile Include="Security\Roles\IRoleController.cs" />
-    <Compile Include="Security\Roles\IRoleEventHandlers.cs" />
-    <Compile Include="Security\Roles\RoleEventArgs.cs" />
-    <Compile Include="Security\Roles\SecurityMode.cs" />
-    <Compile Include="Security\Roles\RoleStatus.cs" />
-    <Compile Include="Services\Analytics\GoogleAnalytics4Engine.cs" />
-    <Compile Include="Services\Assets\AssetManagerException.cs" />
-    <Compile Include="Services\Assets\FolderPathComparer.cs" />
-    <Compile Include="Services\Assets\ContentPage.cs" />
-    <Compile Include="Services\Assets\SortProperties.cs" />
-    <Compile Include="Services\Assets\SubfolderFilter.cs" />
-    <Compile Include="Services\Authentication\AuthMode.cs" />
-    <Compile Include="Services\Authentication\OAuth\AuthExtensions.cs" />
-    <Compile Include="Services\Authentication\OAuth\AuthorisationResult.cs" />
-    <Compile Include="Services\Authentication\OAuth\EmailData.cs" />
-    <Compile Include="Services\Authentication\OAuth\HttpMethod.cs" />
-    <Compile Include="Common\Utilities\Json.cs" />
-    <Compile Include="Services\Authentication\OAuth\OAuthClientBase.cs" />
-    <Compile Include="Services\Authentication\OAuth\OAuthConfigBase.cs" />
-    <Compile Include="Services\Authentication\OAuth\OAuthLoginBase.cs">
-      <SubType>ASPXCodeBehind</SubType>
-    </Compile>
-    <Compile Include="Services\Authentication\OAuth\OAuthSettingsBase.cs">
-      <SubType>ASPXCodeBehind</SubType>
-    </Compile>
-    <Compile Include="Services\Authentication\OAuth\QueryParameter.cs" />
-    <Compile Include="Services\Authentication\OAuth\QueryParameterComparer.cs" />
-    <Compile Include="Services\Authentication\OAuth\UserData.cs" />
-    <Compile Include="Services\ClientCapability\Age.cs" />
-    <Compile Include="Services\ClientCapability\FaceBookData.cs" />
-    <Compile Include="Services\ClientCapability\Page.cs" />
-    <Compile Include="Services\ClientCapability\User.cs" />
-    <Compile Include="Services\ClientDependency\Extensions.cs" />
-    <Compile Include="Services\ClientDependency\PurgeClientDependencyFiles.cs" />
-    <Compile Include="Services\Connections\ConnectionsController.cs" />
-    <Compile Include="Services\Connections\ConnectionsManager.cs" />
-    <Compile Include="Services\Connections\ConnectorCategories.cs" />
-    <Compile Include="Services\Connections\DynamicJsonConverter.cs" />
-    <Compile Include="Services\Connections\IConnectionsController.cs" />
-    <Compile Include="Services\Connections\IConnectionsManager.cs" />
-    <Compile Include="Services\Connections\IConnector.cs" />
-    <Compile Include="Services\Connections\ConnectorArgumentException.cs" />
-    <Compile Include="Services\Connections\Startup.cs" />
-    <Compile Include="Services\Cryptography\FipsCompilanceCryptographyProvider.cs" />
-    <Compile Include="Services\Cryptography\CoreCryptographyProvider.cs" />
-    <Compile Include="Services\Cryptography\CryptographyProvider.cs" />
-    <Compile Include="Services\Cryptography\ICryptographyProvider.cs" />
-    <Compile Include="Services\Authentication\UserAuthenticationInfo.cs" />
-    <Compile Include="Services\DependencyInjection\IScopeAccessor.cs" />
-    <Compile Include="Services\DependencyInjection\ScopeAccessor.cs" />
-    <Compile Include="Services\EventQueue\EventMessageProcessorBase.cs" />
-    <Compile Include="Services\Exceptions\ExceptionExtensions.cs" />
-    <Compile Include="Services\Exceptions\SearchException.cs" />
-    <Compile Include="Services\Exceptions\SearchIndexEmptyException.cs" />
-    <Compile Include="Services\Assets\AssetManager.cs" />
-    <Compile Include="Services\FileSystem\DefaultMetadataNames.cs" />
-    <Compile Include="Services\FileSystem\EventArgs\FileDownloadedEventArgs.cs" />
-    <Compile Include="Services\FileSystem\EventArgs\FileDeletedEventArgs.cs" />
-    <Compile Include="Services\FileSystem\EventArgs\FolderDeletedEventArgs.cs" />
-    <Compile Include="Services\FileSystem\EventArgs\FileAddedEventArgs.cs" />
-    <Compile Include="Services\FileSystem\EventArgs\FolderRenamedEventArgs.cs" />
-    <Compile Include="Services\FileSystem\EventArgs\FolderChangedEventArgs.cs" />
-    <Compile Include="Services\FileSystem\EventArgs\FileMovedEventArgs.cs" />
-    <Compile Include="Services\FileSystem\EventArgs\FileRenamedEventArgs.cs" />
-    <Compile Include="Services\FileSystem\EventArgs\FolderMovedEventArgs.cs" />
-    <Compile Include="Services\FileSystem\Exceptions\FileLockedException.cs" />
-    <Compile Include="Services\FileSystem\Exceptions\InvalidFileContentException.cs" />
-    <Compile Include="Services\FileSystem\Exceptions\InvalidFolderPathException.cs" />
-    <Compile Include="Services\FileSystem\Exceptions\InvalidFilenameException.cs" />
-    <Compile Include="Services\FileSystem\Exceptions\InvalidMetadataValuesException.cs">
-      <SubType>Code</SubType>
-    </Compile>
-    <Compile Include="Services\FileSystem\EventArgs\FileChangedEventArgs.cs" />
-    <Compile Include="Services\FileSystem\FileContentTypeManager.cs" />
-    <Compile Include="Services\FileSystem\FileLinkClickController.cs" />
-    <Compile Include="Services\FileSystem\FileSizeFormatProvider.cs" />
-    <Compile Include="Services\FileSystem\FileUrlHelper.cs" />
-    <Compile Include="Services\FileSystem\FileVersionController.cs" />
-    <Compile Include="Services\FileSystem\FileVersionInfo.cs" />
-    <Compile Include="Services\FileSystem\FolderMappings\FolderMappingsConfigController.cs" />
-    <Compile Include="Services\FileSystem\FolderMappings\FolderTypeConfig.cs" />
-    <Compile Include="Services\FileSystem\FolderMappings\FolderTypeSettingConfig.cs" />
-    <Compile Include="Services\FileSystem\FolderMappings\IFolderMappingsConfigController.cs" />
-    <Compile Include="Services\Assets\IAssetManager.cs" />
-    <Compile Include="Services\FileSystem\IFileContentTypeManager.cs" />
-    <Compile Include="Services\FileSystem\IFileEventHandlers.cs" />
-    <Compile Include="Services\FileSystem\IFileLinkClickController.cs" />
-    <Compile Include="Services\FileSystem\IFileVersionController.cs" />
-    <Compile Include="Services\FileSystem\Internal\FileDeletionController.cs" />
-    <Compile Include="Services\FileSystem\Internal\FileLockingController.cs" />
-    <Compile Include="Services\FileSystem\Internal\IFileDeletionController.cs" />
-    <Compile Include="Services\FileSystem\Internal\IFileLockingController.cs" />
-    <Compile Include="Services\FileSystem\Internal\IFileSecurityChecker.cs" />
-    <Compile Include="Services\FileSystem\Internal\IFileSecurityController.cs" />
-    <Compile Include="Services\FileSystem\Internal\IUserSecurityController.cs" />
-    <Compile Include="Services\FileSystem\Internal\FileSecurityController.cs" />
-    <Compile Include="Services\FileSystem\Internal\SecurityCheckers\SvgFileChecker.cs" />
-    <Compile Include="Services\FileSystem\Internal\UserSecurityController.cs" />
-    <Compile Include="Services\FileSystem\Internal\Wrappers\DirectoryWrapper.cs" />
-    <Compile Include="Services\FileSystem\Internal\Wrappers\FileWrapper.cs" />
-    <Compile Include="Services\FileSystem\Internal\Wrappers\IconControllerWrapper.cs" />
-    <Compile Include="Services\FileSystem\Internal\Wrappers\IDirectory.cs" />
-    <Compile Include="Services\FileSystem\Internal\Wrappers\IFile.cs" />
-    <Compile Include="Services\FileSystem\Internal\Wrappers\IIconController.cs" />
-    <Compile Include="Services\FileSystem\LinkClickPortalSettings.cs" />
-    <Compile Include="Services\FileSystem\SyncFolderData.cs" />
-    <Compile Include="Services\GeneratedImage\IImageStore.cs" />
-    <Compile Include="Services\GeneratedImage\IPCount.cs" />
-    <Compile Include="Services\GeneratedImage\DiskImageStore.cs" />
-    <Compile Include="Services\GeneratedImage\DnnImageHandler.cs" />
-    <Compile Include="Services\GeneratedImage\FilterTransform\ImageBrightnessTransform.cs" />
-    <Compile Include="Services\GeneratedImage\FilterTransform\ImageContrastTransform.cs" />
-    <Compile Include="Services\GeneratedImage\FilterTransform\ImageGammaTransform.cs" />
-    <Compile Include="Services\GeneratedImage\FilterTransform\ImageGreyscaleTransform.cs" />
-    <Compile Include="Services\GeneratedImage\FilterTransform\ImageInvertTransform.cs" />
-    <Compile Include="Services\GeneratedImage\FilterTransform\ImageResizeTransform.cs" />
-    <Compile Include="Services\GeneratedImage\FilterTransform\ImageRotateFlipTransform.cs" />
-    <Compile Include="Services\GeneratedImage\GeneratedImage.cs" />
-    <Compile Include="Services\GeneratedImage\ImageHandler.cs" />
-    <Compile Include="Services\GeneratedImage\ImageHandlerInternal.cs" />
-    <Compile Include="Services\GeneratedImage\ImageInfo.cs" />
-    <Compile Include="Services\GeneratedImage\ImageParameter.cs" />
-    <Compile Include="Services\GeneratedImage\ImageQuantization\GrayscaleQuantizer.cs" />
-    <Compile Include="Services\GeneratedImage\ImageQuantization\OctreeQuantizer.cs" />
-    <Compile Include="Services\GeneratedImage\ImageQuantization\PaletteQuantizer.cs" />
-    <Compile Include="Services\GeneratedImage\ImageQuantization\Quantizer.cs" />
-    <Compile Include="Services\GeneratedImage\ImageResizeMode.cs" />
-    <Compile Include="Services\GeneratedImage\ImageTransform.cs" />
-    <Compile Include="Services\GeneratedImage\ProfileEventHandler.cs" />
-    <Compile Include="Services\GeneratedImage\StartTransform\ImageFileTransform.cs" />
-    <Compile Include="Services\GeneratedImage\StartTransform\PlaceHolderTransform.cs" />
-    <Compile Include="Services\GeneratedImage\StartTransform\SecureFileTransform.cs" />
-    <Compile Include="Services\GeneratedImage\StartTransform\UserProfilePicTransform.cs" />
-    <Compile Include="Services\GeneratedImage\UriValidator.cs" />
-    <Compile Include="Services\Installer\Blocker\IInstallBlocker.cs" />
-    <Compile Include="Services\Installer\Blocker\InstallBlocker.cs" />
-    <Compile Include="Services\Installer\Dependencies\IManagedPackageDependency.cs" />
-    <Compile Include="Services\Installer\Dependencies\ManagedPackageDependency.cs" />
-    <Compile Include="Services\Installer\ILocalUpgradeService.cs" />
-    <Compile Include="Services\Installer\Installers\JavaScriptFileInstaller.cs" />
-    <Compile Include="Services\Installer\Installers\JavaScriptLibraryInstaller.cs" />
-    <Compile Include="Services\Installer\Installers\UrlProviderInstaller.cs" />
-    <Compile Include="Services\Installer\LocalUpgradeInfo.cs" />
-    <Compile Include="Services\Installer\LocalUpgradeService.cs" />
-    <Compile Include="Services\Installer\LocalUpgradeSettings.cs" />
-    <Compile Include="Services\Installer\Packages\IPackageController.cs" />
-    <Compile Include="Services\Installer\Packages\PackageDependencyInfo.cs" />
-    <Compile Include="Services\Installer\Packages\PackageTypeMemberNameFixer.cs" />
-    <Compile Include="Services\Localization\CultureDropDownTypes.cs" />
-    <Compile Include="Services\Localization\LocalizationExpressionBuilderEditor.cs" />
-    <Compile Include="Services\Localization\LocalizationExtensions.cs" />
-    <Compile Include="Services\Localization\Persian\PersianCalendar.cs" />
-    <Compile Include="Services\Localization\Persian\PersianController.cs" />
-    <Compile Include="Services\Log\EventLog\EventLogExtensions.cs" />
-    <Compile Include="Services\Log\EventLog\ILogController.cs" />
-    <Compile Include="Services\Mail\MailKitMailProvider.cs" />
-    <Compile Include="Services\Mail\CoreMailProvider.cs" />
-    <Compile Include="Services\Mail\MailInfo.cs" />
-    <Compile Include="Services\Mail\MailAttachment.cs" />
-    <Compile Include="Services\Mail\MailProvider.cs" />
-    <Compile Include="Services\Mail\OAuth\IOAuth2SmtpClient.cs" />
-    <Compile Include="Services\Mail\OAuth\ISmtpOAuthProvider.cs" />
-    <Compile Include="Services\Mail\OAuth\ISmtpOAuthController.cs" />
-    <Compile Include="Services\Mail\OAuth\SmtpOAuthController.cs" />
-    <Compile Include="Services\Mail\OAuth\SmtpOAuthSetting.cs" />
-    <Compile Include="Services\Mail\SmtpInfo.cs" />
-    <Compile Include="Services\OutputCache\Providers\DatabaseProvider.cs" />
-    <Compile Include="Services\OutputCache\Providers\DatabaseResponseFilter.cs" />
-    <Compile Include="Services\OutputCache\Providers\FileProvider.cs" />
-    <Compile Include="Services\OutputCache\Providers\FileResponseFilter.cs" />
-    <Compile Include="Services\OutputCache\Providers\MemoryProvider.cs" />
-    <Compile Include="Services\OutputCache\Providers\MemoryResponseFilter.cs" />
-    <Compile Include="Services\Pages\PageExtensions.cs" />
-    <Compile Include="Services\Pages\PageService.cs" />
-    <Compile Include="Services\Registration\IRegistrationProfileController.cs" />
-    <Compile Include="Services\Registration\RegistrationProfileController.cs" />
-    <Compile Include="Services\Search\Controllers\BaseResultController.cs" />
-    <Compile Include="Services\Search\Controllers\IModuleSearchResultController.cs" />
-    <Compile Include="Services\Search\Controllers\TabResultController.cs" />
-    <Compile Include="Services\Search\Controllers\ModuleResultController.cs" />
-    <Compile Include="Services\Search\Controllers\UserResultController.cs" />
-    <Compile Include="Services\Search\Entities\SearchDocumentToDelete.cs" />
-    <Compile Include="Services\Search\Entities\SortDirections.cs" />
-    <Compile Include="Services\Search\Entities\SearchResults.cs" />
-    <Compile Include="Services\Search\Entities\SortFields.cs" />
-    <Compile Include="Services\Search\Entities\SearchStopWords.cs" />
-    <Compile Include="Services\Search\Entities\SynonymsGroup.cs" />
-    <Compile Include="Services\Search\IndexingProviderBase.cs" />
-    <Compile Include="Services\Search\Internals\Constants.cs" />
-    <Compile Include="Services\Search\Internals\ISearchQueryStringParser.cs" />
-    <Compile Include="Services\Search\Internals\LuceneResults.cs" />
-    <Compile Include="Services\Search\Internals\LuceneSearchContext.cs" />
-    <Compile Include="Services\Search\Internals\SearchQueryAnalyzer.cs" />
-    <Compile Include="Services\Search\Internals\ISearchHelper.cs" />
-    <Compile Include="Services\Search\Internals\SearchContentSource.cs" />
-    <Compile Include="Services\Search\Internals\SearchHelper.cs" />
-    <Compile Include="Services\Search\Internals\SearchHelperImpl.cs" />
-    <Compile Include="Services\Search\Internals\LuceneResult.cs" />
-    <Compile Include="Services\Search\Internals\LuceneQuery.cs" />
-    <Compile Include="Services\Search\Internals\SearchQueryStringParser.cs" />
-    <Compile Include="Services\Search\Internals\SearchSecurityTrimmer.cs" />
-    <Compile Include="Services\Search\Internals\SearchSecurityTrimmerContext.cs" />
-    <Compile Include="Services\Search\Internals\SearchStatistics.cs" />
-    <Compile Include="Services\Search\Internals\SynonymAnalyzer.cs" />
-    <Compile Include="Services\Search\Internals\SynonymFilter.cs" />
-    <Compile Include="Services\Search\Internals\IInternalSearchController.cs" />
-    <Compile Include="Services\Search\Internals\InternalSearchController.cs" />
-    <Compile Include="Services\Search\Internals\InternalSearchControllerImpl.cs" />
-    <Compile Include="Services\Search\Entities\SearchResult.cs" />
-    <Compile Include="Services\Search\ModuleIndexInfo.cs" />
-    <Compile Include="Services\Search\TabIndexer.cs" />
-    <Compile Include="Services\Search\Entities\SearchType.cs" />
-    <Compile Include="Services\Search\Internals\ILuceneController.cs" />
-    <Compile Include="Services\Search\Internals\LuceneController.cs" />
-    <Compile Include="Services\Search\Internals\LuceneControllerImpl.cs" />
-    <Compile Include="Services\Search\Entities\SearchDocument.cs" />
-    <Compile Include="Services\Search\Controllers\ISearchController.cs" />
-    <Compile Include="Services\Search\Controllers\SearchController.cs" />
-    <Compile Include="Services\Search\Controllers\SearchControllerImpl.cs" />
-    <Compile Include="Services\Search\Entities\SearchQuery.cs" />
-    <Compile Include="Services\Search\UserIndexer.cs" />
-    <Compile Include="Services\Search\UserSearch.cs" />
-    <Compile Include="Services\Sitemap\AlternateUrl.cs" />
-    <Compile Include="Services\Social\Messaging\Exceptions\AttachmentsNotAllowed.cs" />
-    <Compile Include="Services\Social\Messaging\Frequency.cs" />
-    <Compile Include="Services\Social\Subscriptions\Data\DataService.cs" />
-    <Compile Include="Services\Social\Subscriptions\Data\IDataService.cs" />
-    <Compile Include="Services\Social\Subscriptions\Entities\Subscription.cs" />
-    <Compile Include="Services\Social\Subscriptions\Entities\SubscriptionType.cs" />
-    <Compile Include="Services\Social\Subscriptions\ISubscriptionController.cs" />
-    <Compile Include="Services\Social\Subscriptions\ISubscriptionSecurityController.cs" />
-    <Compile Include="Services\Social\Subscriptions\ISubscriptionTypeController.cs" />
-    <Compile Include="Services\Social\Subscriptions\SubscriptionController.cs" />
-    <Compile Include="Services\Social\Subscriptions\SubscriptionSecurityController.cs" />
-    <Compile Include="Services\Social\Subscriptions\SubscriptionTypeController.cs" />
-    <Compile Include="Services\Social\Messaging\IUserPreferencesController.cs" />
-    <Compile Include="Services\Social\Messaging\UserPreference.cs" />
-    <Compile Include="Services\Social\Messaging\UserPreferencesController.cs" />
-    <Compile Include="Services\SystemHealth\WebServerMonitor.cs" />
-    <Compile Include="Services\Tokens\CacheLevel.cs" />
-    <Compile Include="Services\Tokens\HtmlTokenReplace.cs" />
-    <Compile Include="Services\Tokens\PropertyAccess\AntiForgeryTokenPropertyAccess.cs" />
-    <Compile Include="Services\Tokens\PropertyAccess\ArrayListPropertyAccess.cs" />
-    <Compile Include="Services\Tokens\PropertyAccess\CssPropertyAccess.cs" />
-    <Compile Include="Services\Tokens\PropertyAccess\HtmlEncodingPropertyAccess.cs" />
-    <Compile Include="Services\Tokens\PropertyAccess\JavaScriptDto.cs" />
-    <Compile Include="Services\Tokens\PropertyAccess\JavaScriptEncodingPropertyAccess.cs" />
-    <Compile Include="Services\Tokens\PropertyAccess\JavaScriptPropertyAccess.cs" />
-    <Compile Include="Services\Tokens\PropertyAccess\JsonPropertyAccess.cs" />
-    <Compile Include="Services\Tokens\PropertyAccess\StylesheetDto.cs" />
-    <Compile Include="Services\Tokens\PropertyAccess\UrlEncodingPropertyAccess.cs" />
-    <Compile Include="Services\Tokens\Scope.cs" />
-    <Compile Include="Services\Tokens\CoreTokenProvider.cs" />
-    <Compile Include="Services\Tokens\TokenContext.cs" />
-    <Compile Include="Services\Tokens\TokenProvider.cs" />
-    <Compile Include="Services\Upgrade\DnnInstallLogger.cs" />
-    <Compile Include="Services\Upgrade\Internals\IInstallController.cs" />
-    <Compile Include="Services\Upgrade\Internals\InstallConfiguration\ConnectionConfig.cs" />
-    <Compile Include="Services\Upgrade\Internals\InstallConfiguration\HostSettingConfig.cs" />
-    <Compile Include="Services\Upgrade\Internals\InstallConfiguration\PortalConfig.cs" />
-    <Compile Include="Services\Upgrade\Internals\InstallConfiguration\LicenseConfig.cs" />
-    <Compile Include="Services\Upgrade\Internals\InstallConfiguration\InstallConfig.cs" />
-    <Compile Include="Services\Upgrade\Internals\InstallConfiguration\SuperUserConfig.cs" />
-    <Compile Include="Services\Upgrade\Internals\InstallController.cs" />
-    <Compile Include="Services\Upgrade\Internals\InstallControllerImpl.cs" />
-    <Compile Include="Services\Cache\FBCachingProvider.cs" />
-    <Compile Include="Services\Journal\CommentInfo.cs" />
-    <Compile Include="Services\Journal\Content.cs" />
-    <Compile Include="Services\Journal\Data\IJournalDataService.cs" />
-    <Compile Include="Services\Journal\Data\JournalDataService.cs" />
-    <Compile Include="Services\Journal\Data\JournalDataServiceImpl.cs" />
-    <Compile Include="Services\Journal\IJournalController.cs" />
-    <Compile Include="Services\Journal\Internal\IInternalJournalController.cs" />
-    <Compile Include="Services\Journal\Internal\InternalJournalController.cs" />
-    <Compile Include="Services\Journal\Internal\InternalJournalControllerImpl.cs" />
-    <Compile Include="Services\Journal\ItemData.cs" />
-    <Compile Include="Services\Journal\JournalController.cs" />
-    <Compile Include="Services\Journal\JournalControllerImpl.cs" />
-    <Compile Include="Services\Journal\JournalEntity.cs" />
-    <Compile Include="Services\Journal\JournalItem.cs" />
-    <Compile Include="Services\Journal\JournalTypeInfo.cs" />
-    <Compile Include="Services\Localization\ILocalizationProvider.cs" />
-    <Compile Include="Services\Localization\Internal\ILocalization.cs" />
-    <Compile Include="Services\Localization\Internal\LocalizationImpl.cs" />
-    <Compile Include="Services\Localization\Internal\TestableLocalization.cs" />
-    <Compile Include="Services\Localization\LocalizationProvider.cs" />
-    <Compile Include="Services\Log\EventLog\DBLoggingProvider.cs" />
-    <Compile Include="Services\Log\EventLog\IEventLogController.cs" />
-    <Compile Include="Services\Log\EventLog\LogQueueItem.cs" />
-    <Compile Include="Services\ModuleCache\FileProvider.cs" />
-    <Compile Include="Services\ModuleCache\MemoryProvider.cs" />
-    <Compile Include="Services\Scheduling\DNNScheduler.cs" />
-    <Compile Include="Services\Scheduling\ProcessGroup.cs" />
-    <Compile Include="Services\Scheduling\Scheduler.cs" />
-    <Compile Include="Services\Scheduling\SchedulingController.cs" />
-    <Compile Include="Services\Search\ModuleIndexer.cs" />
-    <Compile Include="Services\Search\SearchContentModuleInfo.cs" />
-    <Compile Include="Services\Search\SearchContentModuleInfoCollection.cs" />
-    <Compile Include="Services\Sitemap\CoreSitemapProvider.cs" />
-    <Compile Include="Services\Social\Messaging\Internal\IInternalMessagingController.cs" />
-    <Compile Include="Services\Social\Messaging\Internal\InternalMessagingController.cs" />
-    <Compile Include="Services\Social\Messaging\Internal\InternalMessagingControllerImpl.cs" />
-    <Compile Include="Services\Social\Messaging\MessageSentStatus.cs" />
-    <Compile Include="Services\Social\Messaging\Exceptions\MessageOrRecipientNotFoundException.cs" />
-    <Compile Include="Services\Social\Messaging\Exceptions\RecipientLimitExceededException.cs" />
-    <Compile Include="Services\Social\Messaging\Exceptions\ThrottlingIntervalNotMetException.cs" />
-    <Compile Include="Services\Social\Messaging\MessageArchivedStatus.cs" />
-    <Compile Include="Services\Social\Messaging\MessageReadStatus.cs" />
-    <Compile Include="Services\Social\Messaging\Scheduler\CoreMessagingScheduler.cs" />
-    <Compile Include="Services\Social\Notifications\Notification.cs" />
-    <Compile Include="Services\Social\Notifications\NotificationTypeAction.cs" />
-    <Compile Include="Services\Social\Messaging\Internal\Views\MessageThreadsView.cs" />
-    <Compile Include="Services\Social\Messaging\Internal\Views\MessageBoxView.cs" />
-    <Compile Include="Services\Social\Messaging\Internal\Views\MessageFileView.cs" />
-    <Compile Include="Services\Social\Messaging\Internal\Views\MessageThreadView.cs" />
-    <Compile Include="Services\Social\Messaging\Internal\Views\MessageConversationView.cs" />
-    <Compile Include="Services\Social\Messaging\MessagingController.cs" />
-    <Compile Include="Services\Social\Messaging\Data\DataService.cs" />
-    <Compile Include="Services\Social\Messaging\Data\IDataService.cs" />
-    <Compile Include="Services\Social\Messaging\IMessagingController.cs" />
-    <Compile Include="Services\Social\Messaging\MessageAttachment.cs" />
-    <Compile Include="Services\Social\Messaging\MessageRecipient.cs" />
-    <Compile Include="Services\Social\Messaging\Message.cs" />
-    <Compile Include="Entities\Modules\Actions\ActionEventArgs.cs">
-      <SubType>Code</SubType>
-    </Compile>
-    <Compile Include="Entities\Modules\Actions\ActionEventHandler.cs" />
-    <Compile Include="Entities\Modules\Actions\ModuleAction.cs">
-      <SubType>Code</SubType>
-    </Compile>
-    <Compile Include="Entities\Modules\Actions\ModuleActionCollection.cs">
-      <SubType>Code</SubType>
-    </Compile>
-    <Compile Include="Entities\Modules\Actions\ModuleActionEventListener.cs">
-      <SubType>Code</SubType>
-    </Compile>
-    <Compile Include="Entities\Modules\Actions\ModuleActionType.cs" />
-    <Compile Include="Entities\Modules\ControlInfo.cs" />
-    <Compile Include="Entities\Modules\Definitions\ModuleDefinitionController.cs">
-      <SubType>Code</SubType>
-    </Compile>
-    <Compile Include="Entities\Modules\Definitions\ModuleDefinitionInfo.cs">
-      <SubType>Code</SubType>
-    </Compile>
-    <Compile Include="Entities\Modules\Definitions\ModuleDefinitionValidator.cs">
-      <SubType>Code</SubType>
-    </Compile>
-    <Compile Include="Entities\Modules\DesktopModuleController.cs">
-      <SubType>Code</SubType>
-    </Compile>
-    <Compile Include="Entities\Modules\DesktopModuleInfo.cs">
-      <SubType>Code</SubType>
-    </Compile>
-    <Compile Include="Entities\Modules\DesktopModuleSupportedFeature.cs" />
-    <Compile Include="Entities\Modules\EventMessageProcessor.cs" />
-    <Compile Include="Entities\Modules\IActionable.cs">
-      <SubType>Code</SubType>
-    </Compile>
-    <Compile Include="Entities\Modules\IHydratable.cs" />
-    <Compile Include="Entities\Modules\IPortable.cs">
-      <SubType>Code</SubType>
-    </Compile>
-    <Compile Include="Entities\Modules\IUpgradeable.cs">
-      <SubType>Code</SubType>
-    </Compile>
-    <Compile Include="Entities\Modules\ModuleControlController.cs">
-      <SubType>Code</SubType>
-    </Compile>
-    <Compile Include="Entities\Modules\ModuleControlInfo.cs">
-      <SubType>Code</SubType>
-    </Compile>
-    <Compile Include="Obsolete\ModuleController.cs">
-      <SubType>Code</SubType>
-    </Compile>
-    <Compile Include="Entities\Modules\ModuleInfo.cs">
-      <SubType>Code</SubType>
-    </Compile>
-    <Compile Include="Entities\Modules\ModuleSettingsBase.cs">
-      <SubType>ASPXCodeBehind</SubType>
-    </Compile>
-    <Compile Include="Entities\Modules\PortalDesktopModuleInfo.cs">
-      <SubType>Code</SubType>
-    </Compile>
-    <Compile Include="Entities\Modules\PortalModuleBase.cs">
-      <SubType>ASPXCodeBehind</SubType>
-    </Compile>
-    <Compile Include="Entities\Modules\ProfileUserControlBase.cs">
-      <SubType>ASPXCodeBehind</SubType>
-    </Compile>
-    <Compile Include="Entities\Modules\SkinControlController.cs" />
-    <Compile Include="Entities\Modules\SkinControlInfo.cs">
-      <SubType>Code</SubType>
-    </Compile>
-    <Compile Include="Entities\Modules\UserModuleBase.cs">
-      <SubType>ASPXCodeBehind</SubType>
-    </Compile>
-    <Compile Include="Entities\Modules\UserUserControlBase.cs">
-      <SubType>ASPXCodeBehind</SubType>
-    </Compile>
-    <Compile Include="Entities\Modules\VisibilityState.cs" />
-    <Compile Include="Entities\Portals\Data\DataService.cs" />
-    <Compile Include="Entities\Portals\Data\IDataService.cs" />
-    <Compile Include="Entities\Portals\IPortalGroupController.cs" />
-    <Compile Include="Entities\Portals\PortalAliasCollection.cs">
-      <SubType>Code</SubType>
-    </Compile>
-    <Compile Include="Entities\Portals\PortalAliasController.cs">
-      <SubType>Code</SubType>
-    </Compile>
-    <Compile Include="Entities\Portals\PortalAliasInfo.cs">
-      <SubType>Code</SubType>
-    </Compile>
-    <Compile Include="Entities\Portals\PortalController.cs">
-      <SubType>Code</SubType>
-    </Compile>
-    <Compile Include="Entities\Portals\IPortalController.cs" />
-    <Compile Include="Entities\Portals\PortalGroupController.cs" />
-    <Compile Include="Entities\Portals\PortalGroupInfo.cs" />
-    <Compile Include="Entities\Portals\PortalInfo.cs">
-      <SubType>Code</SubType>
-    </Compile>
-    <Compile Include="Entities\Portals\PortalSettings.cs">
-      <SubType>Code</SubType>
-    </Compile>
-    <Compile Include="Entities\Portals\Templates\PortalTemplateModuleAction.cs" />
-    <Compile Include="Entities\Portals\Templates\PortalTemplateValidator.cs">
-      <SubType>Code</SubType>
-    </Compile>
-    <Compile Include="Entities\Portals\UserCopiedCallback.cs" />
-    <Compile Include="Entities\Portals\UserCopiedEventArgs.cs" />
-    <Compile Include="Entities\Profile\ProfileController.cs" />
-    <Compile Include="Entities\Profile\ProfilePropertyDefinition.cs" />
-    <Compile Include="Entities\Profile\ProfilePropertyDefinitionCollection.cs" />
-    <Compile Include="Entities\Profile\ProfilePropertyDefinitionComparer.cs" />
-    <Compile Include="Entities\Profile\ProfileVisibility.cs" />
-    <Compile Include="Entities\Tabs\TabCollection.cs" />
-    <Compile Include="Entities\Tabs\TabController.cs">
-      <SubType>Code</SubType>
-    </Compile>
-    <Compile Include="Entities\Tabs\TabExistsException.cs" />
-    <Compile Include="Entities\Tabs\TabInfo.cs">
-      <SubType>Code</SubType>
-    </Compile>
-    <Compile Include="Entities\Tabs\TabMoveType.cs" />
-    <Compile Include="Entities\Tabs\TabType.cs" />
-    <Compile Include="Framework\AJAX.cs" />
-    <Compile Include="Framework\CachePageStatePersister.cs" />
-    <Compile Include="Framework\CDefault.cs">
-      <SubType>ASPXCodeBehind</SubType>
-    </Compile>
-    <Compile Include="Framework\DiskPageStatePersister.cs" />
-    <Compile Include="Framework\jQuery.cs" />
-    <Compile Include="Framework\PageBase.cs">
-      <SubType>ASPXCodeBehind</SubType>
-    </Compile>
-    <Compile Include="Framework\Providers\Provider.cs">
-      <SubType>Code</SubType>
-    </Compile>
-    <Compile Include="Framework\Providers\ProviderConfiguration.cs" />
-    <Compile Include="Framework\Providers\ProviderConfigurationHandler.cs" />
-    <Compile Include="Framework\Reflection.cs" />
-    <Compile Include="Framework\SecurityPolicy.cs" />
-    <Compile Include="Framework\UserControlBase.cs">
-      <SubType>ASPXCodeBehind</SubType>
-    </Compile>
-    <Compile Include="Modules\HtmlEditorProvider.cs">
-      <SubType>ASPXCodeBehind</SubType>
-    </Compile>
-    <Compile Include="Modules\NavigationProvider.cs">
-      <SubType>ASPXCodeBehind</SubType>
-    </Compile>
-    <Compile Include="Modules\SearchInput\SearchInputController.cs">
-      <SubType>Code</SubType>
-    </Compile>
-    <Compile Include="Modules\SearchInput\SearchResultsModuleInfo.cs">
-      <SubType>Code</SubType>
-    </Compile>
-    <Compile Include="Security\Membership\MembershipProvider.cs" />
-    <Compile Include="Security\Membership\MembershipProviderConfig.cs" />
-    <Compile Include="Security\Membership\PasswordConfig.cs" />
-    <Compile Include="Security\Membership\PasswordFormat.cs" />
-    <Compile Include="Security\Membership\PasswordUpdateStatus.cs" />
-    <Compile Include="Security\Membership\UserCreateStatus.cs" />
-    <Compile Include="Security\Membership\UserLoginStatus.cs" />
-    <Compile Include="Security\Membership\UserRegistrationStatus.cs" />
-    <Compile Include="Security\Membership\UserValidStatus.cs" />
-    <Compile Include="Security\Permissions\CompareDesktopModulePermissions.cs" />
-    <Compile Include="Security\Permissions\CompareFolderPermissions.cs" />
-    <Compile Include="Security\Permissions\CompareModulePermissions.cs" />
-    <Compile Include="Security\Permissions\CompareTabPermissions.cs" />
-    <Compile Include="Security\Permissions\Controls\DesktopModulePermissionsGrid.cs" />
-    <Compile Include="Security\Permissions\Controls\FolderPermissionsGrid.cs" />
-    <Compile Include="Security\Permissions\Controls\ModulePermissionsGrid.cs" />
-    <Compile Include="Security\Permissions\Controls\PermissionsGrid.cs" />
-    <Compile Include="Security\Permissions\Controls\TabPermissionsGrid.cs" />
-    <Compile Include="Security\Permissions\DesktopModulePermissionCollection.cs" />
-    <Compile Include="Security\Permissions\DesktopModulePermissionController.cs" />
-    <Compile Include="Security\Permissions\DesktopModulePermissionInfo.cs" />
-    <Compile Include="Security\Permissions\FolderPermissionCollection.cs">
-      <SubType>Code</SubType>
-    </Compile>
-    <Compile Include="Security\Permissions\FolderPermissionController.cs">
-      <SubType>Code</SubType>
-    </Compile>
-    <Compile Include="Security\Permissions\FolderPermissionInfo.cs">
-      <SubType>Code</SubType>
-    </Compile>
-    <Compile Include="Security\Permissions\ModulePermissionCollection.cs">
-      <SubType>Code</SubType>
-    </Compile>
-    <Compile Include="Security\Permissions\ModulePermissionController.cs">
-      <SubType>Code</SubType>
-    </Compile>
-    <Compile Include="Security\Permissions\ModulePermissionInfo.cs">
-      <SubType>Code</SubType>
-    </Compile>
-    <Compile Include="Security\Permissions\PermissionController.cs">
-      <SubType>Code</SubType>
-    </Compile>
-    <Compile Include="Security\Permissions\PermissionInfo.cs">
-      <SubType>Code</SubType>
-    </Compile>
-    <Compile Include="Security\Permissions\PermissionInfoBase.cs" />
-    <Compile Include="Security\Permissions\PermissionProvider.cs" />
-    <Compile Include="Security\Permissions\TabPermissionCollection.cs">
-      <SubType>Code</SubType>
-    </Compile>
-    <Compile Include="Security\Permissions\TabPermissionController.cs">
-      <SubType>Code</SubType>
-    </Compile>
-    <Compile Include="Security\Permissions\TabPermissionInfo.cs">
-      <SubType>Code</SubType>
-    </Compile>
-    <Compile Include="Security\PortalSecurity.cs">
-      <SubType>Code</SubType>
-    </Compile>
-    <Compile Include="Security\Profile\ProfileProvider.cs" />
-    <Compile Include="Security\Profile\ProfileProviderConfig.cs" />
-    <Compile Include="Security\Roles\RoleComparer.cs">
-      <SubType>Code</SubType>
-    </Compile>
-    <Compile Include="Security\Roles\RoleController.cs">
-      <SubType>Code</SubType>
-    </Compile>
-    <Compile Include="Security\Roles\RoleGroupInfo.cs" />
-    <Compile Include="Security\Roles\RoleInfo.cs">
-      <SubType>Code</SubType>
-    </Compile>
-    <Compile Include="Security\Roles\RoleProvider.cs" />
-    <Compile Include="Security\Roles\RoleType.cs" />
-    <Compile Include="Security\SecurityAccessLevel.cs" />
-    <Compile Include="Services\Analytics\AnalyticsEngineBase.cs" />
-    <Compile Include="Services\Analytics\Config\AnalyticsConfiguration.cs" />
-    <Compile Include="Services\Analytics\Config\AnalyticsRule.cs" />
-    <Compile Include="Services\Analytics\Config\AnalyticsRuleCollection.cs" />
-    <Compile Include="Services\Analytics\Config\AnalyticsSetting.cs" />
-    <Compile Include="Services\Analytics\Config\AnalyticsSettingCollection.cs" />
-    <Compile Include="Services\Analytics\GenericAnalyticsEngine.cs" />
-    <Compile Include="Services\Analytics\GoogleAnalyticsEngine.cs" />
-    <Compile Include="Services\Authentication\AuthenticationConfig.cs" />
-    <Compile Include="Services\Authentication\AuthenticationConfigBase.cs" />
-    <Compile Include="Services\Authentication\AuthenticationController.cs" />
-    <Compile Include="Services\Authentication\AuthenticationInfo.cs" />
-    <Compile Include="Services\Authentication\AuthenticationLoginBase.cs">
-      <SubType>ASPXCodeBehind</SubType>
-    </Compile>
-    <Compile Include="Services\Authentication\AuthenticationLogoffBase.cs">
-      <SubType>ASPXCodeBehind</SubType>
-    </Compile>
-    <Compile Include="Services\Authentication\AuthenticationSettingsBase.cs">
-      <SubType>ASPXCodeBehind</SubType>
-    </Compile>
-    <Compile Include="Services\Authentication\LogOffHandler.cs" />
-    <Compile Include="Services\Authentication\UserAuthenticatedEventArgs.cs" />
-    <Compile Include="Services\Cache\CachingProvider.cs">
-      <SubType>Code</SubType>
-    </Compile>
-    <Compile Include="Services\Cache\DNNCacheDependency.cs" />
-    <Compile Include="Services\Cache\PurgeCache.cs">
-      <SubType>Code</SubType>
-    </Compile>
-    <Compile Include="Services\ClientCapability\FacebookRequestController.cs" />
-    <Compile Include="Services\ClientCapability\FacebookRequest.cs" />
-    <Compile Include="Services\ClientCapability\IClientCapabilityProvider.cs" />
-    <Compile Include="Services\ClientCapability\ClientCapability.cs" />
-    <Compile Include="Services\FileSystem\Exceptions\FolderAlreadyExistsException.cs" />
-    <Compile Include="Services\FileSystem\Exceptions\NoNetworkAvailableException.cs" />
-    <Compile Include="Services\FileSystem\Internal\DefaultFolderProviders.cs" />
-    <Compile Include="Services\ClientCapability\ClientCapabilityProvider.cs" />
-    <Compile Include="Services\ClientCapability\IClientCapability.cs" />
-    <Compile Include="Services\Mobile\IMatchRule.cs" />
-    <Compile Include="Services\Mobile\MatchRule.cs" />
-    <Compile Include="Services\Mobile\PreviewProfile.cs" />
-    <Compile Include="Services\Mobile\IPreviewProfile.cs" />
-    <Compile Include="Services\Mobile\IPreviewProfileController.cs" />
-    <Compile Include="Services\Mobile\IRedirection.cs" />
-    <Compile Include="Services\Mobile\IRedirectionController.cs" />
-    <Compile Include="Services\Mobile\PreviewProfileController.cs" />
-    <Compile Include="Services\Mobile\Redirection.cs" />
-    <Compile Include="Services\Mobile\RedirectionController.cs" />
-    <Compile Include="Services\Mobile\RedirectionType.cs" />
-    <Compile Include="Services\Mobile\TargetType.cs" />
-    <Compile Include="Services\Social\Notifications\Data\DataService.cs" />
-    <Compile Include="Services\Social\Notifications\Data\IDataService.cs" />
-    <Compile Include="Services\Social\Notifications\INotificationsController.cs" />
-    <Compile Include="Services\Social\Notifications\NotificationsController.cs" />
-    <Compile Include="Services\Social\Notifications\NotificationType.cs" />
-    <Compile Include="Services\EventQueue\Config\EventQueueConfiguration.cs" />
-    <Compile Include="Services\EventQueue\Config\PublishedEvent.cs" />
-    <Compile Include="Services\EventQueue\Config\SubscriberInfo.cs" />
-    <Compile Include="Services\EventQueue\EventMessage.cs" />
-    <Compile Include="Services\EventQueue\EventMessageCollection.cs" />
-    <Compile Include="Services\EventQueue\EventQueueController.cs" />
-    <Compile Include="Services\Exceptions\BasePortalException.cs" />
-    <Compile Include="Services\Exceptions\ErrorContainer.cs" />
-    <Compile Include="Services\Exceptions\ExceptionInfo.cs" />
-    <Compile Include="Services\Exceptions\Exceptions.cs" />
-    <Compile Include="Services\Exceptions\ModuleLoadException.cs" />
-    <Compile Include="Services\Exceptions\ObjectHydrationException.cs" />
-    <Compile Include="Services\Exceptions\PageLoadException.cs" />
-    <Compile Include="Services\Exceptions\SchedulerException.cs" />
-    <Compile Include="Services\Exceptions\SecurityException.cs" />
-    <Compile Include="Services\FileSystem\ContentDisposition.cs" />
-    <Compile Include="Services\FileSystem\Exceptions\PermissionsNotMetException.cs" />
-    <Compile Include="Services\FileSystem\FolderMappings\IFolderMappingController.cs" />
-    <Compile Include="Services\FileSystem\IFileInfo.cs" />
-    <Compile Include="Services\FileSystem\IFileManager.cs" />
-    <Compile Include="Services\FileSystem\IFolderInfo.cs" />
-    <Compile Include="Services\FileSystem\IFolderManager.cs" />
-    <Compile Include="Common\Utilities\ICBO.cs" />
-    <Compile Include="Services\FileSystem\Providers\DatabaseFolderProvider.cs" />
-    <Compile Include="Services\FileSystem\Exceptions\FileAlreadyExistsException.cs" />
-    <Compile Include="Services\FileSystem\FileInfo.cs" />
-    <Compile Include="Services\FileSystem\FileManager.cs" />
-    <Compile Include="Services\FileSystem\FileServerHandler.cs" />
-    <Compile Include="Services\FileSystem\FolderController.cs" />
-    <Compile Include="Services\FileSystem\FolderInfo.cs" />
-    <Compile Include="Services\FileSystem\FolderManager.cs" />
-    <Compile Include="Services\FileSystem\FolderMappings\FolderMappingController.cs" />
-    <Compile Include="Services\FileSystem\FolderMappings\FolderMappingInfo.cs" />
-    <Compile Include="Services\FileSystem\FolderMappings\FolderMappingSettingsControlBase.cs">
-      <SubType>ASPXCodeBehind</SubType>
-    </Compile>
-    <Compile Include="Services\FileSystem\FolderProvider.cs" />
-    <Compile Include="Services\FileSystem\Exceptions\FolderProviderException.cs" />
-    <Compile Include="Services\FileSystem\Exceptions\InvalidFileExtensionException.cs" />
-    <Compile Include="Services\FileSystem\Exceptions\NoSpaceAvailableException.cs" />
-    <Compile Include="Services\FileSystem\Providers\SecureFolderProvider.cs" />
-    <Compile Include="Services\FileSystem\Providers\StandardFolderProvider.cs" />
-    <Compile Include="Services\FileSystem\SynchronizeFileSystem.cs" />
-    <Compile Include="Services\FileSystem\UploadType.cs" />
-    <Compile Include="Services\Installer\Dependencies\CoreVersionDependency.cs" />
-    <Compile Include="Services\Installer\Dependencies\DependencyBase.cs" />
-    <Compile Include="Services\Installer\Dependencies\DependencyFactory.cs" />
-    <Compile Include="Services\Installer\Dependencies\IDependency.cs" />
-    <Compile Include="Services\Installer\Dependencies\InvalidDependency.cs" />
-    <Compile Include="Services\Installer\Dependencies\PackageDependency.cs" />
-    <Compile Include="Services\Installer\Dependencies\PermissionsDependency.cs" />
-    <Compile Include="Services\Installer\Dependencies\TypeDependency.cs" />
-    <Compile Include="Services\Installer\Installer.cs" />
-    <Compile Include="Services\Installer\InstallerInfo.cs" />
-    <Compile Include="Services\Installer\Installers\AssemblyInstaller.cs" />
-    <Compile Include="Services\Installer\Installers\AuthenticationInstaller.cs" />
-    <Compile Include="Services\Installer\Installers\CleanupInstaller.cs" />
-    <Compile Include="Services\Installer\Installers\ComponentInstallerBase.cs">
-      <SubType>Code</SubType>
-    </Compile>
-    <Compile Include="Services\Installer\Installers\ConfigInstaller.cs" />
-    <Compile Include="Services\Installer\Installers\ContainerInstaller.cs" />
-    <Compile Include="Services\Installer\Installers\FileInstaller.cs" />
-    <Compile Include="Services\Installer\Installers\InstallerFactory.cs" />
-    <Compile Include="Services\Installer\Installers\LanguageInstaller.cs" />
-    <Compile Include="Services\Installer\Installers\ModuleInstaller.cs">
-      <SubType>Code</SubType>
-    </Compile>
-    <Compile Include="Services\Installer\Installers\PackageInstaller.cs" />
-    <Compile Include="Services\Installer\Installers\ProviderInstaller.cs" />
-    <Compile Include="Services\Installer\Installers\ResourceFileInstaller.cs" />
-    <Compile Include="Services\Installer\Installers\ScriptInstaller.cs" />
-    <Compile Include="Services\Installer\Installers\SkinControlInstaller.cs" />
-    <Compile Include="Services\Installer\Installers\SkinInstaller.cs" />
-    <Compile Include="Services\Installer\Installers\WidgetInstaller.cs" />
-    <Compile Include="Services\Installer\InstallFile.cs" />
-    <Compile Include="Services\Installer\InstallFileType.cs" />
-    <Compile Include="Services\Installer\InstallMode.cs" />
-    <Compile Include="Services\Installer\LegacyUtil.cs">
-      <SubType>Code</SubType>
-    </Compile>
-    <Compile Include="Services\Installer\Log\LogEntry.cs" />
-    <Compile Include="Services\Installer\Log\Logger.cs" />
-    <Compile Include="Services\Installer\Log\LogType.cs" />
-    <Compile Include="Services\Installer\NodeInsertType.cs" />
-    <Compile Include="Services\Installer\Packages\IPackageEditor.cs" />
-    <Compile Include="Services\Installer\Packages\PackageController.cs" />
-    <Compile Include="Services\Installer\Packages\PackageCreatedEventArgs.cs" />
-    <Compile Include="Services\Installer\Packages\PackageCreatedEventHandler.cs" />
-    <Compile Include="Services\Installer\Packages\PackageEditorBase.cs">
-      <SubType>ASPXCodeBehind</SubType>
-    </Compile>
-    <Compile Include="Services\Installer\Packages\PackageInfo.cs" />
-    <Compile Include="Services\Installer\Packages\PackageType.cs" />
-    <Compile Include="Services\Installer\Packages\PackageTypeEditControl.cs" />
-    <Compile Include="Services\Installer\TextEncoding.cs" />
-    <Compile Include="Services\Installer\Util.cs" />
-    <Compile Include="Services\Installer\Writers\AssemblyComponentWriter.cs" />
-    <Compile Include="Services\Installer\Writers\AuthenticationPackageWriter.cs" />
-    <Compile Include="Services\Installer\Writers\CleanupComponentWriter.cs" />
-    <Compile Include="Services\Installer\Writers\ContainerComponentWriter.cs" />
-    <Compile Include="Services\Installer\Writers\ContainerPackageWriter.cs" />
-    <Compile Include="Services\Installer\Writers\FileComponentWriter.cs" />
-    <Compile Include="Services\Installer\Writers\LanguageComponentWriter.cs" />
-    <Compile Include="Services\Installer\Writers\LanguagePackWriter.cs" />
-    <Compile Include="Services\Installer\Writers\LibraryPackageWriter.cs" />
-    <Compile Include="Services\Installer\Writers\ModulePackageWriter.cs" />
-    <Compile Include="Services\Installer\Writers\PackageWriterBase.cs" />
-    <Compile Include="Services\Installer\Writers\PackageWriterFactory.cs" />
-    <Compile Include="Services\Installer\Writers\ProviderPackageWriter.cs" />
-    <Compile Include="Services\Installer\Writers\ResourceFileComponentWriter.cs" />
-    <Compile Include="Services\Installer\Writers\ScriptComponentWriter.cs" />
-    <Compile Include="Services\Installer\Writers\SkinComponentWriter.cs" />
-    <Compile Include="Services\Installer\Writers\SkinControlPackageWriter.cs" />
-    <Compile Include="Services\Installer\Writers\SkinPackageWriter.cs" />
-    <Compile Include="Services\Installer\Writers\WidgetComponentWriter.cs" />
-    <Compile Include="Services\Installer\Writers\WidgetPackageWriter.cs" />
-    <Compile Include="Services\Installer\XmlMerge.cs" />
-    <Compile Include="Services\Localization\CultureInfoComparer.cs" />
-    <Compile Include="Services\Localization\LanguagePackController.cs" />
-    <Compile Include="Services\Localization\LanguagePackInfo.cs" />
-    <Compile Include="Services\Localization\LanguagePackType.cs" />
-    <Compile Include="Services\Localization\LanguagesListType.cs" />
-    <Compile Include="Services\Localization\Locale.cs" />
-    <Compile Include="Services\Localization\LocaleCollection.cs">
-      <SubType>Code</SubType>
-    </Compile>
-    <Compile Include="Services\Localization\Localization.cs" />
-    <Compile Include="Services\Localization\LocalizationExpressionBuilder.cs" />
-    <Compile Include="Services\Log\EventLog\EventLogController.cs">
-      <SubType>Code</SubType>
-    </Compile>
-    <Compile Include="Services\Log\EventLog\ExceptionLogController.cs">
-      <SubType>Code</SubType>
-    </Compile>
-    <Compile Include="Services\Log\EventLog\ILogViewer.cs" />
-    <Compile Include="Services\Log\EventLog\LogController.cs">
-      <SubType>Code</SubType>
-    </Compile>
-    <Compile Include="Services\Log\EventLog\LogDetailInfo.cs">
-      <SubType>Code</SubType>
-    </Compile>
-    <Compile Include="Services\Log\EventLog\LoggingProvider.cs">
-      <SubType>Code</SubType>
-    </Compile>
-    <Compile Include="Services\Log\EventLog\LogInfo.cs">
-      <SubType>Code</SubType>
-    </Compile>
-    <Compile Include="Services\Log\EventLog\LogProperties.cs">
-      <SubType>Code</SubType>
-    </Compile>
-    <Compile Include="Services\Log\EventLog\LogTypeConfigInfo.cs">
-      <SubType>Code</SubType>
-    </Compile>
-    <Compile Include="Services\Log\EventLog\LogTypeInfo.cs">
-      <SubType>Code</SubType>
-    </Compile>
-    <Compile Include="Services\Log\EventLog\PurgeLogBuffer.cs">
-      <SubType>Code</SubType>
-    </Compile>
-    <Compile Include="Services\Log\EventLog\SendLogNotifications.cs">
-      <SubType>Code</SubType>
-    </Compile>
-    <Compile Include="Services\Mail\Mail.cs" />
-    <Compile Include="Services\Mail\MailFormat.cs" />
-    <Compile Include="Services\Mail\MailPriority.cs" />
-    <Compile Include="Services\Mail\MessageType.cs" />
-    <Compile Include="Services\Mail\SendTokenizedBulkEmail.cs" />
-    <Compile Include="Services\Messaging\Data\MessagingDataService.cs" />
-    <Compile Include="Services\Messaging\Data\IMessagingDataService.cs" />
-    <Compile Include="Services\Messaging\IMessagingController.cs" />
-    <Compile Include="Services\ModuleCache\ModuleCachingProvider.cs" />
-    <Compile Include="Services\ModuleCache\PurgeModuleCache.cs" />
-    <Compile Include="Services\OutputCache\OutputCacheResponseFilter.cs" />
-    <Compile Include="Services\OutputCache\OutputCachingProvider.cs" />
-    <Compile Include="Services\OutputCache\PurgeOutputCache.cs" />
-    <Compile Include="Services\Personalization\Personalization.cs">
-      <SubType>Code</SubType>
-    </Compile>
-    <Compile Include="Services\Personalization\PersonalizationController.cs">
-      <SubType>Code</SubType>
-    </Compile>
-    <Compile Include="Services\Personalization\PersonalizationInfo.cs">
-      <SubType>Code</SubType>
-    </Compile>
-    <Compile Include="Services\Scheduling\PurgeScheduleHistory.cs">
-      <SubType>Code</SubType>
-    </Compile>
-    <Compile Include="Services\Scheduling\ScheduleHistoryItem.cs">
-      <SubType>Code</SubType>
-    </Compile>
-    <Compile Include="Services\Scheduling\ScheduleHistorySortStartDate.cs" />
-    <Compile Include="Services\Scheduling\ScheduleItem.cs">
-      <SubType>Code</SubType>
-    </Compile>
-    <Compile Include="Services\Scheduling\SchedulerClient.cs">
-      <SubType>Code</SubType>
-    </Compile>
-    <Compile Include="Services\Scheduling\ScheduleStatusSortRemainingTimeDescending.cs" />
-    <Compile Include="Services\Scheduling\SchedulingProvider.cs">
-      <SubType>Code</SubType>
-    </Compile>
-    <Compile Include="Services\Search\SearchEngine.cs">
-      <SubType>Code</SubType>
-    </Compile>
-    <Compile Include="Services\Search\SearchEngineScheduler.cs">
-      <SubType>Code</SubType>
-    </Compile>
-    <Compile Include="Services\Sitemap\SitemapBuilder.cs" />
-    <Compile Include="Services\Sitemap\SitemapChangeFrequency.cs" />
-    <Compile Include="Services\Sitemap\SitemapHandler.cs" />
-    <Compile Include="Services\Sitemap\SitemapProvider.cs" />
-    <Compile Include="Services\Sitemap\SitemapUrl.cs" />
-    <Compile Include="Services\Syndication\RssHandler.cs" />
-    <Compile Include="Services\Syndication\SyndicationHandlerBase.cs" />
-    <Compile Include="Services\Tokens\BaseCustomTokenReplace.cs" />
-    <Compile Include="Services\Tokens\BaseTokenReplace.cs" />
-    <Compile Include="Services\Tokens\PropertyAccess\CulturePropertyAccess.cs" />
-    <Compile Include="Services\Tokens\PropertyAccess\DataRowPropertyAccess.cs" />
-    <Compile Include="Services\Tokens\PropertyAccess\DateTimePropertyAccess.cs" />
-    <Compile Include="Services\Tokens\PropertyAccess\DictionaryPropertyAccess.cs" />
-    <Compile Include="Services\Tokens\PropertyAccess\EmptyPropertyAccess.cs" />
-    <Compile Include="Services\Tokens\PropertyAccess\IPropertyAccess.cs" />
-    <Compile Include="Services\Tokens\PropertyAccess\PropertyAccess.cs" />
-    <Compile Include="Services\Tokens\PropertyAccess\TicksPropertyAccess.cs" />
-    <Compile Include="Services\Tokens\TokenReplace.cs" />
-    <Compile Include="Services\Upgrade\Internals\Steps\AddFcnModeStep.cs" />
-    <Compile Include="Services\Upgrade\Internals\Steps\BaseInstallationStep.cs" />
-    <Compile Include="Services\Upgrade\Internals\Steps\InstallSslStep.cs" />
-    <Compile Include="Services\Upgrade\Internals\Steps\InstallVersionStep.cs" />
-    <Compile Include="Services\Upgrade\Internals\Steps\IISVerificationStep.cs" />
-    <Compile Include="Services\Upgrade\Internals\Steps\InitializeHostSettingsStep.cs" />
-    <Compile Include="Services\Upgrade\Internals\Steps\SynchConnectionStringStep.cs" />
-    <Compile Include="Services\Upgrade\Internals\Steps\InstallDatabaseStep.cs" />
-    <Compile Include="Services\Upgrade\Internals\Steps\InstallSiteStep.cs" />
-    <Compile Include="Services\Upgrade\Internals\Steps\InstallSuperUserStep.cs" />
-    <Compile Include="Services\Upgrade\Internals\Steps\InstallExtensionsStep.cs" />
-    <Compile Include="Services\Upgrade\Internals\Steps\StepStatus.cs" />
-    <Compile Include="Services\Upgrade\Internals\Steps\IInstallationStep.cs" />
-    <Compile Include="Services\Upgrade\Internals\Steps\FilePermissionCheckStep.cs" />
-    <Compile Include="Services\Upgrade\Internals\Steps\UpdateLanguagePackStep.cs" />
-    <Compile Include="Services\Upgrade\Internals\UpdateService.cs" />
-    <Compile Include="Services\Upgrade\Upgrade.cs">
-      <SubType>Code</SubType>
-    </Compile>
-    <Compile Include="Services\Url\FriendlyUrl\FriendlyUrlProvider.cs">
-      <SubType>Code</SubType>
-    </Compile>
-    <Compile Include="Services\UserProfile\UserProfilePicHandler.cs" />
-    <Compile Include="Services\UserRequest\IPAddressFamily.cs" />
-    <Compile Include="Services\UserRequest\IUserRequestIPAddressController.cs" />
-    <Compile Include="Services\UserRequest\UserRequestIPAddressController.cs" />
-    <Compile Include="Services\Users\PurgeDeletedUsers.cs" />
-    <Compile Include="Services\Zip\SharpZipLibRedirect.cs" />
-    <Compile Include="Startup.cs" />
-    <Compile Include="UI\Containers\ActionBase.cs">
-      <SubType>ASPXCodeBehind</SubType>
-    </Compile>
-    <Compile Include="UI\Containers\ActionButton.cs">
-      <SubType>ASPXCodeBehind</SubType>
-    </Compile>
-    <Compile Include="UI\Containers\ActionButtonList.cs" />
-    <Compile Include="UI\Containers\ActionCommandButton.cs" />
-    <Compile Include="UI\Containers\ActionManager.cs" />
-    <Compile Include="UI\Containers\ActionsMenu.cs" />
-    <Compile Include="UI\Containers\Container.cs">
-      <SubType>ASPXCodeBehind</SubType>
-    </Compile>
-    <Compile Include="UI\Containers\EventListeners\ContainerEventArgs.cs" />
-    <Compile Include="UI\Containers\EventListeners\ContainerEventHandler.cs" />
-    <Compile Include="UI\Containers\EventListeners\ContainerEventListener.cs" />
-    <Compile Include="UI\Containers\EventListeners\ContainerEventType.cs" />
-    <Compile Include="UI\Containers\IActionControl.cs" />
-    <Compile Include="UI\ControlPanels\ControlPanelBase.cs">
-      <SubType>ASPXCodeBehind</SubType>
-    </Compile>
-    <Compile Include="UI\ControlUtilities.cs" />
-    <Compile Include="UI\FavIcon.cs" />
-    <Compile Include="UI\Modules\BaseModuleControlFactory.cs" />
-    <Compile Include="UI\Modules\CachedModuleControl.cs" />
-    <Compile Include="UI\Modules\Html5\Html5HostControl.cs">
-      <SubType>Code</SubType>
-    </Compile>
-    <Compile Include="UI\Modules\Html5\Html5ModuleControlFactory.cs">
-      <SubType>Code</SubType>
-    </Compile>
-    <Compile Include="UI\Modules\Html5\Html5ModuleTokenReplace.cs" />
-    <Compile Include="UI\Modules\Html5\ModuleActionDto.cs" />
-    <Compile Include="UI\Modules\Html5\ModuleActionsPropertyAccess.cs" />
-    <Compile Include="UI\Modules\Html5\ModuleContextPropertyAccess.cs" />
-    <Compile Include="UI\Modules\Html5\ModuleLocalizationDto.cs" />
-    <Compile Include="UI\Modules\Html5\ModuleLocalizationPropertyAccess.cs" />
-    <Compile Include="UI\Modules\Html5\RequestPropertyAccess.cs" />
-    <Compile Include="UI\Modules\IModuleControl.cs" />
-    <Compile Include="UI\Modules\IModuleControlFactory.cs" />
-    <Compile Include="UI\Modules\IModuleControlPipeline.cs" />
-    <Compile Include="UI\Modules\IModuleInjectionFilter.cs" />
-    <Compile Include="UI\Modules\ISettingsControl.cs" />
-    <Compile Include="UI\Modules\ModuleCachingType.cs" />
-    <Compile Include="UI\Modules\ModuleControlBase.cs" />
-    <Compile Include="UI\Modules\ModuleControlFactory.cs" />
-    <Compile Include="UI\Modules\ModuleHost.cs" />
-    <Compile Include="UI\Modules\ModuleInjectionManager.cs" />
-    <Compile Include="UI\Modules\ModuleInstanceContext.cs" />
-    <Compile Include="UI\Modules\ModuleUserControlBase.cs">
-      <SubType>ASPXCodeBehind</SubType>
-    </Compile>
-    <Compile Include="UI\Modules\ReflectedModuleControlFactory.cs" />
-    <Compile Include="UI\Modules\StandardModuleInjectionFilter.cs" />
-    <Compile Include="UI\Modules\WebFormsModuleControlFactory.cs" />
-    <Compile Include="UI\Navigation.cs">
-      <SubType>Code</SubType>
-    </Compile>
-    <Compile Include="UI\Skins\Controls\ControlPanel.cs">
-      <SubType>ASPXCodeBehind</SubType>
-    </Compile>
-    <Compile Include="UI\Skins\Controls\LanguagePropertyAccess.cs" />
-    <Compile Include="UI\Skins\Controls\LanguageTokenReplace.cs" />
-    <Compile Include="UI\Skins\Controls\ModuleMessage.cs">
-      <SubType>ASPXCodeBehind</SubType>
-    </Compile>
-    <Compile Include="UI\Skins\Controls\SkinsEditControl.cs" />
-    <Compile Include="UI\Skins\CustomAttribute.cs" />
-    <Compile Include="UI\Skins\EventListeners\SkinEventArgs.cs" />
-    <Compile Include="UI\Skins\EventListeners\SkinEventHandler.cs" />
-    <Compile Include="UI\Skins\EventListeners\SkinEventListener.cs" />
-    <Compile Include="UI\Skins\EventListeners\SkinEventType.cs" />
-    <Compile Include="UI\Skins\InstalledSkinInfo.cs" />
-    <Compile Include="UI\Skins\ISkinControl.cs" />
-    <Compile Include="UI\Skins\NavObjectBase.cs">
-      <SubType>ASPXCodeBehind</SubType>
-    </Compile>
-    <Compile Include="UI\Skins\Pane.cs" />
-    <Compile Include="UI\Skins\Skin.cs">
-      <SubType>ASPXCodeBehind</SubType>
-    </Compile>
-    <Compile Include="UI\Skins\SkinControl.cs">
-      <SubType>ASPXCodeBehind</SubType>
-    </Compile>
-    <Compile Include="UI\Skins\SkinController.cs">
-      <SubType>Code</SubType>
-    </Compile>
-    <Compile Include="UI\Skins\SkinDefaults.cs" />
-    <Compile Include="UI\Skins\SkinFileProcessor.cs">
-      <SubType>Code</SubType>
-    </Compile>
-    <Compile Include="UI\Skins\SkinInfo.cs" />
-    <Compile Include="UI\Skins\SkinObjectBase.cs">
-      <SubType>ASPXCodeBehind</SubType>
-    </Compile>
-    <Compile Include="UI\Skins\SkinPackageInfo.cs">
-      <SubType>Code</SubType>
-    </Compile>
-    <Compile Include="UI\Skins\SkinThumbNailControl.cs">
-      <SubType>ASPXCodeBehind</SubType>
-    </Compile>
-    <Compile Include="UI\Skins\SkinType.cs" />
-    <Compile Include="UI\UIUtilities.cs" />
-    <Compile Include="UI\UserControls\Address.cs">
-      <SubType>ASPXCodeBehind</SubType>
-    </Compile>
-    <Compile Include="UI\UserControls\DualListControl.cs">
-      <SubType>ASPXCodeBehind</SubType>
-    </Compile>
-    <Compile Include="UI\UserControls\Help.cs">
-      <SubType>ASPXCodeBehind</SubType>
-    </Compile>
-    <Compile Include="UI\UserControls\HelpButtonControl.cs">
-      <SubType>ASPXCodeBehind</SubType>
-    </Compile>
-    <Compile Include="UI\UserControls\IFilePickerUploader.cs" />
-    <Compile Include="UI\UserControls\LabelControl.cs">
-      <SubType>ASPXCodeBehind</SubType>
-    </Compile>
-    <Compile Include="UI\UserControls\ListItemComparer.cs" />
-    <Compile Include="UI\UserControls\ModuleAuditControl.cs">
-      <SubType>ASPXCodeBehind</SubType>
-    </Compile>
-    <Compile Include="UI\UserControls\SectionHeadControl.cs">
-      <SubType>ASPXCodeBehind</SubType>
-    </Compile>
-    <Compile Include="UI\UserControls\TextEditor.cs">
-      <SubType>ASPXCodeBehind</SubType>
-    </Compile>
-    <Compile Include="UI\UserControls\URLControl.cs">
-      <SubType>ASPXCodeBehind</SubType>
-    </Compile>
-    <Compile Include="UI\UserControls\URLTrackingControl.cs">
-      <SubType>ASPXCodeBehind</SubType>
-    </Compile>
-    <Compile Include="UI\UserControls\User.cs">
-      <SubType>ASPXCodeBehind</SubType>
-    </Compile>
-    <Compile Include="UI\Utilities\DNNClientAPI.cs" />
-    <Compile Include="UI\WebControls\ActionLink.cs" />
-    <Compile Include="UI\WebControls\CaptchaControl.cs" />
-    <Compile Include="UI\WebControls\CaptchaHandler.cs" />
-    <Compile Include="UI\WebControls\CommandButton.cs" />
-    <Compile Include="UI\WebControls\DataGrids\CheckBoxColumn.cs" />
-    <Compile Include="UI\WebControls\DataGrids\CheckBoxColumnTemplate.cs" />
-    <Compile Include="UI\WebControls\DataGrids\DNNDataGrid.cs">
-      <SubType>Code</SubType>
-    </Compile>
-    <Compile Include="UI\WebControls\DataGrids\DNNDataGridCheckChangedEventArgs.cs" />
-    <Compile Include="UI\WebControls\DataGrids\DNNMultiStateBoxColumn.cs">
-      <SubType>Code</SubType>
-    </Compile>
-    <Compile Include="UI\WebControls\DataGrids\DNNMultiStateBoxColumnTemplate.cs">
-      <SubType>Code</SubType>
-    </Compile>
-    <Compile Include="UI\WebControls\DataGrids\ImageCommandColumn.cs" />
-    <Compile Include="UI\WebControls\DataGrids\ImageCommandColumnEditMode.cs" />
-    <Compile Include="UI\WebControls\DataGrids\ImageCommandColumnTemplate.cs" />
-    <Compile Include="UI\WebControls\DataGrids\PermissionTriState.cs" />
-    <Compile Include="UI\WebControls\DataGrids\PermissionTriStateTemplate.cs" />
-    <Compile Include="UI\WebControls\DataGrids\RolesSelectionGrid.cs" />
-    <Compile Include="UI\WebControls\DataGrids\TextColumn.cs" />
-    <Compile Include="UI\WebControls\DataGrids\TextColumnTemplate.cs" />
-    <Compile Include="UI\WebControls\DualListBox.cs" />
-    <Compile Include="UI\WebControls\Events\DualListBoxEventArgs.cs" />
-    <Compile Include="UI\WebControls\Events\DualListBoxEventHandler.cs" />
-    <Compile Include="UI\WebControls\LanguageSelector.cs" />
-    <Compile Include="UI\WebControls\LiteralTemplate.cs" />
-    <Compile Include="UI\WebControls\NavDataSource\NavDataPageHierarchicalEnumerable.cs" />
-    <Compile Include="UI\WebControls\NavDataSource\NavDataPageHierarchyData.cs" />
-    <Compile Include="UI\WebControls\NavDataSource\NavDataSource.cs" />
-    <Compile Include="UI\WebControls\NavDataSource\NavDataSourceView.cs" />
-    <Compile Include="UI\WebControls\PagingControl.cs">
-      <SubType>Code</SubType>
-    </Compile>
-    <Compile Include="UI\WebControls\PagingControlMode.cs" />
-    <Compile Include="UI\WebControls\PropertyEditor\Adapters\CollectionEditorInfoAdapter.cs" />
-    <Compile Include="UI\WebControls\PropertyEditor\Adapters\IEditorInfoAdapter.cs" />
-    <Compile Include="UI\WebControls\PropertyEditor\Adapters\SettingsEditorInfoAdapter.cs" />
-    <Compile Include="UI\WebControls\PropertyEditor\Adapters\StandardEditorInfoAdapter.cs" />
-    <Compile Include="UI\WebControls\PropertyEditor\CollectionEditorControl.cs" />
-    <Compile Include="UI\WebControls\PropertyEditor\Edit Controls\AutoCompleteControl.cs" />
-    <Compile Include="UI\WebControls\PropertyEditor\Edit Controls\CheckEditControl.cs" />
-    <Compile Include="UI\WebControls\PropertyEditor\Edit Controls\DateEditControl.cs" />
-    <Compile Include="UI\WebControls\PropertyEditor\Edit Controls\DateTimeEditControl.cs" />
-    <Compile Include="UI\WebControls\PropertyEditor\Edit Controls\DNN Edit Controls\DNNCountryAutocompleteControl.cs" />
-    <Compile Include="UI\WebControls\PropertyEditor\Edit Controls\DNN Edit Controls\DNNCountryEditControl.cs" />
-    <Compile Include="UI\WebControls\PropertyEditor\Edit Controls\DNN Edit Controls\DNNListEditControl.cs" />
-    <Compile Include="UI\WebControls\PropertyEditor\Edit Controls\DNN Edit Controls\DNNLocaleEditControl.cs" />
-    <Compile Include="UI\WebControls\PropertyEditor\Edit Controls\DNN Edit Controls\DNNPageEditControl.cs" />
-    <Compile Include="UI\WebControls\PropertyEditor\Edit Controls\DNN Edit Controls\DNNRegionEditControl.cs" />
-    <Compile Include="UI\WebControls\PropertyEditor\Edit Controls\DNN Edit Controls\DNNRichTextEditControl.cs" />
-    <Compile Include="UI\WebControls\PropertyEditor\Edit Controls\EditControl.cs" />
-    <Compile Include="UI\WebControls\PropertyEditor\Edit Controls\EditControlFactory.cs" />
-    <Compile Include="UI\WebControls\PropertyEditor\Edit Controls\EnumEditControl.cs" />
-    <Compile Include="UI\WebControls\PropertyEditor\Edit Controls\IntegerEditControl.cs" />
-    <Compile Include="UI\WebControls\PropertyEditor\Edit Controls\MultiLineTextEditControl.cs" />
-    <Compile Include="UI\WebControls\PropertyEditor\Edit Controls\TextEditControl.cs" />
-    <Compile Include="UI\WebControls\PropertyEditor\Edit Controls\TrueFalseEditControl.cs" />
-    <Compile Include="UI\WebControls\PropertyEditor\Edit Controls\VersionEditControl.cs" />
-    <Compile Include="UI\WebControls\PropertyEditor\EditorInfo.cs" />
-    <Compile Include="UI\WebControls\PropertyEditor\Events\EditorCreatedEventHandler.cs" />
-    <Compile Include="UI\WebControls\PropertyEditor\Events\PropertyChangedEventHandler.cs" />
-    <Compile Include="UI\WebControls\PropertyEditor\Events\PropertyEditorEventArgs.cs" />
-    <Compile Include="UI\WebControls\PropertyEditor\Events\PropertyEditorItemEventArgs.cs">
-      <SubType>Code</SubType>
-    </Compile>
-    <Compile Include="UI\WebControls\PropertyEditor\FieldEditorControl.cs" />
-    <Compile Include="UI\WebControls\PropertyEditor\GroupByMode.cs" />
-    <Compile Include="UI\WebControls\PropertyEditor\LabelMode.cs" />
-    <Compile Include="UI\WebControls\PropertyEditor\ListBoundField.cs" />
-    <Compile Include="UI\WebControls\PropertyEditor\ProfileEditorControl.cs" />
-    <Compile Include="UI\WebControls\PropertyEditor\PropertyAttributes\ControlStyleAttribute.cs" />
-    <Compile Include="UI\WebControls\PropertyEditor\PropertyAttributes\FormatAttribute.cs" />
-    <Compile Include="UI\WebControls\PropertyEditor\PropertyAttributes\IsReadOnlyAttribute.cs" />
-    <Compile Include="UI\WebControls\PropertyEditor\PropertyAttributes\LabelModeAttribute.cs" />
-    <Compile Include="UI\WebControls\PropertyEditor\PropertyAttributes\LanguagesListTypeAttribute.cs" />
-    <Compile Include="UI\WebControls\PropertyEditor\PropertyAttributes\ListAttribute.cs" />
-    <Compile Include="UI\WebControls\PropertyEditor\PropertyAttributes\MaxLengthAttribute.cs" />
-    <Compile Include="UI\WebControls\PropertyEditor\PropertyAttributes\RegularExpressionValidatorAttribute.cs" />
-    <Compile Include="UI\WebControls\PropertyEditor\PropertyAttributes\RequiredAttribute.cs" />
-    <Compile Include="UI\WebControls\PropertyEditor\PropertyAttributes\SortOrderAttribute.cs" />
-    <Compile Include="UI\WebControls\PropertyEditor\PropertyComparers\PropertyCategoryComparer.cs" />
-    <Compile Include="UI\WebControls\PropertyEditor\PropertyComparers\PropertyNameComparer.cs" />
-    <Compile Include="UI\WebControls\PropertyEditor\PropertyComparers\PropertySortOrderComparer.cs" />
-    <Compile Include="UI\WebControls\PropertyEditor\PropertyComparers\SettingNameComparer.cs" />
-    <Compile Include="UI\WebControls\PropertyEditor\PropertyEditorControl.cs" />
-    <Compile Include="UI\WebControls\PropertyEditor\PropertyEditorMode.cs" />
-    <Compile Include="UI\WebControls\PropertyEditor\PropertyLabelControl.cs" />
-    <Compile Include="UI\WebControls\PropertyEditor\PropertySortType.cs" />
-    <Compile Include="UI\WebControls\PropertyEditor\SettingInfo.cs" />
-    <Compile Include="UI\WebControls\PropertyEditor\SettingsEditorControl.cs" />
-    <Compile Include="UI\WebControls\PropertyEditor\VisibilityControl.cs" />
-    <Compile Include="WebControls\WebControlBase.cs" />
-    <AdditionalFiles Include="..\..\stylecop.json">
-      <Link>stylecop.json</Link>
-    </AdditionalFiles>
-    <None Include="app.config" />
-    <None Include="Library.build">
-      <SubType>Designer</SubType>
-    </None>
-    <None Include="packages.config" />
-    <None Include="UI\Diagrams\Skinning.cd" />
-  </ItemGroup>
-  <ItemGroup>
-    <Service Include="{B4F97281-0DBD-4835-9ED8-7DFB966E87FF}" />
-  </ItemGroup>
-  <ItemGroup>
-    <Compile Include="Entities\Content\Data\DataService.cs" />
-    <Compile Include="Entities\Content\Data\IDataService.cs" />
-  </ItemGroup>
-  <ItemGroup>
-    <Compile Include="Entities\Content\ContentController.cs" />
-    <Compile Include="Entities\Content\ContentItem.cs" />
-    <Compile Include="Entities\Content\ContentType.cs" />
-    <Compile Include="Entities\Content\ContentTypeController.cs" />
-    <Compile Include="Entities\Content\IContentController.cs" />
-    <Compile Include="Entities\Content\IContentTypeController.cs" />
-    <Compile Include="Entities\Content\Taxonomy\IScopeTypeController.cs" />
-    <Compile Include="Entities\Content\Taxonomy\ITermController.cs" />
-    <Compile Include="Entities\Content\Taxonomy\IVocabularyController.cs" />
-    <Compile Include="Entities\Content\Taxonomy\ScopeType.cs" />
-    <Compile Include="Entities\Content\Taxonomy\ScopeTypeController.cs" />
-    <Compile Include="Entities\Content\Taxonomy\Term.cs" />
-    <Compile Include="Entities\Content\Taxonomy\TermController.cs" />
-    <Compile Include="Entities\Content\Taxonomy\Vocabulary.cs" />
-    <Compile Include="Entities\Content\Taxonomy\VocabularyController.cs" />
-    <Compile Include="Entities\Content\Taxonomy\VocabularyType.cs" />
-  </ItemGroup>
-  <ItemGroup>
-    <Compile Include="Services\Messaging\Data\Message.cs" />
-    <Compile Include="Services\Messaging\Data\MessageStatusType.cs" />
-  </ItemGroup>
-  <ItemGroup>
-    <Compile Include="Services\UserProfile\UserProfilePageHandler.cs" />
-  </ItemGroup>
-  <ItemGroup>
-    <Compile Include="Common\Guard.cs" />
-    <Compile Include="Common\Requires.cs" />
-    <Compile Include="ComponentModel\ComponentBase.cs" />
-    <Compile Include="Framework\BaseHttpHandler.cs" />
-    <Compile Include="UI\Modules\IProfileModule.cs" />
-    <Compile Include="UI\Modules\ProfileModuleUserControlBase.cs">
-      <SubType>ASPXCodeBehind</SubType>
-    </Compile>
-    <Compile Include="UI\UserControls\LocaleSelectorControl.cs">
-      <SubType>ASPXCodeBehind</SubType>
-    </Compile>
-  </ItemGroup>
-  <ItemGroup>
-    <Compile Include="Entities\Controllers\HostController.cs" />
-    <Compile Include="Entities\Controllers\IHostController.cs" />
-  </ItemGroup>
-  <ItemGroup>
-    <Compile Include="Entities\ConfigurationSetting.cs" />
-  </ItemGroup>
-  <ItemGroup>
-    <Compile Include="Entities\Modules\Communications\IModuleCommunicator.cs" />
-    <Compile Include="Entities\Modules\Communications\IModuleListener.cs" />
-    <Compile Include="Entities\Modules\Communications\ModuleCommunicate.cs" />
-    <Compile Include="Entities\Modules\Communications\ModuleCommunicationEventArgs.cs" />
-    <Compile Include="Entities\Modules\Communications\ModuleCommunicationEventHandler.cs" />
-    <Compile Include="Entities\Modules\Communications\ModuleCommunicators.cs" />
-    <Compile Include="Entities\Modules\Communications\ModuleListeners.cs" />
-    <Compile Include="Entities\Modules\Communications\RoleChangeEventArgs.cs" />
-    <Compile Include="Services\Localization\ILocaleController.cs" />
-    <Compile Include="Services\Localization\LocaleController.cs" />
-    <Compile Include="UI\Skins\SkinScope.cs" />
-=======
->>>>>>> f01a97c7
-  </ItemGroup>
-
-  <ItemGroup>
-    <ProjectReference Include="..\..\DotNetNuke.Internal.SourceGenerators\DotNetNuke.Internal.SourceGenerators.csproj" ReferenceOutputAssembly="false" OutputItemType="Analyzer" />
-    <ProjectReference Include="..\Controls\CountryListBox\CountryListBox.csproj" />
-    <ProjectReference Include="..\DotNetNuke.Abstractions\DotNetNuke.Abstractions.csproj" />
-    <ProjectReference Include="..\DotNetNuke.DependencyInjection\DotNetNuke.DependencyInjection.csproj" />
-    <ProjectReference Include="..\DotNetNuke.Instrumentation\DotNetNuke.Instrumentation.csproj" />
-    <ProjectReference Include="..\DotNetNuke.Log4net\DotNetNuke.Log4Net.csproj" />
-    <ProjectReference Include="..\DotNetNuke.Web.Client.ResourceManager\DotNetNuke.Web.Client.ResourceManager.csproj" />
-    <ProjectReference Include="..\DotNetNuke.Web.Client\DotNetNuke.Web.Client.csproj" />
-    <ProjectReference Include="..\DotNetNuke.WebUtility\DotNetNuke.WebUtility.vbproj" />
-    <ProjectReference Include="..\Syndication\DotNetNuke.Syndication.csproj" />
-  </ItemGroup>
-  
-  <ItemGroup>
-    <AdditionalFiles Include="..\..\stylecop.json" Link="stylecop.json" />
-    <Compile Include="..\..\SolutionInfo.cs" Link="Properties\SolutionInfo.cs" />
-  </ItemGroup>
-
+﻿<Project Sdk="Microsoft.NET.Sdk">
+
+  <PropertyGroup>
+    <RootDirectory>$(MSBuildProjectDirectory)\..\..</RootDirectory>
+    <SolutionDir Condition="$(SolutionDir) == '' Or $(SolutionDir) == '*Undefined*'">..\..\</SolutionDir>
+    <OutputPath>bin</OutputPath>
+    <AppendTargetFrameworkToOutputPath>false</AppendTargetFrameworkToOutputPath>
+    <AssemblyName>DotNetNuke</AssemblyName>
+    <RootNamespace>DotNetNuke</RootNamespace>
+    <TargetFramework>net48</TargetFramework>
+    <Deterministic>true</Deterministic>
+    <LangVersion>latest</LangVersion>
+    <EnableNETAnalyzers>true</EnableNETAnalyzers>
+    <AnalysisLevel>latest</AnalysisLevel>
+    <AnalysisMode>Recommended</AnalysisMode>
+    <TreatWarningsAsErrors>true</TreatWarningsAsErrors>
+    <NoWarn>1591, 3001, 3002, 1574, 1573</NoWarn>
+    <WarningsNotAsErrors>CS0618,SA1600,CA1000,CA1001,CA1010,CA1018,CA1050,CA1051,CA1305,CA1310,CA1311,CA1707,CA1708,CA1710,CA1711,CA1716,CA1720,CA1725,CA3075,CA5350,CA5351,CA5368,CA5369,CA5372,CA5379</WarningsNotAsErrors>
+    <GenerateDocumentationFile>true</GenerateDocumentationFile>
+    <GenerateAssemblyInfo>false</GenerateAssemblyInfo>
+  </PropertyGroup>
+
+  <ItemGroup>
+    <PackageReference Include="AngleSharp" Version="1.4.0" />
+    <PackageReference Include="AngleSharp.Css" Version="1.0.0-beta.159" />
+    <PackageReference Include="BouncyCastle.Cryptography" Version="2.5.1" />
+    <PackageReference Include="HtmlSanitizer" Version="9.1.878-beta" />
+    <PackageReference Include="MailKit" Version="4.8.0" />
+    <PackageReference Include="Microsoft.AspNet.WebPages" Version="3.3.0" />
+    <PackageReference Include="Microsoft.Extensions.DependencyInjection" Version="8.0.0" />
+    <PackageReference Include="Microsoft.Extensions.FileSystemGlobbing" Version="5.0.0" />
+    <PackageReference Include="Microsoft.SourceLink.GitHub" Version="8.0.0">
+      <PrivateAssets>all</PrivateAssets>
+      <IncludeAssets>runtime; build; native; contentfiles; analyzers; buildtransitive</IncludeAssets>
+    </PackageReference>
+    <PackageReference Include="Microsoft.Web.Infrastructure" Version="2.0.0.0" />
+    <PackageReference Include="MimeKit" Version="4.10.0" />
+    <PackageReference Include="Newtonsoft.Json" Version="13.0.3" />
+    <PackageReference Include="PetaPoco.Compiled" Version="6.0.683" />
+    <PackageReference Include="Portable.BouncyCastle" Version="1.9.0" />
+    <PackageReference Include="QuickIO.NET" Version="2.6.2.0" />
+    <PackageReference Include="SharpZipLib" Version="1.4.2" />
+    <PackageReference Include="StyleCop.Analyzers">
+      <Version>1.2.0-beta.556</Version>
+      <IncludeAssets>runtime; build; native; contentfiles; analyzers; buildtransitive</IncludeAssets>
+      <PrivateAssets>all</PrivateAssets>
+    </PackageReference>
+    <PackageReference Include="System.Collections.Immutable" Version="9.0.2" />
+  </ItemGroup>
+
+  <ItemGroup>
+    <Reference Include="Microsoft.CSharp" />
+    <Reference Include="Microsoft.VisualBasic" />
+    <Reference Include="System.ComponentModel.Composition" />
+    <Reference Include="System.ComponentModel.DataAnnotations" />
+    <Reference Include="System.Design" />
+    <Reference Include="System.IO.Compression" />
+    <Reference Include="System.Web" />
+    <Reference Include="System.Web.ApplicationServices" />
+    <Reference Include="System.Web.Extensions" />
+    <Reference Include="System.Web.Services" />
+  </ItemGroup>
+
+  <ItemGroup>
+    <Reference Include="DotNetNuke.WebControls">
+      <SpecificVersion>False</SpecificVersion>
+      <HintPath>..\Controls\DotNetNuke.WebControls\bin\DotNetNuke.WebControls.dll</HintPath>
+    </Reference>
+    <Reference Include="Lucene.Net">
+      <HintPath>..\Components\Lucene.Net\bin\Lucene.Net.dll</HintPath>
+    </Reference>
+    <Reference Include="Lucene.Net.Contrib.FastVectorHighlighter">
+      <HintPath>..\Components\Lucene.Net.Contrib\bin\Lucene.Net.Contrib.FastVectorHighlighter.dll</HintPath>
+    </Reference>
+    <Reference Include="Microsoft.ApplicationBlocks.Data, Version=2.0.0.0, Culture=neutral, processorArchitecture=MSIL">
+      <SpecificVersion>False</SpecificVersion>
+      <HintPath>..\Components\DataAccessBlock\bin\Microsoft.ApplicationBlocks.Data.dll</HintPath>
+      <Private>False</Private>
+    </Reference>
+  </ItemGroup>
+
+  <ItemGroup>
+    <Compile Include="..\..\SolutionInfo.cs">
+      <Link>Properties\SolutionInfo.cs</Link>
+    </Compile>
+    <Compile Include="Application\Application.cs" />
+    <Compile Include="Application\AssemblyStatusAttribute.cs" />
+    <Compile Include="Application\DotNetNukeContext.cs" />
+    <Compile Include="Application\ApplicationStatusInfo.cs" />
+    <Compile Include="Collections\PageSelector{T}.cs" />
+    <Compile Include="Collections\SerializablePagedList.cs" />
+    <Compile Include="Common\Controls\Form.cs" />
+    <Compile Include="Common\Extensions\HttpContextDependencyInjectionExtensions.cs" />
+    <Compile Include="Common\Internal\FileSystemUtilsProvider.cs" />
+    <Compile Include="Common\Internal\IFileSystemUtils.cs" />
+    <Compile Include="Common\Internal\IRoutingManager.cs" />
+    <Compile Include="Common\NavigationManager.cs" />
+    <Compile Include="Common\ServiceScopeContainer.cs" />
+    <Compile Include="Common\Utilities\CryptographyUtils.cs" />
+    <Compile Include="Common\Utilities\FileSystemExtensions.cs" />
+    <Compile Include="Common\Utilities\JsonExtensionsWeb.cs" />
+    <Compile Include="Common\Utilities\RegexUtils.cs" />
+    <Compile Include="Common\Utilities\ValidationUtils.cs" />
+    <Compile Include="ComponentModel\ContainerWithServiceProviderFallback.cs" />
+    <Compile Include="Data\ControllerBase.cs" />
+    <Compile Include="Data\DatabaseConnectionProvider.cs" />
+    <Compile Include="Data\PetaPoco\FluentColumnMap.cs" />
+    <Compile Include="Data\PetaPoco\FluentMapper.cs" />
+    <Compile Include="Data\PetaPoco\FluentMapperExtensions.cs" />
+    <Compile Include="Data\SqlDatabaseConnectionProvider.cs" />
+    <Compile Include="Entities\Content\Taxonomy\ScopeTypeMemberNameFixer.cs" />
+    <Compile Include="Entities\Content\Taxonomy\TermHelper.cs" />
+    <Compile Include="Entities\Host\HostSettings.cs" />
+    <Compile Include="Entities\Host\MailSettings.cs" />
+    <Compile Include="Entities\Modules\BusinessControllerProvider.cs" />
+    <Compile Include="Entities\Modules\BusinessControllerProviderExtensions.cs" />
+    <Compile Include="Entities\Content\Workflow\Actions\TabActions\CompleteState.cs" />
+    <Compile Include="Entities\Content\Workflow\Actions\TabActions\CompleteWorkflow.cs" />
+    <Compile Include="Entities\Content\Workflow\Actions\TabActions\DiscardState.cs" />
+    <Compile Include="Entities\Content\Workflow\Actions\TabActions\DiscardWorkflow.cs" />
+    <Compile Include="Entities\Content\Workflow\Actions\TabActions\StartWorkflow.cs" />
+    <Compile Include="Entities\Content\Workflow\Actions\TabActions\TabActionBase.cs" />
+    <Compile Include="Entities\Modules\Prompt\AddModule.cs" />
+    <Compile Include="Entities\Modules\ICustomTokenProvider.cs" />
+    <Compile Include="Entities\Modules\InstalledModuleInfo.cs" />
+    <Compile Include="Entities\Modules\InstalledModulesController.cs" />
+    <Compile Include="Entities\Modules\Prompt\ListModules.cs" />
+    <Compile Include="Entities\Modules\Prompt\PromptModuleInfo.cs" />
+    <Compile Include="Entities\Modules\Settings\HostSettingAttribute.cs" />
+    <Compile Include="Entities\Modules\Settings\ISettingsRepository.cs" />
+    <Compile Include="Entities\Modules\Settings\ISettingsSerializer.cs" />
+    <Compile Include="Entities\Modules\Settings\ModuleSettingAttribute.cs" />
+    <Compile Include="Entities\Modules\Settings\ParameterAttributeBase.cs" />
+    <Compile Include="Entities\Modules\Settings\ParameterMapping.cs" />
+    <Compile Include="Entities\Modules\Settings\PortalSettingAttribute.cs" />
+    <Compile Include="Entities\Modules\Settings\SerializationManager.cs" />
+    <Compile Include="Entities\Modules\Settings\SettingsRepository.cs" />
+    <Compile Include="Entities\Modules\Settings\TabModuleSettingAttribute.cs" />
+    <Compile Include="Entities\Portals\Extensions\IPortalSettingsExtensions.cs" />
+    <Compile Include="Entities\Portals\IPortalSettingHandlers.cs" />
+    <Compile Include="Entities\Portals\PortalStyles.cs" />
+    <Compile Include="Entities\Portals\PortalStylesRepository.cs" />
+    <Compile Include="Entities\Portals\Templates\IPortalTemplateEventHandlers.cs" />
+    <Compile Include="Entities\Portals\PortalAliasExtensions.cs" />
+    <Compile Include="Entities\Portals\PortalSettingUpdatedEventArgs.cs" />
+    <Compile Include="Entities\Portals\Templates\PortalTemplateEventArgs.cs" />
+    <Compile Include="Entities\Portals\Templates\PortalTemplateController.cs" />
+    <Compile Include="Entities\Portals\Templates\PortalTemplateExporter.cs" />
+    <Compile Include="Entities\Portals\Templates\PortalTemplateExtensions.cs" />
+    <Compile Include="Entities\Portals\Templates\PortalTemplateImporter.cs" />
+    <Compile Include="Entities\Portals\Templates\PortalTemplateInfo.cs" />
+    <Compile Include="Entities\Urls\TabPathHelper.cs" />
+    <Compile Include="Entities\Users\Exceptions\InvalidPasswordException.cs" />
+    <Compile Include="Entities\Users\Exceptions\InvalidUserRegisterException.cs" />
+    <Compile Include="Entities\Users\UpdateUserEventArgs.cs" />
+    <Compile Include="Entities\Content\ContentTypeMemberNameFixer.cs" />
+    <Compile Include="Collections\EnumerableExtensions.cs" />
+    <Compile Include="Entities\Content\Workflow\Entities\WorkflowUsageItem.cs" />
+    <Compile Include="Entities\EventManager.cs" />
+    <Compile Include="Entities\IEventManager.cs" />
+    <Compile Include="Entities\Modules\Actions\IModuleEventHandler.cs" />
+    <Compile Include="Entities\Modules\Actions\ModuleEventArgs.cs" />
+    <Compile Include="Entities\Portals\IPortalSettingsController.cs" />
+    <Compile Include="Entities\Portals\PortalSettingsController.cs" />
+    <Compile Include="Entities\Tabs\Actions\ITabSyncEventHandler.cs" />
+    <Compile Include="Entities\Tabs\Actions\TabSyncEventArgs.cs" />
+    <Compile Include="Entities\Tabs\Actions\ITabEventHandler.cs" />
+    <Compile Include="Entities\Tabs\Actions\TabEventArgs.cs" />
+    <Compile Include="Entities\Tabs\Dto\ChangeControlState.cs" />
+    <Compile Include="Entities\Users\RelationshipEventArgs.cs">
+      <SubType>Code</SubType>
+    </Compile>
+    <Compile Include="Entities\Users\IFollowerEventHandlers.cs">
+      <SubType>Code</SubType>
+    </Compile>
+    <Compile Include="Entities\Users\IFriendshipEventHandlers.cs">
+      <SubType>Code</SubType>
+    </Compile>
+    <Compile Include="Entities\Users\UserRegistrationEmailNotifier.cs" />
+    <Compile Include="ExtensionPoints\PanelEditPagePanelExtensionControl.cs" />
+    <Compile Include="ExtensionPoints\PanelTabExtensionControl.cs" />
+    <Compile Include="Framework\JavaScriptLibraries\IJavaScriptLibraryHelper.cs" />
+    <Compile Include="Modules\NavigationEventArgs.cs" />
+    <Compile Include="Obsolete\EventLogController.cs" />
+    <Compile Include="Obsolete\HostController.cs" />
+    <Compile Include="Obsolete\LogInfo.cs" />
+    <Compile Include="Obsolete\LogTypeConfigInfo.cs" />
+    <Compile Include="Obsolete\LogTypeInfo.cs" />
+    <Compile Include="Obsolete\SerializationController.cs" />
+    <Compile Include="Prompt\Command.cs" />
+    <Compile Include="Prompt\Output\CommandHelp.cs" />
+    <Compile Include="Prompt\Output\CommandOption.cs" />
+    <Compile Include="Prompt\CommandRepository.cs" />
+    <Compile Include="Prompt\Common\Constants.cs" />
+    <Compile Include="Prompt\Attributes\ConsoleCommandParameterAttribute.cs" />
+    <Compile Include="Prompt\Attributes\ConsoleCommandAttribute.cs" />
+    <Compile Include="Prompt\ConsoleCommand.cs" />
+    <Compile Include="Prompt\Output\ConsoleErrorResultModel.cs" />
+    <Compile Include="Prompt\Output\ConsoleResultModel.cs" />
+    <Compile Include="Prompt\Output\HtmlOutput.cs" />
+    <Compile Include="Prompt\Output\PagingInfo.cs" />
+    <Compile Include="Prompt\Output\TextOutput.cs" />
+    <Compile Include="Properties\AssemblyInfo.cs" />
+    <Compile Include="Collections\CollectionExtensions.cs" />
+    <Compile Include="Collections\IIndexable.cs" />
+    <Compile Include="Collections\IPagedList.cs" />
+    <Compile Include="Collections\NaiveLockingList.cs" />
+    <Compile Include="Collections\PagedList.cs" />
+    <Compile Include="Collections\PagingExtensions.cs" />
+    <Compile Include="Common\FileItem.cs" />
+    <Compile Include="Common\Globals.cs">
+      <SubType>Code</SubType>
+    </Compile>
+    <Compile Include="Common\HttpContextSource.cs" />
+    <Compile Include="Common\Initialize.cs" />
+    <Compile Include="Common\Internal\GlobalsImpl.cs" />
+    <Compile Include="Common\Internal\IGlobals.cs" />
+    <Compile Include="Common\Internal\ServicesRoutingManager.cs" />
+    <Compile Include="Common\Internal\TestableGlobals.cs" />
+    <Compile Include="Common\Lists\CachedCountryList.cs" />
+    <Compile Include="Common\Lists\ListEntryInfo.cs" />
+    <Compile Include="Common\Lists\ListController.cs" />
+    <Compile Include="Common\Lists\ListInfo.cs" />
+    <Compile Include="Common\Lists\ListInfoCollection.cs" />
+    <Compile Include="Common\SerializableKeyValuePair.cs" />
+    <Compile Include="Common\Utilities\CacheItemArgs.cs" />
+    <Compile Include="Common\Utilities\CacheItemExpiredCallback.cs" />
+    <Compile Include="Common\Utilities\Calendar.cs">
+      <SubType>Code</SubType>
+    </Compile>
+    <Compile Include="Common\Utilities\CBO.cs" />
+    <Compile Include="Common\Utilities\Config.cs">
+      <SubType>Code</SubType>
+    </Compile>
+    <Compile Include="Common\Utilities\DataCache.cs">
+      <SubType>Code</SubType>
+    </Compile>
+    <Compile Include="Common\Utilities\DateUtils.cs" />
+    <Compile Include="Common\Utilities\DictionaryExtensions.cs" />
+    <Compile Include="Common\Utilities\EnumExtensions.cs" />
+    <Compile Include="Common\Utilities\FileExtensionWhitelist.cs" />
+    <Compile Include="Common\Utilities\FileSystemUtils.cs" />
+    <Compile Include="Common\Utilities\HtmlUtils.cs">
+      <SubType>Code</SubType>
+    </Compile>
+    <Compile Include="Common\Utilities\IJavaScriptUtils.cs" />
+    <Compile Include="Common\Utilities\ImageUtils.cs" />
+    <Compile Include="Common\Utilities\IPathUtils.cs" />
+    <Compile Include="Common\Utilities\JavaScriptObjectDictionary.cs" />
+    <Compile Include="Common\Utilities\JavaScriptUtils.cs" />
+    <Compile Include="Common\Utilities\NetworkUtils.cs" />
+    <Compile Include="Common\Utilities\Null.cs">
+      <SubType>Code</SubType>
+    </Compile>
+    <Compile Include="Common\Utilities\ObjectMappingInfo.cs" />
+    <Compile Include="Common\Utilities\EscapedString.cs" />
+    <Compile Include="Common\Utilities\PathUtils.cs" />
+    <Compile Include="Common\Utilities\RetryableAction.cs" />
+    <Compile Include="Common\Utilities\SessionVariable.cs" />
+    <Compile Include="Common\Utilities\SizeExtensions.cs" />
+    <Compile Include="Common\Utilities\StateVariable.cs" />
+    <Compile Include="Common\Utilities\StringExtensions.cs" />
+    <Compile Include="Common\Utilities\UrlController.cs">
+      <SubType>Code</SubType>
+    </Compile>
+    <Compile Include="Common\Utilities\UrlInfo.cs">
+      <SubType>Code</SubType>
+    </Compile>
+    <Compile Include="Common\Utilities\UrlLogInfo.cs">
+      <SubType>Code</SubType>
+    </Compile>
+    <Compile Include="Common\Utilities\UrlTrackingInfo.cs">
+      <SubType>Code</SubType>
+    </Compile>
+    <Compile Include="Common\Utilities\UrlUtils.cs" />
+    <Compile Include="Common\Utilities\XmlExtensions.cs" />
+    <Compile Include="Common\Utilities\XmlUtils.cs">
+      <SubType>Code</SubType>
+    </Compile>
+    <Compile Include="Common\XmlValidatorBase.cs" />
+    <Compile Include="ComponentModel\AbstractContainer.cs" />
+    <Compile Include="ComponentModel\ComponentBuilderCollection.cs" />
+    <Compile Include="ComponentModel\ComponentFactory.cs" />
+    <Compile Include="ComponentModel\ComponentLifeStyleType.cs" />
+    <Compile Include="ComponentModel\ComponentType.cs" />
+    <Compile Include="ComponentModel\ComponentTypeCollection.cs" />
+    <Compile Include="ComponentModel\DataAnnotations\CacheableAttribute.cs" />
+    <Compile Include="ComponentModel\DataAnnotations\ColumnNameAttribute.cs" />
+    <Compile Include="ComponentModel\DataAnnotations\DeclareColumnsAttribute.cs" />
+    <Compile Include="ComponentModel\DataAnnotations\IgnoreColumnAttribute.cs" />
+    <Compile Include="ComponentModel\DataAnnotations\IncludeColumnAttribute.cs" />
+    <Compile Include="ComponentModel\DataAnnotations\PrimaryKeyAttribute.cs" />
+    <Compile Include="ComponentModel\DataAnnotations\ReadOnlyColumnAttribute.cs" />
+    <Compile Include="ComponentModel\DataAnnotations\ScopeAttribute.cs" />
+    <Compile Include="ComponentModel\DataAnnotations\TableNameAttribute.cs" />
+    <Compile Include="Data\DataContext.cs" />
+    <Compile Include="Data\DataUtil.cs" />
+    <Compile Include="Data\IDataContext.cs" />
+    <Compile Include="Data\IRepository.cs" />
+    <Compile Include="Data\PetaPoco\PetaPocoDataContext.cs" />
+    <Compile Include="Data\PetaPoco\PetaPocoExt.cs" />
+    <Compile Include="Data\PetaPoco\PetaPocoMapper.cs" />
+    <Compile Include="Data\PetaPoco\PetaPocoRepository.cs" />
+    <Compile Include="Data\RepositoryBase.cs" />
+    <Compile Include="Data\PetaPoco\PetaPocoHelper.cs" />
+    <Compile Include="Data\SqlDataProvider.cs" />
+    <Compile Include="Entities\Content\AttachmentController.cs" />
+    <Compile Include="Entities\Content\Common\ContentItemEqualityComparer.cs" />
+    <Compile Include="Entities\Content\Common\NameValueEqualityComparer.cs" />
+    <Compile Include="Entities\Content\IAttachmentController.cs" />
+    <Compile Include="Entities\Content\Taxonomy\TermUsage.cs" />
+    <Compile Include="Entities\Content\Workflow\Actions\IWorkflowAction.cs" />
+    <Compile Include="Entities\Content\Workflow\Actions\WorkflowActionManager.cs" />
+    <Compile Include="Entities\Content\Workflow\Actions\IWorkflowActionManager.cs" />
+    <Compile Include="Entities\Content\Workflow\Actions\WorkflowAction.cs" />
+    <Compile Include="Entities\Content\Workflow\Actions\WorkflowActionTypes.cs" />
+    <Compile Include="Entities\Content\Workflow\Dto\StateTransaction.cs" />
+    <Compile Include="Entities\Content\Workflow\Dto\StateTransactionMessage.cs" />
+    <Compile Include="Entities\Content\Workflow\Dto\ActionMessage.cs" />
+    <Compile Include="Entities\Content\Workflow\Entities\Workflow.cs" />
+    <Compile Include="Entities\Content\Workflow\Entities\WorkflowLog.cs" />
+    <Compile Include="Entities\Content\Workflow\Entities\WorkflowLogType.cs" />
+    <Compile Include="Entities\Content\Workflow\Entities\WorkflowState.cs" />
+    <Compile Include="Entities\Content\Workflow\Entities\WorkflowStatePermission.cs" />
+    <Compile Include="Entities\Content\Workflow\Exceptions\WorkflowInvalidOperationException.cs" />
+    <Compile Include="Entities\Content\Workflow\Exceptions\WorkflowConcurrencyException.cs" />
+    <Compile Include="Entities\Content\Workflow\Exceptions\WorkflowDoesNotExistException.cs" />
+    <Compile Include="Entities\Content\Workflow\Exceptions\WorkflowSecurityException.cs" />
+    <Compile Include="Entities\Content\Workflow\Exceptions\WorkflowNameAlreadyExistsException.cs" />
+    <Compile Include="Entities\Content\Workflow\Exceptions\WorkflowStateNameAlreadyExistsException.cs" />
+    <Compile Include="Entities\Content\Workflow\Exceptions\WorkflowException.cs" />
+    <Compile Include="Entities\Content\Workflow\ISystemWorkflowManager.cs" />
+    <Compile Include="Entities\Content\Workflow\IWorkflowEngine.cs" />
+    <Compile Include="Entities\Content\Workflow\IWorkflowLogger.cs" />
+    <Compile Include="Entities\Content\Workflow\IWorkflowStateManager.cs" />
+    <Compile Include="Entities\Content\Workflow\IWorkflowManager.cs" />
+    <Compile Include="Entities\Content\Workflow\Repositories\WorkflowActionRepository.cs" />
+    <Compile Include="Entities\Content\Workflow\Repositories\IWorkflowActionRepository.cs" />
+    <Compile Include="Entities\Content\Workflow\Repositories\IWorkflowLogRepository.cs" />
+    <Compile Include="Entities\Content\Workflow\Repositories\IWorkflowRepository.cs" />
+    <Compile Include="Entities\Content\Workflow\Repositories\IWorkflowStatePermissionsRepository.cs" />
+    <Compile Include="Entities\Content\Workflow\Repositories\IWorkflowStateRepository.cs" />
+    <Compile Include="Entities\Content\Workflow\Repositories\WorkflowLogRepository.cs" />
+    <Compile Include="Entities\Content\Workflow\Repositories\WorkflowRepository.cs" />
+    <Compile Include="Entities\Content\Workflow\Repositories\WorkflowStatePermissionsRepository.cs" />
+    <Compile Include="Entities\Content\Workflow\Repositories\WorkflowStateRepository.cs" />
+    <Compile Include="Entities\Content\Workflow\SystemWorkflowManager.cs" />
+    <Compile Include="Entities\Content\Workflow\WorkflowEngine.cs" />
+    <Compile Include="Entities\Content\Workflow\WorkflowLogger.cs" />
+    <Compile Include="Entities\Content\Workflow\WorkflowStateManager.cs" />
+    <Compile Include="Entities\Content\Workflow\WorkflowManager.cs" />
+    <Compile Include="Entities\Content\Workflow\WorkflowSecurity.cs" />
+    <Compile Include="Entities\Content\Workflow\IWorkflowSecurity.cs" />
+    <Compile Include="Entities\DataStructures\NTree.cs" />
+    <Compile Include="Entities\Host\IServerWebRequestAdapter.cs" />
+    <Compile Include="Entities\Host\ServerWebRequestAdapter.cs" />
+    <Compile Include="Entities\IPFilter\IIPFilterController.cs" />
+    <Compile Include="Entities\IPFilter\IPFilterController.cs" />
+    <Compile Include="Entities\IPFilter\IPFilterInfo.cs" />
+    <Compile Include="Entities\Modules\IVersionable.cs" />
+    <Compile Include="Entities\Modules\IVersionableControl.cs" />
+    <Compile Include="Entities\Portals\PortalCreatedEventArgs.cs" />
+    <Compile Include="Entities\Portals\IPortalEventHandlers.cs" />
+    <Compile Include="Entities\Profile\IProfileEventHandlers.cs" />
+    <Compile Include="Entities\Profile\ProfileEventArgs.cs" />
+    <Compile Include="Entities\Tabs\ITabChangeSettings.cs" />
+    <Compile Include="Entities\Tabs\ITabModulesController.cs" />
+    <Compile Include="Entities\Tabs\ITabWorkflowSettings.cs" />
+    <Compile Include="Entities\Tabs\TabChangeSettings.cs" />
+    <Compile Include="Entities\Tabs\TabChangeTracker.cs" />
+    <Compile Include="Entities\Tabs\TabModulesController.cs" />
+    <Compile Include="Entities\Tabs\TabVersions\Exceptions\DnnTabVersionException.cs" />
+    <Compile Include="Entities\Tabs\TabVersions\ITabVersionController.cs" />
+    <Compile Include="Entities\Tabs\TabVersions\ITabVersionDetailController.cs" />
+    <Compile Include="Entities\Tabs\TabVersions\ITabVersionBuilder.cs" />
+    <Compile Include="Entities\Tabs\TabVersions\ITabVersionSettings.cs" />
+    <Compile Include="Entities\Tabs\ITabChangeTracker.cs" />
+    <Compile Include="Entities\Tabs\TabVersions\TabVersion.cs" />
+    <Compile Include="Entities\Tabs\TabVersions\TabVersionController.cs" />
+    <Compile Include="Entities\Tabs\TabVersions\TabVersionDetail.cs" />
+    <Compile Include="Entities\Tabs\TabVersions\TabVersionDetailAction.cs" />
+    <Compile Include="Entities\Tabs\TabVersions\TabVersionDetailController.cs" />
+    <Compile Include="Entities\Tabs\TabVersions\TabVersionBuilder.cs" />
+    <Compile Include="Entities\Tabs\TabVersions\TabVersionSettings.cs" />
+    <Compile Include="Entities\Tabs\TabVersions\TabVersionTracker.cs" />
+    <Compile Include="Entities\Tabs\TabVersions\TabVersionUtils.cs" />
+    <Compile Include="Entities\Tabs\TabWorkflowSettings.cs" />
+    <Compile Include="Entities\Tabs\TabWorkflowTracker.cs" />
+    <Compile Include="Entities\Users\IUserEventHandlers.cs" />
+    <Compile Include="Common\Internal\IEventHandlersContainer.cs" />
+    <Compile Include="Common\Internal\EventHandlersContainer.cs" />
+    <Compile Include="Entities\Users\UserEventArgs.cs" />
+    <Compile Include="Entities\Users\UserEventHandlers.cs" />
+    <Compile Include="Entities\Modules\IShareable.cs" />
+    <Compile Include="Entities\Modules\ModuleSearchBase.cs" />
+    <Compile Include="Entities\Modules\ModuleSharing.cs" />
+    <Compile Include="Entities\Modules\ModuleController.cs" />
+    <Compile Include="Obsolete\PortalAliasController.cs" />
+    <Compile Include="Entities\Portals\IPortalAliasController.cs" />
+    <Compile Include="Entities\Portals\Templates\IPortalTemplateIO.cs" />
+    <Compile Include="Entities\Portals\Templates\PortalTemplateIO.cs" />
+    <Compile Include="Obsolete\TabController.cs" />
+    <Compile Include="Entities\Tabs\ITabPublishingController.cs" />
+    <Compile Include="Entities\Tabs\TabAliasSkinInfo.cs" />
+    <Compile Include="Entities\Tabs\TabException.cs" />
+    <Compile Include="Entities\Tabs\PermissionsNotMetException.cs" />
+    <Compile Include="Entities\Tabs\TabExtensions.cs" />
+    <Compile Include="Entities\Tabs\TabPublishingController.cs" />
+    <Compile Include="Entities\Tabs\TabUrlInfo.cs" />
+    <Compile Include="Entities\Tabs\PortalAliasUsageType.cs" />
+    <Compile Include="Entities\Urls\ActionType.cs" />
+    <Compile Include="Entities\Urls\AdvancedFriendlyUrlProvider.cs" />
+    <Compile Include="Entities\Urls\AdvancedUrlRewriter.cs" />
+    <Compile Include="Entities\Urls\BasicFriendlyUrlProvider.cs" />
+    <Compile Include="Entities\Urls\BrowserTypes.cs" />
+    <Compile Include="Entities\Urls\CacheController.cs" />
+    <Compile Include="Entities\Urls\CollectionExtensions.cs" />
+    <Compile Include="Entities\Urls\Config\RewriterConfiguration.cs" />
+    <Compile Include="Entities\Urls\Config\RewriterRule.cs" />
+    <Compile Include="Entities\Urls\Config\RewriterRuleCollection.cs" />
+    <Compile Include="Entities\Urls\CustomUrlDictController.cs" />
+    <Compile Include="Entities\Urls\DeletedTabHandlingType.cs" />
+    <Compile Include="Entities\Urls\DNNPageForwardType.cs" />
+    <Compile Include="Entities\Urls\DupKeyCheck.cs" />
+    <Compile Include="Entities\Urls\ExtensionUrlProviderController.cs" />
+    <Compile Include="Entities\Urls\ExtensionUrlProviderInfo.cs" />
+    <Compile Include="Entities\Urls\FriendlyUrlOptions.cs" />
+    <Compile Include="Entities\Urls\FriendlyUrlPathController.cs" />
+    <Compile Include="Entities\Urls\FriendlyUrlProviderBase.cs" />
+    <Compile Include="Entities\Urls\FriendlyUrlSettings.cs" />
+    <Compile Include="Entities\Urls\ExtensionUrlProvider.cs" />
+    <Compile Include="Entities\Urls\FriendlyUrlController.cs" />
+    <Compile Include="Entities\Urls\IExtensionUrlProviderSettingsControl.cs" />
+    <Compile Include="Entities\Urls\InternalAlias.cs" />
+    <Compile Include="Entities\Urls\PageExtensionUsageType.cs" />
+    <Compile Include="Entities\Urls\PageIndexData.cs" />
+    <Compile Include="Entities\Urls\PageUsage.cs" />
+    <Compile Include="Entities\Urls\PagingInfo.cs" />
+    <Compile Include="Entities\Urls\ParameterRedirectAction.cs" />
+    <Compile Include="Entities\Urls\ParameterReplaceAction.cs" />
+    <Compile Include="Entities\Urls\ParameterRewriteAction.cs" />
+    <Compile Include="Entities\Urls\PathSizes.cs" />
+    <Compile Include="Entities\Portals\PortalSettingsExtensions.cs" />
+    <Compile Include="Entities\Urls\RedirectController.cs" />
+    <Compile Include="Entities\Urls\RedirectReason.cs" />
+    <Compile Include="Entities\Urls\RedirectTokens.cs" />
+    <Compile Include="Entities\Urls\RewriteController.cs" />
+    <Compile Include="Entities\Urls\RewriterUtils.cs" />
+    <Compile Include="Entities\Urls\SaveUrlDto.cs" />
+    <Compile Include="Entities\Urls\StateBoolean.cs" />
+    <Compile Include="Entities\Urls\StringLengthComparer.cs" />
+    <Compile Include="Entities\Urls\TabIndexController.cs" />
+    <Compile Include="Entities\Urls\UrlAction.cs" />
+    <Compile Include="Entities\Urls\UrlEnumHelpers.cs" />
+    <Compile Include="Entities\Urls\UrlEnums.cs" />
+    <Compile Include="Entities\Urls\UrlFormatType.cs" />
+    <Compile Include="Entities\Urls\UrlProcessType.cs" />
+    <Compile Include="Entities\Urls\UrlRewriterBase.cs" />
+    <Compile Include="Entities\Urls\UrlRewriterUtils.cs" />
+    <Compile Include="Entities\Urls\XmlHelpers.cs" />
+    <Compile Include="Entities\Users\Exceptions\InvalidVerificationCodeException.cs" />
+    <Compile Include="Entities\Users\Exceptions\UserAlreadyVerifiedException.cs" />
+    <Compile Include="Entities\Users\Exceptions\UserDoesNotExistException.cs" />
+    <Compile Include="Entities\Users\IUserController.cs" />
+    <Compile Include="Entities\Users\Membership\MembershipPasswordController.cs" />
+    <Compile Include="Entities\Users\Membership\MembershipPasswordSettings.cs" />
+    <Compile Include="Entities\Users\Membership\MembershipPropertyAccess.cs" />
+    <Compile Include="Entities\Users\Membership\PasswordHistory.cs" />
+    <Compile Include="Entities\Users\Membership\UserMembership.cs" />
+    <Compile Include="Entities\Users\Profile\ProfilePropertyAccess.cs" />
+    <Compile Include="Entities\Users\Profile\UserProfile.cs" />
+    <Compile Include="Entities\Users\Social\Data\DataService.cs" />
+    <Compile Include="Entities\Users\Social\Data\IDataService.cs" />
+    <Compile Include="Entities\Users\Social\DefaultRelationshipTypes.cs" />
+    <Compile Include="Entities\Users\Social\Exceptions\InvalidRelationshipTypeException.cs" />
+    <Compile Include="Entities\Users\Social\Exceptions\UserRelationshipBlockedException.cs" />
+    <Compile Include="Entities\Users\Social\Exceptions\UserRelationshipDoesNotExistException.cs" />
+    <Compile Include="Entities\Users\Social\Exceptions\UserRelationshipExistsException.cs" />
+    <Compile Include="Entities\Users\Social\Exceptions\UserRelationshipForDifferentPortalException.cs" />
+    <Compile Include="Entities\Users\Social\Exceptions\UserRelationshipForSameUsersException.cs" />
+    <Compile Include="Entities\Users\Social\FollowersController.cs" />
+    <Compile Include="Entities\Users\Social\FollowersControllerImpl.cs" />
+    <Compile Include="Entities\Users\Social\FriendsController.cs" />
+    <Compile Include="Entities\Users\Social\FriendsControllerImpl.cs" />
+    <Compile Include="Entities\Users\Social\IFollowersController.cs" />
+    <Compile Include="Entities\Users\Social\IFriendsController.cs" />
+    <Compile Include="Entities\Users\Social\IRelationshipController.cs" />
+    <Compile Include="Entities\Users\Social\Relationship.cs" />
+    <Compile Include="Entities\Users\Social\RelationshipController.cs" />
+    <Compile Include="Entities\Users\Social\RelationshipControllerImpl.cs" />
+    <Compile Include="Entities\Users\Social\RelationshipDirection.cs" />
+    <Compile Include="Entities\Users\Social\RelationshipStatus.cs" />
+    <Compile Include="Entities\Users\Social\RelationshipType.cs" />
+    <Compile Include="Entities\Users\Social\UserRelationship.cs" />
+    <Compile Include="Entities\Users\Social\UserRelationshipPreference.cs" />
+    <Compile Include="Entities\Users\Social\UserSocial.cs" />
+    <Compile Include="Entities\Users\UserController.cs" />
+    <Compile Include="Entities\Users\UserInfo.cs" />
+    <Compile Include="Entities\Users\UserRoleInfo.cs" />
+    <Compile Include="Entities\Users\Users Online\AnonymousUserInfo.cs" />
+    <Compile Include="Entities\Users\Users Online\BaseUserInfo.cs" />
+    <Compile Include="Entities\Users\Users Online\OnlineUserInfo.cs" />
+    <Compile Include="Entities\Users\Users Online\UserOnlineController.cs" />
+    <Compile Include="Entities\Users\UserVisibilityMode.cs" />
+    <Compile Include="ExtensionPoints\ContextMenuItemExtensionControl.cs" />
+    <Compile Include="ExtensionPoints\Filters\CompositeFilter.cs" />
+    <Compile Include="ExtensionPoints\Filters\NoFilter.cs" />
+    <Compile Include="ExtensionPoints\Filters\FilterByUnauthenticated.cs" />
+    <Compile Include="ExtensionPoints\Filters\FilterByHostMenu.cs" />
+    <Compile Include="ExtensionPoints\Filters\IExtensionPointFilter.cs" />
+    <Compile Include="ExtensionPoints\IUserControlActions.cs" />
+    <Compile Include="ExtensionPoints\IEditPageTabControlActions.cs" />
+    <Compile Include="ExtensionPoints\DefaultExtensionControl.cs" />
+    <Compile Include="ExtensionPoints\EditPagePanelExtensionControl.cs" />
+    <Compile Include="ExtensionPoints\EditPageTabExtensionControl.cs" />
+    <Compile Include="ExtensionPoints\ExportClientScriptAttribute.cs" />
+    <Compile Include="ExtensionPoints\ExtensionPointManager.cs" />
+    <Compile Include="ExtensionPoints\IEditPagePanelControlActions.cs" />
+    <Compile Include="ExtensionPoints\IExtensionControlRenderer.cs" />
+    <Compile Include="ExtensionPoints\IExtensionPointData.cs" />
+    <Compile Include="ExtensionPoints\IGridColumnExtensionPoint.cs" />
+    <Compile Include="ExtensionPoints\IMenuButtonItemExtensionPoint.cs" />
+    <Compile Include="ExtensionPoints\IMenuItemExtensionPoint.cs" />
+    <Compile Include="ExtensionPoints\IScriptItemExtensionPoint.cs" />
+    <Compile Include="ExtensionPoints\IContextMenuItemExtensionPoint.cs" />
+    <Compile Include="ExtensionPoints\IEditPagePanelExtensionPoint.cs" />
+    <Compile Include="ExtensionPoints\IEditPageTabExtensionPoint.cs" />
+    <Compile Include="ExtensionPoints\IExtensionPoint.cs" />
+    <Compile Include="ExtensionPoints\IToolBarButtonExtensionPoint.cs" />
+    <Compile Include="ExtensionPoints\IToolBarMenuButtonExtensionPoint.cs" />
+    <Compile Include="ExtensionPoints\IUserControlExtensionPoint.cs" />
+    <Compile Include="ExtensionPoints\SafeDirectoryCatalog.cs" />
+    <Compile Include="ExtensionPoints\ToolBarButtonExtensionControl.cs" />
+    <Compile Include="ExtensionPoints\ToolBarButtonRenderer.cs" />
+    <Compile Include="ExtensionPoints\ToolBarMenuButtonRenderer.cs" />
+    <Compile Include="ExtensionPoints\UserControlExtensionControl.cs" />
+    <Compile Include="Framework\JavaScriptLibraries\CommonJS.cs" />
+    <Compile Include="Framework\JavaScriptLibraries\SpecificVersion.cs" />
+    <Compile Include="Framework\JavaScriptLibraries\IJavaScriptLibraryController.cs" />
+    <Compile Include="Framework\Reflections\AssemblyWrapper.cs" />
+    <Compile Include="Framework\Reflections\IAssembly.cs" />
+    <Compile Include="Framework\Reflections\IAssemblyLocator.cs" />
+    <Compile Include="Framework\Reflections\ITypeLocator.cs" />
+    <Compile Include="Framework\Reflections\TypeLocator.cs" />
+    <Compile Include="Framework\IServiceFrameworkInternals.cs" />
+    <Compile Include="Framework\JavaScriptLibraries\JavaScript.cs" />
+    <Compile Include="Framework\JavaScriptLibraries\JavaScriptLibrary.cs" />
+    <Compile Include="Framework\JavaScriptLibraries\JavaScriptLibraryController.cs" />
+    <Compile Include="Framework\JavaScriptLibraries\ScriptLocation.cs" />
+    <Compile Include="Framework\ServiceLocator.cs" />
+    <Compile Include="ComponentModel\IComponentBuilder.cs" />
+    <Compile Include="ComponentModel\IComponentInstaller.cs" />
+    <Compile Include="ComponentModel\IContainer.cs" />
+    <Compile Include="ComponentModel\InstanceComponentBuilder.cs" />
+    <Compile Include="ComponentModel\ProviderInstaller.cs" />
+    <Compile Include="ComponentModel\SimpleContainer.cs" />
+    <Compile Include="ComponentModel\SingletonComponentBuilder.cs">
+      <SubType>Code</SubType>
+    </Compile>
+    <Compile Include="ComponentModel\TransientComponentBuilder.cs" />
+    <Compile Include="Data\DataProvider.cs">
+      <SubType>Code</SubType>
+    </Compile>
+    <Compile Include="Entities\BaseEntityInfo.cs" />
+    <Compile Include="Entities\Content\Common\Util.cs" />
+    <Compile Include="Entities\Content\Common\ContentExtensions.cs" />
+    <Compile Include="Entities\Host\Host.cs" />
+    <Compile Include="Entities\Host\HostPropertyAccess.cs" />
+    <Compile Include="Entities\Host\ServerController.cs" />
+    <Compile Include="Entities\Host\ServerInfo.cs" />
+    <Compile Include="Entities\Icons\IconController.cs" />
+    <Compile Include="Entities\Modules\IModuleController.cs" />
+    <Compile Include="Entities\Tabs\ITabController.cs" />
+    <Compile Include="Framework\IServicesFramework.cs" />
+    <Compile Include="Framework\ServicesFramework.cs" />
+    <Compile Include="Framework\ServicesFrameworkImpl.cs" />
+    <Compile Include="Framework\ServicesFrameworkInternal.cs" />
+    <Compile Include="Properties\AssemblyInfoMvc.cs" />
+    <Compile Include="Security\Cookies\AuthCookieController.cs" />
+    <Compile Include="Security\Cookies\IAuthCookieController.cs" />
+    <Compile Include="Security\Cookies\PersistedAuthCookie.cs" />
+    <Compile Include="Security\Cookies\PurgeAuthCookiesTask.cs" />
+    <Compile Include="Security\FIPSCompliant.cs" />
+    <Compile Include="Security\Membership\AspNetMembershipProvider.cs" />
+    <Compile Include="Security\Permissions\AdvancedPermissionProvider.cs" />
+    <Compile Include="Security\Permissions\ComparePortalPermissions.cs" />
+    <Compile Include="Security\Permissions\CorePermissionProvider.cs" />
+    <Compile Include="Security\Permissions\IFolderPermissionController.cs" />
+    <Compile Include="Security\Permissions\PortalPermissionController.cs" />
+    <Compile Include="Security\Permissions\PortalPermissionInfo.cs" />
+    <Compile Include="Security\Permissions\PortalPermissionCollection.cs" />
+    <Compile Include="Security\Profile\DNNProfileProvider.cs" />
+    <Compile Include="Security\RegistrationSettings.cs" />
+    <Compile Include="Security\Roles\DNNRoleProvider.cs" />
+    <Compile Include="Security\Roles\IRoleController.cs" />
+    <Compile Include="Security\Roles\IRoleEventHandlers.cs" />
+    <Compile Include="Security\Roles\RoleEventArgs.cs" />
+    <Compile Include="Security\Roles\SecurityMode.cs" />
+    <Compile Include="Security\Roles\RoleStatus.cs" />
+    <Compile Include="Services\Analytics\GoogleAnalytics4Engine.cs" />
+    <Compile Include="Services\Assets\AssetManagerException.cs" />
+    <Compile Include="Services\Assets\FolderPathComparer.cs" />
+    <Compile Include="Services\Assets\ContentPage.cs" />
+    <Compile Include="Services\Assets\SortProperties.cs" />
+    <Compile Include="Services\Assets\SubfolderFilter.cs" />
+    <Compile Include="Services\Authentication\AuthMode.cs" />
+    <Compile Include="Services\Authentication\OAuth\AuthExtensions.cs" />
+    <Compile Include="Services\Authentication\OAuth\AuthorisationResult.cs" />
+    <Compile Include="Services\Authentication\OAuth\EmailData.cs" />
+    <Compile Include="Services\Authentication\OAuth\HttpMethod.cs" />
+    <Compile Include="Common\Utilities\Json.cs" />
+    <Compile Include="Services\Authentication\OAuth\OAuthClientBase.cs" />
+    <Compile Include="Services\Authentication\OAuth\OAuthConfigBase.cs" />
+    <Compile Include="Services\Authentication\OAuth\OAuthLoginBase.cs">
+      <SubType>ASPXCodeBehind</SubType>
+    </Compile>
+    <Compile Include="Services\Authentication\OAuth\OAuthSettingsBase.cs">
+      <SubType>ASPXCodeBehind</SubType>
+    </Compile>
+    <Compile Include="Services\Authentication\OAuth\QueryParameter.cs" />
+    <Compile Include="Services\Authentication\OAuth\QueryParameterComparer.cs" />
+    <Compile Include="Services\Authentication\OAuth\UserData.cs" />
+    <Compile Include="Services\ClientCapability\Age.cs" />
+    <Compile Include="Services\ClientCapability\FaceBookData.cs" />
+    <Compile Include="Services\ClientCapability\Page.cs" />
+    <Compile Include="Services\ClientCapability\User.cs" />
+    <Compile Include="Services\ClientDependency\Extensions.cs" />
+    <Compile Include="Services\ClientDependency\PurgeClientDependencyFiles.cs" />
+    <Compile Include="Services\Connections\ConnectionsController.cs" />
+    <Compile Include="Services\Connections\ConnectionsManager.cs" />
+    <Compile Include="Services\Connections\ConnectorCategories.cs" />
+    <Compile Include="Services\Connections\DynamicJsonConverter.cs" />
+    <Compile Include="Services\Connections\IConnectionsController.cs" />
+    <Compile Include="Services\Connections\IConnectionsManager.cs" />
+    <Compile Include="Services\Connections\IConnector.cs" />
+    <Compile Include="Services\Connections\ConnectorArgumentException.cs" />
+    <Compile Include="Services\Connections\Startup.cs" />
+    <Compile Include="Services\Cryptography\FipsCompilanceCryptographyProvider.cs" />
+    <Compile Include="Services\Cryptography\CoreCryptographyProvider.cs" />
+    <Compile Include="Services\Cryptography\CryptographyProvider.cs" />
+    <Compile Include="Services\Cryptography\ICryptographyProvider.cs" />
+    <Compile Include="Services\Authentication\UserAuthenticationInfo.cs" />
+    <Compile Include="Services\DependencyInjection\IScopeAccessor.cs" />
+    <Compile Include="Services\DependencyInjection\ScopeAccessor.cs" />
+    <Compile Include="Services\EventQueue\EventMessageProcessorBase.cs" />
+    <Compile Include="Services\Exceptions\ExceptionExtensions.cs" />
+    <Compile Include="Services\Exceptions\SearchException.cs" />
+    <Compile Include="Services\Exceptions\SearchIndexEmptyException.cs" />
+    <Compile Include="Services\Assets\AssetManager.cs" />
+    <Compile Include="Services\FileSystem\DefaultMetadataNames.cs" />
+    <Compile Include="Services\FileSystem\EventArgs\FileDownloadedEventArgs.cs" />
+    <Compile Include="Services\FileSystem\EventArgs\FileDeletedEventArgs.cs" />
+    <Compile Include="Services\FileSystem\EventArgs\FolderDeletedEventArgs.cs" />
+    <Compile Include="Services\FileSystem\EventArgs\FileAddedEventArgs.cs" />
+    <Compile Include="Services\FileSystem\EventArgs\FolderRenamedEventArgs.cs" />
+    <Compile Include="Services\FileSystem\EventArgs\FolderChangedEventArgs.cs" />
+    <Compile Include="Services\FileSystem\EventArgs\FileMovedEventArgs.cs" />
+    <Compile Include="Services\FileSystem\EventArgs\FileRenamedEventArgs.cs" />
+    <Compile Include="Services\FileSystem\EventArgs\FolderMovedEventArgs.cs" />
+    <Compile Include="Services\FileSystem\Exceptions\FileLockedException.cs" />
+    <Compile Include="Services\FileSystem\Exceptions\InvalidFileContentException.cs" />
+    <Compile Include="Services\FileSystem\Exceptions\InvalidFolderPathException.cs" />
+    <Compile Include="Services\FileSystem\Exceptions\InvalidFilenameException.cs" />
+    <Compile Include="Services\FileSystem\Exceptions\InvalidMetadataValuesException.cs">
+      <SubType>Code</SubType>
+    </Compile>
+    <Compile Include="Services\FileSystem\EventArgs\FileChangedEventArgs.cs" />
+    <Compile Include="Services\FileSystem\FileContentTypeManager.cs" />
+    <Compile Include="Services\FileSystem\FileLinkClickController.cs" />
+    <Compile Include="Services\FileSystem\FileSizeFormatProvider.cs" />
+    <Compile Include="Services\FileSystem\FileUrlHelper.cs" />
+    <Compile Include="Services\FileSystem\FileVersionController.cs" />
+    <Compile Include="Services\FileSystem\FileVersionInfo.cs" />
+    <Compile Include="Services\FileSystem\FolderMappings\FolderMappingsConfigController.cs" />
+    <Compile Include="Services\FileSystem\FolderMappings\FolderTypeConfig.cs" />
+    <Compile Include="Services\FileSystem\FolderMappings\FolderTypeSettingConfig.cs" />
+    <Compile Include="Services\FileSystem\FolderMappings\IFolderMappingsConfigController.cs" />
+    <Compile Include="Services\Assets\IAssetManager.cs" />
+    <Compile Include="Services\FileSystem\IFileContentTypeManager.cs" />
+    <Compile Include="Services\FileSystem\IFileEventHandlers.cs" />
+    <Compile Include="Services\FileSystem\IFileLinkClickController.cs" />
+    <Compile Include="Services\FileSystem\IFileVersionController.cs" />
+    <Compile Include="Services\FileSystem\Internal\FileDeletionController.cs" />
+    <Compile Include="Services\FileSystem\Internal\FileLockingController.cs" />
+    <Compile Include="Services\FileSystem\Internal\IFileDeletionController.cs" />
+    <Compile Include="Services\FileSystem\Internal\IFileLockingController.cs" />
+    <Compile Include="Services\FileSystem\Internal\IFileSecurityChecker.cs" />
+    <Compile Include="Services\FileSystem\Internal\IFileSecurityController.cs" />
+    <Compile Include="Services\FileSystem\Internal\IUserSecurityController.cs" />
+    <Compile Include="Services\FileSystem\Internal\FileSecurityController.cs" />
+    <Compile Include="Services\FileSystem\Internal\SecurityCheckers\SvgFileChecker.cs" />
+    <Compile Include="Services\FileSystem\Internal\UserSecurityController.cs" />
+    <Compile Include="Services\FileSystem\Internal\Wrappers\DirectoryWrapper.cs" />
+    <Compile Include="Services\FileSystem\Internal\Wrappers\FileWrapper.cs" />
+    <Compile Include="Services\FileSystem\Internal\Wrappers\IconControllerWrapper.cs" />
+    <Compile Include="Services\FileSystem\Internal\Wrappers\IDirectory.cs" />
+    <Compile Include="Services\FileSystem\Internal\Wrappers\IFile.cs" />
+    <Compile Include="Services\FileSystem\Internal\Wrappers\IIconController.cs" />
+    <Compile Include="Services\FileSystem\LinkClickPortalSettings.cs" />
+    <Compile Include="Services\FileSystem\SyncFolderData.cs" />
+    <Compile Include="Services\GeneratedImage\IImageStore.cs" />
+    <Compile Include="Services\GeneratedImage\IPCount.cs" />
+    <Compile Include="Services\GeneratedImage\DiskImageStore.cs" />
+    <Compile Include="Services\GeneratedImage\DnnImageHandler.cs" />
+    <Compile Include="Services\GeneratedImage\FilterTransform\ImageBrightnessTransform.cs" />
+    <Compile Include="Services\GeneratedImage\FilterTransform\ImageContrastTransform.cs" />
+    <Compile Include="Services\GeneratedImage\FilterTransform\ImageGammaTransform.cs" />
+    <Compile Include="Services\GeneratedImage\FilterTransform\ImageGreyscaleTransform.cs" />
+    <Compile Include="Services\GeneratedImage\FilterTransform\ImageInvertTransform.cs" />
+    <Compile Include="Services\GeneratedImage\FilterTransform\ImageResizeTransform.cs" />
+    <Compile Include="Services\GeneratedImage\FilterTransform\ImageRotateFlipTransform.cs" />
+    <Compile Include="Services\GeneratedImage\GeneratedImage.cs" />
+    <Compile Include="Services\GeneratedImage\ImageHandler.cs" />
+    <Compile Include="Services\GeneratedImage\ImageHandlerInternal.cs" />
+    <Compile Include="Services\GeneratedImage\ImageInfo.cs" />
+    <Compile Include="Services\GeneratedImage\ImageParameter.cs" />
+    <Compile Include="Services\GeneratedImage\ImageQuantization\GrayscaleQuantizer.cs" />
+    <Compile Include="Services\GeneratedImage\ImageQuantization\OctreeQuantizer.cs" />
+    <Compile Include="Services\GeneratedImage\ImageQuantization\PaletteQuantizer.cs" />
+    <Compile Include="Services\GeneratedImage\ImageQuantization\Quantizer.cs" />
+    <Compile Include="Services\GeneratedImage\ImageResizeMode.cs" />
+    <Compile Include="Services\GeneratedImage\ImageTransform.cs" />
+    <Compile Include="Services\GeneratedImage\ProfileEventHandler.cs" />
+    <Compile Include="Services\GeneratedImage\StartTransform\ImageFileTransform.cs" />
+    <Compile Include="Services\GeneratedImage\StartTransform\PlaceHolderTransform.cs" />
+    <Compile Include="Services\GeneratedImage\StartTransform\SecureFileTransform.cs" />
+    <Compile Include="Services\GeneratedImage\StartTransform\UserProfilePicTransform.cs" />
+    <Compile Include="Services\GeneratedImage\UriValidator.cs" />
+    <Compile Include="Services\Installer\Blocker\IInstallBlocker.cs" />
+    <Compile Include="Services\Installer\Blocker\InstallBlocker.cs" />
+    <Compile Include="Services\Installer\Dependencies\IManagedPackageDependency.cs" />
+    <Compile Include="Services\Installer\Dependencies\ManagedPackageDependency.cs" />
+    <Compile Include="Services\Installer\ILocalUpgradeService.cs" />
+    <Compile Include="Services\Installer\Installers\JavaScriptFileInstaller.cs" />
+    <Compile Include="Services\Installer\Installers\JavaScriptLibraryInstaller.cs" />
+    <Compile Include="Services\Installer\Installers\UrlProviderInstaller.cs" />
+    <Compile Include="Services\Installer\LocalUpgradeInfo.cs" />
+    <Compile Include="Services\Installer\LocalUpgradeService.cs" />
+    <Compile Include="Services\Installer\LocalUpgradeSettings.cs" />
+    <Compile Include="Services\Installer\Packages\IPackageController.cs" />
+    <Compile Include="Services\Installer\Packages\PackageDependencyInfo.cs" />
+    <Compile Include="Services\Installer\Packages\PackageTypeMemberNameFixer.cs" />
+    <Compile Include="Services\Localization\CultureDropDownTypes.cs" />
+    <Compile Include="Services\Localization\LocalizationExpressionBuilderEditor.cs" />
+    <Compile Include="Services\Localization\LocalizationExtensions.cs" />
+    <Compile Include="Services\Localization\Persian\PersianCalendar.cs" />
+    <Compile Include="Services\Localization\Persian\PersianController.cs" />
+    <Compile Include="Services\Log\EventLog\EventLogExtensions.cs" />
+    <Compile Include="Services\Log\EventLog\ILogController.cs" />
+    <Compile Include="Services\Mail\MailKitMailProvider.cs" />
+    <Compile Include="Services\Mail\CoreMailProvider.cs" />
+    <Compile Include="Services\Mail\MailInfo.cs" />
+    <Compile Include="Services\Mail\MailAttachment.cs" />
+    <Compile Include="Services\Mail\MailProvider.cs" />
+    <Compile Include="Services\Mail\OAuth\IOAuth2SmtpClient.cs" />
+    <Compile Include="Services\Mail\OAuth\ISmtpOAuthProvider.cs" />
+    <Compile Include="Services\Mail\OAuth\ISmtpOAuthController.cs" />
+    <Compile Include="Services\Mail\OAuth\SmtpOAuthController.cs" />
+    <Compile Include="Services\Mail\OAuth\SmtpOAuthSetting.cs" />
+    <Compile Include="Services\Mail\SmtpInfo.cs" />
+    <Compile Include="Services\OutputCache\Providers\DatabaseProvider.cs" />
+    <Compile Include="Services\OutputCache\Providers\DatabaseResponseFilter.cs" />
+    <Compile Include="Services\OutputCache\Providers\FileProvider.cs" />
+    <Compile Include="Services\OutputCache\Providers\FileResponseFilter.cs" />
+    <Compile Include="Services\OutputCache\Providers\MemoryProvider.cs" />
+    <Compile Include="Services\OutputCache\Providers\MemoryResponseFilter.cs" />
+    <Compile Include="Services\Pages\PageExtensions.cs" />
+    <Compile Include="Services\Pages\PageService.cs" />
+    <Compile Include="Services\Registration\IRegistrationProfileController.cs" />
+    <Compile Include="Services\Registration\RegistrationProfileController.cs" />
+    <Compile Include="Services\Search\Controllers\BaseResultController.cs" />
+    <Compile Include="Services\Search\Controllers\IModuleSearchResultController.cs" />
+    <Compile Include="Services\Search\Controllers\TabResultController.cs" />
+    <Compile Include="Services\Search\Controllers\ModuleResultController.cs" />
+    <Compile Include="Services\Search\Controllers\UserResultController.cs" />
+    <Compile Include="Services\Search\Entities\SearchDocumentToDelete.cs" />
+    <Compile Include="Services\Search\Entities\SortDirections.cs" />
+    <Compile Include="Services\Search\Entities\SearchResults.cs" />
+    <Compile Include="Services\Search\Entities\SortFields.cs" />
+    <Compile Include="Services\Search\Entities\SearchStopWords.cs" />
+    <Compile Include="Services\Search\Entities\SynonymsGroup.cs" />
+    <Compile Include="Services\Search\IndexingProviderBase.cs" />
+    <Compile Include="Services\Search\Internals\Constants.cs" />
+    <Compile Include="Services\Search\Internals\ISearchQueryStringParser.cs" />
+    <Compile Include="Services\Search\Internals\LuceneResults.cs" />
+    <Compile Include="Services\Search\Internals\LuceneSearchContext.cs" />
+    <Compile Include="Services\Search\Internals\SearchQueryAnalyzer.cs" />
+    <Compile Include="Services\Search\Internals\ISearchHelper.cs" />
+    <Compile Include="Services\Search\Internals\SearchContentSource.cs" />
+    <Compile Include="Services\Search\Internals\SearchHelper.cs" />
+    <Compile Include="Services\Search\Internals\SearchHelperImpl.cs" />
+    <Compile Include="Services\Search\Internals\LuceneResult.cs" />
+    <Compile Include="Services\Search\Internals\LuceneQuery.cs" />
+    <Compile Include="Services\Search\Internals\SearchQueryStringParser.cs" />
+    <Compile Include="Services\Search\Internals\SearchSecurityTrimmer.cs" />
+    <Compile Include="Services\Search\Internals\SearchSecurityTrimmerContext.cs" />
+    <Compile Include="Services\Search\Internals\SearchStatistics.cs" />
+    <Compile Include="Services\Search\Internals\SynonymAnalyzer.cs" />
+    <Compile Include="Services\Search\Internals\SynonymFilter.cs" />
+    <Compile Include="Services\Search\Internals\IInternalSearchController.cs" />
+    <Compile Include="Services\Search\Internals\InternalSearchController.cs" />
+    <Compile Include="Services\Search\Internals\InternalSearchControllerImpl.cs" />
+    <Compile Include="Services\Search\Entities\SearchResult.cs" />
+    <Compile Include="Services\Search\ModuleIndexInfo.cs" />
+    <Compile Include="Services\Search\TabIndexer.cs" />
+    <Compile Include="Services\Search\Entities\SearchType.cs" />
+    <Compile Include="Services\Search\Internals\ILuceneController.cs" />
+    <Compile Include="Services\Search\Internals\LuceneController.cs" />
+    <Compile Include="Services\Search\Internals\LuceneControllerImpl.cs" />
+    <Compile Include="Services\Search\Entities\SearchDocument.cs" />
+    <Compile Include="Services\Search\Controllers\ISearchController.cs" />
+    <Compile Include="Services\Search\Controllers\SearchController.cs" />
+    <Compile Include="Services\Search\Controllers\SearchControllerImpl.cs" />
+    <Compile Include="Services\Search\Entities\SearchQuery.cs" />
+    <Compile Include="Services\Search\UserIndexer.cs" />
+    <Compile Include="Services\Search\UserSearch.cs" />
+    <Compile Include="Services\Sitemap\AlternateUrl.cs" />
+    <Compile Include="Services\Social\Messaging\Exceptions\AttachmentsNotAllowed.cs" />
+    <Compile Include="Services\Social\Messaging\Frequency.cs" />
+    <Compile Include="Services\Social\Subscriptions\Data\DataService.cs" />
+    <Compile Include="Services\Social\Subscriptions\Data\IDataService.cs" />
+    <Compile Include="Services\Social\Subscriptions\Entities\Subscription.cs" />
+    <Compile Include="Services\Social\Subscriptions\Entities\SubscriptionType.cs" />
+    <Compile Include="Services\Social\Subscriptions\ISubscriptionController.cs" />
+    <Compile Include="Services\Social\Subscriptions\ISubscriptionSecurityController.cs" />
+    <Compile Include="Services\Social\Subscriptions\ISubscriptionTypeController.cs" />
+    <Compile Include="Services\Social\Subscriptions\SubscriptionController.cs" />
+    <Compile Include="Services\Social\Subscriptions\SubscriptionSecurityController.cs" />
+    <Compile Include="Services\Social\Subscriptions\SubscriptionTypeController.cs" />
+    <Compile Include="Services\Social\Messaging\IUserPreferencesController.cs" />
+    <Compile Include="Services\Social\Messaging\UserPreference.cs" />
+    <Compile Include="Services\Social\Messaging\UserPreferencesController.cs" />
+    <Compile Include="Services\SystemHealth\WebServerMonitor.cs" />
+    <Compile Include="Services\Tokens\CacheLevel.cs" />
+    <Compile Include="Services\Tokens\HtmlTokenReplace.cs" />
+    <Compile Include="Services\Tokens\PropertyAccess\AntiForgeryTokenPropertyAccess.cs" />
+    <Compile Include="Services\Tokens\PropertyAccess\ArrayListPropertyAccess.cs" />
+    <Compile Include="Services\Tokens\PropertyAccess\CssPropertyAccess.cs" />
+    <Compile Include="Services\Tokens\PropertyAccess\HtmlEncodingPropertyAccess.cs" />
+    <Compile Include="Services\Tokens\PropertyAccess\JavaScriptDto.cs" />
+    <Compile Include="Services\Tokens\PropertyAccess\JavaScriptEncodingPropertyAccess.cs" />
+    <Compile Include="Services\Tokens\PropertyAccess\JavaScriptPropertyAccess.cs" />
+    <Compile Include="Services\Tokens\PropertyAccess\JsonPropertyAccess.cs" />
+    <Compile Include="Services\Tokens\PropertyAccess\StylesheetDto.cs" />
+    <Compile Include="Services\Tokens\PropertyAccess\UrlEncodingPropertyAccess.cs" />
+    <Compile Include="Services\Tokens\Scope.cs" />
+    <Compile Include="Services\Tokens\CoreTokenProvider.cs" />
+    <Compile Include="Services\Tokens\TokenContext.cs" />
+    <Compile Include="Services\Tokens\TokenProvider.cs" />
+    <Compile Include="Services\Upgrade\DnnInstallLogger.cs" />
+    <Compile Include="Services\Upgrade\Internals\IInstallController.cs" />
+    <Compile Include="Services\Upgrade\Internals\InstallConfiguration\ConnectionConfig.cs" />
+    <Compile Include="Services\Upgrade\Internals\InstallConfiguration\HostSettingConfig.cs" />
+    <Compile Include="Services\Upgrade\Internals\InstallConfiguration\PortalConfig.cs" />
+    <Compile Include="Services\Upgrade\Internals\InstallConfiguration\LicenseConfig.cs" />
+    <Compile Include="Services\Upgrade\Internals\InstallConfiguration\InstallConfig.cs" />
+    <Compile Include="Services\Upgrade\Internals\InstallConfiguration\SuperUserConfig.cs" />
+    <Compile Include="Services\Upgrade\Internals\InstallController.cs" />
+    <Compile Include="Services\Upgrade\Internals\InstallControllerImpl.cs" />
+    <Compile Include="Services\Cache\FBCachingProvider.cs" />
+    <Compile Include="Services\Journal\CommentInfo.cs" />
+    <Compile Include="Services\Journal\Content.cs" />
+    <Compile Include="Services\Journal\Data\IJournalDataService.cs" />
+    <Compile Include="Services\Journal\Data\JournalDataService.cs" />
+    <Compile Include="Services\Journal\Data\JournalDataServiceImpl.cs" />
+    <Compile Include="Services\Journal\IJournalController.cs" />
+    <Compile Include="Services\Journal\Internal\IInternalJournalController.cs" />
+    <Compile Include="Services\Journal\Internal\InternalJournalController.cs" />
+    <Compile Include="Services\Journal\Internal\InternalJournalControllerImpl.cs" />
+    <Compile Include="Services\Journal\ItemData.cs" />
+    <Compile Include="Services\Journal\JournalController.cs" />
+    <Compile Include="Services\Journal\JournalControllerImpl.cs" />
+    <Compile Include="Services\Journal\JournalEntity.cs" />
+    <Compile Include="Services\Journal\JournalItem.cs" />
+    <Compile Include="Services\Journal\JournalTypeInfo.cs" />
+    <Compile Include="Services\Localization\ILocalizationProvider.cs" />
+    <Compile Include="Services\Localization\Internal\ILocalization.cs" />
+    <Compile Include="Services\Localization\Internal\LocalizationImpl.cs" />
+    <Compile Include="Services\Localization\Internal\TestableLocalization.cs" />
+    <Compile Include="Services\Localization\LocalizationProvider.cs" />
+    <Compile Include="Services\Log\EventLog\DBLoggingProvider.cs" />
+    <Compile Include="Services\Log\EventLog\IEventLogController.cs" />
+    <Compile Include="Services\Log\EventLog\LogQueueItem.cs" />
+    <Compile Include="Services\ModuleCache\FileProvider.cs" />
+    <Compile Include="Services\ModuleCache\MemoryProvider.cs" />
+    <Compile Include="Services\Scheduling\DNNScheduler.cs" />
+    <Compile Include="Services\Scheduling\ProcessGroup.cs" />
+    <Compile Include="Services\Scheduling\Scheduler.cs" />
+    <Compile Include="Services\Scheduling\SchedulingController.cs" />
+    <Compile Include="Services\Search\ModuleIndexer.cs" />
+    <Compile Include="Services\Search\SearchContentModuleInfo.cs" />
+    <Compile Include="Services\Search\SearchContentModuleInfoCollection.cs" />
+    <Compile Include="Services\Sitemap\CoreSitemapProvider.cs" />
+    <Compile Include="Services\Social\Messaging\Internal\IInternalMessagingController.cs" />
+    <Compile Include="Services\Social\Messaging\Internal\InternalMessagingController.cs" />
+    <Compile Include="Services\Social\Messaging\Internal\InternalMessagingControllerImpl.cs" />
+    <Compile Include="Services\Social\Messaging\MessageSentStatus.cs" />
+    <Compile Include="Services\Social\Messaging\Exceptions\MessageOrRecipientNotFoundException.cs" />
+    <Compile Include="Services\Social\Messaging\Exceptions\RecipientLimitExceededException.cs" />
+    <Compile Include="Services\Social\Messaging\Exceptions\ThrottlingIntervalNotMetException.cs" />
+    <Compile Include="Services\Social\Messaging\MessageArchivedStatus.cs" />
+    <Compile Include="Services\Social\Messaging\MessageReadStatus.cs" />
+    <Compile Include="Services\Social\Messaging\Scheduler\CoreMessagingScheduler.cs" />
+    <Compile Include="Services\Social\Notifications\Notification.cs" />
+    <Compile Include="Services\Social\Notifications\NotificationTypeAction.cs" />
+    <Compile Include="Services\Social\Messaging\Internal\Views\MessageThreadsView.cs" />
+    <Compile Include="Services\Social\Messaging\Internal\Views\MessageBoxView.cs" />
+    <Compile Include="Services\Social\Messaging\Internal\Views\MessageFileView.cs" />
+    <Compile Include="Services\Social\Messaging\Internal\Views\MessageThreadView.cs" />
+    <Compile Include="Services\Social\Messaging\Internal\Views\MessageConversationView.cs" />
+    <Compile Include="Services\Social\Messaging\MessagingController.cs" />
+    <Compile Include="Services\Social\Messaging\Data\DataService.cs" />
+    <Compile Include="Services\Social\Messaging\Data\IDataService.cs" />
+    <Compile Include="Services\Social\Messaging\IMessagingController.cs" />
+    <Compile Include="Services\Social\Messaging\MessageAttachment.cs" />
+    <Compile Include="Services\Social\Messaging\MessageRecipient.cs" />
+    <Compile Include="Services\Social\Messaging\Message.cs" />
+    <Compile Include="Entities\Modules\Actions\ActionEventArgs.cs">
+      <SubType>Code</SubType>
+    </Compile>
+    <Compile Include="Entities\Modules\Actions\ActionEventHandler.cs" />
+    <Compile Include="Entities\Modules\Actions\ModuleAction.cs">
+      <SubType>Code</SubType>
+    </Compile>
+    <Compile Include="Entities\Modules\Actions\ModuleActionCollection.cs">
+      <SubType>Code</SubType>
+    </Compile>
+    <Compile Include="Entities\Modules\Actions\ModuleActionEventListener.cs">
+      <SubType>Code</SubType>
+    </Compile>
+    <Compile Include="Entities\Modules\Actions\ModuleActionType.cs" />
+    <Compile Include="Entities\Modules\ControlInfo.cs" />
+    <Compile Include="Entities\Modules\Definitions\ModuleDefinitionController.cs">
+      <SubType>Code</SubType>
+    </Compile>
+    <Compile Include="Entities\Modules\Definitions\ModuleDefinitionInfo.cs">
+      <SubType>Code</SubType>
+    </Compile>
+    <Compile Include="Entities\Modules\Definitions\ModuleDefinitionValidator.cs">
+      <SubType>Code</SubType>
+    </Compile>
+    <Compile Include="Entities\Modules\DesktopModuleController.cs">
+      <SubType>Code</SubType>
+    </Compile>
+    <Compile Include="Entities\Modules\DesktopModuleInfo.cs">
+      <SubType>Code</SubType>
+    </Compile>
+    <Compile Include="Entities\Modules\DesktopModuleSupportedFeature.cs" />
+    <Compile Include="Entities\Modules\EventMessageProcessor.cs" />
+    <Compile Include="Entities\Modules\IActionable.cs">
+      <SubType>Code</SubType>
+    </Compile>
+    <Compile Include="Entities\Modules\IHydratable.cs" />
+    <Compile Include="Entities\Modules\IPortable.cs">
+      <SubType>Code</SubType>
+    </Compile>
+    <Compile Include="Entities\Modules\IUpgradeable.cs">
+      <SubType>Code</SubType>
+    </Compile>
+    <Compile Include="Entities\Modules\ModuleControlController.cs">
+      <SubType>Code</SubType>
+    </Compile>
+    <Compile Include="Entities\Modules\ModuleControlInfo.cs">
+      <SubType>Code</SubType>
+    </Compile>
+    <Compile Include="Obsolete\ModuleController.cs">
+      <SubType>Code</SubType>
+    </Compile>
+    <Compile Include="Entities\Modules\ModuleInfo.cs">
+      <SubType>Code</SubType>
+    </Compile>
+    <Compile Include="Entities\Modules\ModuleSettingsBase.cs">
+      <SubType>ASPXCodeBehind</SubType>
+    </Compile>
+    <Compile Include="Entities\Modules\PortalDesktopModuleInfo.cs">
+      <SubType>Code</SubType>
+    </Compile>
+    <Compile Include="Entities\Modules\PortalModuleBase.cs">
+      <SubType>ASPXCodeBehind</SubType>
+    </Compile>
+    <Compile Include="Entities\Modules\ProfileUserControlBase.cs">
+      <SubType>ASPXCodeBehind</SubType>
+    </Compile>
+    <Compile Include="Entities\Modules\SkinControlController.cs" />
+    <Compile Include="Entities\Modules\SkinControlInfo.cs">
+      <SubType>Code</SubType>
+    </Compile>
+    <Compile Include="Entities\Modules\UserModuleBase.cs">
+      <SubType>ASPXCodeBehind</SubType>
+    </Compile>
+    <Compile Include="Entities\Modules\UserUserControlBase.cs">
+      <SubType>ASPXCodeBehind</SubType>
+    </Compile>
+    <Compile Include="Entities\Modules\VisibilityState.cs" />
+    <Compile Include="Entities\Portals\Data\DataService.cs" />
+    <Compile Include="Entities\Portals\Data\IDataService.cs" />
+    <Compile Include="Entities\Portals\IPortalGroupController.cs" />
+    <Compile Include="Entities\Portals\PortalAliasCollection.cs">
+      <SubType>Code</SubType>
+    </Compile>
+    <Compile Include="Entities\Portals\PortalAliasController.cs">
+      <SubType>Code</SubType>
+    </Compile>
+    <Compile Include="Entities\Portals\PortalAliasInfo.cs">
+      <SubType>Code</SubType>
+    </Compile>
+    <Compile Include="Entities\Portals\PortalController.cs">
+      <SubType>Code</SubType>
+    </Compile>
+    <Compile Include="Entities\Portals\IPortalController.cs" />
+    <Compile Include="Entities\Portals\PortalGroupController.cs" />
+    <Compile Include="Entities\Portals\PortalGroupInfo.cs" />
+    <Compile Include="Entities\Portals\PortalInfo.cs">
+      <SubType>Code</SubType>
+    </Compile>
+    <Compile Include="Entities\Portals\PortalSettings.cs">
+      <SubType>Code</SubType>
+    </Compile>
+    <Compile Include="Entities\Portals\Templates\PortalTemplateModuleAction.cs" />
+    <Compile Include="Entities\Portals\Templates\PortalTemplateValidator.cs">
+      <SubType>Code</SubType>
+    </Compile>
+    <Compile Include="Entities\Portals\UserCopiedCallback.cs" />
+    <Compile Include="Entities\Portals\UserCopiedEventArgs.cs" />
+    <Compile Include="Entities\Profile\ProfileController.cs" />
+    <Compile Include="Entities\Profile\ProfilePropertyDefinition.cs" />
+    <Compile Include="Entities\Profile\ProfilePropertyDefinitionCollection.cs" />
+    <Compile Include="Entities\Profile\ProfilePropertyDefinitionComparer.cs" />
+    <Compile Include="Entities\Profile\ProfileVisibility.cs" />
+    <Compile Include="Entities\Tabs\TabCollection.cs" />
+    <Compile Include="Entities\Tabs\TabController.cs">
+      <SubType>Code</SubType>
+    </Compile>
+    <Compile Include="Entities\Tabs\TabExistsException.cs" />
+    <Compile Include="Entities\Tabs\TabInfo.cs">
+      <SubType>Code</SubType>
+    </Compile>
+    <Compile Include="Entities\Tabs\TabMoveType.cs" />
+    <Compile Include="Entities\Tabs\TabType.cs" />
+    <Compile Include="Framework\AJAX.cs" />
+    <Compile Include="Framework\CachePageStatePersister.cs" />
+    <Compile Include="Framework\CDefault.cs">
+      <SubType>ASPXCodeBehind</SubType>
+    </Compile>
+    <Compile Include="Framework\DiskPageStatePersister.cs" />
+    <Compile Include="Framework\jQuery.cs" />
+    <Compile Include="Framework\PageBase.cs">
+      <SubType>ASPXCodeBehind</SubType>
+    </Compile>
+    <Compile Include="Framework\Providers\Provider.cs">
+      <SubType>Code</SubType>
+    </Compile>
+    <Compile Include="Framework\Providers\ProviderConfiguration.cs" />
+    <Compile Include="Framework\Providers\ProviderConfigurationHandler.cs" />
+    <Compile Include="Framework\Reflection.cs" />
+    <Compile Include="Framework\SecurityPolicy.cs" />
+    <Compile Include="Framework\UserControlBase.cs">
+      <SubType>ASPXCodeBehind</SubType>
+    </Compile>
+    <Compile Include="Modules\HtmlEditorProvider.cs">
+      <SubType>ASPXCodeBehind</SubType>
+    </Compile>
+    <Compile Include="Modules\NavigationProvider.cs">
+      <SubType>ASPXCodeBehind</SubType>
+    </Compile>
+    <Compile Include="Modules\SearchInput\SearchInputController.cs">
+      <SubType>Code</SubType>
+    </Compile>
+    <Compile Include="Modules\SearchInput\SearchResultsModuleInfo.cs">
+      <SubType>Code</SubType>
+    </Compile>
+    <Compile Include="Security\Membership\MembershipProvider.cs" />
+    <Compile Include="Security\Membership\MembershipProviderConfig.cs" />
+    <Compile Include="Security\Membership\PasswordConfig.cs" />
+    <Compile Include="Security\Membership\PasswordFormat.cs" />
+    <Compile Include="Security\Membership\PasswordUpdateStatus.cs" />
+    <Compile Include="Security\Membership\UserCreateStatus.cs" />
+    <Compile Include="Security\Membership\UserLoginStatus.cs" />
+    <Compile Include="Security\Membership\UserRegistrationStatus.cs" />
+    <Compile Include="Security\Membership\UserValidStatus.cs" />
+    <Compile Include="Security\Permissions\CompareDesktopModulePermissions.cs" />
+    <Compile Include="Security\Permissions\CompareFolderPermissions.cs" />
+    <Compile Include="Security\Permissions\CompareModulePermissions.cs" />
+    <Compile Include="Security\Permissions\CompareTabPermissions.cs" />
+    <Compile Include="Security\Permissions\Controls\DesktopModulePermissionsGrid.cs" />
+    <Compile Include="Security\Permissions\Controls\FolderPermissionsGrid.cs" />
+    <Compile Include="Security\Permissions\Controls\ModulePermissionsGrid.cs" />
+    <Compile Include="Security\Permissions\Controls\PermissionsGrid.cs" />
+    <Compile Include="Security\Permissions\Controls\TabPermissionsGrid.cs" />
+    <Compile Include="Security\Permissions\DesktopModulePermissionCollection.cs" />
+    <Compile Include="Security\Permissions\DesktopModulePermissionController.cs" />
+    <Compile Include="Security\Permissions\DesktopModulePermissionInfo.cs" />
+    <Compile Include="Security\Permissions\FolderPermissionCollection.cs">
+      <SubType>Code</SubType>
+    </Compile>
+    <Compile Include="Security\Permissions\FolderPermissionController.cs">
+      <SubType>Code</SubType>
+    </Compile>
+    <Compile Include="Security\Permissions\FolderPermissionInfo.cs">
+      <SubType>Code</SubType>
+    </Compile>
+    <Compile Include="Security\Permissions\ModulePermissionCollection.cs">
+      <SubType>Code</SubType>
+    </Compile>
+    <Compile Include="Security\Permissions\ModulePermissionController.cs">
+      <SubType>Code</SubType>
+    </Compile>
+    <Compile Include="Security\Permissions\ModulePermissionInfo.cs">
+      <SubType>Code</SubType>
+    </Compile>
+    <Compile Include="Security\Permissions\PermissionController.cs">
+      <SubType>Code</SubType>
+    </Compile>
+    <Compile Include="Security\Permissions\PermissionInfo.cs">
+      <SubType>Code</SubType>
+    </Compile>
+    <Compile Include="Security\Permissions\PermissionInfoBase.cs" />
+    <Compile Include="Security\Permissions\PermissionProvider.cs" />
+    <Compile Include="Security\Permissions\TabPermissionCollection.cs">
+      <SubType>Code</SubType>
+    </Compile>
+    <Compile Include="Security\Permissions\TabPermissionController.cs">
+      <SubType>Code</SubType>
+    </Compile>
+    <Compile Include="Security\Permissions\TabPermissionInfo.cs">
+      <SubType>Code</SubType>
+    </Compile>
+    <Compile Include="Security\PortalSecurity.cs">
+      <SubType>Code</SubType>
+    </Compile>
+    <Compile Include="Security\Profile\ProfileProvider.cs" />
+    <Compile Include="Security\Profile\ProfileProviderConfig.cs" />
+    <Compile Include="Security\Roles\RoleComparer.cs">
+      <SubType>Code</SubType>
+    </Compile>
+    <Compile Include="Security\Roles\RoleController.cs">
+      <SubType>Code</SubType>
+    </Compile>
+    <Compile Include="Security\Roles\RoleGroupInfo.cs" />
+    <Compile Include="Security\Roles\RoleInfo.cs">
+      <SubType>Code</SubType>
+    </Compile>
+    <Compile Include="Security\Roles\RoleProvider.cs" />
+    <Compile Include="Security\Roles\RoleType.cs" />
+    <Compile Include="Security\SecurityAccessLevel.cs" />
+    <Compile Include="Services\Analytics\AnalyticsEngineBase.cs" />
+    <Compile Include="Services\Analytics\Config\AnalyticsConfiguration.cs" />
+    <Compile Include="Services\Analytics\Config\AnalyticsRule.cs" />
+    <Compile Include="Services\Analytics\Config\AnalyticsRuleCollection.cs" />
+    <Compile Include="Services\Analytics\Config\AnalyticsSetting.cs" />
+    <Compile Include="Services\Analytics\Config\AnalyticsSettingCollection.cs" />
+    <Compile Include="Services\Analytics\GenericAnalyticsEngine.cs" />
+    <Compile Include="Services\Analytics\GoogleAnalyticsEngine.cs" />
+    <Compile Include="Services\Authentication\AuthenticationConfig.cs" />
+    <Compile Include="Services\Authentication\AuthenticationConfigBase.cs" />
+    <Compile Include="Services\Authentication\AuthenticationController.cs" />
+    <Compile Include="Services\Authentication\AuthenticationInfo.cs" />
+    <Compile Include="Services\Authentication\AuthenticationLoginBase.cs">
+      <SubType>ASPXCodeBehind</SubType>
+    </Compile>
+    <Compile Include="Services\Authentication\AuthenticationLogoffBase.cs">
+      <SubType>ASPXCodeBehind</SubType>
+    </Compile>
+    <Compile Include="Services\Authentication\AuthenticationSettingsBase.cs">
+      <SubType>ASPXCodeBehind</SubType>
+    </Compile>
+    <Compile Include="Services\Authentication\LogOffHandler.cs" />
+    <Compile Include="Services\Authentication\UserAuthenticatedEventArgs.cs" />
+    <Compile Include="Services\Cache\CachingProvider.cs">
+      <SubType>Code</SubType>
+    </Compile>
+    <Compile Include="Services\Cache\DNNCacheDependency.cs" />
+    <Compile Include="Services\Cache\PurgeCache.cs">
+      <SubType>Code</SubType>
+    </Compile>
+    <Compile Include="Services\ClientCapability\FacebookRequestController.cs" />
+    <Compile Include="Services\ClientCapability\FacebookRequest.cs" />
+    <Compile Include="Services\ClientCapability\IClientCapabilityProvider.cs" />
+    <Compile Include="Services\ClientCapability\ClientCapability.cs" />
+    <Compile Include="Services\FileSystem\Exceptions\FolderAlreadyExistsException.cs" />
+    <Compile Include="Services\FileSystem\Exceptions\NoNetworkAvailableException.cs" />
+    <Compile Include="Services\FileSystem\Internal\DefaultFolderProviders.cs" />
+    <Compile Include="Services\ClientCapability\ClientCapabilityProvider.cs" />
+    <Compile Include="Services\ClientCapability\IClientCapability.cs" />
+    <Compile Include="Services\Mobile\IMatchRule.cs" />
+    <Compile Include="Services\Mobile\MatchRule.cs" />
+    <Compile Include="Services\Mobile\PreviewProfile.cs" />
+    <Compile Include="Services\Mobile\IPreviewProfile.cs" />
+    <Compile Include="Services\Mobile\IPreviewProfileController.cs" />
+    <Compile Include="Services\Mobile\IRedirection.cs" />
+    <Compile Include="Services\Mobile\IRedirectionController.cs" />
+    <Compile Include="Services\Mobile\PreviewProfileController.cs" />
+    <Compile Include="Services\Mobile\Redirection.cs" />
+    <Compile Include="Services\Mobile\RedirectionController.cs" />
+    <Compile Include="Services\Mobile\RedirectionType.cs" />
+    <Compile Include="Services\Mobile\TargetType.cs" />
+    <Compile Include="Services\Social\Notifications\Data\DataService.cs" />
+    <Compile Include="Services\Social\Notifications\Data\IDataService.cs" />
+    <Compile Include="Services\Social\Notifications\INotificationsController.cs" />
+    <Compile Include="Services\Social\Notifications\NotificationsController.cs" />
+    <Compile Include="Services\Social\Notifications\NotificationType.cs" />
+    <Compile Include="Services\EventQueue\Config\EventQueueConfiguration.cs" />
+    <Compile Include="Services\EventQueue\Config\PublishedEvent.cs" />
+    <Compile Include="Services\EventQueue\Config\SubscriberInfo.cs" />
+    <Compile Include="Services\EventQueue\EventMessage.cs" />
+    <Compile Include="Services\EventQueue\EventMessageCollection.cs" />
+    <Compile Include="Services\EventQueue\EventQueueController.cs" />
+    <Compile Include="Services\Exceptions\BasePortalException.cs" />
+    <Compile Include="Services\Exceptions\ErrorContainer.cs" />
+    <Compile Include="Services\Exceptions\ExceptionInfo.cs" />
+    <Compile Include="Services\Exceptions\Exceptions.cs" />
+    <Compile Include="Services\Exceptions\ModuleLoadException.cs" />
+    <Compile Include="Services\Exceptions\ObjectHydrationException.cs" />
+    <Compile Include="Services\Exceptions\PageLoadException.cs" />
+    <Compile Include="Services\Exceptions\SchedulerException.cs" />
+    <Compile Include="Services\Exceptions\SecurityException.cs" />
+    <Compile Include="Services\FileSystem\ContentDisposition.cs" />
+    <Compile Include="Services\FileSystem\Exceptions\PermissionsNotMetException.cs" />
+    <Compile Include="Services\FileSystem\FolderMappings\IFolderMappingController.cs" />
+    <Compile Include="Services\FileSystem\IFileInfo.cs" />
+    <Compile Include="Services\FileSystem\IFileManager.cs" />
+    <Compile Include="Services\FileSystem\IFolderInfo.cs" />
+    <Compile Include="Services\FileSystem\IFolderManager.cs" />
+    <Compile Include="Common\Utilities\ICBO.cs" />
+    <Compile Include="Services\FileSystem\Providers\DatabaseFolderProvider.cs" />
+    <Compile Include="Services\FileSystem\Exceptions\FileAlreadyExistsException.cs" />
+    <Compile Include="Services\FileSystem\FileInfo.cs" />
+    <Compile Include="Services\FileSystem\FileManager.cs" />
+    <Compile Include="Services\FileSystem\FileServerHandler.cs" />
+    <Compile Include="Services\FileSystem\FolderController.cs" />
+    <Compile Include="Services\FileSystem\FolderInfo.cs" />
+    <Compile Include="Services\FileSystem\FolderManager.cs" />
+    <Compile Include="Services\FileSystem\FolderMappings\FolderMappingController.cs" />
+    <Compile Include="Services\FileSystem\FolderMappings\FolderMappingInfo.cs" />
+    <Compile Include="Services\FileSystem\FolderMappings\FolderMappingSettingsControlBase.cs">
+      <SubType>ASPXCodeBehind</SubType>
+    </Compile>
+    <Compile Include="Services\FileSystem\FolderProvider.cs" />
+    <Compile Include="Services\FileSystem\Exceptions\FolderProviderException.cs" />
+    <Compile Include="Services\FileSystem\Exceptions\InvalidFileExtensionException.cs" />
+    <Compile Include="Services\FileSystem\Exceptions\NoSpaceAvailableException.cs" />
+    <Compile Include="Services\FileSystem\Providers\SecureFolderProvider.cs" />
+    <Compile Include="Services\FileSystem\Providers\StandardFolderProvider.cs" />
+    <Compile Include="Services\FileSystem\SynchronizeFileSystem.cs" />
+    <Compile Include="Services\FileSystem\UploadType.cs" />
+    <Compile Include="Services\Installer\Dependencies\CoreVersionDependency.cs" />
+    <Compile Include="Services\Installer\Dependencies\DependencyBase.cs" />
+    <Compile Include="Services\Installer\Dependencies\DependencyFactory.cs" />
+    <Compile Include="Services\Installer\Dependencies\IDependency.cs" />
+    <Compile Include="Services\Installer\Dependencies\InvalidDependency.cs" />
+    <Compile Include="Services\Installer\Dependencies\PackageDependency.cs" />
+    <Compile Include="Services\Installer\Dependencies\PermissionsDependency.cs" />
+    <Compile Include="Services\Installer\Dependencies\TypeDependency.cs" />
+    <Compile Include="Services\Installer\Installer.cs" />
+    <Compile Include="Services\Installer\InstallerInfo.cs" />
+    <Compile Include="Services\Installer\Installers\AssemblyInstaller.cs" />
+    <Compile Include="Services\Installer\Installers\AuthenticationInstaller.cs" />
+    <Compile Include="Services\Installer\Installers\CleanupInstaller.cs" />
+    <Compile Include="Services\Installer\Installers\ComponentInstallerBase.cs">
+      <SubType>Code</SubType>
+    </Compile>
+    <Compile Include="Services\Installer\Installers\ConfigInstaller.cs" />
+    <Compile Include="Services\Installer\Installers\ContainerInstaller.cs" />
+    <Compile Include="Services\Installer\Installers\FileInstaller.cs" />
+    <Compile Include="Services\Installer\Installers\InstallerFactory.cs" />
+    <Compile Include="Services\Installer\Installers\LanguageInstaller.cs" />
+    <Compile Include="Services\Installer\Installers\ModuleInstaller.cs">
+      <SubType>Code</SubType>
+    </Compile>
+    <Compile Include="Services\Installer\Installers\PackageInstaller.cs" />
+    <Compile Include="Services\Installer\Installers\ProviderInstaller.cs" />
+    <Compile Include="Services\Installer\Installers\ResourceFileInstaller.cs" />
+    <Compile Include="Services\Installer\Installers\ScriptInstaller.cs" />
+    <Compile Include="Services\Installer\Installers\SkinControlInstaller.cs" />
+    <Compile Include="Services\Installer\Installers\SkinInstaller.cs" />
+    <Compile Include="Services\Installer\Installers\WidgetInstaller.cs" />
+    <Compile Include="Services\Installer\InstallFile.cs" />
+    <Compile Include="Services\Installer\InstallFileType.cs" />
+    <Compile Include="Services\Installer\InstallMode.cs" />
+    <Compile Include="Services\Installer\LegacyUtil.cs">
+      <SubType>Code</SubType>
+    </Compile>
+    <Compile Include="Services\Installer\Log\LogEntry.cs" />
+    <Compile Include="Services\Installer\Log\Logger.cs" />
+    <Compile Include="Services\Installer\Log\LogType.cs" />
+    <Compile Include="Services\Installer\NodeInsertType.cs" />
+    <Compile Include="Services\Installer\Packages\IPackageEditor.cs" />
+    <Compile Include="Services\Installer\Packages\PackageController.cs" />
+    <Compile Include="Services\Installer\Packages\PackageCreatedEventArgs.cs" />
+    <Compile Include="Services\Installer\Packages\PackageCreatedEventHandler.cs" />
+    <Compile Include="Services\Installer\Packages\PackageEditorBase.cs">
+      <SubType>ASPXCodeBehind</SubType>
+    </Compile>
+    <Compile Include="Services\Installer\Packages\PackageInfo.cs" />
+    <Compile Include="Services\Installer\Packages\PackageType.cs" />
+    <Compile Include="Services\Installer\Packages\PackageTypeEditControl.cs" />
+    <Compile Include="Services\Installer\TextEncoding.cs" />
+    <Compile Include="Services\Installer\Util.cs" />
+    <Compile Include="Services\Installer\Writers\AssemblyComponentWriter.cs" />
+    <Compile Include="Services\Installer\Writers\AuthenticationPackageWriter.cs" />
+    <Compile Include="Services\Installer\Writers\CleanupComponentWriter.cs" />
+    <Compile Include="Services\Installer\Writers\ContainerComponentWriter.cs" />
+    <Compile Include="Services\Installer\Writers\ContainerPackageWriter.cs" />
+    <Compile Include="Services\Installer\Writers\FileComponentWriter.cs" />
+    <Compile Include="Services\Installer\Writers\LanguageComponentWriter.cs" />
+    <Compile Include="Services\Installer\Writers\LanguagePackWriter.cs" />
+    <Compile Include="Services\Installer\Writers\LibraryPackageWriter.cs" />
+    <Compile Include="Services\Installer\Writers\ModulePackageWriter.cs" />
+    <Compile Include="Services\Installer\Writers\PackageWriterBase.cs" />
+    <Compile Include="Services\Installer\Writers\PackageWriterFactory.cs" />
+    <Compile Include="Services\Installer\Writers\ProviderPackageWriter.cs" />
+    <Compile Include="Services\Installer\Writers\ResourceFileComponentWriter.cs" />
+    <Compile Include="Services\Installer\Writers\ScriptComponentWriter.cs" />
+    <Compile Include="Services\Installer\Writers\SkinComponentWriter.cs" />
+    <Compile Include="Services\Installer\Writers\SkinControlPackageWriter.cs" />
+    <Compile Include="Services\Installer\Writers\SkinPackageWriter.cs" />
+    <Compile Include="Services\Installer\Writers\WidgetComponentWriter.cs" />
+    <Compile Include="Services\Installer\Writers\WidgetPackageWriter.cs" />
+    <Compile Include="Services\Installer\XmlMerge.cs" />
+    <Compile Include="Services\Localization\CultureInfoComparer.cs" />
+    <Compile Include="Services\Localization\LanguagePackController.cs" />
+    <Compile Include="Services\Localization\LanguagePackInfo.cs" />
+    <Compile Include="Services\Localization\LanguagePackType.cs" />
+    <Compile Include="Services\Localization\LanguagesListType.cs" />
+    <Compile Include="Services\Localization\Locale.cs" />
+    <Compile Include="Services\Localization\LocaleCollection.cs">
+      <SubType>Code</SubType>
+    </Compile>
+    <Compile Include="Services\Localization\Localization.cs" />
+    <Compile Include="Services\Localization\LocalizationExpressionBuilder.cs" />
+    <Compile Include="Services\Log\EventLog\EventLogController.cs">
+      <SubType>Code</SubType>
+    </Compile>
+    <Compile Include="Services\Log\EventLog\ExceptionLogController.cs">
+      <SubType>Code</SubType>
+    </Compile>
+    <Compile Include="Services\Log\EventLog\ILogViewer.cs" />
+    <Compile Include="Services\Log\EventLog\LogController.cs">
+      <SubType>Code</SubType>
+    </Compile>
+    <Compile Include="Services\Log\EventLog\LogDetailInfo.cs">
+      <SubType>Code</SubType>
+    </Compile>
+    <Compile Include="Services\Log\EventLog\LoggingProvider.cs">
+      <SubType>Code</SubType>
+    </Compile>
+    <Compile Include="Services\Log\EventLog\LogInfo.cs">
+      <SubType>Code</SubType>
+    </Compile>
+    <Compile Include="Services\Log\EventLog\LogProperties.cs">
+      <SubType>Code</SubType>
+    </Compile>
+    <Compile Include="Services\Log\EventLog\LogTypeConfigInfo.cs">
+      <SubType>Code</SubType>
+    </Compile>
+    <Compile Include="Services\Log\EventLog\LogTypeInfo.cs">
+      <SubType>Code</SubType>
+    </Compile>
+    <Compile Include="Services\Log\EventLog\PurgeLogBuffer.cs">
+      <SubType>Code</SubType>
+    </Compile>
+    <Compile Include="Services\Log\EventLog\SendLogNotifications.cs">
+      <SubType>Code</SubType>
+    </Compile>
+    <Compile Include="Services\Mail\Mail.cs" />
+    <Compile Include="Services\Mail\MailFormat.cs" />
+    <Compile Include="Services\Mail\MailPriority.cs" />
+    <Compile Include="Services\Mail\MessageType.cs" />
+    <Compile Include="Services\Mail\SendTokenizedBulkEmail.cs" />
+    <Compile Include="Services\Messaging\Data\MessagingDataService.cs" />
+    <Compile Include="Services\Messaging\Data\IMessagingDataService.cs" />
+    <Compile Include="Services\Messaging\IMessagingController.cs" />
+    <Compile Include="Services\ModuleCache\ModuleCachingProvider.cs" />
+    <Compile Include="Services\ModuleCache\PurgeModuleCache.cs" />
+    <Compile Include="Services\OutputCache\OutputCacheResponseFilter.cs" />
+    <Compile Include="Services\OutputCache\OutputCachingProvider.cs" />
+    <Compile Include="Services\OutputCache\PurgeOutputCache.cs" />
+    <Compile Include="Services\Personalization\Personalization.cs">
+      <SubType>Code</SubType>
+    </Compile>
+    <Compile Include="Services\Personalization\PersonalizationController.cs">
+      <SubType>Code</SubType>
+    </Compile>
+    <Compile Include="Services\Personalization\PersonalizationInfo.cs">
+      <SubType>Code</SubType>
+    </Compile>
+    <Compile Include="Services\Scheduling\PurgeScheduleHistory.cs">
+      <SubType>Code</SubType>
+    </Compile>
+    <Compile Include="Services\Scheduling\ScheduleHistoryItem.cs">
+      <SubType>Code</SubType>
+    </Compile>
+    <Compile Include="Services\Scheduling\ScheduleHistorySortStartDate.cs" />
+    <Compile Include="Services\Scheduling\ScheduleItem.cs">
+      <SubType>Code</SubType>
+    </Compile>
+    <Compile Include="Services\Scheduling\SchedulerClient.cs">
+      <SubType>Code</SubType>
+    </Compile>
+    <Compile Include="Services\Scheduling\ScheduleStatusSortRemainingTimeDescending.cs" />
+    <Compile Include="Services\Scheduling\SchedulingProvider.cs">
+      <SubType>Code</SubType>
+    </Compile>
+    <Compile Include="Services\Search\SearchEngine.cs">
+      <SubType>Code</SubType>
+    </Compile>
+    <Compile Include="Services\Search\SearchEngineScheduler.cs">
+      <SubType>Code</SubType>
+    </Compile>
+    <Compile Include="Services\Sitemap\SitemapBuilder.cs" />
+    <Compile Include="Services\Sitemap\SitemapChangeFrequency.cs" />
+    <Compile Include="Services\Sitemap\SitemapHandler.cs" />
+    <Compile Include="Services\Sitemap\SitemapProvider.cs" />
+    <Compile Include="Services\Sitemap\SitemapUrl.cs" />
+    <Compile Include="Services\Syndication\RssHandler.cs" />
+    <Compile Include="Services\Syndication\SyndicationHandlerBase.cs" />
+    <Compile Include="Services\Tokens\BaseCustomTokenReplace.cs" />
+    <Compile Include="Services\Tokens\BaseTokenReplace.cs" />
+    <Compile Include="Services\Tokens\PropertyAccess\CulturePropertyAccess.cs" />
+    <Compile Include="Services\Tokens\PropertyAccess\DataRowPropertyAccess.cs" />
+    <Compile Include="Services\Tokens\PropertyAccess\DateTimePropertyAccess.cs" />
+    <Compile Include="Services\Tokens\PropertyAccess\DictionaryPropertyAccess.cs" />
+    <Compile Include="Services\Tokens\PropertyAccess\EmptyPropertyAccess.cs" />
+    <Compile Include="Services\Tokens\PropertyAccess\IPropertyAccess.cs" />
+    <Compile Include="Services\Tokens\PropertyAccess\PropertyAccess.cs" />
+    <Compile Include="Services\Tokens\PropertyAccess\TicksPropertyAccess.cs" />
+    <Compile Include="Services\Tokens\TokenReplace.cs" />
+    <Compile Include="Services\Upgrade\Internals\Steps\AddFcnModeStep.cs" />
+    <Compile Include="Services\Upgrade\Internals\Steps\BaseInstallationStep.cs" />
+    <Compile Include="Services\Upgrade\Internals\Steps\InstallSslStep.cs" />
+    <Compile Include="Services\Upgrade\Internals\Steps\InstallVersionStep.cs" />
+    <Compile Include="Services\Upgrade\Internals\Steps\IISVerificationStep.cs" />
+    <Compile Include="Services\Upgrade\Internals\Steps\InitializeHostSettingsStep.cs" />
+    <Compile Include="Services\Upgrade\Internals\Steps\SynchConnectionStringStep.cs" />
+    <Compile Include="Services\Upgrade\Internals\Steps\InstallDatabaseStep.cs" />
+    <Compile Include="Services\Upgrade\Internals\Steps\InstallSiteStep.cs" />
+    <Compile Include="Services\Upgrade\Internals\Steps\InstallSuperUserStep.cs" />
+    <Compile Include="Services\Upgrade\Internals\Steps\InstallExtensionsStep.cs" />
+    <Compile Include="Services\Upgrade\Internals\Steps\StepStatus.cs" />
+    <Compile Include="Services\Upgrade\Internals\Steps\IInstallationStep.cs" />
+    <Compile Include="Services\Upgrade\Internals\Steps\FilePermissionCheckStep.cs" />
+    <Compile Include="Services\Upgrade\Internals\Steps\UpdateLanguagePackStep.cs" />
+    <Compile Include="Services\Upgrade\Internals\UpdateService.cs" />
+    <Compile Include="Services\Upgrade\Upgrade.cs">
+      <SubType>Code</SubType>
+    </Compile>
+    <Compile Include="Services\Url\FriendlyUrl\FriendlyUrlProvider.cs">
+      <SubType>Code</SubType>
+    </Compile>
+    <Compile Include="Services\UserProfile\UserProfilePicHandler.cs" />
+    <Compile Include="Services\UserRequest\IPAddressFamily.cs" />
+    <Compile Include="Services\UserRequest\IUserRequestIPAddressController.cs" />
+    <Compile Include="Services\UserRequest\UserRequestIPAddressController.cs" />
+    <Compile Include="Services\Users\PurgeDeletedUsers.cs" />
+    <Compile Include="Services\Zip\SharpZipLibRedirect.cs" />
+    <Compile Include="Startup.cs" />
+    <Compile Include="UI\Containers\ActionBase.cs">
+      <SubType>ASPXCodeBehind</SubType>
+    </Compile>
+    <Compile Include="UI\Containers\ActionButton.cs">
+      <SubType>ASPXCodeBehind</SubType>
+    </Compile>
+    <Compile Include="UI\Containers\ActionButtonList.cs" />
+    <Compile Include="UI\Containers\ActionCommandButton.cs" />
+    <Compile Include="UI\Containers\ActionManager.cs" />
+    <Compile Include="UI\Containers\ActionsMenu.cs" />
+    <Compile Include="UI\Containers\Container.cs">
+      <SubType>ASPXCodeBehind</SubType>
+    </Compile>
+    <Compile Include="UI\Containers\EventListeners\ContainerEventArgs.cs" />
+    <Compile Include="UI\Containers\EventListeners\ContainerEventHandler.cs" />
+    <Compile Include="UI\Containers\EventListeners\ContainerEventListener.cs" />
+    <Compile Include="UI\Containers\EventListeners\ContainerEventType.cs" />
+    <Compile Include="UI\Containers\IActionControl.cs" />
+    <Compile Include="UI\ControlPanels\ControlPanelBase.cs">
+      <SubType>ASPXCodeBehind</SubType>
+    </Compile>
+    <Compile Include="UI\ControlUtilities.cs" />
+    <Compile Include="UI\FavIcon.cs" />
+    <Compile Include="UI\Modules\BaseModuleControlFactory.cs" />
+    <Compile Include="UI\Modules\CachedModuleControl.cs" />
+    <Compile Include="UI\Modules\Html5\Html5HostControl.cs">
+      <SubType>Code</SubType>
+    </Compile>
+    <Compile Include="UI\Modules\Html5\Html5ModuleControlFactory.cs">
+      <SubType>Code</SubType>
+    </Compile>
+    <Compile Include="UI\Modules\Html5\Html5ModuleTokenReplace.cs" />
+    <Compile Include="UI\Modules\Html5\ModuleActionDto.cs" />
+    <Compile Include="UI\Modules\Html5\ModuleActionsPropertyAccess.cs" />
+    <Compile Include="UI\Modules\Html5\ModuleContextPropertyAccess.cs" />
+    <Compile Include="UI\Modules\Html5\ModuleLocalizationDto.cs" />
+    <Compile Include="UI\Modules\Html5\ModuleLocalizationPropertyAccess.cs" />
+    <Compile Include="UI\Modules\Html5\RequestPropertyAccess.cs" />
+    <Compile Include="UI\Modules\IModuleControl.cs" />
+    <Compile Include="UI\Modules\IModuleControlFactory.cs" />
+    <Compile Include="UI\Modules\IModuleControlPipeline.cs" />
+    <Compile Include="UI\Modules\IModuleInjectionFilter.cs" />
+    <Compile Include="UI\Modules\ISettingsControl.cs" />
+    <Compile Include="UI\Modules\ModuleCachingType.cs" />
+    <Compile Include="UI\Modules\ModuleControlBase.cs" />
+    <Compile Include="UI\Modules\ModuleControlFactory.cs" />
+    <Compile Include="UI\Modules\ModuleHost.cs" />
+    <Compile Include="UI\Modules\ModuleInjectionManager.cs" />
+    <Compile Include="UI\Modules\ModuleInstanceContext.cs" />
+    <Compile Include="UI\Modules\ModuleUserControlBase.cs">
+      <SubType>ASPXCodeBehind</SubType>
+    </Compile>
+    <Compile Include="UI\Modules\ReflectedModuleControlFactory.cs" />
+    <Compile Include="UI\Modules\StandardModuleInjectionFilter.cs" />
+    <Compile Include="UI\Modules\WebFormsModuleControlFactory.cs" />
+    <Compile Include="UI\Navigation.cs">
+      <SubType>Code</SubType>
+    </Compile>
+    <Compile Include="UI\Skins\Controls\ControlPanel.cs">
+      <SubType>ASPXCodeBehind</SubType>
+    </Compile>
+    <Compile Include="UI\Skins\Controls\LanguagePropertyAccess.cs" />
+    <Compile Include="UI\Skins\Controls\LanguageTokenReplace.cs" />
+    <Compile Include="UI\Skins\Controls\ModuleMessage.cs">
+      <SubType>ASPXCodeBehind</SubType>
+    </Compile>
+    <Compile Include="UI\Skins\Controls\SkinsEditControl.cs" />
+    <Compile Include="UI\Skins\CustomAttribute.cs" />
+    <Compile Include="UI\Skins\EventListeners\SkinEventArgs.cs" />
+    <Compile Include="UI\Skins\EventListeners\SkinEventHandler.cs" />
+    <Compile Include="UI\Skins\EventListeners\SkinEventListener.cs" />
+    <Compile Include="UI\Skins\EventListeners\SkinEventType.cs" />
+    <Compile Include="UI\Skins\InstalledSkinInfo.cs" />
+    <Compile Include="UI\Skins\ISkinControl.cs" />
+    <Compile Include="UI\Skins\NavObjectBase.cs">
+      <SubType>ASPXCodeBehind</SubType>
+    </Compile>
+    <Compile Include="UI\Skins\Pane.cs" />
+    <Compile Include="UI\Skins\Skin.cs">
+      <SubType>ASPXCodeBehind</SubType>
+    </Compile>
+    <Compile Include="UI\Skins\SkinControl.cs">
+      <SubType>ASPXCodeBehind</SubType>
+    </Compile>
+    <Compile Include="UI\Skins\SkinController.cs">
+      <SubType>Code</SubType>
+    </Compile>
+    <Compile Include="UI\Skins\SkinDefaults.cs" />
+    <Compile Include="UI\Skins\SkinFileProcessor.cs">
+      <SubType>Code</SubType>
+    </Compile>
+    <Compile Include="UI\Skins\SkinInfo.cs" />
+    <Compile Include="UI\Skins\SkinObjectBase.cs">
+      <SubType>ASPXCodeBehind</SubType>
+    </Compile>
+    <Compile Include="UI\Skins\SkinPackageInfo.cs">
+      <SubType>Code</SubType>
+    </Compile>
+    <Compile Include="UI\Skins\SkinThumbNailControl.cs">
+      <SubType>ASPXCodeBehind</SubType>
+    </Compile>
+    <Compile Include="UI\Skins\SkinType.cs" />
+    <Compile Include="UI\UIUtilities.cs" />
+    <Compile Include="UI\UserControls\Address.cs">
+      <SubType>ASPXCodeBehind</SubType>
+    </Compile>
+    <Compile Include="UI\UserControls\DualListControl.cs">
+      <SubType>ASPXCodeBehind</SubType>
+    </Compile>
+    <Compile Include="UI\UserControls\Help.cs">
+      <SubType>ASPXCodeBehind</SubType>
+    </Compile>
+    <Compile Include="UI\UserControls\HelpButtonControl.cs">
+      <SubType>ASPXCodeBehind</SubType>
+    </Compile>
+    <Compile Include="UI\UserControls\IFilePickerUploader.cs" />
+    <Compile Include="UI\UserControls\LabelControl.cs">
+      <SubType>ASPXCodeBehind</SubType>
+    </Compile>
+    <Compile Include="UI\UserControls\ListItemComparer.cs" />
+    <Compile Include="UI\UserControls\ModuleAuditControl.cs">
+      <SubType>ASPXCodeBehind</SubType>
+    </Compile>
+    <Compile Include="UI\UserControls\SectionHeadControl.cs">
+      <SubType>ASPXCodeBehind</SubType>
+    </Compile>
+    <Compile Include="UI\UserControls\TextEditor.cs">
+      <SubType>ASPXCodeBehind</SubType>
+    </Compile>
+    <Compile Include="UI\UserControls\URLControl.cs">
+      <SubType>ASPXCodeBehind</SubType>
+    </Compile>
+    <Compile Include="UI\UserControls\URLTrackingControl.cs">
+      <SubType>ASPXCodeBehind</SubType>
+    </Compile>
+    <Compile Include="UI\UserControls\User.cs">
+      <SubType>ASPXCodeBehind</SubType>
+    </Compile>
+    <Compile Include="UI\Utilities\DNNClientAPI.cs" />
+    <Compile Include="UI\WebControls\ActionLink.cs" />
+    <Compile Include="UI\WebControls\CaptchaControl.cs" />
+    <Compile Include="UI\WebControls\CaptchaHandler.cs" />
+    <Compile Include="UI\WebControls\CommandButton.cs" />
+    <Compile Include="UI\WebControls\DataGrids\CheckBoxColumn.cs" />
+    <Compile Include="UI\WebControls\DataGrids\CheckBoxColumnTemplate.cs" />
+    <Compile Include="UI\WebControls\DataGrids\DNNDataGrid.cs">
+      <SubType>Code</SubType>
+    </Compile>
+    <Compile Include="UI\WebControls\DataGrids\DNNDataGridCheckChangedEventArgs.cs" />
+    <Compile Include="UI\WebControls\DataGrids\DNNMultiStateBoxColumn.cs">
+      <SubType>Code</SubType>
+    </Compile>
+    <Compile Include="UI\WebControls\DataGrids\DNNMultiStateBoxColumnTemplate.cs">
+      <SubType>Code</SubType>
+    </Compile>
+    <Compile Include="UI\WebControls\DataGrids\ImageCommandColumn.cs" />
+    <Compile Include="UI\WebControls\DataGrids\ImageCommandColumnEditMode.cs" />
+    <Compile Include="UI\WebControls\DataGrids\ImageCommandColumnTemplate.cs" />
+    <Compile Include="UI\WebControls\DataGrids\PermissionTriState.cs" />
+    <Compile Include="UI\WebControls\DataGrids\PermissionTriStateTemplate.cs" />
+    <Compile Include="UI\WebControls\DataGrids\RolesSelectionGrid.cs" />
+    <Compile Include="UI\WebControls\DataGrids\TextColumn.cs" />
+    <Compile Include="UI\WebControls\DataGrids\TextColumnTemplate.cs" />
+    <Compile Include="UI\WebControls\DualListBox.cs" />
+    <Compile Include="UI\WebControls\Events\DualListBoxEventArgs.cs" />
+    <Compile Include="UI\WebControls\Events\DualListBoxEventHandler.cs" />
+    <Compile Include="UI\WebControls\LanguageSelector.cs" />
+    <Compile Include="UI\WebControls\LiteralTemplate.cs" />
+    <Compile Include="UI\WebControls\NavDataSource\NavDataPageHierarchicalEnumerable.cs" />
+    <Compile Include="UI\WebControls\NavDataSource\NavDataPageHierarchyData.cs" />
+    <Compile Include="UI\WebControls\NavDataSource\NavDataSource.cs" />
+    <Compile Include="UI\WebControls\NavDataSource\NavDataSourceView.cs" />
+    <Compile Include="UI\WebControls\PagingControl.cs">
+      <SubType>Code</SubType>
+    </Compile>
+    <Compile Include="UI\WebControls\PagingControlMode.cs" />
+    <Compile Include="UI\WebControls\PropertyEditor\Adapters\CollectionEditorInfoAdapter.cs" />
+    <Compile Include="UI\WebControls\PropertyEditor\Adapters\IEditorInfoAdapter.cs" />
+    <Compile Include="UI\WebControls\PropertyEditor\Adapters\SettingsEditorInfoAdapter.cs" />
+    <Compile Include="UI\WebControls\PropertyEditor\Adapters\StandardEditorInfoAdapter.cs" />
+    <Compile Include="UI\WebControls\PropertyEditor\CollectionEditorControl.cs" />
+    <Compile Include="UI\WebControls\PropertyEditor\Edit Controls\AutoCompleteControl.cs" />
+    <Compile Include="UI\WebControls\PropertyEditor\Edit Controls\CheckEditControl.cs" />
+    <Compile Include="UI\WebControls\PropertyEditor\Edit Controls\DateEditControl.cs" />
+    <Compile Include="UI\WebControls\PropertyEditor\Edit Controls\DateTimeEditControl.cs" />
+    <Compile Include="UI\WebControls\PropertyEditor\Edit Controls\DNN Edit Controls\DNNCountryAutocompleteControl.cs" />
+    <Compile Include="UI\WebControls\PropertyEditor\Edit Controls\DNN Edit Controls\DNNCountryEditControl.cs" />
+    <Compile Include="UI\WebControls\PropertyEditor\Edit Controls\DNN Edit Controls\DNNListEditControl.cs" />
+    <Compile Include="UI\WebControls\PropertyEditor\Edit Controls\DNN Edit Controls\DNNLocaleEditControl.cs" />
+    <Compile Include="UI\WebControls\PropertyEditor\Edit Controls\DNN Edit Controls\DNNPageEditControl.cs" />
+    <Compile Include="UI\WebControls\PropertyEditor\Edit Controls\DNN Edit Controls\DNNRegionEditControl.cs" />
+    <Compile Include="UI\WebControls\PropertyEditor\Edit Controls\DNN Edit Controls\DNNRichTextEditControl.cs" />
+    <Compile Include="UI\WebControls\PropertyEditor\Edit Controls\EditControl.cs" />
+    <Compile Include="UI\WebControls\PropertyEditor\Edit Controls\EditControlFactory.cs" />
+    <Compile Include="UI\WebControls\PropertyEditor\Edit Controls\EnumEditControl.cs" />
+    <Compile Include="UI\WebControls\PropertyEditor\Edit Controls\IntegerEditControl.cs" />
+    <Compile Include="UI\WebControls\PropertyEditor\Edit Controls\MultiLineTextEditControl.cs" />
+    <Compile Include="UI\WebControls\PropertyEditor\Edit Controls\TextEditControl.cs" />
+    <Compile Include="UI\WebControls\PropertyEditor\Edit Controls\TrueFalseEditControl.cs" />
+    <Compile Include="UI\WebControls\PropertyEditor\Edit Controls\VersionEditControl.cs" />
+    <Compile Include="UI\WebControls\PropertyEditor\EditorInfo.cs" />
+    <Compile Include="UI\WebControls\PropertyEditor\Events\EditorCreatedEventHandler.cs" />
+    <Compile Include="UI\WebControls\PropertyEditor\Events\PropertyChangedEventHandler.cs" />
+    <Compile Include="UI\WebControls\PropertyEditor\Events\PropertyEditorEventArgs.cs" />
+    <Compile Include="UI\WebControls\PropertyEditor\Events\PropertyEditorItemEventArgs.cs">
+      <SubType>Code</SubType>
+    </Compile>
+    <Compile Include="UI\WebControls\PropertyEditor\FieldEditorControl.cs" />
+    <Compile Include="UI\WebControls\PropertyEditor\GroupByMode.cs" />
+    <Compile Include="UI\WebControls\PropertyEditor\LabelMode.cs" />
+    <Compile Include="UI\WebControls\PropertyEditor\ListBoundField.cs" />
+    <Compile Include="UI\WebControls\PropertyEditor\ProfileEditorControl.cs" />
+    <Compile Include="UI\WebControls\PropertyEditor\PropertyAttributes\ControlStyleAttribute.cs" />
+    <Compile Include="UI\WebControls\PropertyEditor\PropertyAttributes\FormatAttribute.cs" />
+    <Compile Include="UI\WebControls\PropertyEditor\PropertyAttributes\IsReadOnlyAttribute.cs" />
+    <Compile Include="UI\WebControls\PropertyEditor\PropertyAttributes\LabelModeAttribute.cs" />
+    <Compile Include="UI\WebControls\PropertyEditor\PropertyAttributes\LanguagesListTypeAttribute.cs" />
+    <Compile Include="UI\WebControls\PropertyEditor\PropertyAttributes\ListAttribute.cs" />
+    <Compile Include="UI\WebControls\PropertyEditor\PropertyAttributes\MaxLengthAttribute.cs" />
+    <Compile Include="UI\WebControls\PropertyEditor\PropertyAttributes\RegularExpressionValidatorAttribute.cs" />
+    <Compile Include="UI\WebControls\PropertyEditor\PropertyAttributes\RequiredAttribute.cs" />
+    <Compile Include="UI\WebControls\PropertyEditor\PropertyAttributes\SortOrderAttribute.cs" />
+    <Compile Include="UI\WebControls\PropertyEditor\PropertyComparers\PropertyCategoryComparer.cs" />
+    <Compile Include="UI\WebControls\PropertyEditor\PropertyComparers\PropertyNameComparer.cs" />
+    <Compile Include="UI\WebControls\PropertyEditor\PropertyComparers\PropertySortOrderComparer.cs" />
+    <Compile Include="UI\WebControls\PropertyEditor\PropertyComparers\SettingNameComparer.cs" />
+    <Compile Include="UI\WebControls\PropertyEditor\PropertyEditorControl.cs" />
+    <Compile Include="UI\WebControls\PropertyEditor\PropertyEditorMode.cs" />
+    <Compile Include="UI\WebControls\PropertyEditor\PropertyLabelControl.cs" />
+    <Compile Include="UI\WebControls\PropertyEditor\PropertySortType.cs" />
+    <Compile Include="UI\WebControls\PropertyEditor\SettingInfo.cs" />
+    <Compile Include="UI\WebControls\PropertyEditor\SettingsEditorControl.cs" />
+    <Compile Include="UI\WebControls\PropertyEditor\VisibilityControl.cs" />
+    <Compile Include="WebControls\WebControlBase.cs" />
+    <AdditionalFiles Include="..\..\stylecop.json">
+      <Link>stylecop.json</Link>
+    </AdditionalFiles>
+    <None Include="app.config" />
+    <None Include="Library.build">
+      <SubType>Designer</SubType>
+    </None>
+    <None Include="packages.config" />
+    <None Include="UI\Diagrams\Skinning.cd" />
+    <ProjectReference Include="..\..\DotNetNuke.Internal.SourceGenerators\DotNetNuke.Internal.SourceGenerators.csproj" ReferenceOutputAssembly="false" OutputItemType="Analyzer" />
+    <ProjectReference Include="..\Controls\CountryListBox\CountryListBox.csproj" />
+    <ProjectReference Include="..\DotNetNuke.Abstractions\DotNetNuke.Abstractions.csproj" />
+    <ProjectReference Include="..\DotNetNuke.DependencyInjection\DotNetNuke.DependencyInjection.csproj" />
+    <ProjectReference Include="..\DotNetNuke.Instrumentation\DotNetNuke.Instrumentation.csproj" />
+    <ProjectReference Include="..\DotNetNuke.Log4net\DotNetNuke.Log4Net.csproj" />
+    <ProjectReference Include="..\DotNetNuke.Web.Client.ResourceManager\DotNetNuke.Web.Client.ResourceManager.csproj" />
+    <ProjectReference Include="..\DotNetNuke.Web.Client\DotNetNuke.Web.Client.csproj" />
+    <ProjectReference Include="..\DotNetNuke.WebUtility\DotNetNuke.WebUtility.vbproj" />
+    <ProjectReference Include="..\Syndication\DotNetNuke.Syndication.csproj" />
+  </ItemGroup>
+  
+  <ItemGroup>
+    <AdditionalFiles Include="..\..\stylecop.json" Link="stylecop.json" />
+    <Compile Include="..\..\SolutionInfo.cs" Link="Properties\SolutionInfo.cs" />
+  </ItemGroup>
+
 </Project>