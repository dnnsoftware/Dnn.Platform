﻿#region Copyright

// 
// DotNetNuke® - https://www.dnnsoftware.com
// Copyright (c) 2002-2018
// by DotNetNuke Corporation
// 
// Permission is hereby granted, free of charge, to any person obtaining a copy of this software and associated 
// documentation files (the "Software"), to deal in the Software without restriction, including without limitation 
// the rights to use, copy, modify, merge, publish, distribute, sublicense, and/or sell copies of the Software, and 
// to permit persons to whom the Software is furnished to do so, subject to the following conditions:
// 
// The above copyright notice and this permission notice shall be included in all copies or substantial portions 
// of the Software.
// 
// THE SOFTWARE IS PROVIDED "AS IS", WITHOUT WARRANTY OF ANY KIND, EXPRESS OR IMPLIED, INCLUDING BUT NOT LIMITED 
// TO THE WARRANTIES OF MERCHANTABILITY, FITNESS FOR A PARTICULAR PURPOSE AND NONINFRINGEMENT. IN NO EVENT SHALL 
// THE AUTHORS OR COPYRIGHT HOLDERS BE LIABLE FOR ANY CLAIM, DAMAGES OR OTHER LIABILITY, WHETHER IN AN ACTION OF 
// CONTRACT, TORT OR OTHERWISE, ARISING FROM, OUT OF OR IN CONNECTION WITH THE SOFTWARE OR THE USE OR OTHER 
// DEALINGS IN THE SOFTWARE.

#endregion

#region Usings

using System;
using System.Collections;
using System.Collections.Generic;
using System.Data;
using System.Data.Common;
using System.Data.SqlClient;
using System.Data.SqlTypes;
using System.Globalization;
using System.IO;
using System.Text;
using System.Web.Hosting;

using DotNetNuke.Common;
using DotNetNuke.Common.Utilities;
using DotNetNuke.ComponentModel;
using DotNetNuke.Data.PetaPoco;
using DotNetNuke.Entities.Tabs;
using DotNetNuke.Entities.Users;
using DotNetNuke.Instrumentation;
using DotNetNuke.Security;
using DotNetNuke.Services.Exceptions;
using DotNetNuke.Services.Search.Entities;
using Microsoft.ApplicationBlocks.Data;

#endregion

// ReSharper disable InconsistentNaming

namespace DotNetNuke.Data
{
    public abstract class DataProvider
    {
        private static readonly ILog Logger = LoggerSource.Instance.GetLogger(typeof(DataProvider));

        private const int DuplicateKey = 2601;

        #region Shared/Static Methods

        public static DataProvider Instance()
        {
            return ComponentFactory.GetComponent<DataProvider>();
        }

        #endregion

        #region Public Properties

        public virtual string ConnectionString
        {
            get
            {
                //Get Connection string from web.config
                string connectionString = Config.GetConnectionString();
                if (string.IsNullOrEmpty(connectionString))
                {
                    //Use connection string specified in provider
                    connectionString = Settings["connectionString"];
                }
                return connectionString;
            }
        }

        public virtual string DatabaseOwner
        {
            get
            {
                string databaseOwner = Settings["databaseOwner"];
                if (!string.IsNullOrEmpty(databaseOwner) && databaseOwner.EndsWith(".") == false)
                {
                    databaseOwner += ".";
                }
                return databaseOwner;
            }
        }

        public string DefaultProviderName
        {
            get { return Instance().ProviderName; }
        }

        public abstract bool IsConnectionValid { get; }

        public virtual string ObjectQualifier
        {
            get
            {
                string objectQualifier = Settings["objectQualifier"];
                if (!string.IsNullOrEmpty(objectQualifier) && objectQualifier.EndsWith("_") == false)
                {
                    objectQualifier += "_";
                }
                return objectQualifier;
            }
        }

        public virtual string ProviderName
        {
            get { return Settings["providerName"]; }
        }

        public virtual string ProviderPath
        {
            get { return Settings["providerPath"]; }
        }

        public abstract Dictionary<string, string> Settings { get; }

        public virtual string UpgradeConnectionString
        {
            get
            {
                return !String.IsNullOrEmpty(Settings["upgradeConnectionString"])
                                        ? Settings["upgradeConnectionString"]
                                        : ConnectionString;
            }
        }

        #endregion

        #region Private Methods

        private static DateTime FixDate(DateTime dateToFix)
        {
            //Fix for Sql Dates having a minimum value of January 1, 1753
            // or maximum value of December 31, 9999
            if (dateToFix <= SqlDateTime.MinValue.Value)
                dateToFix = SqlDateTime.MinValue.Value.AddDays(1);
            else if (dateToFix >= SqlDateTime.MaxValue.Value)
                dateToFix = SqlDateTime.MaxValue.Value.AddDays(-1);

            return dateToFix;
        }

        private object GetRoleNull(int RoleID)
        {
            if (RoleID.ToString(CultureInfo.InvariantCulture) == Globals.glbRoleNothing)
            {
                return DBNull.Value;
            }
            return RoleID;
        }

        #endregion

        #region Abstract Methods

        #region DAL + Methods

        public abstract void ExecuteNonQuery(string procedureName, params object[] commandParameters);
        public abstract void ExecuteNonQuery(int timeoutSec, string procedureName, params object[] commandParameters);

        public abstract void BulkInsert(string procedureName, string tableParameterName, DataTable dataTable);
        public abstract void BulkInsert(string procedureName, string tableParameterName, DataTable dataTable, int timeoutSec);
        public abstract void BulkInsert(string procedureName, string tableParameterName, DataTable dataTable, Dictionary<string, object> commandParameters);
        public abstract void BulkInsert(string procedureName, string tableParameterName, DataTable dataTable, int timeoutSec, Dictionary<string, object> commandParameters);

        public abstract IDataReader ExecuteReader(string procedureName, params object[] commandParameters);
        public abstract IDataReader ExecuteReader(int timeoutSec, string procedureName, params object[] commandParameters);

        public abstract T ExecuteScalar<T>(string procedureName, params object[] commandParameters);
        public abstract T ExecuteScalar<T>(int timeoutSec, string procedureName, params object[] commandParameters);

        public abstract IDataReader ExecuteSQL(string sql);
        public abstract IDataReader ExecuteSQL(string sql, int timeoutSec);

        #endregion

        #region ExecuteScript Methods

        public abstract string ExecuteScript(string script);
        public abstract string ExecuteScript(string script, int timeoutSec);

        public abstract string ExecuteScript(string connectionString, string sql);
        public abstract string ExecuteScript(string connectionString, string sql, int timeoutSec);

        public abstract IDataReader ExecuteSQLTemp(string connectionString, string sql);
        public abstract IDataReader ExecuteSQLTemp(string connectionString, string sql, int timeoutSec);

        public abstract IDataReader ExecuteSQLTemp(string connectionString, string sql, out string errorMessage);
        public abstract IDataReader ExecuteSQLTemp(string connectionString, string sql, int timeoutSec, out string errorMessage);

        #endregion

        #region Transaction Methods

        public virtual void CommitTransaction(DbTransaction transaction)
        {
            try
            {
                transaction.Commit();
            }
            finally
            {
                if (transaction != null && transaction.Connection != null)
                {
                    transaction.Connection.Close();
                }
            }
        }

        public virtual DbTransaction GetTransaction()
        {
            var Conn = new SqlConnection(UpgradeConnectionString);
            Conn.Open();
            SqlTransaction transaction = Conn.BeginTransaction();
            return transaction;
        }

        public virtual void RollbackTransaction(DbTransaction transaction)
        {
            try
            {
                transaction.Rollback();
            }
            finally
            {
                if (transaction != null && transaction.Connection != null)
                {
                    transaction.Connection.Close();
                }
            }
        }

        #endregion

        public virtual object GetNull(object Field)
        {
            return Null.GetNull(Field, DBNull.Value);
        }

        #region Upgrade Methods

        public virtual IDataReader FindDatabaseVersion(int Major, int Minor, int Build)
        {
            return ExecuteReader("FindDatabaseVersion", Major, Minor, Build);
        }

        public virtual Version GetDatabaseEngineVersion()
        {
            string version = "0.0";
            IDataReader dr = null;
            try
            {
                dr = ExecuteReader("GetDatabaseServer");
                if (dr.Read())
                {
                    version = dr["Version"].ToString();
                }
            }
            finally
            {
                CBO.CloseDataReader(dr, true);
            }
            return new Version(version);
        }

        public virtual IDataReader GetDatabaseVersion()
        {
            return ExecuteReader("GetDatabaseVersion");
        }

        public virtual IDataReader GetDatabaseInstallVersion()
        {
            return ExecuteReader("GetDatabaseInstallVersion");
        }

        public virtual Version GetVersion()
        {
            return GetVersionInternal(true);
        }

        public virtual Version GetInstallVersion()
        {
            return GetVersionInternal(false);
        }


        private Version GetVersionInternal(bool current)
        {
            Version version = null;
            IDataReader dr = null;
            try
            {
                dr = current ? GetDatabaseVersion() : GetDatabaseInstallVersion();
                if (dr.Read())
                {
                    version = new Version(Convert.ToInt32(dr["Major"]), Convert.ToInt32(dr["Minor"]),
                                          Convert.ToInt32(dr["Build"]));
                }
            }
            catch (SqlException ex)
            {
                bool noStoredProc = false;
                for (int i = 0; i <= ex.Errors.Count - 1; i++)
                {
                    SqlError sqlError = ex.Errors[i];
                    if (sqlError.Number == 2812 && sqlError.Class == 16) //2812 - 16 means SP could not be found
                    {
                        noStoredProc = true;
                        break;
                    }
                }

                if (!noStoredProc)
                {
                    throw;
                }
            }
            finally
            {
                CBO.CloseDataReader(dr, true);
            }
            return version;
        }

        public virtual DbConnectionStringBuilder GetConnectionStringBuilder()
        {
            return new SqlConnectionStringBuilder();
        }

        public virtual string GetProviderPath()
        {
            string path = ProviderPath;
            if (!String.IsNullOrEmpty(path))
            {
                path = HostingEnvironment.MapPath(path);

                // ReSharper disable AssignNullToNotNullAttribute
                if (Directory.Exists(path))
                // ReSharper restore AssignNullToNotNullAttribute
                {
                    if (!IsConnectionValid)
                    {
                        path = "ERROR: Could not connect to database specified in connectionString for SqlDataProvider";
                    }
                }
                else
                {
                    path = "ERROR: providerPath folder " + path +
                           " specified for SqlDataProvider does not exist on web server";
                }
            }
            else
            {
                path = "ERROR: providerPath folder value not specified in web.config for SqlDataProvider";
            }
            return path;
        }

        public virtual string TestDatabaseConnection(DbConnectionStringBuilder builder, string Owner, string Qualifier)
        {
            var sqlBuilder = builder as SqlConnectionStringBuilder;
            string connectionString = Null.NullString;
            if (sqlBuilder != null)
            {
                connectionString = sqlBuilder.ToString();
                IDataReader dr = null;
                try
                {
                    dr = PetaPocoHelper.ExecuteReader(connectionString, CommandType.StoredProcedure,
                                                      Owner + Qualifier + "GetDatabaseVersion");
                }
                catch (SqlException ex)
                {
                    const string message = "ERROR:";
                    bool bError = true;
                    int i;
                    var errorMessages = new StringBuilder();
                    for (i = 0; i <= ex.Errors.Count - 1; i++)
                    {
                        SqlError sqlError = ex.Errors[i];
                        if (sqlError.Number == 2812 && sqlError.Class == 16)
                        {
                            bError = false;
                            break;
                        }
                        string filteredMessage = String.Empty;
                        switch (sqlError.Number)
                        {
                            case 17:
                                filteredMessage = "Sql server does not exist or access denied";
                                break;
                            case 4060:
                                filteredMessage = "Invalid Database";
                                break;
                            case 18456:
                                filteredMessage = "Sql login failed";
                                break;
                            case 1205:
                                filteredMessage = "Sql deadlock victim";
                                break;
                        }
                        errorMessages.Append("<b>Index #:</b> " + i + "<br/>" + "<b>Source:</b> " + sqlError.Source +
                                             "<br/>" + "<b>Class:</b> " + sqlError.Class + "<br/>" + "<b>Number:</b> " +
                                             sqlError.Number + "<br/>" + "<b>Message:</b> " + filteredMessage +
                                             "<br/><br/>");
                    }
                    if (bError)
                    {
                        connectionString = message + errorMessages;
                    }
                }
                finally
                {
                    CBO.CloseDataReader(dr, true);
                }
            }
            return connectionString;
        }

        public virtual void UpdateDatabaseVersion(int Major, int Minor, int Build, string Name)
        {
            if ((Major >= 5 || (Major == 4 && Minor == 9 && Build > 0)))
            {
                //If the version > 4.9.0 use the new sproc, which is added in 4.9.1 script
                ExecuteNonQuery("UpdateDatabaseVersionAndName", Major, Minor, Build, Name);
            }
            else
            {
                ExecuteNonQuery("UpdateDatabaseVersion", Major, Minor, Build);
            }
        }

        public virtual void UpdateDatabaseVersionIncrement(int Major, int Minor, int Build, int Increment, string AppName)
        {
            ExecuteNonQuery("UpdateDatabaseVersionIncrement", Major, Minor, Build, Increment, AppName);
        }

        public virtual int GetLastAppliedIteration(int Major, int Minor, int Build)
        {
            return ExecuteScalar<int>("GetLastAppliedIteration", Major, Minor, Build);
        }

        public virtual string GetUnappliedIterations(string version)
        {
            return ExecuteScalar<string>("GetUnappliedIterations", version);
        }

        #endregion

        #region Host Settings Methods

        public virtual IDataReader GetHostSetting(string SettingName)
        {
            return ExecuteReader("GetHostSetting", SettingName);
        }

        public virtual IDataReader GetHostSettings()
        {
            return ExecuteReader("GetHostSettings");
        }

        public virtual void UpdateHostSetting(string SettingName, string SettingValue, bool SettingIsSecure,
                                              int LastModifiedByUserID)
        {
            ExecuteNonQuery("UpdateHostSetting", SettingName, SettingValue, SettingIsSecure, LastModifiedByUserID);
        }

        #endregion

        #region Server Methods

        public virtual void DeleteServer(int ServerId)
        {
            ExecuteNonQuery("DeleteServer", ServerId);
        }

        public virtual IDataReader GetServers()
        {
            return ExecuteReader("GetServers");
        }

        public virtual void UpdateServer(int serverId, string url, string uniqueId, bool enabled, string group)
        {
            ExecuteNonQuery("UpdateServer", serverId, url, uniqueId, enabled, group);
        }

        public virtual int UpdateServerActivity(string serverName, string iisAppName, DateTime createdDate,
                                                 DateTime lastActivityDate, int pingFailureCount, bool enabled)
        {
            return ExecuteScalar<int>("UpdateServerActivity", serverName, iisAppName, createdDate, lastActivityDate, pingFailureCount, enabled);
        }

        #endregion

        #region Portal Methods

<<<<<<< HEAD
=======
        [Obsolete("Deprecated in Platform 7.4.0, please use CreatePortal version that contain's culturecode. Scheduled removal in v10.0.0.")]
        public virtual int CreatePortal(string portalname, string currency, DateTime ExpiryDate, double HostFee,
                                        double HostSpace, int PageQuota, int UserQuota, int SiteLogHistory,
                                         string HomeDirectory, int CreatedByUserID)
        {
            return
                CreatePortal(
                                            PortalSecurity.Instance.InputFilter(portalname, PortalSecurity.FilterFlag.NoMarkup),
                                            currency,
                                            ExpiryDate,
                                            HostFee,
                                            HostSpace,
                                            PageQuota,
                                            UserQuota,
                                            SiteLogHistory,
                                            HomeDirectory,
                                            "en-US",
                                            CreatedByUserID);
        }

>>>>>>> dbeb24c9
        public virtual int CreatePortal(string portalname, string currency, DateTime ExpiryDate, double HostFee,
                                        double HostSpace, int PageQuota, int UserQuota, int SiteLogHistory,
                                         string HomeDirectory, string CultureCode, int CreatedByUserID)
        {
            return
                ExecuteScalar<int>("AddPortalInfo",
                                            PortalSecurity.Instance.InputFilter(portalname, PortalSecurity.FilterFlag.NoMarkup),
                                            currency,
                                            GetNull(ExpiryDate),
                                            HostFee,
                                            HostSpace,
                                            PageQuota,
                                            UserQuota,
                                            GetNull(SiteLogHistory),
                                            HomeDirectory,
                                            CultureCode,
                                            CreatedByUserID);
        }

        public virtual void DeletePortalInfo(int PortalId)
        {
            ExecuteNonQuery("DeletePortalInfo", PortalId);
        }

        public virtual void DeletePortalSetting(int PortalId, string SettingName, string CultureCode)
        {
            ExecuteNonQuery("DeletePortalSetting", PortalId, SettingName, CultureCode);
        }

        public virtual void DeletePortalSettings(int PortalId, string CultureCode)
        {
            ExecuteNonQuery("DeletePortalSettings", PortalId, CultureCode);
        }

        public virtual IDataReader GetExpiredPortals()
        {
            return ExecuteReader("GetExpiredPortals");
        }

        public virtual IDataReader GetPortals(string CultureCode)
        {
            IDataReader reader;
            if (Globals.Status == Globals.UpgradeStatus.Upgrade && Globals.DataBaseVersion < new Version(6, 1, 0))
            {
                reader = ExecuteReader("GetPortals");
            }
            else
            {
                reader = ExecuteReader("GetPortals", CultureCode);
            }
            return reader;
        }

        public virtual IDataReader GetAllPortals()
        {
            return ExecuteReader("GetAllPortals");
        }

        public virtual IDataReader GetPortalsByName(string nameToMatch, int pageIndex, int pageSize)
        {
            return ExecuteReader("GetPortalsByName", nameToMatch, pageIndex, pageSize);
        }

        public virtual IDataReader GetPortalsByUser(int userId)
        {
            return ExecuteReader("GetPortalsByUser", userId);
        }


        public virtual IDataReader GetPortalSettings(int PortalId, string CultureCode)
        {
            return ExecuteReader("GetPortalSettings", PortalId, CultureCode);
        }

        public virtual IDataReader GetPortalSpaceUsed(int PortalId)
        {
            return ExecuteReader("GetPortalSpaceUsed", GetNull(PortalId));
        }

        /// <summary>
        /// Updates the portal information.Saving basic portal settings at Admin - Site settings / Host - Portals - Edit Portal.
        /// </summary>
        /// <param name="portalId">The portal identifier.</param>
        /// <param name="portalGroupId">The portal group identifier.</param>
        /// <param name="portalName">Name of the portal.</param>
        /// <param name="logoFile">The logo file.</param>
        /// <param name="footerText">The footer text.</param>
        /// <param name="expiryDate">The expiry date.</param>
        /// <param name="userRegistration">The user registration.</param>
        /// <param name="bannerAdvertising">The banner advertising.</param>
        /// <param name="currency">The currency.</param>
        /// <param name="administratorId">The administrator identifier.</param>
        /// <param name="hostFee">The host fee.</param>
        /// <param name="hostSpace">The host space.</param>
        /// <param name="pageQuota">The page quota.</param>
        /// <param name="userQuota">The user quota.</param>
        /// <param name="paymentProcessor">The payment processor.</param>
        /// <param name="processorUserId">The processor user identifier.</param>
        /// <param name="processorPassword">The processor password.</param>
        /// <param name="description">The description.</param>
        /// <param name="keyWords">The key words.</param>
        /// <param name="backgroundFile">The background file.</param>
        /// <param name="siteLogHistory">The site log history.</param>
        /// <param name="splashTabId">The splash tab identifier.</param>
        /// <param name="homeTabId">The home tab identifier.</param>
        /// <param name="loginTabId">The login tab identifier.</param>
        /// <param name="registerTabId">The register tab identifier.</param>
        /// <param name="userTabId">The user tab identifier.</param>
        /// <param name="searchTabId">The search tab identifier.</param>
        /// <param name="custom404TabId">The custom404 tab identifier.</param>
        /// <param name="custom500TabId">The custom500 tab identifier.</param>
        /// <param name="defaultLanguage">The default language.</param>
        /// <param name="homeDirectory">The home directory.</param>
        /// <param name="lastModifiedByUserID">The last modified by user identifier.</param>
        /// <param name="cultureCode">The culture code.</param>
        public virtual void UpdatePortalInfo(int portalId, int portalGroupId, string portalName, string logoFile,
                                             string footerText, DateTime expiryDate, int userRegistration,
                                             int bannerAdvertising, string currency,
                                             int administratorId, double hostFee, double hostSpace, int pageQuota,
                                             int userQuota, string paymentProcessor, string processorUserId,
                                             string processorPassword, string description, string keyWords,
                                             string backgroundFile, int siteLogHistory, int splashTabId, int homeTabId,
                                             int loginTabId,
                                             int registerTabId, int userTabId, int searchTabId, int custom404TabId, int custom500TabId,
                                             int termsTabId, int privacyTabId, string defaultLanguage,
                                             string homeDirectory, int lastModifiedByUserID, string cultureCode)
        {
            ExecuteNonQuery("UpdatePortalInfo",
                                      portalId,
                                      portalGroupId,
                                      PortalSecurity.Instance.InputFilter(portalName, PortalSecurity.FilterFlag.NoMarkup),
                                      GetNull(logoFile),
                                      GetNull(footerText),
                                      GetNull(expiryDate),
                                      userRegistration,
                                      bannerAdvertising,
                                      currency,
                                      GetNull(administratorId),
                                      hostFee,
                                      hostSpace,
                                      pageQuota,
                                      userQuota,
                                      GetNull(paymentProcessor),
                                      GetNull(processorUserId),
                                      GetNull(processorPassword),
                                      GetNull(description),
                                      GetNull(keyWords),
                                      GetNull(backgroundFile),
                                      GetNull(siteLogHistory),
                                      GetNull(splashTabId),
                                      GetNull(homeTabId),
                                      GetNull(loginTabId),
                                      GetNull(registerTabId),
                                      GetNull(userTabId),
                                      GetNull(searchTabId),
                                      GetNull(custom404TabId),
                                      GetNull(custom500TabId),
                                      GetNull(termsTabId),
                                      GetNull(privacyTabId),
                                      GetNull(defaultLanguage),
                                      homeDirectory,
                                      lastModifiedByUserID,
                                      cultureCode);
        }

        public virtual void UpdatePortalSetting(int portalId, string settingName, string settingValue, int userId,
                                                string cultureCode, bool isSecure)
        {
            ExecuteNonQuery("UpdatePortalSetting", portalId, settingName, settingValue, userId, cultureCode, isSecure);
        }

        public virtual void UpdatePortalSetup(int portalId, int administratorId, int administratorRoleId,
                                              int registeredRoleId, int splashTabId, int homeTabId, int loginTabId,
                                              int registerTabId,
                                              int userTabId, int searchTabId, int custom404TabId, int custom500TabId,
                                              int termsTabId, int privacyTabId, int adminTabId, string cultureCode)
        {
            ExecuteNonQuery("UpdatePortalSetup",
                                      portalId,
                                      administratorId,
                                      administratorRoleId,
                                      registeredRoleId,
                                      splashTabId,
                                      homeTabId,
                                      loginTabId,
                                      registerTabId,
                                      userTabId,
                                      searchTabId,
                                      custom404TabId,
                                      custom500TabId,
                                      termsTabId,
                                      privacyTabId,
                                      adminTabId,
                                      cultureCode);
        }

        #endregion

        #region Tab Methods


        public virtual int AddTabAfter(TabInfo tab, int afterTabId, int createdByUserID)
        {
            return ExecuteScalar<int>("AddTabAfter",
                                        afterTabId,
                                        tab.ContentItemId,
                                        GetNull(tab.PortalID),
                                        tab.UniqueId,
                                        tab.VersionGuid,
                                        GetNull(tab.DefaultLanguageGuid),
                                        tab.LocalizedVersionGuid,
                                        tab.TabName,
                                        tab.IsVisible,
                                        tab.DisableLink,
                                        GetNull(tab.ParentId),
                                        tab.IconFile,
                                        tab.IconFileLarge,
                                        tab.Title,
                                        tab.Description,
                                        tab.KeyWords,
                                        tab.Url,
                                        GetNull(tab.SkinSrc),
                                        GetNull(tab.ContainerSrc),
                                        GetNull(tab.StartDate),
                                        GetNull(tab.EndDate),
                                        GetNull(tab.RefreshInterval),
                                        GetNull(tab.PageHeadText),
                                        tab.IsSecure,
                                        tab.PermanentRedirect,
                                        tab.SiteMapPriority,
                                        createdByUserID,
                                        GetNull(tab.CultureCode),
                                        tab.IsSystem);
        }

        public virtual int AddTabBefore(TabInfo tab, int beforeTabId, int createdByUserID)
        {
            return ExecuteScalar<int>("AddTabBefore",
                                        beforeTabId,
                                        tab.ContentItemId,
                                        GetNull(tab.PortalID),
                                        tab.UniqueId,
                                        tab.VersionGuid,
                                        GetNull(tab.DefaultLanguageGuid),
                                        tab.LocalizedVersionGuid,
                                        tab.TabName,
                                        tab.IsVisible,
                                        tab.DisableLink,
                                        GetNull(tab.ParentId),
                                        tab.IconFile,
                                        tab.IconFileLarge,
                                        tab.Title,
                                        tab.Description,
                                        tab.KeyWords,
                                        tab.Url,
                                        GetNull(tab.SkinSrc),
                                        GetNull(tab.ContainerSrc),
                                        GetNull(tab.StartDate),
                                        GetNull(tab.EndDate),
                                        GetNull(tab.RefreshInterval),
                                        GetNull(tab.PageHeadText),
                                        tab.IsSecure,
                                        tab.PermanentRedirect,
                                        tab.SiteMapPriority,
                                        createdByUserID,
                                        GetNull(tab.CultureCode),
                                        tab.IsSystem);
        }


        public virtual int AddTabToEnd(TabInfo tab, int createdByUserID)
        {
            return ExecuteScalar<int>("AddTabToEnd",
                                        tab.ContentItemId,
                                        GetNull(tab.PortalID),
                                        tab.UniqueId,
                                        tab.VersionGuid,
                                        GetNull(tab.DefaultLanguageGuid),
                                        tab.LocalizedVersionGuid,
                                        tab.TabName,
                                        tab.IsVisible,
                                        tab.DisableLink,
                                        GetNull(tab.ParentId),
                                        tab.IconFile,
                                        tab.IconFileLarge,
                                        tab.Title,
                                        tab.Description,
                                        tab.KeyWords,
                                        tab.Url,
                                        GetNull(tab.SkinSrc),
                                        GetNull(tab.ContainerSrc),
                                        GetNull(tab.StartDate),
                                        GetNull(tab.EndDate),
                                        GetNull(tab.RefreshInterval),
                                        GetNull(tab.PageHeadText),
                                        tab.IsSecure,
                                        tab.PermanentRedirect,
                                        tab.SiteMapPriority,
                                        createdByUserID,
                                        GetNull(tab.CultureCode),
                                        tab.IsSystem);
        }

        public virtual void DeleteTab(int tabId)
        {
            ExecuteNonQuery("DeleteTab", tabId);
        }

        public virtual void DeleteTabSetting(int TabId, string SettingName)
        {
            ExecuteNonQuery("DeleteTabSetting", TabId, SettingName);
        }

        public virtual void DeleteTabSettings(int TabId)
        {
            ExecuteNonQuery("DeleteTabSettings", TabId);
        }

        public virtual void DeleteTabUrl(int tabId, int seqNum)
        {
            ExecuteNonQuery("DeleteTabUrl", tabId, seqNum);
        }

        public virtual void DeleteTabVersion(int tabVersionId)
        {
            ExecuteNonQuery("DeleteTabVersion", tabVersionId);
        }

        public virtual void DeleteTabVersionDetail(int tabVersionDetailId)
        {
            ExecuteNonQuery("DeleteTabVersionDetail", tabVersionDetailId);
        }

        public virtual void DeleteTabVersionDetailByModule(int moduleId)
        {
            ExecuteNonQuery("DeleteTabVersionDetailByModule", moduleId);
        }

        public virtual void DeleteTranslatedTabs(int tabId, string cultureCode)
        {
            ExecuteNonQuery("DeleteTranslatedTabs", tabId, cultureCode);
        }

        public virtual void EnsureNeutralLanguage(int portalId, string cultureCode)
        {
            ExecuteNonQuery("EnsureNeutralLanguage", portalId, cultureCode);
        }

        public virtual void ConvertTabToNeutralLanguage(int portalId, int tabId, string cultureCode)
        {
            ExecuteNonQuery("ConvertTabToNeutralLanguage", portalId, tabId, cultureCode);
        }

        public virtual IDataReader GetAllTabs()
        {
            return ExecuteReader("GetAllTabs");
        }

        public virtual IDataReader GetTab(int tabId)
        {
            return ExecuteReader("GetTab", tabId);
        }

        public virtual IDataReader GetTabByUniqueID(Guid uniqueId)
        {
            return ExecuteReader("GetTabByUniqueID", uniqueId);
        }

        public virtual IDataReader GetTabPanes(int tabId)
        {
            return ExecuteReader("GetTabPanes", tabId);
        }

        public virtual IDataReader GetTabPaths(int portalId, string cultureCode)
        {
            return ExecuteReader("GetTabPaths", GetNull(portalId), cultureCode);
        }

        public virtual IDataReader GetTabs(int portalId)
        {
            return ExecuteReader("GetTabs", GetNull(portalId));
        }

        public virtual IDataReader GetTabsByModuleID(int moduleID)
        {
            return ExecuteReader("GetTabsByModuleID", moduleID);
        }

        public virtual IDataReader GetTabsByTabModuleID(int tabModuleID)
        {
            return ExecuteReader("GetTabsByTabModuleID", tabModuleID);
        }

        public virtual IDataReader GetTabsByPackageID(int portalID, int packageID, bool forHost)
        {
            return ExecuteReader("GetTabsByPackageID", GetNull(portalID), packageID, forHost);
        }

        public virtual IDataReader GetTabSetting(int TabID, string SettingName)
        {
            return ExecuteReader("GetTabSetting", TabID, SettingName);
        }

        public virtual IDataReader GetTabSettings(int portalId)
        {
            return ExecuteReader("GetTabSettings", GetNull(portalId));
        }

        public virtual IDataReader GetTabAliasSkins(int portalId)
        {
            return ExecuteReader("GetTabAliasSkins", GetNull(portalId));
        }

        public virtual IDataReader GetTabCustomAliases(int portalId)
        {
            return ExecuteReader("GetTabCustomAliases", GetNull(portalId));
        }

        public virtual IDataReader GetTabUrls(int portalId)
        {
            return ExecuteReader("GetTabUrls", GetNull(portalId));
        }

        public virtual IDataReader GetTabVersions(int tabId)
        {
            return ExecuteReader("GetTabVersions", GetNull(tabId));
        }

        public virtual IDataReader GetTabVersionDetails(int tabVersionId)
        {
            return ExecuteReader("GetTabVersionDetails", GetNull(tabVersionId));
        }

        public virtual IDataReader GetTabVersionDetailsHistory(int tabId, int version)
        {
            return ExecuteReader("GetTabVersionDetailsHistory", GetNull(tabId), GetNull(version));
        }

        public virtual IDataReader GetCustomAliasesForTabs()
        {
            return ExecuteReader("GetCustomAliasesForTabs");
        }

        public virtual void LocalizeTab(int tabId, string cultureCode, int lastModifiedByUserID)
        {
            ExecuteNonQuery("LocalizeTab", tabId, cultureCode, lastModifiedByUserID);
        }

        public virtual void MoveTabAfter(int tabId, int afterTabId, int lastModifiedByUserID)
        {
            ExecuteNonQuery("MoveTabAfter", tabId, afterTabId, lastModifiedByUserID);
        }

        public virtual void MoveTabBefore(int tabId, int beforeTabId, int lastModifiedByUserID)
        {
            ExecuteNonQuery("MoveTabBefore", tabId, beforeTabId, lastModifiedByUserID);
        }

        public virtual void MoveTabToParent(int tabId, int parentId, int lastModifiedByUserID)
        {
            ExecuteNonQuery("MoveTabToParent", tabId, GetNull(parentId), lastModifiedByUserID);
        }

        public virtual void SaveTabUrl(int tabId, int seqNum, int portalAliasId, int portalAliasUsage, string url, string queryString, string cultureCode, string httpStatus, bool isSystem, int modifiedByUserID)
        {
            ExecuteNonQuery("SaveTabUrl", tabId, seqNum, GetNull(portalAliasId), portalAliasUsage, url, queryString, cultureCode, httpStatus, isSystem, modifiedByUserID);
        }

        public virtual int SaveTabVersion(int tabVersionId, int tabId, DateTime timeStamp, int version, bool isPublished, int createdByUserID, int modifiedByUserID)
        {
            return ExecuteScalar<int>("SaveTabVersion", tabVersionId, tabId, timeStamp, version, isPublished, createdByUserID, modifiedByUserID);
        }

        public virtual int SaveTabVersionDetail(int tabVersionDetailId, int tabVersionId, int moduleId, int moduleVersion, string paneName, int moduleOrder, int action, int createdByUserID, int modifiedByUserID)
        {
            return ExecuteScalar<int>("SaveTabVersionDetail", tabVersionDetailId, tabVersionId, moduleId, moduleVersion, paneName, moduleOrder, action, createdByUserID, modifiedByUserID);
        }

        public virtual void UpdateTab(int tabId, int contentItemId, int portalId, Guid versionGuid,
                                      Guid defaultLanguageGuid, Guid localizedVersionGuid, string tabName,
                                      bool isVisible,
                                      bool disableLink, int parentId, string iconFile, string iconFileLarge,
                                      string title, string description, string keyWords, bool isDeleted, string url,
                                      string skinSrc, string containerSrc, DateTime startDate, DateTime endDate,
                                      int refreshInterval, string pageHeadText, bool isSecure,
                                      bool permanentRedirect, float siteMapPriority, int lastModifiedByuserID,
                                      string cultureCode, bool IsSystem)
        {
            ExecuteNonQuery("UpdateTab",
                                      tabId,
                                      contentItemId,
                                      GetNull(portalId),
                                      versionGuid,
                                      GetNull(defaultLanguageGuid),
                                      localizedVersionGuid,
                                      tabName,
                                      isVisible,
                                      disableLink,
                                      GetNull(parentId),
                                      iconFile,
                                      iconFileLarge,
                                      title,
                                      description,
                                      keyWords,
                                      isDeleted,
                                      url,
                                      GetNull(skinSrc),
                                      GetNull(containerSrc),
                                      GetNull(startDate),
                                      GetNull(endDate),
                                      GetNull(refreshInterval),
                                      GetNull(pageHeadText),
                                      isSecure,
                                      permanentRedirect,
                                      siteMapPriority,
                                      lastModifiedByuserID,
                                      GetNull(cultureCode),
                                      IsSystem);
        }

        public virtual void UpdateTabOrder(int tabId, int tabOrder, int parentId, int lastModifiedByUserID)
        {
            ExecuteNonQuery("UpdateTabOrder", tabId, tabOrder, GetNull(parentId), lastModifiedByUserID);
        }

        public virtual void UpdateTabSetting(int TabId, string SettingName, string SettingValue,
                                             int lastModifiedByUserID)
        {
            ExecuteNonQuery("UpdateTabSetting", TabId, SettingName, SettingValue, lastModifiedByUserID);
        }

        public virtual void UpdateTabTranslationStatus(int tabId, Guid localizedVersionGuid, int lastModifiedByUserID)
        {
            ExecuteNonQuery("UpdateTabTranslationStatus", tabId, localizedVersionGuid, lastModifiedByUserID);
        }

        public virtual void MarkAsPublished(int tabId)
        {
            ExecuteNonQuery("PublishTab", tabId);
        }

        public virtual void UpdateTabVersion(int tabId, Guid versionGuid)
        {
            ExecuteNonQuery("UpdateTabVersion", tabId, versionGuid);
        }

        #endregion

        #region Module Methods

        public virtual int AddModule(int contentItemId, int portalId, int moduleDefId, bool allTabs, DateTime startDate,
                                     DateTime endDate, bool inheritViewPermissions, bool isShareable,
                                     bool isShareableViewOnly,
                                bool isDeleted, int createdByUserID)
        {
            return ExecuteScalar<int>("AddModule",
                                            contentItemId,
                                            GetNull(portalId),
                                            moduleDefId,
                                            allTabs,
                                            GetNull(startDate),
                                            GetNull(endDate),
                                            inheritViewPermissions,
                                            isShareable,
                                            isShareableViewOnly,
                                            isDeleted,
                                            createdByUserID);
        }


        public virtual void AddTabModule(int TabId, int ModuleId, string ModuleTitle, string Header, string Footer,
                                         int ModuleOrder, string PaneName, int CacheTime, string CacheMethod,
                                         string Alignment, string Color, string Border, string IconFile, int Visibility,
                                         string ContainerSrc, bool DisplayTitle, bool DisplayPrint,
                                         bool DisplaySyndicate, bool IsWebSlice, string WebSliceTitle,
                                         DateTime WebSliceExpiryDate, int WebSliceTTL, Guid UniqueId, Guid VersionGuid,
                                         Guid DefaultLanguageGuid, Guid LocalizedVersionGuid, string CultureCode,
                                         int createdByUserID)
        {
            ExecuteNonQuery("AddTabModule",
                                      TabId,
                                      ModuleId,
                                      ModuleTitle,
                                      GetNull(Header),
                                      GetNull(Footer),
                                      ModuleOrder,
                                      PaneName,
                                      CacheTime,
                                      GetNull(CacheMethod),
                                      GetNull(Alignment),
                                      GetNull(Color),
                                      GetNull(Border),
                                      GetNull(IconFile),
                                      Visibility,
                                      GetNull(ContainerSrc),
                                      DisplayTitle,
                                      DisplayPrint,
                                      DisplaySyndicate,
                                      IsWebSlice,
                                      WebSliceTitle,
                                      GetNull(WebSliceExpiryDate),
                                      WebSliceTTL,
                                      UniqueId,
                                      VersionGuid,
                                      GetNull(DefaultLanguageGuid),
                                      LocalizedVersionGuid,
                                      CultureCode,
                                      createdByUserID);
        }


        public virtual void DeleteModule(int moduleId)
        {
            ExecuteNonQuery("DeleteModule", moduleId);
        }

        public virtual void DeleteModuleSetting(int moduleId, string settingName)
        {
            ExecuteNonQuery("DeleteModuleSetting", moduleId, settingName);
        }

        public virtual void DeleteModuleSettings(int moduleId)
        {
            ExecuteNonQuery("DeleteModuleSettings", moduleId);
        }

        public virtual void DeleteTabModule(int tabId, int moduleId, bool softDelete, int lastModifiedByUserId = -1)
        {
            ExecuteNonQuery("DeleteTabModule", tabId, moduleId, softDelete, lastModifiedByUserId);
        }

        public virtual void DeleteTabModuleSetting(int tabModuleId, string settingName)
        {
            ExecuteNonQuery("DeleteTabModuleSetting", tabModuleId, settingName);
        }

        public virtual void DeleteTabModuleSettings(int tabModuleId)
        {
            ExecuteNonQuery("DeleteTabModuleSettings", tabModuleId);
        }

        public virtual IDataReader GetTabModuleSettingsByName(int portalId, string settingName)
        {
            return ExecuteReader("GetTabModuleSettingsByName", portalId, settingName);
        }

        public virtual IDataReader GetTabModuleIdsBySettingNameAndValue(int portalId, string settingName, string expectedValue)
        {
            return ExecuteReader("GetTabModuleIdsBySettingNameAndValue", portalId, settingName, expectedValue);
        }

        public virtual IDataReader GetAllModules()
        {
            return ExecuteReader("GetAllModules");
        }

        public virtual IDataReader GetAllTabsModules(int portalId, bool allTabs)
        {
            return ExecuteReader("GetAllTabsModules", portalId, allTabs);
        }

        public virtual IDataReader GetAllTabsModulesByModuleID(int moduleId)
        {
            return ExecuteReader("GetAllTabsModulesByModuleID", moduleId);
        }

        public virtual IDataReader GetModule(int moduleId, int tabId)
        {
            return ExecuteReader("GetModule", moduleId, GetNull(tabId));
        }

        public virtual IDataReader GetModuleByDefinition(int portalId, string definitionName)
        {
            return ExecuteReader("GetModuleByDefinition", GetNull(portalId), definitionName);
        }

        public virtual IDataReader GetModuleByUniqueID(Guid uniqueId)
        {
            return ExecuteReader("GetModuleByUniqueID", uniqueId);
        }

        public virtual IDataReader GetModules(int portalId)
        {
            return ExecuteReader("GetModules", portalId);
        }

        public virtual IDataReader GetModuleSetting(int moduleId, string settingName)
        {
            return ExecuteReader("GetModuleSetting", moduleId, settingName);
        }

        public virtual IDataReader GetModuleSettings(int moduleId)
        {
            return ExecuteReader("GetModuleSettings", moduleId);
        }

        public virtual IDataReader GetModuleSettingsByTab(int tabId)
        {
            return ExecuteReader("GetModuleSettingsByTab", tabId);
        }

        public virtual IDataReader GetSearchModules(int portalId)
        {
            return ExecuteReader("GetSearchModules", GetNull(portalId));
        }

        public virtual IDataReader GetTabModule(int tabModuleId)
        {
            return ExecuteReader("GetTabModule", tabModuleId);
        }

        public virtual IDataReader GetTabModuleOrder(int tabId, string paneName)
        {
            return ExecuteReader("GetTabModuleOrder", tabId, paneName);
        }

        public virtual IDataReader GetTabModules(int tabId)
        {
            return ExecuteReader("GetTabModules", tabId);
        }

        public virtual IDataReader GetTabModuleSetting(int tabModuleId, string settingName)
        {
            return ExecuteReader("GetTabModuleSetting", tabModuleId, settingName);
        }

        public virtual IDataReader GetTabModuleSettings(int tabModuleId)
        {
            return ExecuteReader("GetTabModuleSettings", tabModuleId);
        }

        public virtual IDataReader GetTabModuleSettingsByTab(int tabId)
        {
            return ExecuteReader("GetTabModuleSettingsByTab", tabId);
        }

        public virtual void MoveTabModule(int fromTabId, int moduleId, int toTabId, string toPaneName,
                                          int lastModifiedByUserID)
        {
            ExecuteNonQuery("MoveTabModule", fromTabId, moduleId, toTabId, toPaneName, lastModifiedByUserID);
        }

        public virtual void RestoreTabModule(int tabId, int moduleId)
        {
            ExecuteNonQuery("RestoreTabModule", tabId, moduleId);
        }

        public virtual void UpdateModule(int moduleId, int moduleDefId, int contentItemId, bool allTabs,
                                         DateTime startDate,
                                         DateTime endDate, bool inheritViewPermissions, bool isShareable,
                                         bool isShareableViewOnly,
                                    bool isDeleted, int lastModifiedByUserID)
        {
            ExecuteNonQuery("UpdateModule",
                                      moduleId,
                                      moduleDefId,
                                      contentItemId,
                                      allTabs,
                                      GetNull(startDate),
                                      GetNull(endDate),
                                      inheritViewPermissions,
                                      isShareable,
                                      isShareableViewOnly,
                                      isDeleted,
                                      lastModifiedByUserID);
        }

        public virtual void UpdateModuleLastContentModifiedOnDate(int moduleId)
        {
            ExecuteNonQuery("UpdateModuleLastContentModifiedOnDate", moduleId);
        }

        public virtual void UpdateModuleOrder(int tabId, int moduleId, int moduleOrder, string paneName)
        {
            ExecuteNonQuery("UpdateModuleOrder", tabId, moduleId, moduleOrder, paneName);
        }

        public virtual void UpdateModuleSetting(int moduleId, string settingName, string settingValue,
                                                int lastModifiedByUserID)
        {
            ExecuteNonQuery("UpdateModuleSetting", moduleId, settingName, settingValue, lastModifiedByUserID);
        }

        public virtual void UpdateTabModule(int TabModuleId, int TabId, int ModuleId, string ModuleTitle, string Header,
                                            string Footer, int ModuleOrder, string PaneName, int CacheTime,
                                            string CacheMethod, string Alignment, string Color, string Border,
                                            string IconFile, int Visibility, string ContainerSrc, bool DisplayTitle,
                                            bool DisplayPrint, bool DisplaySyndicate, bool IsWebSlice,
                                            string WebSliceTitle, DateTime WebSliceExpiryDate, int WebSliceTTL,
                                            Guid VersionGuid,
                                            Guid DefaultLanguageGuid, Guid LocalizedVersionGuid, string CultureCode,
                                            int lastModifiedByUserID)
        {
            ExecuteNonQuery("UpdateTabModule",
                                      TabModuleId,
                                      TabId,
                                      ModuleId,
                                      ModuleTitle,
                                      GetNull(Header),
                                      GetNull(Footer),
                                      ModuleOrder,
                                      PaneName,
                                      CacheTime,
                                      GetNull(CacheMethod),
                                      GetNull(Alignment),
                                      GetNull(Color),
                                      GetNull(Border),
                                      GetNull(IconFile),
                                      Visibility,
                                      GetNull(ContainerSrc),
                                      DisplayTitle,
                                      DisplayPrint,
                                      DisplaySyndicate,
                                      IsWebSlice,
                                      WebSliceTitle,
                                      GetNull(WebSliceExpiryDate),
                                      WebSliceTTL,
                                      VersionGuid,
                                      GetNull(DefaultLanguageGuid),
                                      LocalizedVersionGuid,
                                      CultureCode,
                                      lastModifiedByUserID);
        }

        public virtual void UpdateTabModuleTranslationStatus(int tabModuleId, Guid localizedVersionGuid,
                                                             int lastModifiedByUserId)
        {
            ExecuteNonQuery("UpdateTabModuleTranslationStatus", tabModuleId, localizedVersionGuid, lastModifiedByUserId);
        }

        public virtual void UpdateTabModuleSetting(int tabModuleId, string settingName, string settingValue,
                                                   int lastModifiedByUserID)
        {
            ExecuteNonQuery("UpdateTabModuleSetting", tabModuleId, settingName, settingValue, lastModifiedByUserID);
        }

        public virtual void UpdateTabModuleVersion(int tabModuleId, Guid versionGuid)
        {
            ExecuteNonQuery("UpdateTabModuleVersion", tabModuleId, versionGuid);
        }

        public virtual void UpdateTabModuleVersionByModule(int moduleId)
        {
            ExecuteNonQuery("UpdateTabModuleVersionByModule", moduleId);
        }

        public virtual IDataReader GetInstalledModules()
        {
            return ExecuteReader("GetInstalledModules");
        }

        #endregion

        #region DesktopModule Methods

        public virtual int AddDesktopModule(int packageID, string moduleName, string folderName, string friendlyName,
                                            string description, string version, bool isPremium, bool isAdmin,
                                            string businessControllerClass, int supportedFeatures, int shareable,
                                            string compatibleVersions, string dependencies, string permissions,
                                             int contentItemId, int createdByUserID, string adminPage, string hostPage)
        {
            return ExecuteScalar<int>("AddDesktopModule",
                                                        packageID,
                                                        moduleName,
                                                        folderName,
                                                        friendlyName,
                                                        GetNull(description),
                                                        GetNull(version),
                                                        isPremium,
                                                        isAdmin,
                                                        businessControllerClass,
                                                        supportedFeatures,
                                                        shareable,
                                                        GetNull(compatibleVersions),
                                                        GetNull(dependencies),
                                                        GetNull(permissions),
                                                        contentItemId,
                                                        createdByUserID,
                                                        adminPage,
                                                        hostPage);
        }

        public virtual void DeleteDesktopModule(int desktopModuleId)
        {
            ExecuteNonQuery("DeleteDesktopModule", desktopModuleId);
        }

        public virtual IDataReader GetDesktopModules()
        {
            return ExecuteReader("GetDesktopModules");
        }

        public virtual IDataReader GetDesktopModulesByPortal(int portalId)
        {
            return ExecuteReader("GetDesktopModulesByPortal", portalId);
        }

        public virtual void UpdateDesktopModule(int desktopModuleId, int packageID, string moduleName, string folderName,
                                                string friendlyName, string description, string version, bool isPremium,
                                                bool isAdmin, string businessControllerClass, int supportedFeatures,
                                                int shareable, string compatibleVersions, string dependencies,
                                                string permissions,
                                                 int contentItemId, int lastModifiedByUserID, string adminpage, string hostpage)
        {
            ExecuteNonQuery("UpdateDesktopModule",
                                      desktopModuleId,
                                      packageID,
                                      moduleName,
                                      folderName,
                                      friendlyName,
                                      GetNull(description),
                                      GetNull(version),
                                      isPremium,
                                      isAdmin,
                                      businessControllerClass,
                                      supportedFeatures,
                                      shareable,
                                      GetNull(compatibleVersions),
                                      GetNull(dependencies),
                                      GetNull(permissions),
                                      contentItemId,
                                      lastModifiedByUserID,
                                      adminpage,
                                      hostpage);
        }

        #endregion

        #region PortalDesktopModule Methods

        public virtual int AddPortalDesktopModule(int portalId, int desktopModuleId, int createdByUserID)
        {
            return ExecuteScalar<int>("AddPortalDesktopModule", portalId, desktopModuleId, createdByUserID);
        }

        public virtual void DeletePortalDesktopModules(int portalId, int desktopModuleId)
        {
            ExecuteNonQuery("DeletePortalDesktopModules", GetNull(portalId), GetNull(desktopModuleId));
        }

        public virtual IDataReader GetPortalDesktopModules(int portalId, int desktopModuleId)
        {
            return ExecuteReader("GetPortalDesktopModules", GetNull(portalId), GetNull(desktopModuleId));
        }

        #endregion

        #region ModuleDefinition Methods

        public virtual int AddModuleDefinition(int desktopModuleId, string friendlyName, string definitionName,
                                               int defaultCacheTime, int createdByUserID)
        {
            return ExecuteScalar<int>("AddModuleDefinition", desktopModuleId, friendlyName, definitionName,
                                      defaultCacheTime, createdByUserID);
        }

        public virtual void DeleteModuleDefinition(int moduleDefId)
        {
            ExecuteNonQuery("DeleteModuleDefinition", moduleDefId);
        }

        public virtual IDataReader GetModuleDefinitions()
        {
            return ExecuteReader("GetModuleDefinitions");
        }

        public virtual void UpdateModuleDefinition(int moduleDefId, string friendlyName, string definitionName,
                                                   int defaultCacheTime, int lastModifiedByUserID)
        {
            ExecuteNonQuery("UpdateModuleDefinition", moduleDefId, friendlyName, definitionName, defaultCacheTime,
                            lastModifiedByUserID);
        }

        #endregion

        #region ModuleControl Methods

        public virtual int AddModuleControl(int moduleDefId, string controlKey, string controlTitle, string controlSrc,
                                            string iconFile, int controlType, int viewOrder, string helpUrl,
                                            bool supportsPartialRendering, bool supportsPopUps, int createdByUserID)
        {
            return ExecuteScalar<int>("AddModuleControl",
                                                        GetNull(moduleDefId),
                                                        GetNull(controlKey),
                                                        GetNull(controlTitle),
                                                        controlSrc,
                                                        GetNull(iconFile),
                                                        controlType,
                                                        GetNull(viewOrder),
                                                        GetNull(helpUrl),
                                                        supportsPartialRendering,
                                                        supportsPopUps,
                                                        createdByUserID);
        }

        public virtual void DeleteModuleControl(int moduleControlId)
        {
            ExecuteNonQuery("DeleteModuleControl", moduleControlId);
        }

        public virtual IDataReader GetModuleControls()
        {
            return ExecuteReader("GetModuleControls");
        }

        public virtual void UpdateModuleControl(int moduleControlId, int moduleDefId, string controlKey,
                                                string controlTitle,
                                                string controlSrc, string iconFile, int controlType, int viewOrder,
                                                string helpUrl,
                                                bool supportsPartialRendering, bool supportsPopUps,
                                                int lastModifiedByUserID)
        {
            ExecuteNonQuery("UpdateModuleControl",
                                      moduleControlId,
                                      GetNull(moduleDefId),
                                      GetNull(controlKey),
                                      GetNull(controlTitle),
                                      controlSrc,
                                      GetNull(iconFile),
                                      controlType,
                                      GetNull(viewOrder),
                                      GetNull(helpUrl),
                                      supportsPartialRendering,
                                      supportsPopUps,
                                      lastModifiedByUserID);
        }

        #endregion

        #region Folder Methods

        public virtual int AddFolder(int portalId, Guid uniqueId, Guid versionGuid, string folderPath, string mappedPath,
                                        int storageLocation, bool isProtected, bool isCached, DateTime lastUpdated,
                                        int createdByUserId, int folderMappingId, bool isVersioned, int workflowId,
                                        int parentId)
        {
            return ExecuteScalar<int>("AddFolder",
                                            GetNull(portalId),
                                            uniqueId,
                                            versionGuid,
                                            folderPath,
                                            mappedPath,
                                            storageLocation,
                                            isProtected,
                                            isCached,
                                            GetNull(lastUpdated),
                                            createdByUserId,
                                            folderMappingId,
                                            isVersioned,
                                            GetNull(workflowId),
                                            GetNull(parentId));
        }

        public virtual void DeleteFolder(int portalId, string folderPath)
        {
            ExecuteNonQuery("DeleteFolder", GetNull(portalId), folderPath);
        }

        public virtual IDataReader GetFolder(int folderId)
        {
            return ExecuteReader("GetFolderByFolderID", folderId);
        }

        public virtual IDataReader GetFolder(int portalId, string folderPath)
        {
            return ExecuteReader("GetFolderByFolderPath", GetNull(portalId), folderPath);
        }

        public virtual IDataReader GetFolderByUniqueID(Guid uniqueId)
        {
            return ExecuteReader("GetFolderByUniqueID", uniqueId);
        }

        public virtual IDataReader GetFoldersByPortal(int portalId)
        {
            return ExecuteReader("GetFolders", GetNull(portalId));
        }

        public virtual IDataReader GetFoldersByPortalAndPermissions(int portalId, string permissions, int userId)
        {
            return ExecuteReader("GetFoldersByPermissions", GetNull(portalId), GetNull(permissions), GetNull(userId), -1, "");
        }

        public virtual int GetLegacyFolderCount()
        {
            return ExecuteScalar<int>("GetLegacyFolderCount");
        }

        public virtual void UpdateFolder(int portalId, Guid versionGuid, int folderId, string folderPath,
                                            int storageLocation, string mappedPath,
                                            bool isProtected, bool isCached, DateTime lastUpdated, int lastModifiedByUserID,
                                            int folderMappingID, bool isVersioned, int workflowID, int parentID)
        {
            ExecuteNonQuery("UpdateFolder",
                                    GetNull(portalId),
                                    versionGuid,
                                    folderId,
                                    folderPath,
                                    mappedPath,
                                    storageLocation,
                                    isProtected,
                                    isCached,
                                    GetNull(lastUpdated),
                                    lastModifiedByUserID,
                                    folderMappingID,
                                    isVersioned,
                                    GetNull(workflowID),
                                    GetNull(parentID));
        }

        public virtual void UpdateFolderVersion(int folderId, Guid versionGuid)
        {
            ExecuteNonQuery("UpdateFolderVersion", folderId, versionGuid);
        }

        public virtual IDataReader UpdateLegacyFolders()
        {
            return ExecuteReader("UpdateLegacyFolders");
        }

        #endregion

        #region File Methods

        public virtual int AddFile(int portalId, Guid uniqueId, Guid versionGuid, string fileName, string extension,
                                    long size, int width, int height, string contentType, string folder, int folderId,
                                    int createdByUserID, string hash, DateTime lastModificationTime,
                                    string title, string description, DateTime startDate, DateTime endDate, bool enablePublishPeriod, int contentItemId)
        {
            return ExecuteScalar<int>("AddFile",
                                            GetNull(portalId),
                                            uniqueId,
                                            versionGuid,
                                            fileName,
                                            extension,
                                            size,
                                            GetNull(width),
                                            GetNull(height),
                                            contentType,
                                            folder,
                                            folderId,
                                            createdByUserID,
                                            hash,
                                            lastModificationTime,
                                            title,
                                            description,
                                            enablePublishPeriod,
                                            startDate,
                                            GetNull(endDate),
                                            GetNull(contentItemId));
        }

        public virtual void SetFileHasBeenPublished(int fileId, bool hasBeenPublished)
        {
            ExecuteNonQuery("SetFileHasBeenPublished", fileId, hasBeenPublished);
        }

        public virtual int CountLegacyFiles()
        {
            return ExecuteScalar<int>("CountLegacyFiles");
        }

        public virtual void ClearFileContent(int fileId)
        {
            ExecuteNonQuery("ClearFileContent", fileId);
        }

        public virtual void DeleteFile(int portalId, string fileName, int folderId)
        {
            ExecuteNonQuery("DeleteFile", GetNull(portalId), fileName, folderId);
        }

        public virtual void DeleteFiles(int portalId)
        {
            ExecuteNonQuery("DeleteFiles", GetNull(portalId));
        }

        public virtual DataTable GetAllFiles()
        {
            return Globals.ConvertDataReaderToDataTable(ExecuteReader("GetAllFiles"));
        }

        public virtual IDataReader GetFile(string fileName, int folderId, bool retrieveUnpublishedFiles = false)
        {
            return ExecuteReader("GetFile", fileName, folderId, retrieveUnpublishedFiles);
        }

        public virtual IDataReader GetFileById(int fileId, bool retrieveUnpublishedFiles = false)
        {
            return ExecuteReader("GetFileById", fileId, retrieveUnpublishedFiles);
        }

        public virtual IDataReader GetFileByUniqueID(Guid uniqueId)
        {
            return ExecuteReader("GetFileByUniqueID", uniqueId);
        }

        public virtual IDataReader GetFileContent(int fileId)
        {
            return ExecuteReader("GetFileContent", fileId);
        }

        public virtual IDataReader GetFileVersionContent(int fileId, int version)
        {
            return ExecuteReader("GetFileVersionContent", fileId, version);
        }

        public virtual IDataReader GetFiles(int folderId, bool retrieveUnpublishedFiles, bool recursive)
        {
            return ExecuteReader("GetFiles", folderId, retrieveUnpublishedFiles, recursive);
        }

        /// <summary>
        /// This is an internal method for communication between DNN business layer and SQL database.
        /// Do not use in custom modules, please use API (DotNetNuke.Services.FileSystem.FileManager.UpdateFile)
        /// 
        /// Stores information about a specific file, stored in DNN filesystem
        /// calling petapoco method to call the underlying stored procedure "UpdateFile"
        /// </summary>
        /// <param name="fileId">ID of the (already existing) file</param>
        /// <param name="versionGuid">GUID of this file version  (should usually not be modified)</param>
        /// <param name="fileName">Name of the file in the file system (including extension)</param>
        /// <param name="extension">File type - should meet extension in FileName</param>
        /// <param name="size">Size of file (bytes)</param>
        /// <param name="width">Width of images/video (lazy load: pass Null, might be retrieved by DNN platform on db file sync)</param>
        /// <param name="height">Height of images/video (lazy load: pass Null, might be retrieved by DNN platform on db file snyc)</param>
        /// <param name="contentType">MIME type of the file</param>
        /// <param name="folderId">ID of the folder, the file resides in</param>
        /// <param name="lastModifiedByUserID">ID of the user, who performed last update of file or file info</param>
        /// <param name="hash">SHa1 hash of the file content, used for file versioning (lazy load: pass Null, will be generated by DNN platform on db file sync)</param>
        /// <param name="lastModificationTime">timestamp, when last update of file or file info happened</param>
        /// <param name="title">Display title of the file - optional (pass Null if not provided)</param>
        /// <param name="description">Description of the file.</param>
        /// <param name="startDate">date and time (server TZ), from which the file should be displayed/accessible (according to folder permission)</param>
        /// <param name="endDate">date and time (server TZ), until which the file should be displayed/accessible (according to folder permission)</param>
        /// <param name="enablePublishPeriod">shall startdate/end date be used?</param>
        /// <param name="contentItemId">ID of the associated contentitem with description etc. (optional)</param>
        public virtual void UpdateFile(int fileId, Guid versionGuid, string fileName, string extension, long size,
                                        int width, int height, string contentType, int folderId,
                                        int lastModifiedByUserID, string hash, DateTime lastModificationTime,
                                        string title, string description, DateTime startDate, DateTime endDate, bool enablePublishPeriod, int contentItemId)
        {
            ExecuteNonQuery("UpdateFile",
                                      fileId,
                                      versionGuid,
                                      fileName,
                                      extension,
                                      size,
                                      GetNull(width),
                                      GetNull(height),
                                      contentType,
                                      folderId,
                                      lastModifiedByUserID,
                                      hash,
                                      lastModificationTime,
                                      title,
                                      description,
                                      enablePublishPeriod,
                                      startDate,
                                      GetNull(endDate),
                                      GetNull(contentItemId));
        }

        public virtual void UpdateFileLastModificationTime(int fileId, DateTime lastModificationTime)
        {
            ExecuteNonQuery("UpdateFileLastModificationTime",
                                      fileId,
                                      lastModificationTime);
        }

        public virtual void UpdateFileHashCode(int fileId, string hashCode)
        {
            ExecuteNonQuery("UpdateFileHashCode",
                                      fileId,
                                      hashCode);
        }

        public virtual void UpdateFileContent(int fileId, byte[] content)
        {
            ExecuteNonQuery("UpdateFileContent", fileId, GetNull(content));
        }


        public virtual void UpdateFileVersion(int fileId, Guid versionGuid)
        {
            ExecuteNonQuery("UpdateFileVersion", fileId, versionGuid);
        }

        #endregion

        #region Permission Methods

        public virtual int AddPermission(string permissionCode, int moduleDefID, string permissionKey, string permissionName, int createdByUserID)
        {
            return ExecuteScalar<int>("AddPermission", moduleDefID, permissionCode, permissionKey, permissionName, createdByUserID);
        }

        public virtual void DeletePermission(int permissionID)
        {
            ExecuteNonQuery("DeletePermission", permissionID);
        }

        public virtual void UpdatePermission(int permissionID, string permissionCode, int moduleDefID, string permissionKey, string permissionName, int lastModifiedByUserID)
        {
            ExecuteNonQuery("UpdatePermission", permissionID, permissionCode, moduleDefID, permissionKey, permissionName, lastModifiedByUserID);
        }

        #endregion

        #region Module Permission Methods

        public virtual int AddModulePermission(int moduleId, int portalId, int permissionId, int roleId,
                                               bool allowAccess, int userId,
                                                int createdByUserId)
        {
            return ExecuteScalar<int>("AddModulePermission",
                                            moduleId,
                                            portalId,
                                            permissionId,
                                            GetRoleNull(roleId),
                                            allowAccess,
                                            GetNull(userId),
                                            createdByUserId);
        }

        public virtual void DeleteModulePermission(int modulePermissionId)
        {
            ExecuteNonQuery("DeleteModulePermission", modulePermissionId);
        }

        public virtual void DeleteModulePermissionsByModuleID(int moduleId, int portalId)
        {
            ExecuteNonQuery("DeleteModulePermissionsByModuleID", moduleId, portalId);
        }

        public virtual void DeleteModulePermissionsByUserID(int portalId, int userId)
        {
            ExecuteNonQuery("DeleteModulePermissionsByUserID", portalId, userId);
        }

        public virtual IDataReader GetModulePermission(int modulePermissionId)
        {
            return ExecuteReader("GetModulePermission", modulePermissionId);
        }

        public virtual IDataReader GetModulePermissionsByModuleID(int moduleID, int permissionId)
        {
            return ExecuteReader("GetModulePermissionsByModuleID", moduleID, permissionId);
        }

        public virtual IDataReader GetModulePermissionsByPortal(int portalId)
        {
            return ExecuteReader("GetModulePermissionsByPortal", portalId);
        }

        public virtual IDataReader GetModulePermissionsByTabID(int tabId)
        {
            return ExecuteReader("GetModulePermissionsByTabID", tabId);
        }

        public virtual void UpdateModulePermission(int modulePermissionId, int moduleId, int portalId, int permissionId,
                                                   int roleId,
                                                    bool allowAccess, int userId, int lastModifiedByUserId)
        {
            ExecuteNonQuery("UpdateModulePermission",
                                      modulePermissionId,
                                      moduleId,
                                      portalId,
                                      permissionId,
                                      GetRoleNull(roleId),
                                      allowAccess,
                                      GetNull(userId),
                                      lastModifiedByUserId);
        }

        #endregion

        #region TabPermission Methods

        public virtual int AddTabPermission(int tabId, int permissionId, int roleID, bool allowAccess, int userId,
                                            int createdByUserID)
        {
            return ExecuteScalar<int>("AddTabPermission",
                                            tabId,
                                            permissionId,
                                            GetRoleNull(roleID),
                                            allowAccess,
                                            GetNull(userId),
                                            createdByUserID);
        }

        public virtual void DeleteTabPermission(int tabPermissionId)
        {
            ExecuteNonQuery("DeleteTabPermission", tabPermissionId);
        }

        public virtual void DeleteTabPermissionsByTabID(int tabId)
        {
            ExecuteNonQuery("DeleteTabPermissionsByTabID", tabId);
        }

        public virtual void DeleteTabPermissionsByUserID(int portalId, int userId)
        {
            ExecuteNonQuery("DeleteTabPermissionsByUserID", portalId, userId);
        }

        public virtual IDataReader GetTabPermissionsByPortal(int portalId)
        {
            return ExecuteReader("GetTabPermissionsByPortal", GetNull(portalId));
        }

        public virtual IDataReader GetTabPermissionsByTabID(int tabId, int permissionId)
        {
            return ExecuteReader("GetTabPermissionsByTabID", tabId, permissionId);
        }

        public virtual void UpdateTabPermission(int tabPermissionId, int tabId, int permissionId, int roleID,
                                                bool allowAccess,
                                                    int userId, int lastModifiedByUserID)
        {
            ExecuteNonQuery("UpdateTabPermission",
                                      tabPermissionId,
                                      tabId,
                                      permissionId,
                                      GetRoleNull(roleID),
                                      allowAccess,
                                      GetNull(userId),
                                      lastModifiedByUserID);
        }

        #endregion

        #region FolderPermission Methods

        public virtual int AddFolderPermission(int folderId, int permissionId, int roleID, bool allowAccess, int userId,
                                               int createdByUserID)
        {
            return ExecuteScalar<int>("AddFolderPermission",
                                            folderId,
                                            permissionId,
                                            GetRoleNull(roleID),
                                            allowAccess,
                                            GetNull(userId),
                                            createdByUserID);
        }

        public virtual void DeleteFolderPermission(int folderPermissionId)
        {
            ExecuteNonQuery("DeleteFolderPermission", folderPermissionId);
        }

        public virtual void DeleteFolderPermissionsByFolderPath(int portalId, string folderPath)
        {
            ExecuteNonQuery("DeleteFolderPermissionsByFolderPath", GetNull(portalId), folderPath);
        }

        public virtual void DeleteFolderPermissionsByUserID(int portalId, int userId)
        {
            ExecuteNonQuery("DeleteFolderPermissionsByUserID", portalId, userId);
        }

        public virtual IDataReader GetFolderPermission(int folderPermissionId)
        {
            return ExecuteReader("GetFolderPermission", folderPermissionId);
        }

        public virtual IDataReader GetFolderPermissionsByFolderPath(int portalId, string folderPath, int permissionId)
        {
            return ExecuteReader("GetFolderPermissionsByFolderPath", GetNull(portalId), folderPath, permissionId);
        }

        public virtual IDataReader GetFolderPermissionsByPortal(int portalId)
        {
            return ExecuteReader("GetFolderPermissionsByPortal", GetNull(portalId));
        }

        public virtual IDataReader GetFolderPermissionsByPortalAndPath(int portalId, string pathName)
        {
            return ExecuteReader("GetFolderPermissionsByPortalAndPath", GetNull(portalId), pathName ?? "");
        }

        public virtual void UpdateFolderPermission(int FolderPermissionID, int FolderID, int PermissionID, int roleID,
                                                   bool AllowAccess, int UserID, int lastModifiedByUserID)
        {
            ExecuteNonQuery("UpdateFolderPermission",
                                      FolderPermissionID,
                                      FolderID,
                                      PermissionID,
                                      GetRoleNull(roleID),
                                      AllowAccess,
                                      GetNull(UserID),
                                      lastModifiedByUserID);
        }

        #endregion

        #region DesktopModulePermission Methods

        public virtual int AddDesktopModulePermission(int portalDesktopModuleID, int permissionID, int roleID,
                                            bool allowAccess, int userID, int createdByUserID)
        {
            return ExecuteScalar<int>("AddDesktopModulePermission",
                                                        portalDesktopModuleID,
                                                        permissionID,
                                                        GetRoleNull(roleID),
                                                        allowAccess,
                                                        GetNull(userID),
                                                        createdByUserID);
        }

        public virtual void DeleteDesktopModulePermission(int desktopModulePermissionID)
        {
            ExecuteNonQuery("DeleteDesktopModulePermission", desktopModulePermissionID);
        }

        public virtual void DeleteDesktopModulePermissionsByPortalDesktopModuleID(int portalDesktopModuleID)
        {
            ExecuteNonQuery("DeleteDesktopModulePermissionsByPortalDesktopModuleID", portalDesktopModuleID);
        }

        public virtual void DeleteDesktopModulePermissionsByUserID(int userID, int portalID)
        {
            ExecuteNonQuery("DeleteDesktopModulePermissionsByUserID", userID, portalID);
        }

        public virtual IDataReader GetDesktopModulePermission(int desktopModulePermissionID)
        {
            return ExecuteReader("GetDesktopModulePermission", desktopModulePermissionID);
        }

        public virtual IDataReader GetDesktopModulePermissions()
        {
            return ExecuteReader("GetDesktopModulePermissions");
        }

        public virtual IDataReader GetDesktopModulePermissionsByPortalDesktopModuleID(int portalDesktopModuleID)
        {
            return ExecuteReader("GetDesktopModulePermissionsByPortalDesktopModuleID", portalDesktopModuleID);
        }

        public virtual void UpdateDesktopModulePermission(int desktopModulePermissionID, int portalDesktopModuleID,
                                            int permissionID, int roleID, bool allowAccess, int userID,
                                            int lastModifiedByUserID)
        {
            ExecuteNonQuery("UpdateDesktopModulePermission",
                                      desktopModulePermissionID,
                                      portalDesktopModuleID,
                                      permissionID,
                                      GetRoleNull(roleID),
                                      allowAccess,
                                      GetNull(userID),
                                      lastModifiedByUserID);
        }

        #endregion

        #region RoleGroup Methods

        public virtual int AddRoleGroup(int portalId, string groupName, string description, int createdByUserID)
        {
            return ExecuteScalar<int>("AddRoleGroup", portalId, groupName, description, createdByUserID);
        }

        public virtual void DeleteRoleGroup(int roleGroupId)
        {
            ExecuteNonQuery("DeleteRoleGroup", roleGroupId);
        }

        public virtual IDataReader GetRoleGroup(int portalId, int roleGroupId)
        {
            return ExecuteReader("GetRoleGroup", portalId, roleGroupId);
        }

        public virtual IDataReader GetRoleGroupByName(int portalID, string roleGroupName)
        {
            return ExecuteReader("GetRoleGroupByName", portalID, roleGroupName);
        }

        public virtual IDataReader GetRoleGroups(int portalId)
        {
            return ExecuteReader("GetRoleGroups", portalId);
        }

        public virtual void UpdateRoleGroup(int roleGroupId, string groupName, string description,
                                            int lastModifiedByUserID)
        {
            ExecuteNonQuery("UpdateRoleGroup", roleGroupId, groupName, description, lastModifiedByUserID);
        }

        #endregion

        #region Role Methods

        public virtual int AddRole(int portalId, int roleGroupId, string roleName, string description, float serviceFee,
                                   string billingPeriod, string billingFrequency, float trialFee, int trialPeriod,
                                   string trialFrequency, bool isPublic, bool autoAssignment, string rsvpCode,
                                   string iconFile, int createdByUserID, int status, int securityMode, bool isSystemRole)
        {
            return ExecuteScalar<int>("AddRole",
                                            portalId,
                                            GetNull(roleGroupId),
                                            roleName,
                                            description,
                                            serviceFee,
                                            billingPeriod,
                                            GetNull(billingFrequency),
                                            trialFee,
                                            trialPeriod,
                                            GetNull(trialFrequency),
                                            isPublic,
                                            autoAssignment,
                                            rsvpCode,
                                            iconFile,
                                            createdByUserID,
                                            status,
                                            securityMode,
                                            isSystemRole);
        }

        public virtual void DeleteRole(int roleId)
        {
            ExecuteNonQuery("DeleteRole", roleId);
        }

        public virtual IDataReader GetPortalRoles(int portalId)
        {
            return ExecuteReader("GetPortalRoles", portalId);
        }

        public virtual IDataReader GetRoles()
        {
            return ExecuteReader("GetRoles");
        }

        public virtual IDataReader GetRolesBasicSearch(int portalID, int pageIndex, int pageSize, string filterBy)
        {
            return ExecuteReader("GetRolesBasicSearch", portalID, pageIndex, pageSize, filterBy);
        }

        public virtual IDataReader GetRoleSettings(int roleId)
        {
            return ExecuteReader("GetRoleSettings", roleId);
        }

        public virtual void UpdateRole(int roleId, int roleGroupId, string roleName, string description,
                                       float serviceFee, string billingPeriod, string billingFrequency, float trialFee,
                                       int trialPeriod,
                                       string trialFrequency, bool isPublic, bool autoAssignment, string rsvpCode,
                                       string iconFile, int lastModifiedByUserID, int status, int securityMode,
                                       bool isSystemRole)
        {
            ExecuteNonQuery("UpdateRole",
                                      roleId,
                                      GetNull(roleGroupId),
                                      roleName,
                                      description,
                                      serviceFee,
                                      billingPeriod,
                                      GetNull(billingFrequency),
                                      trialFee,
                                      trialPeriod,
                                      GetNull(trialFrequency),
                                      isPublic,
                                      autoAssignment,
                                      rsvpCode,
                                      iconFile,
                                      lastModifiedByUserID,
                                      status,
                                      securityMode,
                                      isSystemRole);
        }

        public virtual void UpdateRoleSetting(int roleId, string settingName, string settingValue,
                                              int lastModifiedByUserID)
        {
            ExecuteNonQuery("UpdateRoleSetting",
                                      roleId,
                                      settingName,
                                      settingValue,
                                      lastModifiedByUserID);
        }

        #endregion

        #region User Methods

        public virtual int AddUser(int portalID, string username, string firstName, string lastName, int affiliateId,
                                    bool isSuperUser, string email, string displayName, bool updatePassword,
                                    bool isApproved, int createdByUserID)
        {
            return ExecuteScalar<int>("AddUser",
                                                        portalID,
                                                        username,
                                                        firstName,
                                                        lastName,
                                                        GetNull(affiliateId),
                                                        isSuperUser,
                                                        email,
                                                        displayName,
                                                        updatePassword,
                                                        isApproved,
                                                        createdByUserID);
        }

        public virtual void AddUserPortal(int portalId, int userId)
        {
            ExecuteNonQuery("AddUserPortal", portalId, userId);
        }

        public virtual void ChangeUsername(int userId, string newUsername)
        {
            ExecuteNonQuery("ChangeUsername", userId, newUsername);
        }

        public virtual void DeleteUserFromPortal(int userId, int portalId)
        {
            ExecuteNonQuery("DeleteUserPortal", userId, GetNull(portalId));
        }

        public virtual IDataReader GetAllUsers(int portalID, int pageIndex, int pageSize, bool includeDeleted,
                                               bool superUsersOnly)
        {
            return ExecuteReader("GetAllUsers", GetNull(portalID), pageIndex, pageSize, includeDeleted, superUsersOnly);
        }

        public virtual IDataReader GetDeletedUsers(int portalId)
        {
            return ExecuteReader("GetDeletedUsers", GetNull(portalId));
        }

        public virtual IDataReader GetUnAuthorizedUsers(int portalId, bool includeDeleted, bool superUsersOnly)
        {
            return ExecuteReader("GetUnAuthorizedUsers", GetNull(portalId), includeDeleted, superUsersOnly);
        }

        public virtual IDataReader GetUser(int portalId, int userId)
        {
            return ExecuteReader("GetUser", portalId, userId);
        }

        public virtual IDataReader GetUserByAuthToken(int portalID, string userToken, string authType)
        {
            return ExecuteReader("GetUserByAuthToken", portalID, userToken, authType);
        }

        public virtual IDataReader GetUserByDisplayName(int portalId, string displayName)
        {
            return ExecuteReader("GetUserByDisplayName", GetNull(portalId), displayName);
        }

        public virtual IDataReader GetUserByUsername(int portalId, string username)
        {
            return ExecuteReader("GetUserByUsername", GetNull(portalId), username);
        }

        public virtual IDataReader GetUserByUsername(string username, string spaceReplacement)
        {
            return ExecuteReader("GetUserByUsernameForUrl", username, spaceReplacement);
        }

        public virtual IDataReader GetUserByVanityUrl(int portalId, string vanityUrl)
        {
            return ExecuteReader("GetUserByVanityUrl", GetNull(portalId), vanityUrl);
        }

        public virtual IDataReader GetUserByPasswordResetToken(int portalId, string resetToken)
        {
            return ExecuteReader("GetUserByPasswordResetToken", GetNull(portalId), resetToken);
        }

        public virtual IDataReader GetDisplayNameForUser(int userId, string spaceReplacement)
        {
            return ExecuteReader("GetDisplayNameForUser", userId, spaceReplacement);
        }

        public virtual int GetUserCountByPortal(int portalId)
        {
            return ExecuteScalar<int>("GetUserCountByPortal", portalId);
        }

        public virtual IDataReader GetUsersAdvancedSearch(int portalId, int userId, int filterUserId, int fitlerRoleId,
                                                          int relationTypeId,
                                                          bool isAdmin, int pageIndex, int pageSize, string sortColumn,
                                                          bool sortAscending,
                                                            string propertyNames, string propertyValues)
        {
            var ps = PortalSecurity.Instance;
            string filterSort = ps.InputFilter(sortColumn, PortalSecurity.FilterFlag.NoSQL);
            string filterName = ps.InputFilter(propertyNames, PortalSecurity.FilterFlag.NoSQL);
            string filterValue = ps.InputFilter(propertyValues, PortalSecurity.FilterFlag.NoSQL);
            return ExecuteReader("GetUsersAdvancedSearch", portalId, userId, filterUserId, fitlerRoleId, relationTypeId,
                                 isAdmin, pageSize, pageIndex, filterSort, sortAscending, filterName, filterValue);
        }

        public virtual IDataReader GetUsersBasicSearch(int portalId, int pageIndex, int pageSize, string sortColumn,
                                    bool sortAscending, string propertyName, string propertyValue)
        {
            var ps = PortalSecurity.Instance;
            string filterSort = ps.InputFilter(sortColumn, PortalSecurity.FilterFlag.NoSQL);
            string filterName = ps.InputFilter(propertyName, PortalSecurity.FilterFlag.NoSQL);
            string filterValue = ps.InputFilter(propertyValue, PortalSecurity.FilterFlag.NoSQL);
            return ExecuteReader("GetUsersBasicSearch", portalId, pageSize, pageIndex, filterSort, sortAscending,
                                 filterName, filterValue);
        }

        public virtual IDataReader GetUsersByEmail(int portalID, string email, int pageIndex, int pageSize,
                                                   bool includeDeleted, bool superUsersOnly)
        {
            return ExecuteReader("GetUsersByEmail", GetNull(portalID), email, pageIndex, pageSize, includeDeleted,
                                 superUsersOnly);
        }

        public virtual IDataReader GetUsersByProfileProperty(int portalID, string propertyName, string propertyValue,
                                                             int pageIndex, int pageSize, bool includeDeleted,
                                                             bool superUsersOnly)
        {
            return ExecuteReader("GetUsersByProfileProperty", GetNull(portalID), propertyName, propertyValue, pageIndex,
                                 pageSize, includeDeleted, superUsersOnly);
        }

        public virtual IDataReader GetUsersByRolename(int portalID, string rolename)
        {
            return ExecuteReader("GetUsersByRolename", GetNull(portalID), rolename);
        }

        public virtual IDataReader GetUsersByUsername(int portalID, string username, int pageIndex, int pageSize,
                                                      bool includeDeleted, bool superUsersOnly)
        {
            return ExecuteReader("GetUsersByUsername", GetNull(portalID), username, pageIndex, pageSize, includeDeleted,
                                 superUsersOnly);
        }

        public virtual IDataReader GetUsersByDisplayname(int portalId, string name, int pageIndex, int pageSize,
                                                      bool includeDeleted, bool superUsersOnly)
        {
            return ExecuteReader("GetUsersByDisplayname", GetNull(portalId), name, pageIndex, pageSize, includeDeleted,
                                 superUsersOnly);
        }

        public virtual int GetDuplicateEmailCount(int portalId)
        {
            return ExecuteScalar<int>("GetDuplicateEmailCount", portalId);
        }

        public virtual int GetSingleUserByEmail(int portalId, string emailToMatch)
        {
            return ExecuteScalar<int>("GetSingleUserByEmail", portalId, emailToMatch);
        }

        public virtual void RemoveUser(int userId, int portalId)
        {
            ExecuteNonQuery("RemoveUser", userId, GetNull(portalId));
        }

        public virtual void ResetTermsAgreement(int portalId)
        {
            ExecuteNonQuery("ResetTermsAgreement", portalId);
        }

        public virtual void RestoreUser(int userId, int portalId)
        {
            ExecuteNonQuery("RestoreUser", userId, GetNull(portalId));
        }

        public virtual void UpdateUser(int userId, int portalID, string firstName, string lastName, bool isSuperUser,
                                        string email, string displayName, string vanityUrl, bool updatePassword,
                                        bool isApproved, bool refreshRoles, string lastIpAddress, Guid passwordResetToken,
                                        DateTime passwordResetExpiration, bool isDeleted, int lastModifiedByUserID)
        {
            ExecuteNonQuery("UpdateUser",
                                      userId,
                                      GetNull(portalID),
                                      firstName,
                                      lastName,
                                      isSuperUser,
                                      email,
                                      displayName,
                                      vanityUrl,
                                      updatePassword,
                                      isApproved,
                                      refreshRoles,
                                      lastIpAddress,
                                      GetNull(passwordResetToken),
                                      GetNull(passwordResetExpiration),
                                      isDeleted,
                                      lastModifiedByUserID);
        }

        public virtual void UpdateUserLastIpAddress(int userId, string lastIpAddress)
        {
            ExecuteNonQuery("UpdateUserLastIpAddress", userId, lastIpAddress);
        }

        public virtual void UserAgreedToTerms(int portalId, int userId)
        {
            ExecuteNonQuery("UserAgreedToTerms", portalId, userId);
        }

        public virtual void UserRequestsRemoval(int portalId, int userId, bool remove)
        {
            ExecuteNonQuery("UserRequestsRemoval", portalId, userId, remove);
        }

        #endregion

        #region UserRole Methods

        public virtual int AddUserRole(int portalId, int userId, int roleId, int status, bool isOwner,
                                       DateTime effectiveDate, DateTime expiryDate, int createdByUserID)
        {
            return ExecuteScalar<int>("AddUserRole", portalId, userId, roleId, status, isOwner, GetNull(effectiveDate),
                                      GetNull(expiryDate), createdByUserID);
        }

        public virtual void DeleteUserRole(int userId, int roleId)
        {
            ExecuteNonQuery("DeleteUserRole", userId, roleId);
        }

        public virtual IDataReader GetServices(int portalId, int userId)
        {
            return ExecuteReader("GetServices", portalId, GetNull(userId));
        }

        public virtual IDataReader GetUserRole(int portalID, int userId, int roleId)
        {
            return ExecuteReader("GetUserRole", portalID, userId, roleId);
        }

        public virtual IDataReader GetUserRoles(int portalID, int userId)
        {
            return ExecuteReader("GetUserRoles", portalID, userId);
        }

        public virtual IDataReader GetUserRolesByUsername(int portalID, string username, string rolename)
        {
            return ExecuteReader("GetUserRolesByUsername", portalID, GetNull(username), GetNull(rolename));
        }

        public virtual void UpdateUserRole(int userRoleId, int status, bool isOwner, DateTime effectiveDate,
                                           DateTime expiryDate, int lastModifiedByUserID)
        {
            ExecuteNonQuery("UpdateUserRole", userRoleId, status, isOwner, GetNull(effectiveDate), GetNull(expiryDate),
                            lastModifiedByUserID);
        }

        #endregion

        #region Users Online Methods

        [Obsolete("Support for users online was removed in 8.x, other solutions exist outside of the DNN Platform.  Scheduled removal in v11.0.0.")]
        public virtual void DeleteUsersOnline(int timeWindow)
        {
            ExecuteNonQuery("DeleteUsersOnline", timeWindow);
        }

        [Obsolete("Support for users online was removed in 8.x, other solutions exist outside of the DNN Platform.  Scheduled removal in v11.0.0.")]
        public virtual IDataReader GetOnlineUser(int userId)
        {
            return ExecuteReader("GetOnlineUser", userId);
        }

        [Obsolete("Support for users online was removed in 8.x, other solutions exist outside of the DNN Platform.  Scheduled removal in v11.0.0.")]
        public virtual IDataReader GetOnlineUsers(int portalId)
        {
            return ExecuteReader("GetOnlineUsers", portalId);
        }

        [Obsolete("Support for users online was removed in 8.x, other solutions exist outside of the DNN Platform.  Scheduled removal in v11.0.0.")]
        public virtual void UpdateUsersOnline(Hashtable userList)
        {
            if ((userList.Count == 0))
            {
                //No users to process, quit method
                return;
            }
            foreach (string key in userList.Keys)
            {
                var info = userList[key] as AnonymousUserInfo;
                if (info != null)
                {
                    var user = info;
                    ExecuteNonQuery("UpdateAnonymousUser", user.UserID, user.PortalID, user.TabID, user.LastActiveDate);
                }
                else if (userList[key] is OnlineUserInfo)
                {
                    var user = (OnlineUserInfo)userList[key];
                    ExecuteNonQuery("UpdateOnlineUser", user.UserID, user.PortalID, user.TabID, user.LastActiveDate);
                }
            }
        }

        #endregion

        #region UserProfile Methods

        public virtual int AddPropertyDefinition(int portalId, int moduleDefId, int dataType, string defaultValue,
                                                    string propertyCategory, string propertyName, bool readOnly,
                                                    bool required, string validationExpression, int viewOrder,
                                                    bool visible, int length, int defaultVisibility, int createdByUserId)
        {
            int retValue;
            try
            {
                retValue = ExecuteScalar<int>("AddPropertyDefinition",
                                                            GetNull(portalId),
                                                            moduleDefId,
                                                            dataType,
                                                            defaultValue,
                                                            propertyCategory,
                                                            propertyName,
                                                            readOnly,
                                                            required,
                                                            validationExpression,
                                                            viewOrder,
                                                            visible,
                                                            length,
                                                            defaultVisibility,
                                                            createdByUserId);
            }
            catch (SqlException ex)
            {
                Logger.Debug(ex);

                //If not a duplicate (throw an Exception)
                retValue = -ex.Number;
                if (ex.Number != DuplicateKey)
                {
                    throw;
                }
            }
            return retValue;
        }

        public virtual void DeletePropertyDefinition(int definitionId)
        {
            ExecuteNonQuery("DeletePropertyDefinition", definitionId);
        }

        public virtual IDataReader GetPropertyDefinition(int definitionId)
        {
            return ExecuteReader("GetPropertyDefinition", definitionId);
        }

        public virtual IDataReader GetPropertyDefinitionByName(int portalId, string name)
        {
            return ExecuteReader("GetPropertyDefinitionByName", GetNull(portalId), name);
        }

        public virtual IDataReader GetPropertyDefinitionsByPortal(int portalId)
        {
            return ExecuteReader("GetPropertyDefinitionsByPortal", GetNull(portalId));
        }

        public virtual IDataReader GetUserProfile(int userId)
        {
            return ExecuteReader("GetUserProfile", userId);
        }

        public virtual void UpdateProfileProperty(int profileId, int userId, int propertyDefinitionID,
                                                  string propertyValue,
                                                    int visibility, string extendedVisibility, DateTime lastUpdatedDate)
        {
            ExecuteNonQuery("UpdateUserProfileProperty", GetNull(profileId), userId, propertyDefinitionID, propertyValue,
                                                    visibility, extendedVisibility, lastUpdatedDate);
        }

        public virtual void UpdatePropertyDefinition(int propertyDefinitionId, int dataType, string defaultValue,
                                                        string propertyCategory, string propertyName, bool readOnly,
                                                        bool required, string validation, int viewOrder, bool visible,
                                                        int length, int defaultVisibility, int lastModifiedByUserId)
        {
            ExecuteNonQuery("UpdatePropertyDefinition",
                                      propertyDefinitionId,
                                      dataType,
                                      defaultValue,
                                      propertyCategory,
                                      propertyName,
                                      readOnly,
                                      required,
                                      validation,
                                      viewOrder,
                                      visible,
                                      length,
                                      defaultVisibility,
                                      lastModifiedByUserId);
        }

        public virtual IDataReader SearchProfilePropertyValues(int portalId, string propertyName, string searchString)
        {
            return ExecuteReader("SearchProfilePropertyValues", portalId, propertyName, searchString);
        }

        #endregion

        #region SkinControls

        public virtual int AddSkinControl(int packageID, string ControlKey, string ControlSrc,
                                          bool SupportsPartialRendering,
                                            int CreatedByUserID)
        {
            return ExecuteScalar<int>("AddSkinControl",
                                            GetNull(packageID),
                                            GetNull(ControlKey),
                                            ControlSrc,
                                            SupportsPartialRendering,
                                            CreatedByUserID);
        }

        public virtual void DeleteSkinControl(int skinControlID)
        {
            ExecuteNonQuery("DeleteSkinControl", skinControlID);
        }

        public virtual IDataReader GetSkinControls()
        {
            return ExecuteReader("GetSkinControls");
        }

        public virtual IDataReader GetSkinControl(int skinControlID)
        {
            return ExecuteReader("GetSkinControl", skinControlID);
        }

        public virtual IDataReader GetSkinControlByKey(string controlKey)
        {
            return ExecuteReader("GetSkinControlByKey", controlKey);
        }

        public virtual IDataReader GetSkinControlByPackageID(int packageID)
        {
            return ExecuteReader("GetSkinControlByPackageID", packageID);
        }

        public virtual void UpdateSkinControl(int skinControlID, int packageID, string ControlKey, string ControlSrc,
                                                bool SupportsPartialRendering, int LastModifiedByUserID)
        {
            ExecuteNonQuery("UpdateSkinControl",
                                      skinControlID,
                                      GetNull(packageID),
                                      GetNull(ControlKey),
                                      ControlSrc,
                                      SupportsPartialRendering,
                                      LastModifiedByUserID);
        }

        #endregion

        #region Skins/Containers

        public virtual int AddSkin(int skinPackageID, string skinSrc)
        {
            return ExecuteScalar<int>("AddSkin", skinPackageID, skinSrc);
        }

        public virtual int AddSkinPackage(int packageID, int portalID, string skinName, string skinType,
                                          int createdByUserId)
        {
            return ExecuteScalar<int>("AddSkinPackage", packageID, GetNull(portalID), skinName, skinType,
                                      createdByUserId);
        }

        public virtual bool CanDeleteSkin(string skinType, string skinFoldername)
        {
            return ExecuteScalar<int>("CanDeleteSkin", skinType, skinFoldername) == 1;
        }

        public virtual void DeleteSkin(int skinID)
        {
            ExecuteNonQuery("DeleteSkin", skinID);
        }

        public virtual void DeleteSkinPackage(int skinPackageID)
        {
            ExecuteNonQuery("DeleteSkinPackage", skinPackageID);
        }

        public virtual IDataReader GetSkinByPackageID(int packageID)
        {
            return ExecuteReader("GetSkinPackageByPackageID", packageID);
        }

        public virtual IDataReader GetSkinPackage(int portalID, string skinName, string skinType)
        {
            return ExecuteReader("GetSkinPackage", GetNull(portalID), skinName, skinType);
        }

        public virtual void UpdateSkin(int skinID, string skinSrc)
        {
            ExecuteNonQuery("UpdateSkin", skinID, skinSrc);
        }

        public virtual void UpdateSkinPackage(int skinPackageID, int packageID, int portalID, string skinName,
                                              string skinType, int LastModifiedByUserID)
        {
            ExecuteNonQuery("UpdateSkinPackage", skinPackageID, packageID, GetNull(portalID), skinName, skinType,
                            LastModifiedByUserID);
        }

        #endregion

        #region Personalization

        public virtual void AddProfile(int userId, int portalId)
        {
            ExecuteNonQuery("AddProfile", userId, portalId);
        }

        public virtual IDataReader GetAllProfiles()
        {
            return ExecuteReader("GetAllProfiles");
        }

        public virtual IDataReader GetProfile(int userId, int portalId)
        {
            return ExecuteReader("GetProfile", userId, portalId);
        }

        public virtual void UpdateProfile(int userId, int portalId, string profileData)
        {
            ExecuteNonQuery("UpdateProfile", userId, portalId, profileData);
        }

        #endregion

        #region Urls

        public virtual void AddUrl(int PortalID, string Url)
        {
            ExecuteNonQuery("AddUrl", PortalID, Url);
        }

        public virtual void AddUrlLog(int UrlTrackingID, int UserID)
        {
            ExecuteNonQuery("AddUrlLog", UrlTrackingID, GetNull(UserID));
        }

        public virtual void AddUrlTracking(int PortalID, string Url, string UrlType, bool LogActivity, bool TrackClicks,
                                           int ModuleID, bool NewWindow)
        {
            ExecuteNonQuery("AddUrlTracking", PortalID, Url, UrlType, LogActivity, TrackClicks, GetNull(ModuleID),
                            NewWindow);
        }

        public virtual void DeleteUrl(int PortalID, string Url)
        {
            ExecuteNonQuery("DeleteUrl", PortalID, Url);
        }

        public virtual void DeleteUrlTracking(int PortalID, string Url, int ModuleID)
        {
            ExecuteNonQuery("DeleteUrlTracking", PortalID, Url, GetNull(ModuleID));
        }

        public virtual IDataReader GetUrl(int PortalID, string Url)
        {
            return ExecuteReader("GetUrl", PortalID, Url);
        }

        public virtual IDataReader GetUrlLog(int UrlTrackingID, DateTime StartDate, DateTime EndDate)
        {
            return ExecuteReader("GetUrlLog", UrlTrackingID, GetNull(StartDate), GetNull(EndDate));
        }

        public virtual IDataReader GetUrls(int PortalID)
        {
            return ExecuteReader("GetUrls", PortalID);
        }

        public virtual IDataReader GetUrlTracking(int PortalID, string Url, int ModuleID)
        {
            return ExecuteReader("GetUrlTracking", PortalID, Url, GetNull(ModuleID));
        }

        public virtual void UpdateUrlTracking(int PortalID, string Url, bool LogActivity, bool TrackClicks, int ModuleID,
                                              bool NewWindow)
        {
            ExecuteNonQuery("UpdateUrlTracking", PortalID, Url, LogActivity, TrackClicks, GetNull(ModuleID), NewWindow);
        }

        public virtual void UpdateUrlTrackingStats(int PortalID, string Url, int ModuleID)
        {
            ExecuteNonQuery("UpdateUrlTrackingStats", PortalID, Url, GetNull(ModuleID));
        }

        #endregion

        #region Search

        public virtual IDataReader GetDefaultLanguageByModule(string ModuleList)
        {
            return ExecuteReader("GetDefaultLanguageByModule", ModuleList);
        }

        public virtual IDataReader GetSearchCommonWordsByLocale(string Locale)
        {
            return ExecuteReader("GetSearchCommonWordsByLocale", Locale);
        }

        public virtual IDataReader GetSearchIndexers()
        {
            return ExecuteReader("GetSearchIndexers");
        }

        public virtual IDataReader GetSearchResultModules(int PortalID)
        {
            return ExecuteReader("GetSearchResultModules", PortalID);
        }

        public virtual IDataReader GetSearchSettings(int ModuleId)
        {
            return ExecuteReader("GetSearchSettings", ModuleId);
        }

        #endregion

        #region Lists

        public virtual int AddListEntry(string ListName, string Value, string Text, int ParentID, int Level,
                                        bool EnableSortOrder, int DefinitionID, string Description, int PortalID,
                                        bool SystemList,
                                         int CreatedByUserID)
        {
            try
            {
                return ExecuteScalar<int>("AddListEntry",
                    ListName,
                    Value,
                    Text,
                    ParentID,
                    Level,
                    EnableSortOrder,
                    DefinitionID,
                    Description,
                    PortalID,
                    SystemList,
                    CreatedByUserID);
            }
            catch (SqlException ex)
            {
                if (ex.Number == DuplicateKey)
                {
                    return Null.NullInteger;
                }

                throw;
            }
        }

        public virtual void DeleteList(string ListName, string ParentKey)
        {
            ExecuteNonQuery("DeleteList", ListName, ParentKey);
        }

        public virtual void DeleteListEntryByID(int EntryID, bool DeleteChild)
        {
            ExecuteNonQuery("DeleteListEntryByID", EntryID, DeleteChild);
        }

        public virtual void DeleteListEntryByListName(string ListName, string Value, bool DeleteChild)
        {
            ExecuteNonQuery("DeleteListEntryByListName", ListName, Value, DeleteChild);
        }

        public virtual IDataReader GetList(string ListName, string ParentKey, int PortalID)
        {
            return ExecuteReader("GetList", ListName, ParentKey, PortalID);
        }

        public virtual IDataReader GetListEntriesByListName(string ListName, string ParentKey, int PortalID)
        {
            return ExecuteReader("GetListEntries", ListName, ParentKey, GetNull(PortalID));
        }

        public virtual IDataReader GetListEntry(string ListName, string Value)
        {
            return ExecuteReader("GetListEntry", ListName, Value, -1);
        }

        public virtual IDataReader GetListEntry(int EntryID)
        {
            return ExecuteReader("GetListEntry", "", "", EntryID);
        }

        public virtual IDataReader GetLists(int PortalID)
        {
            return ExecuteReader("GetLists", PortalID);
        }

        public virtual void UpdateListEntry(int EntryID, string Value, string Text, string Description,
                                            int LastModifiedByUserID)
        {
            ExecuteNonQuery("UpdateListEntry", EntryID, Value, Text, Description, LastModifiedByUserID);
        }

        public virtual void UpdateListSortOrder(int EntryID, bool MoveUp)
        {
            ExecuteNonQuery("UpdateListSortOrder", EntryID, MoveUp);
        }

        #endregion

        #region Portal Aliases

        public virtual int AddPortalAlias(int PortalID, string HTTPAlias, string cultureCode, string skin, string browserType, bool isPrimary, int createdByUserID)
        {
            return ExecuteScalar<int>("AddPortalAlias", PortalID, HTTPAlias, GetNull(cultureCode), GetNull(skin), GetNull(browserType), isPrimary, createdByUserID);
        }

        public virtual void DeletePortalAlias(int PortalAliasID)
        {
            ExecuteNonQuery("DeletePortalAlias", PortalAliasID);
        }

        public virtual IDataReader GetPortalAliases()
        {
            return ExecuteReader("GetPortalAliases");
        }

        public virtual IDataReader GetPortalByPortalAliasID(int PortalAliasId)
        {
            return ExecuteReader("GetPortalByPortalAliasID", PortalAliasId);
        }

        public virtual void UpdatePortalAlias(string PortalAlias, int lastModifiedByUserID)
        {
            ExecuteNonQuery("UpdatePortalAliasOnInstall", PortalAlias, lastModifiedByUserID);
        }

        public virtual void UpdatePortalAliasInfo(int PortalAliasID, int PortalID, string HTTPAlias, string cultureCode, string skin, string browserType, bool isPrimary, int lastModifiedByUserID)
        {
            ExecuteNonQuery("UpdatePortalAlias", PortalAliasID, PortalID, HTTPAlias, GetNull(cultureCode), GetNull(skin), GetNull(browserType), isPrimary, lastModifiedByUserID);
        }

        #endregion

        #region Event Queue

        public virtual int AddEventMessage(string eventName, int priority, string processorType, string processorCommand,
                                           string body, string sender, string subscriberId, string authorizedRoles,
                                           string exceptionMessage, DateTime sentDate, DateTime expirationDate,
                                           string attributes)
        {
            return ExecuteScalar<int>("AddEventMessage",
                                             eventName,
                                             priority,
                                             processorType,
                                             processorCommand,
                                             body,
                                             sender,
                                             subscriberId,
                                             authorizedRoles,
                                             exceptionMessage,
                                             sentDate,
                                             expirationDate,
                                             attributes);
        }

        public virtual IDataReader GetEventMessages(string eventName)
        {
            return ExecuteReader("GetEventMessages", eventName);
        }

        public virtual IDataReader GetEventMessagesBySubscriber(string eventName, string subscriberId)
        {
            return ExecuteReader("GetEventMessagesBySubscriber", eventName, subscriberId);
        }

        public virtual void SetEventMessageComplete(int eventMessageId)
        {
            ExecuteNonQuery("SetEventMessageComplete", eventMessageId);
        }

        #endregion

        #region Authentication

        public virtual int AddAuthentication(int packageID, string authenticationType, bool isEnabled,
                                             string settingsControlSrc, string loginControlSrc, string logoffControlSrc,
                                             int CreatedByUserID)
        {
            return ExecuteScalar<int>("AddAuthentication",
                                            packageID,
                                            authenticationType,
                                            isEnabled,
                                            settingsControlSrc,
                                            loginControlSrc,
                                            logoffControlSrc,
                                            CreatedByUserID);
        }

        public virtual int AddUserAuthentication(int userID, string authenticationType, string authenticationToken,
                                                 int CreatedByUserID)
        {
            return ExecuteScalar<int>("AddUserAuthentication", userID, authenticationType, authenticationToken,
                                      CreatedByUserID);
        }

        /// <summary>
        /// Get a User Authentication record from slq database. DNN-4016
        /// </summary>
        /// <param name="userID"></param>
        /// <returns>UserAuthentication record</returns>
        public virtual IDataReader GetUserAuthentication(int userID)
        {
            return ExecuteReader("GetUserAuthentication", userID);
        }

        public virtual void DeleteAuthentication(int authenticationID)
        {
            ExecuteNonQuery("DeleteAuthentication", authenticationID);
        }

        public virtual IDataReader GetAuthenticationService(int authenticationID)
        {
            return ExecuteReader("GetAuthenticationService", authenticationID);
        }

        public virtual IDataReader GetAuthenticationServiceByPackageID(int packageID)
        {
            return ExecuteReader("GetAuthenticationServiceByPackageID", packageID);
        }

        public virtual IDataReader GetAuthenticationServiceByType(string authenticationType)
        {
            return ExecuteReader("GetAuthenticationServiceByType", authenticationType);
        }

        public virtual IDataReader GetAuthenticationServices()
        {
            return ExecuteReader("GetAuthenticationServices");
        }

        public virtual IDataReader GetEnabledAuthenticationServices()
        {
            return ExecuteReader("GetEnabledAuthenticationServices");
        }

        public virtual void UpdateAuthentication(int authenticationID, int packageID, string authenticationType,
                                                 bool isEnabled, string settingsControlSrc, string loginControlSrc,
                                                  string logoffControlSrc, int LastModifiedByUserID)
        {
            ExecuteNonQuery("UpdateAuthentication",
                                      authenticationID,
                                      packageID,
                                      authenticationType,
                                      isEnabled,
                                      settingsControlSrc,
                                      loginControlSrc,
                                      logoffControlSrc,
                                      LastModifiedByUserID);
        }

        #endregion

        #region Packages

        public virtual int AddPackage(int portalID, string name, string friendlyName, string description, string type,
                                      string version, string license, string manifest, string owner,
                                      string organization, string url, string email, string releaseNotes,
                                      bool isSystemPackage, int createdByUserID, string folderName, string iconFile)
        {
            return ExecuteScalar<int>("AddPackage",
                                        GetNull(portalID),
                                        name,
                                        friendlyName,
                                        description,
                                        type,
                                        version,
                                        license,
                                        manifest,
                                        owner,
                                        organization,
                                        url,
                                        email,
                                        releaseNotes,
                                        isSystemPackage,
                                        createdByUserID,
                                        folderName,
                                        iconFile);
        }

        public virtual void DeletePackage(int packageID)
        {
            ExecuteNonQuery("DeletePackage", packageID);
        }

        public virtual IDataReader GetModulePackagesInUse(int portalID, bool forHost)
        {
            return ExecuteReader("GetModulePackagesInUse", portalID, forHost);
        }

        public virtual IDataReader GetPackageDependencies()
        {
            return ExecuteReader("GetPackageDependencies");
        }


        public virtual IDataReader GetPackages(int portalID)
        {
            return ExecuteReader("GetPackages", GetNull(portalID));
        }

        public virtual IDataReader GetPackageTypes()
        {
            return ExecuteReader("GetPackageTypes");
        }

        public virtual int RegisterAssembly(int packageID, string assemblyName, string version)
        {
            return ExecuteScalar<int>("RegisterAssembly", GetNull(packageID), assemblyName, version);
        }

        public virtual int SavePackageDependency(int packageDependencyId, int packageId, string packageName, string version)
        {
            return ExecuteScalar<int>("SavePackageDependency", packageDependencyId, packageId, packageName, version);
        }

        public virtual bool UnRegisterAssembly(int packageID, string assemblyName)
        {
            return ExecuteScalar<int>("UnRegisterAssembly", packageID, assemblyName) == 1;
        }

        public virtual void UpdatePackage(int packageID, int portalID, string friendlyName, string description,
                                          string type, string version, string license, string manifest, string owner,
                                          string organization, string url, string email, string releaseNotes,
                                          bool isSystemPackage, int lastModifiedByUserID, string folderName,
                                          string iconFile)
        {
            ExecuteNonQuery("UpdatePackage",
                                      packageID,
                                      GetNull(portalID),
                                      friendlyName,
                                      description,
                                      type,
                                      version,
                                      license,
                                      manifest,
                                      owner,
                                      organization,
                                      url,
                                      email,
                                      releaseNotes,
                                      isSystemPackage,
                                      lastModifiedByUserID,
                                      folderName,
                                      iconFile);
        }

        public virtual void SetCorePackageVersions()
        {
            ExecuteNonQuery("SetCorePackageVersions");
        }

        #endregion

        #region Languages/Localization

        public virtual int AddLanguage(string cultureCode, string cultureName, string fallbackCulture,
                                       int CreatedByUserID)
        {
            return ExecuteScalar<int>("AddLanguage", cultureCode, cultureName, fallbackCulture, CreatedByUserID);
        }

        public virtual int AddLanguagePack(int packageID, int languageID, int dependentPackageID, int CreatedByUserID)
        {
            return ExecuteScalar<int>("AddLanguagePack", packageID, languageID, dependentPackageID, CreatedByUserID);
        }

        public virtual int AddPortalLanguage(int portalID, int languageID, bool IsPublished, int CreatedByUserID)
        {
            return ExecuteScalar<int>("AddPortalLanguage", portalID, languageID, IsPublished, CreatedByUserID);
        }

        public virtual void DeleteLanguage(int languageID)
        {
            ExecuteNonQuery("DeleteLanguage", languageID);
        }

        public virtual void DeleteLanguagePack(int languagePackID)
        {
            ExecuteNonQuery("DeleteLanguagePack", languagePackID);
        }

        public virtual void DeletePortalLanguages(int portalID, int languageID)
        {
            ExecuteNonQuery("DeletePortalLanguages", GetNull(portalID), GetNull(languageID));
        }

        public virtual void EnsureLocalizationExists(int portalID, string CultureCode)
        {
            ExecuteNonQuery("EnsureLocalizationExists", portalID, CultureCode);
        }

        public virtual void RemovePortalLocalization(int portalID, string CultureCode)
        {
            ExecuteNonQuery("RemovePortalLocalization", portalID, CultureCode);
        }

        public virtual IDataReader GetPortalLocalizations(int portalID)
        {
            return ExecuteReader("GetPortalLocalizations", portalID);
        }

        public virtual IDataReader GetLanguages()
        {
            return ExecuteReader("GetLanguages");
        }

        public virtual IDataReader GetLanguagePackByPackage(int packageID)
        {
            return ExecuteReader("GetLanguagePackByPackage", packageID);
        }

        public virtual IDataReader GetLanguagesByPortal(int portalID)
        {
            return ExecuteReader("GetLanguagesByPortal", portalID);
        }

        public virtual string GetPortalDefaultLanguage(int portalID)
        {
            return ExecuteScalar<string>("GetPortalDefaultLanguage", portalID);
        }

        public virtual void UpdateLanguage(int languageID, string cultureCode, string cultureName,
                                           string fallbackCulture, int LastModifiedByUserID)
        {
            ExecuteNonQuery("UpdateLanguage", languageID, cultureCode, cultureName, fallbackCulture,
                            LastModifiedByUserID);
        }

        public virtual int UpdateLanguagePack(int languagePackID, int packageID, int languageID, int dependentPackageID,
                                              int LastModifiedByUserID)
        {
            return ExecuteScalar<int>("UpdateLanguagePack", languagePackID, packageID, languageID, dependentPackageID,
                                      LastModifiedByUserID);
        }

        public virtual void UpdatePortalDefaultLanguage(int portalID, string CultureCode)
        {
            ExecuteNonQuery("UpdatePortalDefaultLanguage", portalID, CultureCode);
        }

        public virtual void UpdatePortalLanguage(int portalID, int languageID, bool IsPublished, int UpdatedByUserID)
        {
            ExecuteNonQuery("UpdatePortalLanguage", portalID, languageID, IsPublished, UpdatedByUserID);
        }

        #endregion

        #region Folder Mappings

        public virtual void AddDefaultFolderTypes(int portalID)
        {
            ExecuteNonQuery("AddDefaultFolderTypes", portalID);
        }

        public virtual int AddFolderMapping(int portalID, string mappingName, string folderProviderType,
                                            int createdByUserID)
        {
            return ExecuteScalar<int>("AddFolderMapping", GetNull(portalID), mappingName, folderProviderType,
                                      createdByUserID);
        }

        public virtual void AddFolderMappingSetting(int folderMappingID, string settingName, string settingValue,
                                                    int createdByUserID)
        {
            ExecuteNonQuery("AddFolderMappingsSetting", folderMappingID, settingName, settingValue, createdByUserID);
        }

        public virtual void DeleteFolderMapping(int folderMappingID)
        {
            ExecuteNonQuery("DeleteFolderMapping", folderMappingID);
        }

        public virtual IDataReader GetFolderMapping(int folderMappingID)
        {
            return ExecuteReader("GetFolderMapping", folderMappingID);
        }

        public virtual IDataReader GetFolderMappingByMappingName(int portalID, string mappingName)
        {
            return ExecuteReader("GetFolderMappingByMappingName", portalID, mappingName);
        }

        public virtual IDataReader GetFolderMappings(int portalID)
        {
            return ExecuteReader("GetFolderMappings", GetNull(portalID));
        }

        public virtual IDataReader GetFolderMappingSetting(int folderMappingID, string settingName)
        {
            return ExecuteReader("GetFolderMappingsSetting", folderMappingID, settingName);
        }

        public virtual IDataReader GetFolderMappingSettings(int folderMappingID)
        {
            return ExecuteReader("GetFolderMappingsSettings", folderMappingID);
        }

        public virtual void UpdateFolderMapping(int folderMappingID, string mappingName, int priority,
                                                int lastModifiedByUserID)
        {
            ExecuteNonQuery("UpdateFolderMapping", folderMappingID, mappingName, priority, lastModifiedByUserID);
        }

        public virtual void UpdateFolderMappingSetting(int folderMappingID, string settingName, string settingValue,
                                                       int lastModifiedByUserID)
        {
            ExecuteNonQuery("UpdateFolderMappingsSetting", folderMappingID, settingName, settingValue,
                            lastModifiedByUserID);
        }

        #endregion

        #region Password History

        [Obsolete("Deprecated in Platform 9.2.0, please use the overload that takes passwordsRetained and daysRetained. Scheduled removal in v11.0.0.")]
        public virtual IDataReader GetPasswordHistory(int userId)
        {
            return this.GetPasswordHistory(userId, int.MaxValue, int.MaxValue);
        }

        public virtual IDataReader GetPasswordHistory(int userId, int passwordsRetained, int daysRetained)
        {
            return ExecuteReader("GetPasswordHistory", GetNull(userId), passwordsRetained, daysRetained);
        }

        [Obsolete("Deprecated in Platform 9.2.0, please use the overload that takes daysRetained. Scheduled removal in v11.0.0.")]
        public virtual void AddPasswordHistory(int userId, string password, string passwordHistory, int retained)
        {
            this.AddPasswordHistory(userId, password, passwordHistory, retained, int.MaxValue);
        }

        public virtual void AddPasswordHistory(int userId, string password, string passwordHistory, int passwordsRetained, int daysRetained)
        {
            ExecuteNonQuery("AddPasswordHistory", GetNull(userId), password, passwordHistory, passwordsRetained, daysRetained, GetNull(userId));
        }

        #endregion

        #region Date/Time Utiliies

        public virtual DateTime GetDatabaseTimeUtc()
        {
            return ExecuteScalar<DateTime>("GetDatabaseTimeUtc");
        }

        public virtual DateTime GetDatabaseTime()
        {
            return ExecuteScalar<DateTime>("GetDatabaseTime");
        }

        public virtual DateTimeOffset GetDatabaseTimeOffset()
        {
            using (var reader = (SqlDataReader)ExecuteSQL("SELECT SYSDATETIMEOFFSET()"))
            {
                reader.Read();
                return reader.GetDateTimeOffset(0);
            }
        }

        #endregion

        #region Mobile Stuff

        public virtual void DeletePreviewProfile(int id)
        {
            ExecuteNonQuery("Mobile_DeletePreviewProfile", id);
        }

        public virtual void DeleteRedirection(int id)
        {
            ExecuteNonQuery("Mobile_DeleteRedirection", id);
        }

        public virtual void DeleteRedirectionRule(int id)
        {
            ExecuteNonQuery("Mobile_DeleteRedirectionRule", id);
        }

        public virtual IDataReader GetAllRedirections()
        {
            return ExecuteReader("Mobile_GetAllRedirections");
        }

        public virtual IDataReader GetPreviewProfiles(int portalId)
        {
            return ExecuteReader("Mobile_GetPreviewProfiles", portalId);
        }

        public virtual IDataReader GetRedirectionRules(int redirectionId)
        {
            return ExecuteReader("Mobile_GetRedirectionRules", redirectionId);
        }

        public virtual IDataReader GetRedirections(int portalId)
        {
            return ExecuteReader("Mobile_GetRedirections", portalId);
        }

        public virtual int SavePreviewProfile(int id, int portalId, string name, int width, int height, string userAgent,
                                              int sortOrder, int userId)
        {
            return ExecuteScalar<int>("Mobile_SavePreviewProfile", id, portalId, name, width, height, userAgent,
                                      sortOrder, userId);
        }

        public virtual int SaveRedirection(int id, int portalId, string name, int type, int sortOrder, int sourceTabId,
                                           bool includeChildTabs, int targetType, object targetValue, bool enabled,
                                           int userId)
        {
            return ExecuteScalar<int>("Mobile_SaveRedirection", id, portalId, name, type, sortOrder, sourceTabId,
                                      includeChildTabs, targetType, targetValue, enabled, userId);
        }

        public virtual void SaveRedirectionRule(int id, int redirectionId, string capbility, string expression)
        {
            ExecuteNonQuery("Mobile_SaveRedirectionRule", id, redirectionId, capbility, expression);
        }

        #endregion

        #region Logging

        public virtual void AddLog(string logGUID, string logTypeKey, int logUserID, string logUserName, int logPortalID,
                                   string logPortalName, DateTime logCreateDate, string logServerName,
                            string logProperties, int logConfigID, ExceptionInfo exception, bool notificationActive)
        {
            if (exception != null)
            {
                if (!string.IsNullOrEmpty(exception.ExceptionHash))
                    ExecuteNonQuery("AddException",
                                    exception.ExceptionHash,
                                    exception.Message,
                                    exception.StackTrace,
                                    exception.InnerMessage,
                                    exception.InnerStackTrace,
                                    exception.Source);


                // DNN-6218 + DNN-6239 + DNN-6242: Due to change in the AddEventLog stored
                // procedure in 7.4.0, we need to try a fallback especially during upgrading
                int logEventID;
                try
                {
                    logEventID = ExecuteScalar<int>("AddEventLog",
                        logGUID,
                        logTypeKey,
                        GetNull(logUserID),
                        GetNull(logUserName),
                        GetNull(logPortalID),
                        GetNull(logPortalName),
                        logCreateDate,
                        logServerName,
                        logProperties,
                        logConfigID,
                        GetNull(exception.ExceptionHash),
                        notificationActive);
                }
                catch (SqlException)
                {
                    var s = ExecuteScalar<string>("AddEventLog",
                        logGUID,
                        logTypeKey,
                        GetNull(logUserID),
                        GetNull(logUserName),
                        GetNull(logPortalID),
                        GetNull(logPortalName),
                        logCreateDate,
                        logServerName,
                        logProperties,
                        logConfigID);

                    // old SPROC wasn't returning anything; trying a workaround
                    if (!int.TryParse(s ?? "-1", out logEventID))
                        logEventID = Null.NullInteger;
                }

                if (!string.IsNullOrEmpty(exception.AssemblyVersion) && exception.AssemblyVersion != "-1")
                {
                    ExecuteNonQuery("AddExceptionEvent",
                        logEventID,
                        exception.AssemblyVersion,
                        exception.PortalId,
                        exception.UserId,
                        exception.TabId,
                        exception.RawUrl,
                        exception.Referrer,
                        exception.UserAgent);
                }
            }
            else
            {
                ExecuteScalar<int>("AddEventLog",
                                                logGUID,
                                                logTypeKey,
                                                GetNull(logUserID),
                                                GetNull(logUserName),
                                                GetNull(logPortalID),
                                                GetNull(logPortalName),
                                                logCreateDate,
                                                logServerName,
                                                logProperties,
                                                logConfigID,
                                                DBNull.Value,
                                                notificationActive);
            }
        }

        public virtual void AddLogType(string logTypeKey, string logTypeFriendlyName, string logTypeDescription,
                                       string logTypeCSSClass, string logTypeOwner)
        {
            ExecuteNonQuery("AddEventLogType", logTypeKey, logTypeFriendlyName, logTypeDescription, logTypeOwner,
                            logTypeCSSClass);
        }

        public virtual void AddLogTypeConfigInfo(bool loggingIsActive, string logTypeKey, string logTypePortalID,
                                                 int keepMostRecent, bool emailNotificationIsActive, int threshold,
                                                 int notificationThresholdTime, int notificationThresholdTimeType,
                                                 string mailFromAddress, string mailToAddress)
        {
            int portalID;
            if (logTypeKey == "*")
            {
                logTypeKey = "";
            }
            if (logTypePortalID == "*")
            {
                portalID = -1;
            }
            else
            {
                portalID = Convert.ToInt32(logTypePortalID);
            }
            ExecuteNonQuery("AddEventLogConfig",
                                      GetNull(logTypeKey),
                                      GetNull(portalID),
                                      loggingIsActive,
                                      keepMostRecent,
                                      emailNotificationIsActive,
                                      GetNull(threshold),
                                      GetNull(notificationThresholdTime),
                                      GetNull(notificationThresholdTimeType),
                                      mailFromAddress,
                                      mailToAddress);
        }

        public virtual void ClearLog()
        {
            ExecuteNonQuery("DeleteEventLog", DBNull.Value);
        }

        public virtual void DeleteLog(string logGUID)
        {
            ExecuteNonQuery("DeleteEventLog", logGUID);
        }

        public virtual void DeleteLogType(string logTypeKey)
        {
            ExecuteNonQuery("DeleteEventLogType", logTypeKey);
        }

        public virtual void DeleteLogTypeConfigInfo(string id)
        {
            ExecuteNonQuery("DeleteEventLogConfig", id);
        }

        public virtual IDataReader GetEventLogPendingNotif(int logConfigID)
        {
            return ExecuteReader("GetEventLogPendingNotif", logConfigID);
        }

        public virtual IDataReader GetEventLogPendingNotifConfig()
        {
            return ExecuteReader("GetEventLogPendingNotifConfig");
        }

        public virtual IDataReader GetLogs(int portalID, string logType, int pageSize, int pageIndex)
        {
            return ExecuteReader("GetEventLog", GetNull(portalID), GetNull(logType), pageSize, pageIndex);
        }

        public virtual IDataReader GetLogTypeConfigInfo()
        {
            return ExecuteReader("GetEventLogConfig", DBNull.Value);
        }

        public virtual IDataReader GetLogTypeConfigInfoByID(int id)
        {
            return ExecuteReader("GetEventLogConfig", id);
        }

        public virtual IDataReader GetLogTypeInfo()
        {
            return ExecuteReader("GetEventLogType");
        }

        public virtual IDataReader GetSingleLog(string logGUID)
        {
            return ExecuteReader("GetEventLogByLogGUID", logGUID);
        }

        public virtual void PurgeLog()
        {
            //Because event log is run on application end, app may not be fully installed, so check for the sproc first
            string sql = "IF EXISTS (SELECT * FROM sysobjects WHERE id = object_id(N'" + DatabaseOwner + ObjectQualifier +
                         "PurgeEventLog') AND OBJECTPROPERTY(id, N'IsProcedure') = 1) " + " BEGIN " +
                         "    EXEC " + DatabaseOwner + ObjectQualifier + "PurgeEventLog" + " END ";
            PetaPocoHelper.ExecuteNonQuery(ConnectionString, CommandType.Text, sql);
        }

        public virtual void UpdateEventLogPendingNotif(int logConfigID)
        {
            ExecuteNonQuery("UpdateEventLogPendingNotif", logConfigID);
        }

        public virtual void UpdateLogType(string logTypeKey, string logTypeFriendlyName, string logTypeDescription,
                                          string logTypeCSSClass, string logTypeOwner)
        {
            ExecuteNonQuery("UpdateEventLogType", logTypeKey, logTypeFriendlyName, logTypeDescription, logTypeOwner,
                            logTypeCSSClass);
        }

        public virtual void UpdateLogTypeConfigInfo(string id, bool loggingIsActive, string logTypeKey,
                                                    string logTypePortalID, int keepMostRecent,
                                                    bool emailNotificationIsActive,
                                                    int threshold, int notificationThresholdTime,
                                                    int notificationThresholdTimeType, string mailFromAddress,
                                                    string mailToAddress)
        {
            int portalID;
            if (logTypeKey == "*")
            {
                logTypeKey = "";
            }
            if (logTypePortalID == "*")
            {
                portalID = -1;
            }
            else
            {
                portalID = Convert.ToInt32(logTypePortalID);
            }
            ExecuteNonQuery("UpdateEventLogConfig",
                                      id,
                                      GetNull(logTypeKey),
                                      GetNull(portalID),
                                      loggingIsActive,
                                      keepMostRecent,
                                      emailNotificationIsActive,
                                      GetNull(threshold),
                                      GetNull(notificationThresholdTime),
                                      GetNull(notificationThresholdTimeType),
                                      mailFromAddress,
                                      mailToAddress);
        }

        #endregion

        #region Scheduling

        public virtual int AddSchedule(string TypeFullName, int TimeLapse, string TimeLapseMeasurement,
                                       int RetryTimeLapse, string RetryTimeLapseMeasurement, int RetainHistoryNum,
                                       string AttachToEvent, bool CatchUpEnabled, bool Enabled,
                                       string ObjectDependencies, string Servers, int CreatedByUserID,
                                       string FriendlyName, DateTime ScheduleStartDate)
        {
            return ExecuteScalar<int>("AddSchedule",
                                            TypeFullName,
                                            TimeLapse,
                                            TimeLapseMeasurement,
                                            RetryTimeLapse,
                                            RetryTimeLapseMeasurement,
                                            RetainHistoryNum,
                                            AttachToEvent,
                                            CatchUpEnabled,
                                            Enabled,
                                            ObjectDependencies,
                                            GetNull(Servers),
                                            CreatedByUserID,
                                            FriendlyName,
                                            GetNull(ScheduleStartDate));
        }

        public virtual int AddScheduleHistory(int ScheduleID, DateTime StartDate, string Server)
        {
            return ExecuteScalar<int>("AddScheduleHistory", ScheduleID, FixDate(StartDate), Server);
        }

        public virtual void AddScheduleItemSetting(int ScheduleID, string Name, string Value)
        {
            ExecuteNonQuery("AddScheduleItemSetting", ScheduleID, Name, Value);
        }

        public virtual void DeleteSchedule(int ScheduleID)
        {
            ExecuteNonQuery("DeleteSchedule", ScheduleID);
        }

        public virtual IDataReader GetNextScheduledTask(string Server)
        {
            return ExecuteReader("GetScheduleNextTask", GetNull(Server));
        }

        public virtual IDataReader GetSchedule()
        {
            return ExecuteReader("GetSchedule", DBNull.Value);
        }

        public virtual IDataReader GetSchedule(string Server)
        {
            return ExecuteReader("GetSchedule", GetNull(Server));
        }

        public virtual IDataReader GetSchedule(int ScheduleID)
        {
            return ExecuteReader("GetScheduleByScheduleID", ScheduleID);
        }

        public virtual IDataReader GetSchedule(string TypeFullName, string Server)
        {
            return ExecuteReader("GetScheduleByTypeFullName", TypeFullName, GetNull(Server));
        }

        public virtual IDataReader GetScheduleByEvent(string EventName, string Server)
        {
            return ExecuteReader("GetScheduleByEvent", EventName, GetNull(Server));
        }

        public virtual IDataReader GetScheduleHistory(int ScheduleID)
        {
            return ExecuteReader("GetScheduleHistory", ScheduleID);
        }

        public virtual IDataReader GetScheduleItemSettings(int ScheduleID)
        {
            return ExecuteReader("GetScheduleItemSettings", ScheduleID);
        }

        public virtual void PurgeScheduleHistory()
        {
            ExecuteNonQuery(90, "PurgeScheduleHistory");
        }

        public virtual void UpdateSchedule(int ScheduleID, string TypeFullName, int TimeLapse,
                                           string TimeLapseMeasurement, int RetryTimeLapse,
                                           string RetryTimeLapseMeasurement, int RetainHistoryNum,
                                           string AttachToEvent, bool CatchUpEnabled, bool Enabled,
                                           string ObjectDependencies, string Servers, int LastModifiedByUserID,
                                           string FriendlyName, DateTime ScheduleStartDate)
        {
            ExecuteNonQuery("UpdateSchedule",
                                      ScheduleID,
                                      TypeFullName,
                                      TimeLapse,
                                      TimeLapseMeasurement,
                                      RetryTimeLapse,
                                      RetryTimeLapseMeasurement,
                                      RetainHistoryNum,
                                      AttachToEvent,
                                      CatchUpEnabled,
                                      Enabled,
                                      ObjectDependencies,
                                      GetNull(Servers),
                                      LastModifiedByUserID,
                                      FriendlyName,
                                      GetNull(ScheduleStartDate));
        }

        public virtual void UpdateScheduleHistory(int ScheduleHistoryID, DateTime EndDate, bool Succeeded, string LogNotes, DateTime NextStart)
        {
            ExecuteNonQuery("UpdateScheduleHistory", ScheduleHistoryID, FixDate(EndDate), GetNull(Succeeded), LogNotes, FixDate(NextStart));
        }

        #endregion

        #region Extension Url Providers

        public virtual int AddExtensionUrlProvider(int providerId,
                                                    int desktopModuleId,
                                                    string providerName,
                                                    string providerType,
                                                    string settingsControlSrc,
                                                    bool isActive,
                                                    bool rewriteAllUrls,
                                                    bool redirectAllUrls,
                                                    bool replaceAllUrls)
        {
            return ExecuteScalar<int>("AddExtensionUrlProvider",
                                                    providerId,
                                                    desktopModuleId,
                                                    providerName,
                                                    providerType,
                                                    settingsControlSrc,
                                                    isActive,
                                                    rewriteAllUrls,
                                                    redirectAllUrls,
                                                    replaceAllUrls);
        }

        public virtual void DeleteExtensionUrlProvider(int providerId)
        {
            ExecuteNonQuery("DeleteExtensionUrlProvider", providerId);
        }

        public virtual IDataReader GetExtensionUrlProviders(int portalId)
        {
            return ExecuteReader("GetExtensionUrlProviders", GetNull(portalId));
        }

        public virtual void SaveExtensionUrlProviderSetting(int providerId, int portalId, string settingName, string settingValue)
        {
            ExecuteNonQuery("SaveExtensionUrlProviderSetting", providerId, portalId, settingName, settingValue);
        }

        public virtual void UpdateExtensionUrlProvider(int providerId, bool isActive)
        {
            ExecuteNonQuery("UpdateExtensionUrlProvider", providerId, isActive);
        }

        #endregion

        #region IP Filter


        public virtual IDataReader GetIPFilters()
        {
            return ExecuteReader("GetIPFilters");
        }

        public virtual int AddIPFilter(string ipAddress, string subnetMask, int ruleType, int createdByUserId)
        {
            return ExecuteScalar<int>("AddIPFilter", ipAddress, subnetMask, ruleType, createdByUserId);
        }

        public virtual void DeleteIPFilter(int ipFilterid)
        {
            ExecuteNonQuery("DeleteIPFilter", ipFilterid);
        }

        public virtual void UpdateIPFilter(int ipFilterid, string ipAddress, string subnetMask, int ruleType, int lastModifiedByUserId)
        {
            ExecuteNonQuery("UpdateIPFilter", ipFilterid, ipAddress, subnetMask, ruleType, lastModifiedByUserId);
        }

        public virtual IDataReader GetIPFilter(int ipf)
        {
            return ExecuteReader("GetIPFilter", ipf);
        }

        #endregion

        #region File Versions

        public virtual IDataReader GetFileVersions(int fileId)
        {
            return ExecuteReader("GetFileVersions", fileId);
        }

        public virtual IDataReader GetFileVersionsInFolder(int folderId)
        {
            return ExecuteReader("GetFileVersionsInFolder", folderId);
        }

        public virtual int AddFileVersion(int fileId, Guid uniqueId, Guid versionGuid, string fileName, string extension,
                            long size, int width, int height, string contentType, string folder, int folderId,
                            int userId, string hash, DateTime lastModificationTime,
                            string title, bool enablePublishPeriod, DateTime startDate, DateTime endDate, int contentItemID, bool published, byte[] content = null)
        {
            if (content == null)
            {
                return ExecuteScalar<int>("AddFileVersion",
                                    fileId,
                                    uniqueId,
                                    versionGuid,
                                    fileName,
                                    extension,
                                    size,
                                    GetNull(width),
                                    GetNull(height),
                                    contentType,
                                    folder,
                                    folderId,
                                    userId,
                                    hash,
                                    lastModificationTime,
                                    title,
                                    enablePublishPeriod,
                                    startDate,
                                    GetNull(endDate),
                                    GetNull(contentItemID),
                                    published);
            }
            return ExecuteScalar<int>("AddFileVersion",
                                fileId,
                                uniqueId,
                                versionGuid,
                                fileName,
                                extension,
                                size,
                                GetNull(width),
                                GetNull(height),
                                contentType,
                                folder,
                                folderId,
                                userId,
                                hash,
                                lastModificationTime,
                                title,
                                enablePublishPeriod,
                                startDate,
                                GetNull(endDate),
                                GetNull(contentItemID),
                                published,
                                GetNull(content));
        }

        public virtual int DeleteFileVersion(int fileId, int version)
        {
            return ExecuteScalar<int>("DeleteFileVersion", fileId, version);
        }

        public virtual void ResetFilePublishedVersion(int fileId)
        {
            ExecuteNonQuery("ResetFilePublishedVersion", fileId);
        }

        public virtual IDataReader GetFileVersion(int fileId, int version)
        {
            return ExecuteReader("GetFileVersion", fileId, version);
        }

        public void SetPublishedVersion(int fileId, int newPublishedVersion)
        {
            ExecuteNonQuery("SetPublishedVersion", fileId, newPublishedVersion);
        }

        #endregion

        #region Content Workflow

        public virtual int GetContentWorkflowUsageCount(int workflowId)
        {
            return ExecuteScalar<int>("GetContentWorkflowUsageCount", workflowId);
        }

        public virtual IDataReader GetContentWorkflowUsage(int workflowId, int pageIndex, int pageSize)
        {
            return ExecuteReader("GetContentWorkflowUsage", workflowId, pageIndex, pageSize);
        }

        public virtual int GetContentWorkflowStateUsageCount(int stateId)
        {
            return ExecuteScalar<int>("GetContentWorkflowStateUsageCount", stateId);
        }
        
        public virtual int AddContentWorkflowStatePermission(int stateId, int permissionId, int roleId, bool allowAccess, int userId, int createdByUserId)
        {
            return ExecuteScalar<int>("AddContentWorkflowStatePermission",
                stateId,
                permissionId,
                GetNull(roleId),
                allowAccess,
                GetNull(userId),
                GetNull(createdByUserId));
        }

        public virtual void UpdateContentWorkflowStatePermission(int workflowStatePermissionId, int stateId, int permissionId, int roleId, bool allowAccess, int userId, int lastModifiedByUserId)
        {
            ExecuteNonQuery("UpdateContentWorkflowStatePermission",
                workflowStatePermissionId,
                stateId,
                permissionId,
                GetNull(roleId),
                allowAccess,
                GetNull(userId),
                GetNull(lastModifiedByUserId));
        }

        public virtual void DeleteContentWorkflowStatePermission(int workflowStatePermissionId)
        {
            ExecuteNonQuery("DeleteContentWorkflowStatePermission", workflowStatePermissionId);
        }

        public virtual IDataReader GetContentWorkflowStatePermission(int workflowStatePermissionId)
        {
            return ExecuteReader("GetContentWorkflowStatePermission", workflowStatePermissionId);
        }

        public virtual IDataReader GetContentWorkflowStatePermissions()
        {
            return ExecuteReader("GetContentWorkflowStatePermissions");
        }

        public virtual IDataReader GetContentWorkflowStatePermissionsByStateID(int stateId)
        {
            return ExecuteReader("GetContentWorkflowStatePermissionsByStateID", stateId);
        }


        #endregion

        #region Search Crawler

        public virtual IDataReader GetAllSearchTypes()
        {
            return ExecuteReader("SearchTypes_GetAll");
        }

        #endregion

        #region Search Synonyms Groups

        public virtual IDataReader GetAllSynonymsGroups(int portalId, string cultureCode)
        {
            return ExecuteReader("GetAllSynonymsGroups", portalId, cultureCode);
        }

        public virtual int AddSynonymsGroup(string synonymsTags, int createdByUserId, int portalId, string cultureCode)
        {
            return ExecuteScalar<int>("AddSynonymsGroup",
                synonymsTags,
                createdByUserId,
                portalId,
                cultureCode);
        }

        public virtual void UpdateSynonymsGroup(int synonymsGroupId, string synonymsTags, int lastModifiedUserId)
        {
            ExecuteNonQuery("UpdateSynonymsGroup", synonymsGroupId, synonymsTags, lastModifiedUserId);
        }

        public virtual void DeleteSynonymsGroup(int synonymsGroupId)
        {
            ExecuteNonQuery("DeleteSynonymsGroup", synonymsGroupId);
        }

        #endregion

        #region  Search Stop Words

        public virtual IDataReader GetSearchStopWords(int portalId, string cultureCode)
        {
            return ExecuteReader("GetSearchStopWords", portalId, cultureCode);
        }

        public virtual int AddSearchStopWords(string stopWords, int createdByUserId, int portalId, string cultureCode)
        {
            return ExecuteScalar<int>("InsertSearchStopWords", stopWords, createdByUserId, portalId, cultureCode);
        }

        public virtual void UpdateSearchStopWords(int stopWordsId, string stopWords, int lastModifiedUserId)
        {
            ExecuteNonQuery("UpdateSearchStopWords", stopWordsId, stopWords, lastModifiedUserId);
        }

        public virtual void DeleteSearchStopWords(int stopWordsId)
        {
            ExecuteNonQuery("DeleteSearchStopWords", stopWordsId);
        }

        #endregion

        #region Search deleted items related methods

        public void AddSearchDeletedItems(SearchDocumentToDelete deletedIDocument)
        {
            try
            {
                ExecuteNonQuery("SearchDeletedItems_Add", deletedIDocument.ToJsonString());
            }
            catch (SqlException ex)
            {
                Logger.Error(ex);
            }
        }

        public void DeleteProcessedSearchDeletedItems(DateTime cutoffTime)
        {
            try
            {
                ExecuteNonQuery("SearchDeletedItems_DeleteProcessed", cutoffTime);
            }
            catch (SqlException ex)
            {
                Logger.Error(ex);
            }
        }

        public IDataReader GetSearchDeletedItems(DateTime cutoffTime)
        {
            return ExecuteReader("SearchDeletedItems_Select", cutoffTime);
        }

        #endregion

        #region User Index Methods

        public virtual IDataReader GetAvailableUsersForIndex(int portalId, DateTime startDate, int startUserId, int numberOfUsers)
        {
            return ExecuteReader(90, "GetAvailableUsersForIndex", portalId, startDate, startUserId, numberOfUsers);
        }

        #endregion

        #region OutputCache Methods

        public virtual void AddOutputCacheItem(int itemId, string cacheKey, string output, DateTime expiration)
        {
            Instance().ExecuteNonQuery("OutputCacheAddItem", itemId, cacheKey, output, expiration);
        }

        public virtual IDataReader GetOutputCacheItem(string cacheKey)
        {
            return Instance().ExecuteReader("OutputCacheGetItem", cacheKey);
        }

        public virtual int GetOutputCacheItemCount(int itemId)
        {
            return Instance().ExecuteScalar<int>("OutputCacheGetItemCount", itemId);
        }

        public virtual IDataReader GetOutputCacheKeys()
        {
            return Instance().ExecuteReader("OutputCacheGetKeys", DBNull.Value);
        }

        public virtual IDataReader GetOutputCacheKeys(int itemId)
        {
            return Instance().ExecuteReader("OutputCacheGetKeys", itemId);
        }

        public virtual void PurgeExpiredOutputCacheItems()
        {
            Instance().ExecuteNonQuery("OutputCachePurgeExpiredItems", DateTime.UtcNow);
        }

        public virtual void PurgeOutputCache()
        {
            Instance().ExecuteNonQuery("OutputCachePurgeCache");
        }

        public virtual void RemoveOutputCacheItem(int itemId)
        {
            Instance().ExecuteNonQuery("OutputCacheRemoveItem", itemId);
        }

        #endregion

        #region Redirec Display Messages

        public virtual Guid AddRedirectMessage(int userId, int tabId, string text)
        {
            return ExecuteScalar<Guid>("AddRedirectMessage", userId, tabId, text);
        }

        public virtual string GetRedirectMessage(Guid id)
        {
            return ExecuteScalar<string>("GetRedirectMessage", id);
        }

        public virtual void DeleteOldRedirectMessage(DateTime cutofDateTime)
        {
            ExecuteNonQuery("DeleteOldRedirectMessage", FixDate(cutofDateTime));
        }

        #endregion

        #region User Cookies persistence

        public virtual void UpdateAuthCookie(string cookieValue, DateTime utcExpiry, int userId)
        {
            ExecuteNonQuery("AuthCookies_Update", cookieValue, FixDate(utcExpiry), userId);
        }

        public virtual IDataReader FindAuthCookie(string cookieValue)
        {
            return ExecuteReader("AuthCookies_Find", cookieValue);
        }

        public virtual void DeleteAuthCookie(string cookieValue)
        {
            ExecuteNonQuery("AuthCookies_DeleteByValue", cookieValue);
        }

        public virtual void DeleteExpiredAuthCookies(DateTime utcExpiredBefore)
        {
            ExecuteNonQuery("AuthCookies_DeleteOld", FixDate(utcExpiredBefore));
        }

        #endregion

        #endregion

        #region Obsolete Methods

        [Obsolete("Obsoleted in 9.3.0, please use GetFiles(int, bool, boo) instead. schedule to remove in v11.0.0.")]
        public virtual IDataReader GetFiles(int folderId, bool retrieveUnpublishedFiles = false)
        {
            return GetFiles(folderId, retrieveUnpublishedFiles, false);
        }

        #endregion

    }
}<|MERGE_RESOLUTION|>--- conflicted
+++ resolved
@@ -510,8 +510,6 @@
 
         #region Portal Methods
 
-<<<<<<< HEAD
-=======
         [Obsolete("Deprecated in Platform 7.4.0, please use CreatePortal version that contain's culturecode. Scheduled removal in v10.0.0.")]
         public virtual int CreatePortal(string portalname, string currency, DateTime ExpiryDate, double HostFee,
                                         double HostSpace, int PageQuota, int UserQuota, int SiteLogHistory,
@@ -532,7 +530,6 @@
                                             CreatedByUserID);
         }
 
->>>>>>> dbeb24c9
         public virtual int CreatePortal(string portalname, string currency, DateTime ExpiryDate, double HostFee,
                                         double HostSpace, int PageQuota, int UserQuota, int SiteLogHistory,
                                          string HomeDirectory, string CultureCode, int CreatedByUserID)
