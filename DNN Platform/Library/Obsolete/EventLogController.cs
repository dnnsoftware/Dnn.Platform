﻿// Licensed to the .NET Foundation under one or more agreements.
// The .NET Foundation licenses this file to you under the MIT license.
// See the LICENSE file in the project root for more information
namespace DotNetNuke.Services.Log.EventLog
{
    using System;
    using System.Collections;
    using System.Collections.Generic;
    using System.Linq;

    using DotNetNuke.Abstractions.Logging;
    using DotNetNuke.Abstractions.Portals;
    using DotNetNuke.Common;
    using DotNetNuke.Entities.Portals;
    using DotNetNuke.Framework;
    using DotNetNuke.Internal.SourceGenerators;

    using Microsoft.Extensions.DependencyInjection;

    [DnnDeprecated(9, 8, 1, "Use dependency injection to resolve IEventLogger, IEventLogService or IEventLogConfigService instead")]
#pragma warning disable SA1601 // Partial elements should be documented, not documenting, the whole class is deprecated.
#pragma warning disable SA1600 // Elements should be documented, not documenting, the whole class is deprecated.
    public partial class EventLogController : ServiceLocator<IEventLogController, EventLogController>, IEventLogController
    {
        [Obsolete("Deprecated in DotNetNuke 9.8.0. Use 'DotNetNuke.Abstractions.Logging.EventLogType' instead. Scheduled removal in v11.0.0.")]
        [System.Diagnostics.CodeAnalysis.SuppressMessage(
            "StyleCop.CSharp.DocumentationRules",
            "SA1602:Enumeration items should be documented",
            Justification = "Not documenting since the whole class is deprecated.")]
        public enum EventLogType
        {
            USER_CREATED = 0,
            USER_DELETED = 1,
            LOGIN_SUPERUSER = 2,
            LOGIN_SUCCESS = 3,
            LOGIN_FAILURE = 4,
            LOGIN_USERLOCKEDOUT = 5,
            LOGIN_USERNOTAPPROVED = 6,
            CACHE_REFRESHED = 7,
            PASSWORD_SENT_SUCCESS = 8,
            PASSWORD_SENT_FAILURE = 9,
            LOG_NOTIFICATION_FAILURE = 10,
            PORTAL_CREATED = 11,
            PORTAL_DELETED = 12,
            PORTALGROUP_CREATED = 13,
            PORTALGROUP_DELETED = 14,
            PORTAL_ADDEDTOPORTALGROUP = 15,
            PORTAL_REMOVEDFROMPORTALGROUP = 16,
            TAB_CREATED = 17,
            TAB_UPDATED = 18,
            TAB_DELETED = 19,
            TAB_SENT_TO_RECYCLE_BIN = 20,
            TAB_RESTORED = 21,
            USER_ROLE_CREATED = 22,
            USER_ROLE_DELETED = 23,
            USER_ROLE_UPDATED = 24,
            ROLE_CREATED = 25,
            ROLE_UPDATED = 26,
            ROLE_DELETED = 27,
            MODULE_CREATED = 28,
            MODULE_UPDATED = 29,
            MODULE_DELETED = 30,
            MODULE_SENT_TO_RECYCLE_BIN = 31,
            MODULE_RESTORED = 32,
            SCHEDULER_EVENT_STARTED = 33,
            SCHEDULER_EVENT_PROGRESSING = 34,
            SCHEDULER_EVENT_COMPLETED = 35,
            APPLICATION_START = 36,
            APPLICATION_END = 37,
            APPLICATION_SHUTTING_DOWN = 38,
            SCHEDULER_STARTED = 39,
            SCHEDULER_SHUTTING_DOWN = 40,
            SCHEDULER_STOPPED = 41,
            ADMIN_ALERT = 42,
            HOST_ALERT = 43,
            CACHE_REMOVED = 44,
            CACHE_EXPIRED = 45,
            CACHE_UNDERUSED = 46,
            CACHE_DEPENDENCYCHANGED = 47,
            CACHE_OVERFLOW = 48,
            CACHE_REFRESH = 49,
            LISTENTRY_CREATED = 50,
            LISTENTRY_UPDATED = 51,
            LISTENTRY_DELETED = 52,
            DESKTOPMODULE_CREATED = 53,
            DESKTOPMODULE_UPDATED = 54,
            DESKTOPMODULE_DELETED = 55,
            SKINCONTROL_CREATED = 56,
            SKINCONTROL_UPDATED = 57,
            SKINCONTROL_DELETED = 58,
            PORTALALIAS_CREATED = 59,
            PORTALALIAS_UPDATED = 60,
            PORTALALIAS_DELETED = 61,
            PROFILEPROPERTY_CREATED = 62,
            PROFILEPROPERTY_UPDATED = 63,
            PROFILEPROPERTY_DELETED = 64,
            USER_UPDATED = 65,
            DESKTOPMODULEPERMISSION_CREATED = 66,
            DESKTOPMODULEPERMISSION_UPDATED = 67,
            DESKTOPMODULEPERMISSION_DELETED = 68,
            PERMISSION_CREATED = 69,
            PERMISSION_UPDATED = 70,
            PERMISSION_DELETED = 71,
            TABPERMISSION_CREATED = 72,
            TABPERMISSION_UPDATED = 73,
            TABPERMISSION_DELETED = 74,
            AUTHENTICATION_CREATED = 75,
            AUTHENTICATION_UPDATED = 76,
            AUTHENTICATION_DELETED = 77,
            FILE_ADDED = 78,
            FILE_CHANGED = 79,
            FILE_DELETED = 80,
            FILE_DOWNLOADED = 81,
            FILE_MOVED = 82,
            FILE_OVERWRITTEN = 83,
            FILE_RENAMED = 84,
            FILE_METADATACHANGED = 85,
            FOLDER_CREATED = 86,
            FOLDER_UPDATED = 87,
            FOLDER_DELETED = 88,
            PACKAGE_CREATED = 89,
            PACKAGE_UPDATED = 90,
            PACKAGE_DELETED = 91,
            LANGUAGEPACK_CREATED = 92,
            LANGUAGEPACK_UPDATED = 93,
            LANGUAGEPACK_DELETED = 94,
            LANGUAGE_CREATED = 95,
            LANGUAGE_UPDATED = 96,
            LANGUAGE_DELETED = 97,
            LIBRARY_UPDATED = 98,
            SKINPACKAGE_CREATED = 99,
            SKINPACKAGE_UPDATED = 100,
            SKINPACKAGE_DELETED = 101,
            SCHEDULE_CREATED = 102,
            SCHEDULE_UPDATED = 103,
            SCHEDULE_DELETED = 104,
            HOST_SETTING_CREATED = 105,
            HOST_SETTING_UPDATED = 106,
            HOST_SETTING_DELETED = 107,
            PORTALDESKTOPMODULE_CREATED = 108,
            PORTALDESKTOPMODULE_UPDATED = 109,
            PORTALDESKTOPMODULE_DELETED = 110,
            TABMODULE_CREATED = 111,
            TABMODULE_UPDATED = 112,
            TABMODULE_DELETED = 113,
            TABMODULE_SETTING_CREATED = 114,
            TABMODULE_SETTING_UPDATED = 115,
            TABMODULE_SETTING_DELETED = 116,
            MODULE_SETTING_CREATED = 117,
            MODULE_SETTING_UPDATED = 118,
            MODULE_SETTING_DELETED = 119,
            PORTAL_SETTING_CREATED = 120,
            PORTAL_SETTING_UPDATED = 121,
            PORTAL_SETTING_DELETED = 122,
            PORTALINFO_CREATED = 123,
            PORTALINFO_UPDATED = 124,
            PORTALINFO_DELETED = 125,
            AUTHENTICATION_USER_CREATED = 126,
            AUTHENTICATION_USER_UPDATED = 127,
            AUTHENTICATION_USER_DELETED = 128,
            LANGUAGETOPORTAL_CREATED = 129,
            LANGUAGETOPORTAL_UPDATED = 130,
            LANGUAGETOPORTAL_DELETED = 131,
            TAB_ORDER_UPDATED = 132,
            TAB_SETTING_CREATED = 133,
            TAB_SETTING_UPDATED = 134,
            TAB_SETTING_DELETED = 135,
            HOST_SQL_EXECUTED = 136,
            USER_RESTORED = 137,
            USER_REMOVED = 138,
            USER_IMPERSONATED = 139,
            USERNAME_UPDATED = 140,
            IP_LOGIN_BANNED = 141,
            PAGE_NOT_FOUND_404 = 142,
            TABURL_CREATED = 143,
            TABURL_UPDATED = 144,
            TABURL_DELETED = 145,
            SCRIPT_COLLISION = 146,
            POTENTIAL_PAYPAL_PAYMENT_FRAUD = 147,
            WEBSERVER_CREATED = 148,
            WEBSERVER_UPDATED = 149,
            WEBSERVER_DISABLED = 150,
            WEBSERVER_ENABLED = 151,
            WEBSERVER_PINGFAILED = 152,
            FOLDER_MOVED = 153,
            PORTALPERMISSION_DELETED = 154,
            PORTALPERMISSION_CREATED = 155,
            PORTALPERMISSION_UPDATED = 156,
        }

        [DnnDeprecated(9, 8, 0, "Use Dependency Injection to resolve 'DotNetNuke.Abstractions.Logging.IEventLogger' instead")]
        public static partial void AddSettingLog(EventLogType logTypeKey, string idFieldName, int idValue, string settingName, string settingValue, int userId) =>
            Globals.GetCurrentServiceProvider().GetRequiredService<IEventLogger>()
                .AddSettingLog((Abstractions.Logging.EventLogType)logTypeKey, idFieldName, idValue, settingName, settingValue, userId);

        /// <inheritdoc cref="IEventLogger.AddLog(string,string,DotNetNuke.Abstractions.Logging.EventLogType)"/>
        [DnnDeprecated(9, 8, 0, "Use Dependency Injection to resolve 'DotNetNuke.Abstractions.Logging.IEventLogger' instead")]
        public partial void AddLog(string propertyName, string propertyValue, EventLogType logType) =>
            this.EventLogger.AddLog(propertyName, propertyValue, (Abstractions.Logging.EventLogType)logType);

        /// <inheritdoc cref="IEventLogger.AddLog(string,string,DotNetNuke.Abstractions.Logging.EventLogType)"/>
        [DnnDeprecated(9, 7, 0, "It has been replaced by the overload taking IPortalSettings")]
        public partial void AddLog(string propertyName, string propertyValue, PortalSettings portalSettings, int userID, EventLogType logType) =>
            this.AddLog(propertyName, propertyValue, (IPortalSettings)portalSettings, userID, logType);

        /// <inheritdoc cref="IEventLogger.AddLog(string,string,DotNetNuke.Abstractions.Logging.EventLogType)"/>
        [DnnDeprecated(9, 8, 0, "Use Dependency Injection to resolve 'DotNetNuke.Abstractions.Logging.IEventLogger' instead")]
        public partial void AddLog(string propertyName, string propertyValue, IPortalSettings portalSettings, int userID, EventLogType logType) =>
            this.EventLogger.AddLog(propertyName, propertyValue, portalSettings, userID, (Abstractions.Logging.EventLogType)logType);

        /// <inheritdoc cref="IEventLogger.AddLog(string,string,DotNetNuke.Abstractions.Logging.EventLogType)"/>
        [DnnDeprecated(9, 7, 0, "It has been replaced by the overload taking IPortalSettings")]
        public partial void AddLog(string propertyName, string propertyValue, PortalSettings portalSettings, int userID, string logType) =>
            this.AddLog(propertyName, propertyValue, (IPortalSettings)portalSettings, userID, logType);

        /// <inheritdoc cref="IEventLogger.AddLog(string,string,DotNetNuke.Abstractions.Logging.EventLogType)"/>
        [DnnDeprecated(9, 8, 0, "Use Dependency Injection to resolve 'DotNetNuke.Abstractions.Logging.IEventLogger' instead")]
        public partial void AddLog(string propertyName, string propertyValue, IPortalSettings portalSettings, int userID, string logType) =>
            this.EventLogger.AddLog(propertyName, propertyValue, portalSettings, userID, logType);

        /// <inheritdoc cref="IEventLogger.AddLog(string,string,DotNetNuke.Abstractions.Logging.EventLogType)"/>
        [DnnDeprecated(9, 7, 0, "It has been replaced by the overload taking IPortalSettings")]
        public partial void AddLog(LogProperties properties, PortalSettings portalSettings, int userID, string logTypeKey, bool bypassBuffering) =>
            this.AddLog(properties, (IPortalSettings)portalSettings, userID, logTypeKey, bypassBuffering);

        /// <inheritdoc cref="IEventLogger.AddLog(string,string,DotNetNuke.Abstractions.Logging.EventLogType)"/>
        [DnnDeprecated(9, 8, 0, "Use Dependency Injection to resolve 'DotNetNuke.Abstractions.Logging.IEventLogger' instead")]
        public partial void AddLog(LogProperties properties, IPortalSettings portalSettings, int userID, string logTypeKey, bool bypassBuffering) =>
            this.EventLogger.AddLog(properties, portalSettings, userID, logTypeKey, bypassBuffering);

        /// <inheritdoc cref="IEventLogger.AddLog(string,string,DotNetNuke.Abstractions.Logging.EventLogType)"/>
        [DnnDeprecated(9, 7, 0, "It has been replaced by the overload taking IPortalSettings")]
        public partial void AddLog(PortalSettings portalSettings, int userID, EventLogType logType) =>
            this.AddLog((IPortalSettings)portalSettings, userID, logType);

<<<<<<< HEAD
=======
        /// <inheritdoc cref="IEventLogger.AddLog(string,string,DotNetNuke.Abstractions.Logging.EventLogType)"/>
>>>>>>> e0beb293
        [DnnDeprecated(9, 8, 0, "Use Dependency Injection to resolve 'DotNetNuke.Abstractions.Logging.IEventLogger' instead")]
        public partial void AddLog(IPortalSettings portalSettings, int userID, EventLogType logType) =>
            this.EventLogger.AddLog(portalSettings, userID, (Abstractions.Logging.EventLogType)logType);

        /// <inheritdoc cref="IEventLogger.AddLog(string,string,DotNetNuke.Abstractions.Logging.EventLogType)"/>
        [DnnDeprecated(9, 7, 0, "It has been replaced by the overload taking IPortalSettings")]
        public partial void AddLog(object businessObject, PortalSettings portalSettings, int userID, string userName, EventLogType logType) =>
            this.AddLog(businessObject, (IPortalSettings)portalSettings, userID, userName, logType);

        /// <inheritdoc cref="IEventLogger.AddLog(string,string,DotNetNuke.Abstractions.Logging.EventLogType)"/>
        [DnnDeprecated(9, 8, 0, "Use Dependency Injection to resolve 'DotNetNuke.Abstractions.Logging.IEventLogger' instead")]
        public partial void AddLog(object businessObject, IPortalSettings portalSettings, int userID, string userName, EventLogType logType) =>
            this.EventLogger.AddLog(businessObject, portalSettings, userID, userName, (Abstractions.Logging.EventLogType)logType);

        /// <inheritdoc cref="IEventLogger.AddLog(string,string,DotNetNuke.Abstractions.Logging.EventLogType)"/>
        [DnnDeprecated(9, 7, 0, "It has been replaced by the overload taking IPortalSettings")]
        public partial void AddLog(object businessObject, PortalSettings portalSettings, int userID, string userName, string logType) =>
            this.AddLog(businessObject, (IPortalSettings)portalSettings, userID, userName, logType);

        /// <inheritdoc cref="IEventLogger.AddLog(string,string,DotNetNuke.Abstractions.Logging.EventLogType)"/>
        [DnnDeprecated(9, 8, 0, "Use Dependency Injection to resolve 'DotNetNuke.Abstractions.Logging.IEventLogger' instead")]
        public partial void AddLog(object businessObject, IPortalSettings portalSettings, int userID, string userName, string logType) =>
            this.EventLogger.AddLog(businessObject, portalSettings, userID, userName, logType);

        /// <inheritdoc cref="IEventLogger.AddLog(string,string,DotNetNuke.Abstractions.Logging.EventLogType)"/>
        [DnnDeprecated(9, 8, 0, "Use Dependency Injection to resolve 'DotNetNuke.Abstractions.Logging.IEventLogger' instead")]
        public partial void AddLog(LogInfo logInfo) =>
            this.EventLogger.AddLog(logInfo);

        /// <inheritdoc cref="IEventLogConfigService.AddLogType(string,string)"/>
        [DnnDeprecated(9, 8, 0, "Use Dependency Injection to resolve 'DotNetNuke.Abstractions.Logging.IEventLogConfigService' instead")]
        public partial void AddLogType(string configFile, string fallbackConfigFile) =>
            this.EventLogConfigService.AddLogType(configFile, fallbackConfigFile);

        /// <inheritdoc cref="IEventLogConfigService.AddLogType(string,string)"/>
        [DnnDeprecated(9, 8, 0, "Use Dependency Injection to resolve 'DotNetNuke.Abstractions.Logging.IEventLogConfigService' instead")]
        public partial void AddLogType(LogTypeInfo logType) =>
            this.EventLogConfigService.AddLogType(logType);

        /// <inheritdoc cref="IEventLogConfigService.AddLogTypeConfigInfo"/>
        [DnnDeprecated(9, 8, 0, "Use Dependency Injection to resolve 'DotNetNuke.Abstractions.Logging.IEventLogConfigService' instead")]
        public partial void AddLogTypeConfigInfo(LogTypeConfigInfo logTypeConfig) =>
            this.EventLogConfigService.AddLogTypeConfigInfo(logTypeConfig);

        /// <inheritdoc cref="IEventLogService.ClearLog"/>
        [DnnDeprecated(9, 8, 0, "Use Dependency Injection to resolve 'DotNetNuke.Abstractions.Logging.IEventLogService' instead")]
        public partial void ClearLog() =>
            this.EventLogService.ClearLog();

        /// <inheritdoc cref="IEventLogService.DeleteLog"/>
        [DnnDeprecated(9, 8, 0, "Use Dependency Injection to resolve 'DotNetNuke.Abstractions.Logging.IEventLogService' instead")]
        public partial void DeleteLog(LogInfo logInfo) =>
            this.EventLogService.DeleteLog(logInfo);

        /// <inheritdoc cref="IEventLogConfigService.DeleteLogType"/>
        [DnnDeprecated(9, 8, 0, "Use Dependency Injection to resolve 'DotNetNuke.Abstractions.Logging.IEventLogConfigService' instead")]
        public partial void DeleteLogType(LogTypeInfo logType) =>
            this.EventLogConfigService.DeleteLogType(logType);

        /// <inheritdoc cref="IEventLogConfigService.DeleteLogTypeConfigInfo"/>
        [DnnDeprecated(9, 8, 0, "Use Dependency Injection to resolve 'DotNetNuke.Abstractions.Logging.IEventLogConfigService' instead")]
        public partial void DeleteLogTypeConfigInfo(LogTypeConfigInfo logTypeConfig) =>
            this.EventLogConfigService.DeleteLogTypeConfigInfo(logTypeConfig);

        /// <inheritdoc cref="IEventLogService.GetLogs"/>
        [DnnDeprecated(9, 8, 0, "Use Dependency Injection to resolve 'DotNetNuke.Abstractions.Logging.IEventLogService' instead")]
        public partial List<LogInfo> GetLogs(int portalID, string logType, int pageSize, int pageIndex, ref int totalRecords) =>
            this.EventLogService.GetLogs(portalID, logType, pageSize, pageIndex, ref totalRecords).Cast<LogInfo>().ToList();

        /// <inheritdoc cref="ILogController.GetLogTypeConfigInfo"/>
        [DnnDeprecated(9, 8, 0, "Use Dependency Injection to resolve 'DotNetNuke.Abstractions.Logging.IEventLogConfigService' instead")]
        public partial ArrayList GetLogTypeConfigInfo() =>
            LogController.Instance.GetLogTypeConfigInfo();

        /// <inheritdoc cref="IEventLogConfigService.GetLogTypeConfigInfoByID"/>
        [DnnDeprecated(9, 8, 0, "Use Dependency Injection to resolve 'DotNetNuke.Abstractions.Logging.IEventLogConfigService' instead")]
        public partial LogTypeConfigInfo GetLogTypeConfigInfoByID(string id) =>
            (LogTypeConfigInfo)this.EventLogConfigService.GetLogTypeConfigInfoByID(id);

        /// <inheritdoc cref="IEventLogConfigService.GetLogTypeInfoDictionary"/>
        [DnnDeprecated(9, 8, 0, "Use Dependency Injection to resolve 'DotNetNuke.Abstractions.Logging.IEventLogConfigService' instead")]
        public partial Dictionary<string, LogTypeInfo> GetLogTypeInfoDictionary() =>
            this.EventLogConfigService
                .GetLogTypeInfoDictionary()
                .ToDictionary(key => key.Key, value => (LogTypeInfo)value.Value);

        /// <inheritdoc cref="ILogController.GetSingleLog"/>
        [DnnDeprecated(9, 8, 0, "Use Dependency Injection to resolve 'DotNetNuke.Abstractions.Logging.IEventLogService.GetLog()' instead")]
        public partial object GetSingleLog(LogInfo log, LoggingProvider.ReturnType returnType) =>
            LogController.Instance.GetSingleLog(log, returnType);

        /// <inheritdoc cref="IEventLogService.PurgeLogBuffer"/>
        [DnnDeprecated(9, 8, 0, "Use Dependency Injection to resolve 'DotNetNuke.Abstractions.Logging.IEventLogService' instead")]
        public partial void PurgeLogBuffer() =>
            this.EventLogService.PurgeLogBuffer();

        /// <inheritdoc cref="IEventLogConfigService.UpdateLogTypeConfigInfo"/>
        [DnnDeprecated(9, 8, 0, "Use Dependency Injection to resolve 'DotNetNuke.Abstractions.Logging.IEventLogConfigService' instead")]
        public virtual partial void UpdateLogTypeConfigInfo(LogTypeConfigInfo logTypeConfig) =>
            this.EventLogConfigService.UpdateLogTypeConfigInfo(logTypeConfig);

        /// <inheritdoc cref="IEventLogConfigService.UpdateLogType"/>
        [DnnDeprecated(9, 8, 0, "Use Dependency Injection to resolve 'DotNetNuke.Abstractions.Logging.IEventLogConfigService' instead")]
        public virtual partial void UpdateLogType(LogTypeInfo logType) =>
            this.EventLogConfigService.UpdateLogType(logType);

        /// <inheritdoc/>
        [DnnDeprecated(9, 8, 0, "Use Dependency Injection to resolve 'DotNetNuke.Abstractions.Logging.IEventLogger' instead")]
#pragma warning disable CS0809 // Obsolete member overrides non-obsolete member
        protected override partial Func<IEventLogController> GetFactory() =>
#pragma warning restore CS0809 // Obsolete member overrides non-obsolete member
            () => new EventLogController();
    }
#pragma warning restore SA1601 // Partial elements should be documented
#pragma warning restore SA1600 // Elements should be documented
}
<|MERGE_RESOLUTION|>--- conflicted
+++ resolved
@@ -1,355 +1,352 @@
-﻿// Licensed to the .NET Foundation under one or more agreements.
-// The .NET Foundation licenses this file to you under the MIT license.
-// See the LICENSE file in the project root for more information
-namespace DotNetNuke.Services.Log.EventLog
-{
-    using System;
-    using System.Collections;
-    using System.Collections.Generic;
-    using System.Linq;
-
-    using DotNetNuke.Abstractions.Logging;
-    using DotNetNuke.Abstractions.Portals;
-    using DotNetNuke.Common;
-    using DotNetNuke.Entities.Portals;
-    using DotNetNuke.Framework;
-    using DotNetNuke.Internal.SourceGenerators;
-
-    using Microsoft.Extensions.DependencyInjection;
-
-    [DnnDeprecated(9, 8, 1, "Use dependency injection to resolve IEventLogger, IEventLogService or IEventLogConfigService instead")]
-#pragma warning disable SA1601 // Partial elements should be documented, not documenting, the whole class is deprecated.
-#pragma warning disable SA1600 // Elements should be documented, not documenting, the whole class is deprecated.
-    public partial class EventLogController : ServiceLocator<IEventLogController, EventLogController>, IEventLogController
-    {
-        [Obsolete("Deprecated in DotNetNuke 9.8.0. Use 'DotNetNuke.Abstractions.Logging.EventLogType' instead. Scheduled removal in v11.0.0.")]
-        [System.Diagnostics.CodeAnalysis.SuppressMessage(
-            "StyleCop.CSharp.DocumentationRules",
-            "SA1602:Enumeration items should be documented",
-            Justification = "Not documenting since the whole class is deprecated.")]
-        public enum EventLogType
-        {
-            USER_CREATED = 0,
-            USER_DELETED = 1,
-            LOGIN_SUPERUSER = 2,
-            LOGIN_SUCCESS = 3,
-            LOGIN_FAILURE = 4,
-            LOGIN_USERLOCKEDOUT = 5,
-            LOGIN_USERNOTAPPROVED = 6,
-            CACHE_REFRESHED = 7,
-            PASSWORD_SENT_SUCCESS = 8,
-            PASSWORD_SENT_FAILURE = 9,
-            LOG_NOTIFICATION_FAILURE = 10,
-            PORTAL_CREATED = 11,
-            PORTAL_DELETED = 12,
-            PORTALGROUP_CREATED = 13,
-            PORTALGROUP_DELETED = 14,
-            PORTAL_ADDEDTOPORTALGROUP = 15,
-            PORTAL_REMOVEDFROMPORTALGROUP = 16,
-            TAB_CREATED = 17,
-            TAB_UPDATED = 18,
-            TAB_DELETED = 19,
-            TAB_SENT_TO_RECYCLE_BIN = 20,
-            TAB_RESTORED = 21,
-            USER_ROLE_CREATED = 22,
-            USER_ROLE_DELETED = 23,
-            USER_ROLE_UPDATED = 24,
-            ROLE_CREATED = 25,
-            ROLE_UPDATED = 26,
-            ROLE_DELETED = 27,
-            MODULE_CREATED = 28,
-            MODULE_UPDATED = 29,
-            MODULE_DELETED = 30,
-            MODULE_SENT_TO_RECYCLE_BIN = 31,
-            MODULE_RESTORED = 32,
-            SCHEDULER_EVENT_STARTED = 33,
-            SCHEDULER_EVENT_PROGRESSING = 34,
-            SCHEDULER_EVENT_COMPLETED = 35,
-            APPLICATION_START = 36,
-            APPLICATION_END = 37,
-            APPLICATION_SHUTTING_DOWN = 38,
-            SCHEDULER_STARTED = 39,
-            SCHEDULER_SHUTTING_DOWN = 40,
-            SCHEDULER_STOPPED = 41,
-            ADMIN_ALERT = 42,
-            HOST_ALERT = 43,
-            CACHE_REMOVED = 44,
-            CACHE_EXPIRED = 45,
-            CACHE_UNDERUSED = 46,
-            CACHE_DEPENDENCYCHANGED = 47,
-            CACHE_OVERFLOW = 48,
-            CACHE_REFRESH = 49,
-            LISTENTRY_CREATED = 50,
-            LISTENTRY_UPDATED = 51,
-            LISTENTRY_DELETED = 52,
-            DESKTOPMODULE_CREATED = 53,
-            DESKTOPMODULE_UPDATED = 54,
-            DESKTOPMODULE_DELETED = 55,
-            SKINCONTROL_CREATED = 56,
-            SKINCONTROL_UPDATED = 57,
-            SKINCONTROL_DELETED = 58,
-            PORTALALIAS_CREATED = 59,
-            PORTALALIAS_UPDATED = 60,
-            PORTALALIAS_DELETED = 61,
-            PROFILEPROPERTY_CREATED = 62,
-            PROFILEPROPERTY_UPDATED = 63,
-            PROFILEPROPERTY_DELETED = 64,
-            USER_UPDATED = 65,
-            DESKTOPMODULEPERMISSION_CREATED = 66,
-            DESKTOPMODULEPERMISSION_UPDATED = 67,
-            DESKTOPMODULEPERMISSION_DELETED = 68,
-            PERMISSION_CREATED = 69,
-            PERMISSION_UPDATED = 70,
-            PERMISSION_DELETED = 71,
-            TABPERMISSION_CREATED = 72,
-            TABPERMISSION_UPDATED = 73,
-            TABPERMISSION_DELETED = 74,
-            AUTHENTICATION_CREATED = 75,
-            AUTHENTICATION_UPDATED = 76,
-            AUTHENTICATION_DELETED = 77,
-            FILE_ADDED = 78,
-            FILE_CHANGED = 79,
-            FILE_DELETED = 80,
-            FILE_DOWNLOADED = 81,
-            FILE_MOVED = 82,
-            FILE_OVERWRITTEN = 83,
-            FILE_RENAMED = 84,
-            FILE_METADATACHANGED = 85,
-            FOLDER_CREATED = 86,
-            FOLDER_UPDATED = 87,
-            FOLDER_DELETED = 88,
-            PACKAGE_CREATED = 89,
-            PACKAGE_UPDATED = 90,
-            PACKAGE_DELETED = 91,
-            LANGUAGEPACK_CREATED = 92,
-            LANGUAGEPACK_UPDATED = 93,
-            LANGUAGEPACK_DELETED = 94,
-            LANGUAGE_CREATED = 95,
-            LANGUAGE_UPDATED = 96,
-            LANGUAGE_DELETED = 97,
-            LIBRARY_UPDATED = 98,
-            SKINPACKAGE_CREATED = 99,
-            SKINPACKAGE_UPDATED = 100,
-            SKINPACKAGE_DELETED = 101,
-            SCHEDULE_CREATED = 102,
-            SCHEDULE_UPDATED = 103,
-            SCHEDULE_DELETED = 104,
-            HOST_SETTING_CREATED = 105,
-            HOST_SETTING_UPDATED = 106,
-            HOST_SETTING_DELETED = 107,
-            PORTALDESKTOPMODULE_CREATED = 108,
-            PORTALDESKTOPMODULE_UPDATED = 109,
-            PORTALDESKTOPMODULE_DELETED = 110,
-            TABMODULE_CREATED = 111,
-            TABMODULE_UPDATED = 112,
-            TABMODULE_DELETED = 113,
-            TABMODULE_SETTING_CREATED = 114,
-            TABMODULE_SETTING_UPDATED = 115,
-            TABMODULE_SETTING_DELETED = 116,
-            MODULE_SETTING_CREATED = 117,
-            MODULE_SETTING_UPDATED = 118,
-            MODULE_SETTING_DELETED = 119,
-            PORTAL_SETTING_CREATED = 120,
-            PORTAL_SETTING_UPDATED = 121,
-            PORTAL_SETTING_DELETED = 122,
-            PORTALINFO_CREATED = 123,
-            PORTALINFO_UPDATED = 124,
-            PORTALINFO_DELETED = 125,
-            AUTHENTICATION_USER_CREATED = 126,
-            AUTHENTICATION_USER_UPDATED = 127,
-            AUTHENTICATION_USER_DELETED = 128,
-            LANGUAGETOPORTAL_CREATED = 129,
-            LANGUAGETOPORTAL_UPDATED = 130,
-            LANGUAGETOPORTAL_DELETED = 131,
-            TAB_ORDER_UPDATED = 132,
-            TAB_SETTING_CREATED = 133,
-            TAB_SETTING_UPDATED = 134,
-            TAB_SETTING_DELETED = 135,
-            HOST_SQL_EXECUTED = 136,
-            USER_RESTORED = 137,
-            USER_REMOVED = 138,
-            USER_IMPERSONATED = 139,
-            USERNAME_UPDATED = 140,
-            IP_LOGIN_BANNED = 141,
-            PAGE_NOT_FOUND_404 = 142,
-            TABURL_CREATED = 143,
-            TABURL_UPDATED = 144,
-            TABURL_DELETED = 145,
-            SCRIPT_COLLISION = 146,
-            POTENTIAL_PAYPAL_PAYMENT_FRAUD = 147,
-            WEBSERVER_CREATED = 148,
-            WEBSERVER_UPDATED = 149,
-            WEBSERVER_DISABLED = 150,
-            WEBSERVER_ENABLED = 151,
-            WEBSERVER_PINGFAILED = 152,
-            FOLDER_MOVED = 153,
-            PORTALPERMISSION_DELETED = 154,
-            PORTALPERMISSION_CREATED = 155,
-            PORTALPERMISSION_UPDATED = 156,
-        }
-
-        [DnnDeprecated(9, 8, 0, "Use Dependency Injection to resolve 'DotNetNuke.Abstractions.Logging.IEventLogger' instead")]
-        public static partial void AddSettingLog(EventLogType logTypeKey, string idFieldName, int idValue, string settingName, string settingValue, int userId) =>
-            Globals.GetCurrentServiceProvider().GetRequiredService<IEventLogger>()
-                .AddSettingLog((Abstractions.Logging.EventLogType)logTypeKey, idFieldName, idValue, settingName, settingValue, userId);
-
-        /// <inheritdoc cref="IEventLogger.AddLog(string,string,DotNetNuke.Abstractions.Logging.EventLogType)"/>
-        [DnnDeprecated(9, 8, 0, "Use Dependency Injection to resolve 'DotNetNuke.Abstractions.Logging.IEventLogger' instead")]
-        public partial void AddLog(string propertyName, string propertyValue, EventLogType logType) =>
-            this.EventLogger.AddLog(propertyName, propertyValue, (Abstractions.Logging.EventLogType)logType);
-
-        /// <inheritdoc cref="IEventLogger.AddLog(string,string,DotNetNuke.Abstractions.Logging.EventLogType)"/>
-        [DnnDeprecated(9, 7, 0, "It has been replaced by the overload taking IPortalSettings")]
-        public partial void AddLog(string propertyName, string propertyValue, PortalSettings portalSettings, int userID, EventLogType logType) =>
-            this.AddLog(propertyName, propertyValue, (IPortalSettings)portalSettings, userID, logType);
-
-        /// <inheritdoc cref="IEventLogger.AddLog(string,string,DotNetNuke.Abstractions.Logging.EventLogType)"/>
-        [DnnDeprecated(9, 8, 0, "Use Dependency Injection to resolve 'DotNetNuke.Abstractions.Logging.IEventLogger' instead")]
-        public partial void AddLog(string propertyName, string propertyValue, IPortalSettings portalSettings, int userID, EventLogType logType) =>
-            this.EventLogger.AddLog(propertyName, propertyValue, portalSettings, userID, (Abstractions.Logging.EventLogType)logType);
-
-        /// <inheritdoc cref="IEventLogger.AddLog(string,string,DotNetNuke.Abstractions.Logging.EventLogType)"/>
-        [DnnDeprecated(9, 7, 0, "It has been replaced by the overload taking IPortalSettings")]
-        public partial void AddLog(string propertyName, string propertyValue, PortalSettings portalSettings, int userID, string logType) =>
-            this.AddLog(propertyName, propertyValue, (IPortalSettings)portalSettings, userID, logType);
-
-        /// <inheritdoc cref="IEventLogger.AddLog(string,string,DotNetNuke.Abstractions.Logging.EventLogType)"/>
-        [DnnDeprecated(9, 8, 0, "Use Dependency Injection to resolve 'DotNetNuke.Abstractions.Logging.IEventLogger' instead")]
-        public partial void AddLog(string propertyName, string propertyValue, IPortalSettings portalSettings, int userID, string logType) =>
-            this.EventLogger.AddLog(propertyName, propertyValue, portalSettings, userID, logType);
-
-        /// <inheritdoc cref="IEventLogger.AddLog(string,string,DotNetNuke.Abstractions.Logging.EventLogType)"/>
-        [DnnDeprecated(9, 7, 0, "It has been replaced by the overload taking IPortalSettings")]
-        public partial void AddLog(LogProperties properties, PortalSettings portalSettings, int userID, string logTypeKey, bool bypassBuffering) =>
-            this.AddLog(properties, (IPortalSettings)portalSettings, userID, logTypeKey, bypassBuffering);
-
-        /// <inheritdoc cref="IEventLogger.AddLog(string,string,DotNetNuke.Abstractions.Logging.EventLogType)"/>
-        [DnnDeprecated(9, 8, 0, "Use Dependency Injection to resolve 'DotNetNuke.Abstractions.Logging.IEventLogger' instead")]
-        public partial void AddLog(LogProperties properties, IPortalSettings portalSettings, int userID, string logTypeKey, bool bypassBuffering) =>
-            this.EventLogger.AddLog(properties, portalSettings, userID, logTypeKey, bypassBuffering);
-
-        /// <inheritdoc cref="IEventLogger.AddLog(string,string,DotNetNuke.Abstractions.Logging.EventLogType)"/>
-        [DnnDeprecated(9, 7, 0, "It has been replaced by the overload taking IPortalSettings")]
-        public partial void AddLog(PortalSettings portalSettings, int userID, EventLogType logType) =>
-            this.AddLog((IPortalSettings)portalSettings, userID, logType);
-
-<<<<<<< HEAD
-=======
-        /// <inheritdoc cref="IEventLogger.AddLog(string,string,DotNetNuke.Abstractions.Logging.EventLogType)"/>
->>>>>>> e0beb293
-        [DnnDeprecated(9, 8, 0, "Use Dependency Injection to resolve 'DotNetNuke.Abstractions.Logging.IEventLogger' instead")]
-        public partial void AddLog(IPortalSettings portalSettings, int userID, EventLogType logType) =>
-            this.EventLogger.AddLog(portalSettings, userID, (Abstractions.Logging.EventLogType)logType);
-
-        /// <inheritdoc cref="IEventLogger.AddLog(string,string,DotNetNuke.Abstractions.Logging.EventLogType)"/>
-        [DnnDeprecated(9, 7, 0, "It has been replaced by the overload taking IPortalSettings")]
-        public partial void AddLog(object businessObject, PortalSettings portalSettings, int userID, string userName, EventLogType logType) =>
-            this.AddLog(businessObject, (IPortalSettings)portalSettings, userID, userName, logType);
-
-        /// <inheritdoc cref="IEventLogger.AddLog(string,string,DotNetNuke.Abstractions.Logging.EventLogType)"/>
-        [DnnDeprecated(9, 8, 0, "Use Dependency Injection to resolve 'DotNetNuke.Abstractions.Logging.IEventLogger' instead")]
-        public partial void AddLog(object businessObject, IPortalSettings portalSettings, int userID, string userName, EventLogType logType) =>
-            this.EventLogger.AddLog(businessObject, portalSettings, userID, userName, (Abstractions.Logging.EventLogType)logType);
-
-        /// <inheritdoc cref="IEventLogger.AddLog(string,string,DotNetNuke.Abstractions.Logging.EventLogType)"/>
-        [DnnDeprecated(9, 7, 0, "It has been replaced by the overload taking IPortalSettings")]
-        public partial void AddLog(object businessObject, PortalSettings portalSettings, int userID, string userName, string logType) =>
-            this.AddLog(businessObject, (IPortalSettings)portalSettings, userID, userName, logType);
-
-        /// <inheritdoc cref="IEventLogger.AddLog(string,string,DotNetNuke.Abstractions.Logging.EventLogType)"/>
-        [DnnDeprecated(9, 8, 0, "Use Dependency Injection to resolve 'DotNetNuke.Abstractions.Logging.IEventLogger' instead")]
-        public partial void AddLog(object businessObject, IPortalSettings portalSettings, int userID, string userName, string logType) =>
-            this.EventLogger.AddLog(businessObject, portalSettings, userID, userName, logType);
-
-        /// <inheritdoc cref="IEventLogger.AddLog(string,string,DotNetNuke.Abstractions.Logging.EventLogType)"/>
-        [DnnDeprecated(9, 8, 0, "Use Dependency Injection to resolve 'DotNetNuke.Abstractions.Logging.IEventLogger' instead")]
-        public partial void AddLog(LogInfo logInfo) =>
-            this.EventLogger.AddLog(logInfo);
-
-        /// <inheritdoc cref="IEventLogConfigService.AddLogType(string,string)"/>
-        [DnnDeprecated(9, 8, 0, "Use Dependency Injection to resolve 'DotNetNuke.Abstractions.Logging.IEventLogConfigService' instead")]
-        public partial void AddLogType(string configFile, string fallbackConfigFile) =>
-            this.EventLogConfigService.AddLogType(configFile, fallbackConfigFile);
-
-        /// <inheritdoc cref="IEventLogConfigService.AddLogType(string,string)"/>
-        [DnnDeprecated(9, 8, 0, "Use Dependency Injection to resolve 'DotNetNuke.Abstractions.Logging.IEventLogConfigService' instead")]
-        public partial void AddLogType(LogTypeInfo logType) =>
-            this.EventLogConfigService.AddLogType(logType);
-
-        /// <inheritdoc cref="IEventLogConfigService.AddLogTypeConfigInfo"/>
-        [DnnDeprecated(9, 8, 0, "Use Dependency Injection to resolve 'DotNetNuke.Abstractions.Logging.IEventLogConfigService' instead")]
-        public partial void AddLogTypeConfigInfo(LogTypeConfigInfo logTypeConfig) =>
-            this.EventLogConfigService.AddLogTypeConfigInfo(logTypeConfig);
-
-        /// <inheritdoc cref="IEventLogService.ClearLog"/>
-        [DnnDeprecated(9, 8, 0, "Use Dependency Injection to resolve 'DotNetNuke.Abstractions.Logging.IEventLogService' instead")]
-        public partial void ClearLog() =>
-            this.EventLogService.ClearLog();
-
-        /// <inheritdoc cref="IEventLogService.DeleteLog"/>
-        [DnnDeprecated(9, 8, 0, "Use Dependency Injection to resolve 'DotNetNuke.Abstractions.Logging.IEventLogService' instead")]
-        public partial void DeleteLog(LogInfo logInfo) =>
-            this.EventLogService.DeleteLog(logInfo);
-
-        /// <inheritdoc cref="IEventLogConfigService.DeleteLogType"/>
-        [DnnDeprecated(9, 8, 0, "Use Dependency Injection to resolve 'DotNetNuke.Abstractions.Logging.IEventLogConfigService' instead")]
-        public partial void DeleteLogType(LogTypeInfo logType) =>
-            this.EventLogConfigService.DeleteLogType(logType);
-
-        /// <inheritdoc cref="IEventLogConfigService.DeleteLogTypeConfigInfo"/>
-        [DnnDeprecated(9, 8, 0, "Use Dependency Injection to resolve 'DotNetNuke.Abstractions.Logging.IEventLogConfigService' instead")]
-        public partial void DeleteLogTypeConfigInfo(LogTypeConfigInfo logTypeConfig) =>
-            this.EventLogConfigService.DeleteLogTypeConfigInfo(logTypeConfig);
-
-        /// <inheritdoc cref="IEventLogService.GetLogs"/>
-        [DnnDeprecated(9, 8, 0, "Use Dependency Injection to resolve 'DotNetNuke.Abstractions.Logging.IEventLogService' instead")]
-        public partial List<LogInfo> GetLogs(int portalID, string logType, int pageSize, int pageIndex, ref int totalRecords) =>
-            this.EventLogService.GetLogs(portalID, logType, pageSize, pageIndex, ref totalRecords).Cast<LogInfo>().ToList();
-
-        /// <inheritdoc cref="ILogController.GetLogTypeConfigInfo"/>
-        [DnnDeprecated(9, 8, 0, "Use Dependency Injection to resolve 'DotNetNuke.Abstractions.Logging.IEventLogConfigService' instead")]
-        public partial ArrayList GetLogTypeConfigInfo() =>
-            LogController.Instance.GetLogTypeConfigInfo();
-
-        /// <inheritdoc cref="IEventLogConfigService.GetLogTypeConfigInfoByID"/>
-        [DnnDeprecated(9, 8, 0, "Use Dependency Injection to resolve 'DotNetNuke.Abstractions.Logging.IEventLogConfigService' instead")]
-        public partial LogTypeConfigInfo GetLogTypeConfigInfoByID(string id) =>
-            (LogTypeConfigInfo)this.EventLogConfigService.GetLogTypeConfigInfoByID(id);
-
-        /// <inheritdoc cref="IEventLogConfigService.GetLogTypeInfoDictionary"/>
-        [DnnDeprecated(9, 8, 0, "Use Dependency Injection to resolve 'DotNetNuke.Abstractions.Logging.IEventLogConfigService' instead")]
-        public partial Dictionary<string, LogTypeInfo> GetLogTypeInfoDictionary() =>
-            this.EventLogConfigService
-                .GetLogTypeInfoDictionary()
-                .ToDictionary(key => key.Key, value => (LogTypeInfo)value.Value);
-
-        /// <inheritdoc cref="ILogController.GetSingleLog"/>
-        [DnnDeprecated(9, 8, 0, "Use Dependency Injection to resolve 'DotNetNuke.Abstractions.Logging.IEventLogService.GetLog()' instead")]
-        public partial object GetSingleLog(LogInfo log, LoggingProvider.ReturnType returnType) =>
-            LogController.Instance.GetSingleLog(log, returnType);
-
-        /// <inheritdoc cref="IEventLogService.PurgeLogBuffer"/>
-        [DnnDeprecated(9, 8, 0, "Use Dependency Injection to resolve 'DotNetNuke.Abstractions.Logging.IEventLogService' instead")]
-        public partial void PurgeLogBuffer() =>
-            this.EventLogService.PurgeLogBuffer();
-
-        /// <inheritdoc cref="IEventLogConfigService.UpdateLogTypeConfigInfo"/>
-        [DnnDeprecated(9, 8, 0, "Use Dependency Injection to resolve 'DotNetNuke.Abstractions.Logging.IEventLogConfigService' instead")]
-        public virtual partial void UpdateLogTypeConfigInfo(LogTypeConfigInfo logTypeConfig) =>
-            this.EventLogConfigService.UpdateLogTypeConfigInfo(logTypeConfig);
-
-        /// <inheritdoc cref="IEventLogConfigService.UpdateLogType"/>
-        [DnnDeprecated(9, 8, 0, "Use Dependency Injection to resolve 'DotNetNuke.Abstractions.Logging.IEventLogConfigService' instead")]
-        public virtual partial void UpdateLogType(LogTypeInfo logType) =>
-            this.EventLogConfigService.UpdateLogType(logType);
-
-        /// <inheritdoc/>
-        [DnnDeprecated(9, 8, 0, "Use Dependency Injection to resolve 'DotNetNuke.Abstractions.Logging.IEventLogger' instead")]
-#pragma warning disable CS0809 // Obsolete member overrides non-obsolete member
-        protected override partial Func<IEventLogController> GetFactory() =>
-#pragma warning restore CS0809 // Obsolete member overrides non-obsolete member
-            () => new EventLogController();
-    }
-#pragma warning restore SA1601 // Partial elements should be documented
-#pragma warning restore SA1600 // Elements should be documented
-}
+﻿// Licensed to the .NET Foundation under one or more agreements.
+// The .NET Foundation licenses this file to you under the MIT license.
+// See the LICENSE file in the project root for more information
+namespace DotNetNuke.Services.Log.EventLog
+{
+    using System;
+    using System.Collections;
+    using System.Collections.Generic;
+    using System.Linq;
+
+    using DotNetNuke.Abstractions.Logging;
+    using DotNetNuke.Abstractions.Portals;
+    using DotNetNuke.Common;
+    using DotNetNuke.Entities.Portals;
+    using DotNetNuke.Framework;
+    using DotNetNuke.Internal.SourceGenerators;
+
+    using Microsoft.Extensions.DependencyInjection;
+
+    [DnnDeprecated(9, 8, 1, "Use dependency injection to resolve IEventLogger, IEventLogService or IEventLogConfigService instead")]
+#pragma warning disable SA1601 // Partial elements should be documented, not documenting, the whole class is deprecated.
+#pragma warning disable SA1600 // Elements should be documented, not documenting, the whole class is deprecated.
+    public partial class EventLogController : ServiceLocator<IEventLogController, EventLogController>, IEventLogController
+    {
+        [Obsolete("Deprecated in DotNetNuke 9.8.0. Use 'DotNetNuke.Abstractions.Logging.EventLogType' instead. Scheduled removal in v11.0.0.")]
+        [System.Diagnostics.CodeAnalysis.SuppressMessage(
+            "StyleCop.CSharp.DocumentationRules",
+            "SA1602:Enumeration items should be documented",
+            Justification = "Not documenting since the whole class is deprecated.")]
+        public enum EventLogType
+        {
+            USER_CREATED = 0,
+            USER_DELETED = 1,
+            LOGIN_SUPERUSER = 2,
+            LOGIN_SUCCESS = 3,
+            LOGIN_FAILURE = 4,
+            LOGIN_USERLOCKEDOUT = 5,
+            LOGIN_USERNOTAPPROVED = 6,
+            CACHE_REFRESHED = 7,
+            PASSWORD_SENT_SUCCESS = 8,
+            PASSWORD_SENT_FAILURE = 9,
+            LOG_NOTIFICATION_FAILURE = 10,
+            PORTAL_CREATED = 11,
+            PORTAL_DELETED = 12,
+            PORTALGROUP_CREATED = 13,
+            PORTALGROUP_DELETED = 14,
+            PORTAL_ADDEDTOPORTALGROUP = 15,
+            PORTAL_REMOVEDFROMPORTALGROUP = 16,
+            TAB_CREATED = 17,
+            TAB_UPDATED = 18,
+            TAB_DELETED = 19,
+            TAB_SENT_TO_RECYCLE_BIN = 20,
+            TAB_RESTORED = 21,
+            USER_ROLE_CREATED = 22,
+            USER_ROLE_DELETED = 23,
+            USER_ROLE_UPDATED = 24,
+            ROLE_CREATED = 25,
+            ROLE_UPDATED = 26,
+            ROLE_DELETED = 27,
+            MODULE_CREATED = 28,
+            MODULE_UPDATED = 29,
+            MODULE_DELETED = 30,
+            MODULE_SENT_TO_RECYCLE_BIN = 31,
+            MODULE_RESTORED = 32,
+            SCHEDULER_EVENT_STARTED = 33,
+            SCHEDULER_EVENT_PROGRESSING = 34,
+            SCHEDULER_EVENT_COMPLETED = 35,
+            APPLICATION_START = 36,
+            APPLICATION_END = 37,
+            APPLICATION_SHUTTING_DOWN = 38,
+            SCHEDULER_STARTED = 39,
+            SCHEDULER_SHUTTING_DOWN = 40,
+            SCHEDULER_STOPPED = 41,
+            ADMIN_ALERT = 42,
+            HOST_ALERT = 43,
+            CACHE_REMOVED = 44,
+            CACHE_EXPIRED = 45,
+            CACHE_UNDERUSED = 46,
+            CACHE_DEPENDENCYCHANGED = 47,
+            CACHE_OVERFLOW = 48,
+            CACHE_REFRESH = 49,
+            LISTENTRY_CREATED = 50,
+            LISTENTRY_UPDATED = 51,
+            LISTENTRY_DELETED = 52,
+            DESKTOPMODULE_CREATED = 53,
+            DESKTOPMODULE_UPDATED = 54,
+            DESKTOPMODULE_DELETED = 55,
+            SKINCONTROL_CREATED = 56,
+            SKINCONTROL_UPDATED = 57,
+            SKINCONTROL_DELETED = 58,
+            PORTALALIAS_CREATED = 59,
+            PORTALALIAS_UPDATED = 60,
+            PORTALALIAS_DELETED = 61,
+            PROFILEPROPERTY_CREATED = 62,
+            PROFILEPROPERTY_UPDATED = 63,
+            PROFILEPROPERTY_DELETED = 64,
+            USER_UPDATED = 65,
+            DESKTOPMODULEPERMISSION_CREATED = 66,
+            DESKTOPMODULEPERMISSION_UPDATED = 67,
+            DESKTOPMODULEPERMISSION_DELETED = 68,
+            PERMISSION_CREATED = 69,
+            PERMISSION_UPDATED = 70,
+            PERMISSION_DELETED = 71,
+            TABPERMISSION_CREATED = 72,
+            TABPERMISSION_UPDATED = 73,
+            TABPERMISSION_DELETED = 74,
+            AUTHENTICATION_CREATED = 75,
+            AUTHENTICATION_UPDATED = 76,
+            AUTHENTICATION_DELETED = 77,
+            FILE_ADDED = 78,
+            FILE_CHANGED = 79,
+            FILE_DELETED = 80,
+            FILE_DOWNLOADED = 81,
+            FILE_MOVED = 82,
+            FILE_OVERWRITTEN = 83,
+            FILE_RENAMED = 84,
+            FILE_METADATACHANGED = 85,
+            FOLDER_CREATED = 86,
+            FOLDER_UPDATED = 87,
+            FOLDER_DELETED = 88,
+            PACKAGE_CREATED = 89,
+            PACKAGE_UPDATED = 90,
+            PACKAGE_DELETED = 91,
+            LANGUAGEPACK_CREATED = 92,
+            LANGUAGEPACK_UPDATED = 93,
+            LANGUAGEPACK_DELETED = 94,
+            LANGUAGE_CREATED = 95,
+            LANGUAGE_UPDATED = 96,
+            LANGUAGE_DELETED = 97,
+            LIBRARY_UPDATED = 98,
+            SKINPACKAGE_CREATED = 99,
+            SKINPACKAGE_UPDATED = 100,
+            SKINPACKAGE_DELETED = 101,
+            SCHEDULE_CREATED = 102,
+            SCHEDULE_UPDATED = 103,
+            SCHEDULE_DELETED = 104,
+            HOST_SETTING_CREATED = 105,
+            HOST_SETTING_UPDATED = 106,
+            HOST_SETTING_DELETED = 107,
+            PORTALDESKTOPMODULE_CREATED = 108,
+            PORTALDESKTOPMODULE_UPDATED = 109,
+            PORTALDESKTOPMODULE_DELETED = 110,
+            TABMODULE_CREATED = 111,
+            TABMODULE_UPDATED = 112,
+            TABMODULE_DELETED = 113,
+            TABMODULE_SETTING_CREATED = 114,
+            TABMODULE_SETTING_UPDATED = 115,
+            TABMODULE_SETTING_DELETED = 116,
+            MODULE_SETTING_CREATED = 117,
+            MODULE_SETTING_UPDATED = 118,
+            MODULE_SETTING_DELETED = 119,
+            PORTAL_SETTING_CREATED = 120,
+            PORTAL_SETTING_UPDATED = 121,
+            PORTAL_SETTING_DELETED = 122,
+            PORTALINFO_CREATED = 123,
+            PORTALINFO_UPDATED = 124,
+            PORTALINFO_DELETED = 125,
+            AUTHENTICATION_USER_CREATED = 126,
+            AUTHENTICATION_USER_UPDATED = 127,
+            AUTHENTICATION_USER_DELETED = 128,
+            LANGUAGETOPORTAL_CREATED = 129,
+            LANGUAGETOPORTAL_UPDATED = 130,
+            LANGUAGETOPORTAL_DELETED = 131,
+            TAB_ORDER_UPDATED = 132,
+            TAB_SETTING_CREATED = 133,
+            TAB_SETTING_UPDATED = 134,
+            TAB_SETTING_DELETED = 135,
+            HOST_SQL_EXECUTED = 136,
+            USER_RESTORED = 137,
+            USER_REMOVED = 138,
+            USER_IMPERSONATED = 139,
+            USERNAME_UPDATED = 140,
+            IP_LOGIN_BANNED = 141,
+            PAGE_NOT_FOUND_404 = 142,
+            TABURL_CREATED = 143,
+            TABURL_UPDATED = 144,
+            TABURL_DELETED = 145,
+            SCRIPT_COLLISION = 146,
+            POTENTIAL_PAYPAL_PAYMENT_FRAUD = 147,
+            WEBSERVER_CREATED = 148,
+            WEBSERVER_UPDATED = 149,
+            WEBSERVER_DISABLED = 150,
+            WEBSERVER_ENABLED = 151,
+            WEBSERVER_PINGFAILED = 152,
+            FOLDER_MOVED = 153,
+            PORTALPERMISSION_DELETED = 154,
+            PORTALPERMISSION_CREATED = 155,
+            PORTALPERMISSION_UPDATED = 156,
+        }
+
+        [DnnDeprecated(9, 8, 0, "Use Dependency Injection to resolve 'DotNetNuke.Abstractions.Logging.IEventLogger' instead")]
+        public static partial void AddSettingLog(EventLogType logTypeKey, string idFieldName, int idValue, string settingName, string settingValue, int userId) =>
+            Globals.GetCurrentServiceProvider().GetRequiredService<IEventLogger>()
+                .AddSettingLog((Abstractions.Logging.EventLogType)logTypeKey, idFieldName, idValue, settingName, settingValue, userId);
+
+        /// <inheritdoc cref="IEventLogger.AddLog(string,string,DotNetNuke.Abstractions.Logging.EventLogType)"/>
+        [DnnDeprecated(9, 8, 0, "Use Dependency Injection to resolve 'DotNetNuke.Abstractions.Logging.IEventLogger' instead")]
+        public partial void AddLog(string propertyName, string propertyValue, EventLogType logType) =>
+            this.EventLogger.AddLog(propertyName, propertyValue, (Abstractions.Logging.EventLogType)logType);
+
+        /// <inheritdoc cref="IEventLogger.AddLog(string,string,DotNetNuke.Abstractions.Logging.EventLogType)"/>
+        [DnnDeprecated(9, 7, 0, "It has been replaced by the overload taking IPortalSettings")]
+        public partial void AddLog(string propertyName, string propertyValue, PortalSettings portalSettings, int userID, EventLogType logType) =>
+            this.AddLog(propertyName, propertyValue, (IPortalSettings)portalSettings, userID, logType);
+
+        /// <inheritdoc cref="IEventLogger.AddLog(string,string,DotNetNuke.Abstractions.Logging.EventLogType)"/>
+        [DnnDeprecated(9, 8, 0, "Use Dependency Injection to resolve 'DotNetNuke.Abstractions.Logging.IEventLogger' instead")]
+        public partial void AddLog(string propertyName, string propertyValue, IPortalSettings portalSettings, int userID, EventLogType logType) =>
+            this.EventLogger.AddLog(propertyName, propertyValue, portalSettings, userID, (Abstractions.Logging.EventLogType)logType);
+
+        /// <inheritdoc cref="IEventLogger.AddLog(string,string,DotNetNuke.Abstractions.Logging.EventLogType)"/>
+        [DnnDeprecated(9, 7, 0, "It has been replaced by the overload taking IPortalSettings")]
+        public partial void AddLog(string propertyName, string propertyValue, PortalSettings portalSettings, int userID, string logType) =>
+            this.AddLog(propertyName, propertyValue, (IPortalSettings)portalSettings, userID, logType);
+
+        /// <inheritdoc cref="IEventLogger.AddLog(string,string,DotNetNuke.Abstractions.Logging.EventLogType)"/>
+        [DnnDeprecated(9, 8, 0, "Use Dependency Injection to resolve 'DotNetNuke.Abstractions.Logging.IEventLogger' instead")]
+        public partial void AddLog(string propertyName, string propertyValue, IPortalSettings portalSettings, int userID, string logType) =>
+            this.EventLogger.AddLog(propertyName, propertyValue, portalSettings, userID, logType);
+
+        /// <inheritdoc cref="IEventLogger.AddLog(string,string,DotNetNuke.Abstractions.Logging.EventLogType)"/>
+        [DnnDeprecated(9, 7, 0, "It has been replaced by the overload taking IPortalSettings")]
+        public partial void AddLog(LogProperties properties, PortalSettings portalSettings, int userID, string logTypeKey, bool bypassBuffering) =>
+            this.AddLog(properties, (IPortalSettings)portalSettings, userID, logTypeKey, bypassBuffering);
+
+        /// <inheritdoc cref="IEventLogger.AddLog(string,string,DotNetNuke.Abstractions.Logging.EventLogType)"/>
+        [DnnDeprecated(9, 8, 0, "Use Dependency Injection to resolve 'DotNetNuke.Abstractions.Logging.IEventLogger' instead")]
+        public partial void AddLog(LogProperties properties, IPortalSettings portalSettings, int userID, string logTypeKey, bool bypassBuffering) =>
+            this.EventLogger.AddLog(properties, portalSettings, userID, logTypeKey, bypassBuffering);
+
+        /// <inheritdoc cref="IEventLogger.AddLog(string,string,DotNetNuke.Abstractions.Logging.EventLogType)"/>
+        [DnnDeprecated(9, 7, 0, "It has been replaced by the overload taking IPortalSettings")]
+        public partial void AddLog(PortalSettings portalSettings, int userID, EventLogType logType) =>
+            this.AddLog((IPortalSettings)portalSettings, userID, logType);
+
+        /// <inheritdoc cref="IEventLogger.AddLog(string,string,DotNetNuke.Abstractions.Logging.EventLogType)"/>
+        [DnnDeprecated(9, 8, 0, "Use Dependency Injection to resolve 'DotNetNuke.Abstractions.Logging.IEventLogger' instead")]
+        public partial void AddLog(IPortalSettings portalSettings, int userID, EventLogType logType) =>
+            this.EventLogger.AddLog(portalSettings, userID, (Abstractions.Logging.EventLogType)logType);
+
+        /// <inheritdoc cref="IEventLogger.AddLog(string,string,DotNetNuke.Abstractions.Logging.EventLogType)"/>
+        [DnnDeprecated(9, 7, 0, "It has been replaced by the overload taking IPortalSettings")]
+        public partial void AddLog(object businessObject, PortalSettings portalSettings, int userID, string userName, EventLogType logType) =>
+            this.AddLog(businessObject, (IPortalSettings)portalSettings, userID, userName, logType);
+
+        /// <inheritdoc cref="IEventLogger.AddLog(string,string,DotNetNuke.Abstractions.Logging.EventLogType)"/>
+        [DnnDeprecated(9, 8, 0, "Use Dependency Injection to resolve 'DotNetNuke.Abstractions.Logging.IEventLogger' instead")]
+        public partial void AddLog(object businessObject, IPortalSettings portalSettings, int userID, string userName, EventLogType logType) =>
+            this.EventLogger.AddLog(businessObject, portalSettings, userID, userName, (Abstractions.Logging.EventLogType)logType);
+
+        /// <inheritdoc cref="IEventLogger.AddLog(string,string,DotNetNuke.Abstractions.Logging.EventLogType)"/>
+        [DnnDeprecated(9, 7, 0, "It has been replaced by the overload taking IPortalSettings")]
+        public partial void AddLog(object businessObject, PortalSettings portalSettings, int userID, string userName, string logType) =>
+            this.AddLog(businessObject, (IPortalSettings)portalSettings, userID, userName, logType);
+
+        /// <inheritdoc cref="IEventLogger.AddLog(string,string,DotNetNuke.Abstractions.Logging.EventLogType)"/>
+        [DnnDeprecated(9, 8, 0, "Use Dependency Injection to resolve 'DotNetNuke.Abstractions.Logging.IEventLogger' instead")]
+        public partial void AddLog(object businessObject, IPortalSettings portalSettings, int userID, string userName, string logType) =>
+            this.EventLogger.AddLog(businessObject, portalSettings, userID, userName, logType);
+
+        /// <inheritdoc cref="IEventLogger.AddLog(string,string,DotNetNuke.Abstractions.Logging.EventLogType)"/>
+        [DnnDeprecated(9, 8, 0, "Use Dependency Injection to resolve 'DotNetNuke.Abstractions.Logging.IEventLogger' instead")]
+        public partial void AddLog(LogInfo logInfo) =>
+            this.EventLogger.AddLog(logInfo);
+
+        /// <inheritdoc cref="IEventLogConfigService.AddLogType(string,string)"/>
+        [DnnDeprecated(9, 8, 0, "Use Dependency Injection to resolve 'DotNetNuke.Abstractions.Logging.IEventLogConfigService' instead")]
+        public partial void AddLogType(string configFile, string fallbackConfigFile) =>
+            this.EventLogConfigService.AddLogType(configFile, fallbackConfigFile);
+
+        /// <inheritdoc cref="IEventLogConfigService.AddLogType(string,string)"/>
+        [DnnDeprecated(9, 8, 0, "Use Dependency Injection to resolve 'DotNetNuke.Abstractions.Logging.IEventLogConfigService' instead")]
+        public partial void AddLogType(LogTypeInfo logType) =>
+            this.EventLogConfigService.AddLogType(logType);
+
+        /// <inheritdoc cref="IEventLogConfigService.AddLogTypeConfigInfo"/>
+        [DnnDeprecated(9, 8, 0, "Use Dependency Injection to resolve 'DotNetNuke.Abstractions.Logging.IEventLogConfigService' instead")]
+        public partial void AddLogTypeConfigInfo(LogTypeConfigInfo logTypeConfig) =>
+            this.EventLogConfigService.AddLogTypeConfigInfo(logTypeConfig);
+
+        /// <inheritdoc cref="IEventLogService.ClearLog"/>
+        [DnnDeprecated(9, 8, 0, "Use Dependency Injection to resolve 'DotNetNuke.Abstractions.Logging.IEventLogService' instead")]
+        public partial void ClearLog() =>
+            this.EventLogService.ClearLog();
+
+        /// <inheritdoc cref="IEventLogService.DeleteLog"/>
+        [DnnDeprecated(9, 8, 0, "Use Dependency Injection to resolve 'DotNetNuke.Abstractions.Logging.IEventLogService' instead")]
+        public partial void DeleteLog(LogInfo logInfo) =>
+            this.EventLogService.DeleteLog(logInfo);
+
+        /// <inheritdoc cref="IEventLogConfigService.DeleteLogType"/>
+        [DnnDeprecated(9, 8, 0, "Use Dependency Injection to resolve 'DotNetNuke.Abstractions.Logging.IEventLogConfigService' instead")]
+        public partial void DeleteLogType(LogTypeInfo logType) =>
+            this.EventLogConfigService.DeleteLogType(logType);
+
+        /// <inheritdoc cref="IEventLogConfigService.DeleteLogTypeConfigInfo"/>
+        [DnnDeprecated(9, 8, 0, "Use Dependency Injection to resolve 'DotNetNuke.Abstractions.Logging.IEventLogConfigService' instead")]
+        public partial void DeleteLogTypeConfigInfo(LogTypeConfigInfo logTypeConfig) =>
+            this.EventLogConfigService.DeleteLogTypeConfigInfo(logTypeConfig);
+
+        /// <inheritdoc cref="IEventLogService.GetLogs"/>
+        [DnnDeprecated(9, 8, 0, "Use Dependency Injection to resolve 'DotNetNuke.Abstractions.Logging.IEventLogService' instead")]
+        public partial List<LogInfo> GetLogs(int portalID, string logType, int pageSize, int pageIndex, ref int totalRecords) =>
+            this.EventLogService.GetLogs(portalID, logType, pageSize, pageIndex, ref totalRecords).Cast<LogInfo>().ToList();
+
+        /// <inheritdoc cref="ILogController.GetLogTypeConfigInfo"/>
+        [DnnDeprecated(9, 8, 0, "Use Dependency Injection to resolve 'DotNetNuke.Abstractions.Logging.IEventLogConfigService' instead")]
+        public partial ArrayList GetLogTypeConfigInfo() =>
+            LogController.Instance.GetLogTypeConfigInfo();
+
+        /// <inheritdoc cref="IEventLogConfigService.GetLogTypeConfigInfoByID"/>
+        [DnnDeprecated(9, 8, 0, "Use Dependency Injection to resolve 'DotNetNuke.Abstractions.Logging.IEventLogConfigService' instead")]
+        public partial LogTypeConfigInfo GetLogTypeConfigInfoByID(string id) =>
+            (LogTypeConfigInfo)this.EventLogConfigService.GetLogTypeConfigInfoByID(id);
+
+        /// <inheritdoc cref="IEventLogConfigService.GetLogTypeInfoDictionary"/>
+        [DnnDeprecated(9, 8, 0, "Use Dependency Injection to resolve 'DotNetNuke.Abstractions.Logging.IEventLogConfigService' instead")]
+        public partial Dictionary<string, LogTypeInfo> GetLogTypeInfoDictionary() =>
+            this.EventLogConfigService
+                .GetLogTypeInfoDictionary()
+                .ToDictionary(key => key.Key, value => (LogTypeInfo)value.Value);
+
+        /// <inheritdoc cref="ILogController.GetSingleLog"/>
+        [DnnDeprecated(9, 8, 0, "Use Dependency Injection to resolve 'DotNetNuke.Abstractions.Logging.IEventLogService.GetLog()' instead")]
+        public partial object GetSingleLog(LogInfo log, LoggingProvider.ReturnType returnType) =>
+            LogController.Instance.GetSingleLog(log, returnType);
+
+        /// <inheritdoc cref="IEventLogService.PurgeLogBuffer"/>
+        [DnnDeprecated(9, 8, 0, "Use Dependency Injection to resolve 'DotNetNuke.Abstractions.Logging.IEventLogService' instead")]
+        public partial void PurgeLogBuffer() =>
+            this.EventLogService.PurgeLogBuffer();
+
+        /// <inheritdoc cref="IEventLogConfigService.UpdateLogTypeConfigInfo"/>
+        [DnnDeprecated(9, 8, 0, "Use Dependency Injection to resolve 'DotNetNuke.Abstractions.Logging.IEventLogConfigService' instead")]
+        public virtual partial void UpdateLogTypeConfigInfo(LogTypeConfigInfo logTypeConfig) =>
+            this.EventLogConfigService.UpdateLogTypeConfigInfo(logTypeConfig);
+
+        /// <inheritdoc cref="IEventLogConfigService.UpdateLogType"/>
+        [DnnDeprecated(9, 8, 0, "Use Dependency Injection to resolve 'DotNetNuke.Abstractions.Logging.IEventLogConfigService' instead")]
+        public virtual partial void UpdateLogType(LogTypeInfo logType) =>
+            this.EventLogConfigService.UpdateLogType(logType);
+
+        /// <inheritdoc/>
+        [DnnDeprecated(9, 8, 0, "Use Dependency Injection to resolve 'DotNetNuke.Abstractions.Logging.IEventLogger' instead")]
+#pragma warning disable CS0809 // Obsolete member overrides non-obsolete member
+        protected override partial Func<IEventLogController> GetFactory() =>
+#pragma warning restore CS0809 // Obsolete member overrides non-obsolete member
+            () => new EventLogController();
+    }
+#pragma warning restore SA1601 // Partial elements should be documented
+#pragma warning restore SA1600 // Elements should be documented
+}