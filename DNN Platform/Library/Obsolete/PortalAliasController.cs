--- conflicted
+++ resolved
@@ -1,204 +1,123 @@
-﻿// Licensed to the .NET Foundation under one or more agreements.
-// The .NET Foundation licenses this file to you under the MIT license.
-// See the LICENSE file in the project root for more information
-
-// ReSharper disable once CheckNamespace
-namespace DotNetNuke.Entities.Portals
-{
-    using System;
-    using System.Collections;
-    using System.Collections.Generic;
-    using System.ComponentModel;
-    using System.Linq;
-
-    using DotNetNuke.Abstractions.Portals;
-    using DotNetNuke.Common;
-    using DotNetNuke.Common.Utilities;
-    using DotNetNuke.Data;
-    using DotNetNuke.Entities.Users;
-    using DotNetNuke.Framework;
-    using DotNetNuke.Internal.SourceGenerators;
-    using DotNetNuke.Services.Log.EventLog;
-
-    using Microsoft.Extensions.DependencyInjection;
-
-    public partial class PortalAliasController : ServiceLocator<IPortalAliasController, PortalAliasController>, IPortalAliasController
-    {
-        [Obsolete("Deprecated in DotNetNuke 9.7.2. Use DotNetNuke.Abstractions.Portals.IPortalAliasService via dependency injection instead. Scheduled removal in v11.0.0.")]
-
-        public static new IPortalAliasController Instance
-        {
-            get
-            {
-                var portalAliasSettingsService = Globals.GetCurrentServiceProvider().GetRequiredService<IPortalAliasService>();
-                return portalAliasSettingsService is IPortalAliasController castedController ? castedController : new PortalAliasController();
-            }
-        }
-
-<<<<<<< HEAD
-=======
-        [EditorBrowsable(EditorBrowsableState.Never)]
-        [DnnDeprecated(7, 3, 0, "Replaced by PortalAliasController.Instance.GetPortalAlias", RemovalVersion = 10)]
-        public static partial PortalAliasInfo GetPortalAliasInfo(string httpAlias)
-        {
-            return Instance.GetPortalAlias(httpAlias);
-        }
-
-        [EditorBrowsable(EditorBrowsableState.Never)]
-        [DnnDeprecated(7, 1, 0, "Replaced by PortalAliasController.Instance.GetPortalAliases", RemovalVersion = 10)]
-        public static partial PortalAliasCollection GetPortalAliasLookup()
-        {
-            var portalAliasCollection = new PortalAliasCollection();
-            var aliasController = new PortalAliasController();
-            foreach (var kvp in aliasController.GetPortalAliasesInternal())
-            {
-                portalAliasCollection.Add(kvp.Key, kvp.Value);
-            }
-
-            return portalAliasCollection;
-        }
-
-        [EditorBrowsable(EditorBrowsableState.Never)]
-        [DnnDeprecated(7, 3, 0, "Replaced by PortalAliasController.Instance.GetPortalAlias", RemovalVersion = 10)]
-        public static partial PortalAliasInfo GetPortalAliasLookup(string httpAlias)
-        {
-            return Instance.GetPortalAlias(httpAlias);
-        }
-
->>>>>>> 92382c27
-        /// <summary>Gets the portal alias by portal.</summary>
-        /// <param name="portalId">The portal id.</param>
-        /// <param name="portalAlias">The portal alias.</param>
-        /// <returns>Portal alias.</returns>
-        [DnnDeprecated(9, 7, 2, "use DotNetNuke.Abstractions.Portals.IPortalAliasService via dependency injection instead")]
-        public static partial string GetPortalAliasByPortal(int portalId, string portalAlias) =>
-            ((IPortalAliasService)Instance).GetPortalAliasByPortal(portalId, portalAlias);
-
-        /// <summary>Gets the portal alias by tab.</summary>
-        /// <param name="tabId">The tab ID.</param>
-        /// <param name="portalAlias">The portal alias.</param>
-        /// <returns>Portal alias.</returns>
-        [DnnDeprecated(9, 7, 2, "use DotNetNuke.Abstractions.Portals.IPortalAliasService via dependency injection instead")]
-        public static partial string GetPortalAliasByTab(int tabId, string portalAlias) =>
-            ((IPortalAliasService)Instance).GetPortalAliasByTab(tabId, portalAlias);
-
-        /// <summary>Validates the alias.</summary>
-        /// <param name="portalAlias">The portal alias.</param>
-        /// <param name="ischild">if set to <c>true</c> [ischild].</param>
-        /// <returns><c>true</c> if the alias is a valid url format; otherwise return <c>false</c>.</returns>
-        [DnnDeprecated(9, 7, 2, "use DotNetNuke.Abstractions.Portals.IPortalAliasService via dependency injection instead")]
-        public static partial bool ValidateAlias(string portalAlias, bool ischild) =>
-            ((IPortalAliasService)Instance).ValidateAlias(portalAlias, ischild);
-
-<<<<<<< HEAD
-        /// <inheritdoc/>
-        [Obsolete("Deprecated in 9.7.2. Scheduled for removal in v11.0.0, use DotNetNuke.Abstractions.Portals.IPortalAliasService via dependency injection instead.")]
-        public int AddPortalAlias(PortalAliasInfo portalAlias) =>
-=======
-        [EditorBrowsable(EditorBrowsableState.Never)]
-        [DnnDeprecated(7, 1, 0, "Replaced by PortalAliasController.Instance.DeletePortalAlias", RemovalVersion = 10)]
-        public partial void DeletePortalAlias(int portalAliasId)
-        {
-            DataProvider.Instance().DeletePortalAlias(portalAliasId);
-
-            EventLogController.Instance.AddLog(
-                "PortalAliasID",
-                portalAliasId.ToString(),
-                PortalController.Instance.GetCurrentPortalSettings(),
-                UserController.Instance.GetCurrentUserInfo().UserID,
-                EventLogController.EventLogType.PORTALALIAS_DELETED);
-
-            DataCache.RemoveCache(DataCache.PortalAliasCacheKey);
-        }
-
-        [EditorBrowsable(EditorBrowsableState.Never)]
-        [DnnDeprecated(7, 1, 0, "Replaced by PortalAliasController.Instance.GetPortalAliasesByPortalId", RemovalVersion = 10)]
-        public partial ArrayList GetPortalAliasArrayByPortalID(int portalID)
-        {
-            return new ArrayList(Instance.GetPortalAliasesByPortalId(portalID).ToArray());
-        }
-
-        [EditorBrowsable(EditorBrowsableState.Never)]
-        [DnnDeprecated(7, 1, 0, "Replaced by PortalAliasController.Instance.GetPortalAliasesByPortalId", RemovalVersion = 10)]
-        public partial PortalAliasCollection GetPortalAliasByPortalID(int portalID)
-        {
-            var portalAliasCollection = new PortalAliasCollection();
-
-            foreach (PortalAliasInfo alias in GetPortalAliasLookup().Values.Cast<PortalAliasInfo>().Where(alias => alias.PortalID == portalID))
-            {
-                portalAliasCollection.Add(alias.HTTPAlias, alias);
-            }
-
-            return portalAliasCollection;
-        }
-
-        [EditorBrowsable(EditorBrowsableState.Never)]
-        [DnnDeprecated(7, 1, 0, "Replaced by PortalAliasController.Instance.UpdatePortalAlias", RemovalVersion = 10)]
-        public partial void UpdatePortalAliasInfo(PortalAliasInfo portalAlias)
-        {
-            Instance.UpdatePortalAlias(portalAlias);
-        }
-
-        /// <inheritdoc cref="IPortalAliasService.AddPortalAlias"/>
-        [DnnDeprecated(9, 7, 2, "use DotNetNuke.Abstractions.Portals.IPortalAliasService via dependency injection instead")]
-        public partial int AddPortalAlias(PortalAliasInfo portalAlias) =>
->>>>>>> 92382c27
-            ((IPortalAliasService)this).AddPortalAlias(portalAlias);
-
-        /// <inheritdoc cref="IPortalAliasService.DeletePortalAlias"/>
-        [DnnDeprecated(9, 7, 2, "use DotNetNuke.Abstractions.Portals.IPortalAliasService via dependency injection instead")]
-        public partial void DeletePortalAlias(PortalAliasInfo portalAlias) =>
-            ((IPortalAliasService)this).DeletePortalAlias(portalAlias);
-
-        /// <inheritdoc cref="IPortalAliasService.GetPortalAlias(string)"/>
-        [DnnDeprecated(9, 7, 2, "use DotNetNuke.Abstractions.Portals.IPortalAliasService via dependency injection instead")]
-        public partial PortalAliasInfo GetPortalAlias(string alias) =>
-            (PortalAliasInfo)((IPortalAliasService)this).GetPortalAlias(alias);
-
-        /// <summary>Gets the portal alias.</summary>
-        /// <param name="alias">The portal alias.</param>
-        /// <param name="portalId">The portal ID.</param>
-        /// <returns>Portal Alias Info.</returns>
-        [DnnDeprecated(9, 7, 2, "use DotNetNuke.Abstractions.Portals.IPortalAliasService via dependency injection instead")]
-        public partial PortalAliasInfo GetPortalAlias(string alias, int portalId) =>
-            (PortalAliasInfo)((IPortalAliasService)this).GetPortalAlias(alias, portalId);
-
-        /// <summary>Gets the portal alias by portal alias ID.</summary>
-        /// <param name="portalAliasId">The portal alias ID.</param>
-        /// <returns>Portal alias info.</returns>
-        [DnnDeprecated(9, 7, 2, "use DotNetNuke.Abstractions.Portals.IPortalAliasService via dependency injection instead")]
-        public partial PortalAliasInfo GetPortalAliasByPortalAliasID(int portalAliasId) =>
-            (PortalAliasInfo)((IPortalAliasService)this).GetPortalAliasByPortalAliasId(portalAliasId);
-
-        /// <inheritdoc cref="IPortalAliasService.GetPortalAliases"/>
-        [DnnDeprecated(9, 7, 2, "use DotNetNuke.Abstractions.Portals.IPortalAliasService via dependency injection instead")]
-        public partial PortalAliasCollection GetPortalAliases()
-        {
-            var aliasCollection = new PortalAliasCollection();
-            foreach (var alias in this.GetPortalAliasesInternal().Values)
-            {
-                aliasCollection.Add(alias.HTTPAlias, alias);
-            }
-
-            return aliasCollection;
-        }
-
-        /// <inheritdoc cref="IPortalAliasService.GetPortalAliasByPortalAliasId"/>
-        [DnnDeprecated(9, 7, 2, "use DotNetNuke.Abstractions.Portals.IPortalAliasService via dependency injection instead")]
-        public partial IEnumerable<PortalAliasInfo> GetPortalAliasesByPortalId(int portalId) =>
-            ((IPortalAliasService)this).GetPortalAliasesByPortalId(portalId)
-                .Cast<PortalAliasInfo>();
-
-        /// <summary>Gets the portal by portal alias ID.</summary>
-        /// <param name="portalAliasId">The portal alias id.</param>
-        /// <returns>Portal info.</returns>
-        [DnnDeprecated(9, 7, 2, "use DotNetNuke.Abstractions.Portals.IPortalAliasService via dependency injection instead")]
-        public partial PortalInfo GetPortalByPortalAliasID(int portalAliasId) =>
-            (PortalInfo)((IPortalAliasService)this).GetPortalByPortalAliasId(portalAliasId);
-
-        /// <inheritdoc cref="IPortalAliasService.UpdatePortalAlias"/>
-        [DnnDeprecated(9, 7, 2, "use DotNetNuke.Abstractions.Portals.IPortalAliasService via dependency injection instead")]
-        public partial void UpdatePortalAlias(PortalAliasInfo portalAlias) =>
-            ((IPortalAliasService)this).UpdatePortalAlias(portalAlias);
-    }
-}
+﻿// Licensed to the .NET Foundation under one or more agreements.
+// The .NET Foundation licenses this file to you under the MIT license.
+// See the LICENSE file in the project root for more information
+
+// ReSharper disable once CheckNamespace
+namespace DotNetNuke.Entities.Portals
+{
+    using System;
+    using System.Collections;
+    using System.Collections.Generic;
+    using System.ComponentModel;
+    using System.Linq;
+
+    using DotNetNuke.Abstractions.Portals;
+    using DotNetNuke.Common;
+    using DotNetNuke.Common.Utilities;
+    using DotNetNuke.Data;
+    using DotNetNuke.Entities.Users;
+    using DotNetNuke.Framework;
+    using DotNetNuke.Internal.SourceGenerators;
+    using DotNetNuke.Services.Log.EventLog;
+
+    using Microsoft.Extensions.DependencyInjection;
+
+    public partial class PortalAliasController : ServiceLocator<IPortalAliasController, PortalAliasController>, IPortalAliasController
+    {
+        [Obsolete("Deprecated in DotNetNuke 9.7.2. Use DotNetNuke.Abstractions.Portals.IPortalAliasService via dependency injection instead. Scheduled removal in v11.0.0.")]
+
+        public static new IPortalAliasController Instance
+        {
+            get
+            {
+                var portalAliasSettingsService = Globals.GetCurrentServiceProvider().GetRequiredService<IPortalAliasService>();
+                return portalAliasSettingsService is IPortalAliasController castedController ? castedController : new PortalAliasController();
+            }
+        }
+
+        /// <summary>Gets the portal alias by portal.</summary>
+        /// <param name="portalId">The portal id.</param>
+        /// <param name="portalAlias">The portal alias.</param>
+        /// <returns>Portal alias.</returns>
+        [DnnDeprecated(9, 7, 2, "use DotNetNuke.Abstractions.Portals.IPortalAliasService via dependency injection instead")]
+        public static partial string GetPortalAliasByPortal(int portalId, string portalAlias) =>
+            ((IPortalAliasService)Instance).GetPortalAliasByPortal(portalId, portalAlias);
+
+        /// <summary>Gets the portal alias by tab.</summary>
+        /// <param name="tabId">The tab ID.</param>
+        /// <param name="portalAlias">The portal alias.</param>
+        /// <returns>Portal alias.</returns>
+        [DnnDeprecated(9, 7, 2, "use DotNetNuke.Abstractions.Portals.IPortalAliasService via dependency injection instead")]
+        public static partial string GetPortalAliasByTab(int tabId, string portalAlias) =>
+            ((IPortalAliasService)Instance).GetPortalAliasByTab(tabId, portalAlias);
+
+        /// <summary>Validates the alias.</summary>
+        /// <param name="portalAlias">The portal alias.</param>
+        /// <param name="ischild">if set to <c>true</c> [ischild].</param>
+        /// <returns><c>true</c> if the alias is a valid url format; otherwise return <c>false</c>.</returns>
+        [DnnDeprecated(9, 7, 2, "use DotNetNuke.Abstractions.Portals.IPortalAliasService via dependency injection instead")]
+        public static partial bool ValidateAlias(string portalAlias, bool ischild) =>
+            ((IPortalAliasService)Instance).ValidateAlias(portalAlias, ischild);
+
+        /// <inheritdoc cref="IPortalAliasService.AddPortalAlias"/>
+        [DnnDeprecated(9, 7, 2, "use DotNetNuke.Abstractions.Portals.IPortalAliasService via dependency injection instead")]
+        public partial int AddPortalAlias(PortalAliasInfo portalAlias) =>
+            ((IPortalAliasService)this).AddPortalAlias(portalAlias);
+
+        /// <inheritdoc cref="IPortalAliasService.DeletePortalAlias"/>
+        [DnnDeprecated(9, 7, 2, "use DotNetNuke.Abstractions.Portals.IPortalAliasService via dependency injection instead")]
+        public partial void DeletePortalAlias(PortalAliasInfo portalAlias) =>
+            ((IPortalAliasService)this).DeletePortalAlias(portalAlias);
+
+        /// <inheritdoc cref="IPortalAliasService.GetPortalAlias(string)"/>
+        [DnnDeprecated(9, 7, 2, "use DotNetNuke.Abstractions.Portals.IPortalAliasService via dependency injection instead")]
+        public partial PortalAliasInfo GetPortalAlias(string alias) =>
+            (PortalAliasInfo)((IPortalAliasService)this).GetPortalAlias(alias);
+
+        /// <summary>Gets the portal alias.</summary>
+        /// <param name="alias">The portal alias.</param>
+        /// <param name="portalId">The portal ID.</param>
+        /// <returns>Portal Alias Info.</returns>
+        [DnnDeprecated(9, 7, 2, "use DotNetNuke.Abstractions.Portals.IPortalAliasService via dependency injection instead")]
+        public partial PortalAliasInfo GetPortalAlias(string alias, int portalId) =>
+            (PortalAliasInfo)((IPortalAliasService)this).GetPortalAlias(alias, portalId);
+
+        /// <summary>Gets the portal alias by portal alias ID.</summary>
+        /// <param name="portalAliasId">The portal alias ID.</param>
+        /// <returns>Portal alias info.</returns>
+        [DnnDeprecated(9, 7, 2, "use DotNetNuke.Abstractions.Portals.IPortalAliasService via dependency injection instead")]
+        public partial PortalAliasInfo GetPortalAliasByPortalAliasID(int portalAliasId) =>
+            (PortalAliasInfo)((IPortalAliasService)this).GetPortalAliasByPortalAliasId(portalAliasId);
+
+        /// <inheritdoc cref="IPortalAliasService.GetPortalAliases"/>
+        [DnnDeprecated(9, 7, 2, "use DotNetNuke.Abstractions.Portals.IPortalAliasService via dependency injection instead")]
+        public partial PortalAliasCollection GetPortalAliases()
+        {
+            var aliasCollection = new PortalAliasCollection();
+            foreach (var alias in this.GetPortalAliasesInternal().Values)
+            {
+                aliasCollection.Add(alias.HTTPAlias, alias);
+            }
+
+            return aliasCollection;
+        }
+
+        /// <inheritdoc cref="IPortalAliasService.GetPortalAliasByPortalAliasId"/>
+        [DnnDeprecated(9, 7, 2, "use DotNetNuke.Abstractions.Portals.IPortalAliasService via dependency injection instead")]
+        public partial IEnumerable<PortalAliasInfo> GetPortalAliasesByPortalId(int portalId) =>
+            ((IPortalAliasService)this).GetPortalAliasesByPortalId(portalId)
+                .Cast<PortalAliasInfo>();
+
+        /// <summary>Gets the portal by portal alias ID.</summary>
+        /// <param name="portalAliasId">The portal alias id.</param>
+        /// <returns>Portal info.</returns>
+        [DnnDeprecated(9, 7, 2, "use DotNetNuke.Abstractions.Portals.IPortalAliasService via dependency injection instead")]
+        public partial PortalInfo GetPortalByPortalAliasID(int portalAliasId) =>
+            (PortalInfo)((IPortalAliasService)this).GetPortalByPortalAliasId(portalAliasId);
+
+        /// <inheritdoc cref="IPortalAliasService.UpdatePortalAlias"/>
+        [DnnDeprecated(9, 7, 2, "use DotNetNuke.Abstractions.Portals.IPortalAliasService via dependency injection instead")]
+        public partial void UpdatePortalAlias(PortalAliasInfo portalAlias) =>
+            ((IPortalAliasService)this).UpdatePortalAlias(portalAlias);
+    }
+}