﻿// Licensed to the .NET Foundation under one or more agreements.
// The .NET Foundation licenses this file to you under the MIT license.
// See the LICENSE file in the project root for more information
namespace DotNetNuke.Entities.Tabs
{
    using System;
    using System.Collections;
    using System.Collections.Generic;
    using System.ComponentModel;
    using System.Linq;
<<<<<<< HEAD
    using System.Xml;

    using DotNetNuke.Abstractions.Modules;
    using DotNetNuke.Common;
    using DotNetNuke.Common.Utilities;
    using DotNetNuke.Entities.Portals;
    using DotNetNuke.Services.Localization;

    using Microsoft.Extensions.DependencyInjection;

    /// <content>Deprecated TabController methods.</content>
    public partial class TabController
    {
        /// <summary>Processes all panes and modules in the template file.</summary>
        /// <param name="nodePanes">Template file node for the panes is current tab.</param>
        /// <param name="portalId">PortalId of the new portal.</param>
        /// <param name="tabId">Tab being processed.</param>
        /// <param name="mergeTabs">Tabs need to merge.</param>
        /// <param name="hModules">Modules Hashtable.</param>
        [Obsolete("Deprecated in DotNetNuke 10.0.0. Please use overload with IBusinessControllerProvider. Scheduled removal in v12.0.0.")]
        public static void DeserializePanes(
            XmlNode nodePanes,
            int portalId,
            int tabId,
            PortalTemplateModuleAction mergeTabs,
            Hashtable hModules)
        {
            using var scope = Globals.GetOrCreateServiceScope();
            DeserializePanes(scope.ServiceProvider.GetRequiredService<IBusinessControllerProvider>(), nodePanes, portalId, tabId, mergeTabs, hModules);
        }

        /// <summary>Deserializes the tab.</summary>
        /// <param name="tabNode">The node tab.</param>
        /// <param name="tab">The obj tab.</param>
        /// <param name="portalId">The portal id.</param>
        /// <param name="mergeTabs">The merge tabs.</param>
        /// <returns>The deserialized <see cref="TabInfo"/> instance.</returns>
        [Obsolete("Deprecated in DotNetNuke 10.0.0. Please use overload with IBusinessControllerProvider. Scheduled removal in v12.0.0.")]
        public static TabInfo DeserializeTab(
            XmlNode tabNode,
            TabInfo tab,
            int portalId,
            PortalTemplateModuleAction mergeTabs)
        {
            using var scope = Globals.GetOrCreateServiceScope();
            return DeserializeTab(scope.ServiceProvider.GetRequiredService<IBusinessControllerProvider>(), tabNode, tab, portalId, mergeTabs);
        }

        /// <summary>Deserializes the tab.</summary>
        /// <param name="tabNode">The node tab.</param>
        /// <param name="tab">The obj tab.</param>
        /// <param name="tabs">The h tabs.</param>
        /// <param name="portalId">The portal id.</param>
        /// <param name="isAdminTemplate">if set to <c>true</c> [is admin template].</param>
        /// <param name="mergeTabs">The merge tabs.</param>
        /// <param name="modules">The h modules.</param>
        /// <returns>The deserialized <see cref="TabInfo"/> instance.</returns>
        [Obsolete("Deprecated in DotNetNuke 10.0.0. Please use overload with IBusinessControllerProvider. Scheduled removal in v12.0.0.")]
        public static TabInfo DeserializeTab(
            XmlNode tabNode,
            TabInfo tab,
            Hashtable tabs,
            int portalId,
            bool isAdminTemplate,
            PortalTemplateModuleAction mergeTabs,
            Hashtable modules)
        {
            using var scope = Globals.GetOrCreateServiceScope();
            return DeserializeTab(scope.ServiceProvider.GetRequiredService<IBusinessControllerProvider>(), tabNode, tab, tabs, portalId, isAdminTemplate, mergeTabs, modules);
        }

        /// <summary>Serializes the metadata of a page and its modules (and optionally the modules' contents) to an XML node.</summary>
        /// <param name="tabXml">The Xml Document to use for the Tab.</param>
        /// <param name="objTab">The TabInfo object to serialize.</param>
        /// <param name="includeContent">A flag used to determine if the Module content is included.</param>
        /// <returns>An <see cref="XmlNode"/> representing the page's data.</returns>
        [Obsolete("Deprecated in DotNetNuke 10.0.0. Please use overload with IBusinessControllerProvider. Scheduled removal in v12.0.0.")]
        public static XmlNode SerializeTab(XmlDocument tabXml, TabInfo objTab, bool includeContent)
        {
            using var scope = Globals.GetOrCreateServiceScope();
            return SerializeTab(
                scope.ServiceProvider.GetRequiredService<IBusinessControllerProvider>(),
                tabXml,
                objTab,
                includeContent);
        }

        /// <summary>Serializes the metadata of a page and its modules (and optionally the modules' contents) to an XML node.</summary>
        /// <param name="tabXml">The Xml Document to use for the Tab.</param>
        /// <param name="tabs">A Hashtable used to store the names of the tabs.</param>
        /// <param name="tab">The TabInfo object to serialize.</param>
        /// <param name="portal">The Portal object to which the tab belongs.</param>
        /// <param name="includeContent">A flag used to determine if the Module content is included.</param>
        /// <returns>An <see cref="XmlNode"/> representing the page's data.</returns>
        [Obsolete("Deprecated in DotNetNuke 10.0.0. Please use overload with IBusinessControllerProvider. Scheduled removal in v12.0.0.")]
        public static XmlNode SerializeTab(
            XmlDocument tabXml,
            Hashtable tabs,
            TabInfo tab,
            PortalInfo portal,
            bool includeContent)
        {
            using var scope = Globals.GetOrCreateServiceScope();
            return SerializeTab(
                scope.ServiceProvider.GetRequiredService<IBusinessControllerProvider>(),
                tabXml,
                tabs,
                tab,
                portal,
                includeContent);
        }

        /// <summary>Adds localized copies of the page in all missing languages.</summary>
        /// <param name="portalId"></param>
        /// <param name="tabId"></param>
        [Obsolete("This has been deprecated in favor of AddMissingLanguagesWithWarnings. Scheduled for removal in v11.0.0")]
        public void AddMissingLanguages(int portalId, int tabId)
        {
            this.AddMissingLanguagesWithWarnings(portalId, tabId);
=======

    using DotNetNuke.Common.Utilities;
    using DotNetNuke.Entities.Portals;
    using DotNetNuke.Internal.SourceGenerators;
    using DotNetNuke.Services.Localization;

    /// <summary>TabController provides all operation to tabinfo.</summary>
    /// <remarks>
    /// Tab is equal to page in DotNetNuke.
    /// Tabs will be a sitemap for a poatal, and every request at first need to check whether there is valid tab information
    /// include in the url, if not it will use default tab to display information.
    /// </remarks>
    public partial class TabController
    {
        [EditorBrowsable(EditorBrowsableState.Never)]
        [DnnDeprecated(7, 3, 0, "Use alternate overload", RemovalVersion = 10)]
        public partial void CreateLocalizedCopy(List<TabInfo> tabs, Locale locale)
        {
            foreach (TabInfo t in tabs)
            {
                this.CreateLocalizedCopy(t, locale, true);
            }
        }

        [EditorBrowsable(EditorBrowsableState.Never)]
        [DnnDeprecated(7, 3, 0, "Use alternate overload", RemovalVersion = 10)]
        public partial void CreateLocalizedCopy(TabInfo originalTab, Locale locale)
        {
            this.CreateLocalizedCopy(originalTab, locale, true);
        }

        [EditorBrowsable(EditorBrowsableState.Never)]
        [DnnDeprecated(7, 3, 0, "Method is not scalable. Use GetTabsByPortal", RemovalVersion = 10)]
        public partial ArrayList GetAllTabs()
        {
            return CBO.FillCollection(this.dataProvider.GetAllTabs(), typeof(TabInfo));
        }

        [EditorBrowsable(EditorBrowsableState.Never)]
        [DnnDeprecated(7, 3, 0, "Method is not necessary. Use LINQ and GetPortalTabs()", RemovalVersion = 10)]
        public partial List<TabInfo> GetCultureTabList(int portalid)
        {
            return (from kvp in this.GetTabsByPortal(portalid)
                    where !kvp.Value.TabPath.StartsWith("//Admin")
                          && kvp.Value.CultureCode == PortalController.Instance.GetCurrentPortalSettings().DefaultLanguage
                          && !kvp.Value.IsDeleted
                    select kvp.Value).ToList();
        }

        [EditorBrowsable(EditorBrowsableState.Never)]
        [DnnDeprecated(7, 3, 0, "Method is not necessary. Use LINQ and GetPortalTabs()", RemovalVersion = 10)]
        public partial List<TabInfo> GetDefaultCultureTabList(int portalid)
        {
            return (from kvp in this.GetTabsByPortal(portalid)
                    where !kvp.Value.TabPath.StartsWith("//Admin")
                          && !kvp.Value.IsDeleted
                    select kvp.Value).ToList();
        }

        [EditorBrowsable(EditorBrowsableState.Never)]
        [DnnDeprecated(7, 0, 0, "Replaced by GetTab(int tabId, int portalId, bool ignoreCache)", RemovalVersion = 10)]
        public partial TabInfo GetTab(int tabId)
        {
            return this.GetTab(tabId, GetPortalId(tabId, Null.NullInteger), false);
        }

        [EditorBrowsable(EditorBrowsableState.Never)]
        [DnnDeprecated(7, 3, 0, "Use LINQ queries on tab collections that are cached", RemovalVersion = 10)]
        public partial TabInfo GetTabByUniqueID(Guid uniqueID)
        {
            return CBO.FillObject<TabInfo>(this.dataProvider.GetTabByUniqueID(uniqueID));
        }

        [EditorBrowsable(EditorBrowsableState.Never)]
        [DnnDeprecated(7, 3, 0, "Use GetTabsByPortal(portalId).Count", RemovalVersion = 10)]
        public partial int GetTabCount(int portalId)
        {
            return this.GetTabsByPortal(portalId).Count;
        }

        [EditorBrowsable(EditorBrowsableState.Never)]
        [DnnDeprecated(7, 0, 0, "Replaced by GetTabsByParent(int parentId, int portalId)", RemovalVersion = 10)]
        public partial ArrayList GetTabsByParentId(int parentId)
        {
            return new ArrayList(GetTabsByParent(parentId, GetPortalId(parentId, Null.NullInteger)));
        }

        [EditorBrowsable(EditorBrowsableState.Never)]
        [DnnDeprecated(7, 3, 0, "Use one of the alternate MoveTabxxx methods", RemovalVersion = 10)]
        public partial void MoveTab(TabInfo tab, TabMoveType type)
        {
            // Get the List of tabs with the same parent
            IOrderedEnumerable<TabInfo> siblingTabs = this.GetSiblingTabs(tab).OrderBy(t => t.TabOrder);
            int tabIndex = GetIndexOfTab(tab, siblingTabs);
            switch (type)
            {
                case TabMoveType.Top:
                    this.MoveTabBefore(tab, siblingTabs.First().TabID);
                    break;
                case TabMoveType.Bottom:
                    this.MoveTabAfter(tab, siblingTabs.Last().TabID);
                    break;
                case TabMoveType.Up:
                    this.MoveTabBefore(tab, siblingTabs.ElementAt(tabIndex - 1).TabID);
                    break;
                case TabMoveType.Down:
                    this.MoveTabAfter(tab, siblingTabs.ElementAt(tabIndex + 1).TabID);
                    break;
                case TabMoveType.Promote:
                    this.MoveTabAfter(tab, tab.ParentId);
                    break;
                case TabMoveType.Demote:
                    this.MoveTabToParent(tab, siblingTabs.ElementAt(tabIndex - 1).TabID);
                    break;
            }

            this.ClearCache(tab.PortalID);
>>>>>>> 92382c27
        }
    }
}
<|MERGE_RESOLUTION|>--- conflicted
+++ resolved
@@ -1,252 +1,132 @@
-﻿// Licensed to the .NET Foundation under one or more agreements.
-// The .NET Foundation licenses this file to you under the MIT license.
-// See the LICENSE file in the project root for more information
-namespace DotNetNuke.Entities.Tabs
-{
-    using System;
-    using System.Collections;
-    using System.Collections.Generic;
-    using System.ComponentModel;
-    using System.Linq;
-<<<<<<< HEAD
-    using System.Xml;
-
-    using DotNetNuke.Abstractions.Modules;
-    using DotNetNuke.Common;
-    using DotNetNuke.Common.Utilities;
-    using DotNetNuke.Entities.Portals;
-    using DotNetNuke.Services.Localization;
-
-    using Microsoft.Extensions.DependencyInjection;
-
-    /// <content>Deprecated TabController methods.</content>
-    public partial class TabController
-    {
-        /// <summary>Processes all panes and modules in the template file.</summary>
-        /// <param name="nodePanes">Template file node for the panes is current tab.</param>
-        /// <param name="portalId">PortalId of the new portal.</param>
-        /// <param name="tabId">Tab being processed.</param>
-        /// <param name="mergeTabs">Tabs need to merge.</param>
-        /// <param name="hModules">Modules Hashtable.</param>
-        [Obsolete("Deprecated in DotNetNuke 10.0.0. Please use overload with IBusinessControllerProvider. Scheduled removal in v12.0.0.")]
-        public static void DeserializePanes(
-            XmlNode nodePanes,
-            int portalId,
-            int tabId,
-            PortalTemplateModuleAction mergeTabs,
-            Hashtable hModules)
-        {
-            using var scope = Globals.GetOrCreateServiceScope();
-            DeserializePanes(scope.ServiceProvider.GetRequiredService<IBusinessControllerProvider>(), nodePanes, portalId, tabId, mergeTabs, hModules);
-        }
-
-        /// <summary>Deserializes the tab.</summary>
-        /// <param name="tabNode">The node tab.</param>
-        /// <param name="tab">The obj tab.</param>
-        /// <param name="portalId">The portal id.</param>
-        /// <param name="mergeTabs">The merge tabs.</param>
-        /// <returns>The deserialized <see cref="TabInfo"/> instance.</returns>
-        [Obsolete("Deprecated in DotNetNuke 10.0.0. Please use overload with IBusinessControllerProvider. Scheduled removal in v12.0.0.")]
-        public static TabInfo DeserializeTab(
-            XmlNode tabNode,
-            TabInfo tab,
-            int portalId,
-            PortalTemplateModuleAction mergeTabs)
-        {
-            using var scope = Globals.GetOrCreateServiceScope();
-            return DeserializeTab(scope.ServiceProvider.GetRequiredService<IBusinessControllerProvider>(), tabNode, tab, portalId, mergeTabs);
-        }
-
-        /// <summary>Deserializes the tab.</summary>
-        /// <param name="tabNode">The node tab.</param>
-        /// <param name="tab">The obj tab.</param>
-        /// <param name="tabs">The h tabs.</param>
-        /// <param name="portalId">The portal id.</param>
-        /// <param name="isAdminTemplate">if set to <c>true</c> [is admin template].</param>
-        /// <param name="mergeTabs">The merge tabs.</param>
-        /// <param name="modules">The h modules.</param>
-        /// <returns>The deserialized <see cref="TabInfo"/> instance.</returns>
-        [Obsolete("Deprecated in DotNetNuke 10.0.0. Please use overload with IBusinessControllerProvider. Scheduled removal in v12.0.0.")]
-        public static TabInfo DeserializeTab(
-            XmlNode tabNode,
-            TabInfo tab,
-            Hashtable tabs,
-            int portalId,
-            bool isAdminTemplate,
-            PortalTemplateModuleAction mergeTabs,
-            Hashtable modules)
-        {
-            using var scope = Globals.GetOrCreateServiceScope();
-            return DeserializeTab(scope.ServiceProvider.GetRequiredService<IBusinessControllerProvider>(), tabNode, tab, tabs, portalId, isAdminTemplate, mergeTabs, modules);
-        }
-
-        /// <summary>Serializes the metadata of a page and its modules (and optionally the modules' contents) to an XML node.</summary>
-        /// <param name="tabXml">The Xml Document to use for the Tab.</param>
-        /// <param name="objTab">The TabInfo object to serialize.</param>
-        /// <param name="includeContent">A flag used to determine if the Module content is included.</param>
-        /// <returns>An <see cref="XmlNode"/> representing the page's data.</returns>
-        [Obsolete("Deprecated in DotNetNuke 10.0.0. Please use overload with IBusinessControllerProvider. Scheduled removal in v12.0.0.")]
-        public static XmlNode SerializeTab(XmlDocument tabXml, TabInfo objTab, bool includeContent)
-        {
-            using var scope = Globals.GetOrCreateServiceScope();
-            return SerializeTab(
-                scope.ServiceProvider.GetRequiredService<IBusinessControllerProvider>(),
-                tabXml,
-                objTab,
-                includeContent);
-        }
-
-        /// <summary>Serializes the metadata of a page and its modules (and optionally the modules' contents) to an XML node.</summary>
-        /// <param name="tabXml">The Xml Document to use for the Tab.</param>
-        /// <param name="tabs">A Hashtable used to store the names of the tabs.</param>
-        /// <param name="tab">The TabInfo object to serialize.</param>
-        /// <param name="portal">The Portal object to which the tab belongs.</param>
-        /// <param name="includeContent">A flag used to determine if the Module content is included.</param>
-        /// <returns>An <see cref="XmlNode"/> representing the page's data.</returns>
-        [Obsolete("Deprecated in DotNetNuke 10.0.0. Please use overload with IBusinessControllerProvider. Scheduled removal in v12.0.0.")]
-        public static XmlNode SerializeTab(
-            XmlDocument tabXml,
-            Hashtable tabs,
-            TabInfo tab,
-            PortalInfo portal,
-            bool includeContent)
-        {
-            using var scope = Globals.GetOrCreateServiceScope();
-            return SerializeTab(
-                scope.ServiceProvider.GetRequiredService<IBusinessControllerProvider>(),
-                tabXml,
-                tabs,
-                tab,
-                portal,
-                includeContent);
-        }
-
-        /// <summary>Adds localized copies of the page in all missing languages.</summary>
-        /// <param name="portalId"></param>
-        /// <param name="tabId"></param>
-        [Obsolete("This has been deprecated in favor of AddMissingLanguagesWithWarnings. Scheduled for removal in v11.0.0")]
-        public void AddMissingLanguages(int portalId, int tabId)
-        {
-            this.AddMissingLanguagesWithWarnings(portalId, tabId);
-=======
-
-    using DotNetNuke.Common.Utilities;
-    using DotNetNuke.Entities.Portals;
-    using DotNetNuke.Internal.SourceGenerators;
-    using DotNetNuke.Services.Localization;
-
-    /// <summary>TabController provides all operation to tabinfo.</summary>
-    /// <remarks>
-    /// Tab is equal to page in DotNetNuke.
-    /// Tabs will be a sitemap for a poatal, and every request at first need to check whether there is valid tab information
-    /// include in the url, if not it will use default tab to display information.
-    /// </remarks>
-    public partial class TabController
-    {
-        [EditorBrowsable(EditorBrowsableState.Never)]
-        [DnnDeprecated(7, 3, 0, "Use alternate overload", RemovalVersion = 10)]
-        public partial void CreateLocalizedCopy(List<TabInfo> tabs, Locale locale)
-        {
-            foreach (TabInfo t in tabs)
-            {
-                this.CreateLocalizedCopy(t, locale, true);
-            }
-        }
-
-        [EditorBrowsable(EditorBrowsableState.Never)]
-        [DnnDeprecated(7, 3, 0, "Use alternate overload", RemovalVersion = 10)]
-        public partial void CreateLocalizedCopy(TabInfo originalTab, Locale locale)
-        {
-            this.CreateLocalizedCopy(originalTab, locale, true);
-        }
-
-        [EditorBrowsable(EditorBrowsableState.Never)]
-        [DnnDeprecated(7, 3, 0, "Method is not scalable. Use GetTabsByPortal", RemovalVersion = 10)]
-        public partial ArrayList GetAllTabs()
-        {
-            return CBO.FillCollection(this.dataProvider.GetAllTabs(), typeof(TabInfo));
-        }
-
-        [EditorBrowsable(EditorBrowsableState.Never)]
-        [DnnDeprecated(7, 3, 0, "Method is not necessary. Use LINQ and GetPortalTabs()", RemovalVersion = 10)]
-        public partial List<TabInfo> GetCultureTabList(int portalid)
-        {
-            return (from kvp in this.GetTabsByPortal(portalid)
-                    where !kvp.Value.TabPath.StartsWith("//Admin")
-                          && kvp.Value.CultureCode == PortalController.Instance.GetCurrentPortalSettings().DefaultLanguage
-                          && !kvp.Value.IsDeleted
-                    select kvp.Value).ToList();
-        }
-
-        [EditorBrowsable(EditorBrowsableState.Never)]
-        [DnnDeprecated(7, 3, 0, "Method is not necessary. Use LINQ and GetPortalTabs()", RemovalVersion = 10)]
-        public partial List<TabInfo> GetDefaultCultureTabList(int portalid)
-        {
-            return (from kvp in this.GetTabsByPortal(portalid)
-                    where !kvp.Value.TabPath.StartsWith("//Admin")
-                          && !kvp.Value.IsDeleted
-                    select kvp.Value).ToList();
-        }
-
-        [EditorBrowsable(EditorBrowsableState.Never)]
-        [DnnDeprecated(7, 0, 0, "Replaced by GetTab(int tabId, int portalId, bool ignoreCache)", RemovalVersion = 10)]
-        public partial TabInfo GetTab(int tabId)
-        {
-            return this.GetTab(tabId, GetPortalId(tabId, Null.NullInteger), false);
-        }
-
-        [EditorBrowsable(EditorBrowsableState.Never)]
-        [DnnDeprecated(7, 3, 0, "Use LINQ queries on tab collections that are cached", RemovalVersion = 10)]
-        public partial TabInfo GetTabByUniqueID(Guid uniqueID)
-        {
-            return CBO.FillObject<TabInfo>(this.dataProvider.GetTabByUniqueID(uniqueID));
-        }
-
-        [EditorBrowsable(EditorBrowsableState.Never)]
-        [DnnDeprecated(7, 3, 0, "Use GetTabsByPortal(portalId).Count", RemovalVersion = 10)]
-        public partial int GetTabCount(int portalId)
-        {
-            return this.GetTabsByPortal(portalId).Count;
-        }
-
-        [EditorBrowsable(EditorBrowsableState.Never)]
-        [DnnDeprecated(7, 0, 0, "Replaced by GetTabsByParent(int parentId, int portalId)", RemovalVersion = 10)]
-        public partial ArrayList GetTabsByParentId(int parentId)
-        {
-            return new ArrayList(GetTabsByParent(parentId, GetPortalId(parentId, Null.NullInteger)));
-        }
-
-        [EditorBrowsable(EditorBrowsableState.Never)]
-        [DnnDeprecated(7, 3, 0, "Use one of the alternate MoveTabxxx methods", RemovalVersion = 10)]
-        public partial void MoveTab(TabInfo tab, TabMoveType type)
-        {
-            // Get the List of tabs with the same parent
-            IOrderedEnumerable<TabInfo> siblingTabs = this.GetSiblingTabs(tab).OrderBy(t => t.TabOrder);
-            int tabIndex = GetIndexOfTab(tab, siblingTabs);
-            switch (type)
-            {
-                case TabMoveType.Top:
-                    this.MoveTabBefore(tab, siblingTabs.First().TabID);
-                    break;
-                case TabMoveType.Bottom:
-                    this.MoveTabAfter(tab, siblingTabs.Last().TabID);
-                    break;
-                case TabMoveType.Up:
-                    this.MoveTabBefore(tab, siblingTabs.ElementAt(tabIndex - 1).TabID);
-                    break;
-                case TabMoveType.Down:
-                    this.MoveTabAfter(tab, siblingTabs.ElementAt(tabIndex + 1).TabID);
-                    break;
-                case TabMoveType.Promote:
-                    this.MoveTabAfter(tab, tab.ParentId);
-                    break;
-                case TabMoveType.Demote:
-                    this.MoveTabToParent(tab, siblingTabs.ElementAt(tabIndex - 1).TabID);
-                    break;
-            }
-
-            this.ClearCache(tab.PortalID);
->>>>>>> 92382c27
-        }
-    }
-}
+﻿// Licensed to the .NET Foundation under one or more agreements.
+// The .NET Foundation licenses this file to you under the MIT license.
+// See the LICENSE file in the project root for more information
+namespace DotNetNuke.Entities.Tabs
+{
+    using System;
+    using System.Collections;
+    using System.Collections.Generic;
+    using System.ComponentModel;
+    using System.Linq;
+    using System.Xml;
+
+    using DotNetNuke.Abstractions.Modules;
+    using DotNetNuke.Common;
+    using DotNetNuke.Entities.Portals;
+    using DotNetNuke.Internal.SourceGenerators;
+    using DotNetNuke.Services.Localization;
+
+    using Microsoft.Extensions.DependencyInjection;
+
+    /// <content>Deprecated TabController methods.</content>
+    public partial class TabController
+    {
+        /// <summary>Processes all panes and modules in the template file.</summary>
+        /// <param name="nodePanes">Template file node for the panes is current tab.</param>
+        /// <param name="portalId">PortalId of the new portal.</param>
+        /// <param name="tabId">Tab being processed.</param>
+        /// <param name="mergeTabs">Tabs need to merge.</param>
+        /// <param name="hModules">Modules Hashtable.</param>
+        [DnnDeprecated(10, 0, 0, "Please use overload with IBusinessControllerProvider")]
+        public static partial void DeserializePanes(
+            XmlNode nodePanes,
+            int portalId,
+            int tabId,
+            PortalTemplateModuleAction mergeTabs,
+            Hashtable hModules)
+        {
+            using var scope = Globals.GetOrCreateServiceScope();
+            DeserializePanes(scope.ServiceProvider.GetRequiredService<IBusinessControllerProvider>(), nodePanes, portalId, tabId, mergeTabs, hModules);
+        }
+
+        /// <summary>Deserializes the tab.</summary>
+        /// <param name="tabNode">The node tab.</param>
+        /// <param name="tab">The obj tab.</param>
+        /// <param name="portalId">The portal id.</param>
+        /// <param name="mergeTabs">The merge tabs.</param>
+        /// <returns>The deserialized <see cref="TabInfo"/> instance.</returns>
+        [DnnDeprecated(10, 0, 0, "Please use overload with IBusinessControllerProvider")]
+        public static partial TabInfo DeserializeTab(
+            XmlNode tabNode,
+            TabInfo tab,
+            int portalId,
+            PortalTemplateModuleAction mergeTabs)
+        {
+            using var scope = Globals.GetOrCreateServiceScope();
+            return DeserializeTab(scope.ServiceProvider.GetRequiredService<IBusinessControllerProvider>(), tabNode, tab, portalId, mergeTabs);
+        }
+
+        /// <summary>Deserializes the tab.</summary>
+        /// <param name="tabNode">The node tab.</param>
+        /// <param name="tab">The obj tab.</param>
+        /// <param name="tabs">The h tabs.</param>
+        /// <param name="portalId">The portal id.</param>
+        /// <param name="isAdminTemplate">if set to <c>true</c> [is admin template].</param>
+        /// <param name="mergeTabs">The merge tabs.</param>
+        /// <param name="modules">The h modules.</param>
+        /// <returns>The deserialized <see cref="TabInfo"/> instance.</returns>
+        [DnnDeprecated(10, 0, 0, "Please use overload with IBusinessControllerProvider")]
+        public static partial TabInfo DeserializeTab(
+            XmlNode tabNode,
+            TabInfo tab,
+            Hashtable tabs,
+            int portalId,
+            bool isAdminTemplate,
+            PortalTemplateModuleAction mergeTabs,
+            Hashtable modules)
+        {
+            using var scope = Globals.GetOrCreateServiceScope();
+            return DeserializeTab(scope.ServiceProvider.GetRequiredService<IBusinessControllerProvider>(), tabNode, tab, tabs, portalId, isAdminTemplate, mergeTabs, modules);
+        }
+
+        /// <summary>Serializes the metadata of a page and its modules (and optionally the modules' contents) to an XML node.</summary>
+        /// <param name="tabXml">The Xml Document to use for the Tab.</param>
+        /// <param name="objTab">The TabInfo object to serialize.</param>
+        /// <param name="includeContent">A flag used to determine if the Module content is included.</param>
+        /// <returns>An <see cref="XmlNode"/> representing the page's data.</returns>
+        [DnnDeprecated(10, 0, 0, "Please use overload with IBusinessControllerProvider")]
+        public static partial XmlNode SerializeTab(XmlDocument tabXml, TabInfo objTab, bool includeContent)
+        {
+            using var scope = Globals.GetOrCreateServiceScope();
+            return SerializeTab(
+                scope.ServiceProvider.GetRequiredService<IBusinessControllerProvider>(),
+                tabXml,
+                objTab,
+                includeContent);
+        }
+
+        /// <summary>Serializes the metadata of a page and its modules (and optionally the modules' contents) to an XML node.</summary>
+        /// <param name="tabXml">The Xml Document to use for the Tab.</param>
+        /// <param name="tabs">A Hashtable used to store the names of the tabs.</param>
+        /// <param name="tab">The TabInfo object to serialize.</param>
+        /// <param name="portal">The Portal object to which the tab belongs.</param>
+        /// <param name="includeContent">A flag used to determine if the Module content is included.</param>
+        /// <returns>An <see cref="XmlNode"/> representing the page's data.</returns>
+        [DnnDeprecated(10, 0, 0, "Please use overload with IBusinessControllerProvider")]
+        public static partial XmlNode SerializeTab(
+            XmlDocument tabXml,
+            Hashtable tabs,
+            TabInfo tab,
+            PortalInfo portal,
+            bool includeContent)
+        {
+            using var scope = Globals.GetOrCreateServiceScope();
+            return SerializeTab(
+                scope.ServiceProvider.GetRequiredService<IBusinessControllerProvider>(),
+                tabXml,
+                tabs,
+                tab,
+                portal,
+                includeContent);
+        }
+
+        /// <summary>Adds localized copies of the page in all missing languages.</summary>
+        /// <param name="portalId"></param>
+        /// <param name="tabId"></param>
+        [DnnDeprecated(9, 11, 1, "Use AddMissingLanguagesWithWarnings")]
+        public partial void AddMissingLanguages(int portalId, int tabId)
+        {
+            this.AddMissingLanguagesWithWarnings(portalId, tabId);
+        }
+    }
+}