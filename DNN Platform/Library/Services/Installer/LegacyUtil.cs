--- conflicted
+++ resolved
@@ -1,532 +1,191 @@
-﻿// Licensed to the .NET Foundation under one or more agreements.
-// The .NET Foundation licenses this file to you under the MIT license.
-// See the LICENSE file in the project root for more information
-namespace DotNetNuke.Services.Installer
-{
-    using System;
-    using System.IO;
-    using System.Text;
-    using System.Xml;
-    using System.Xml.XPath;
-
-    using DotNetNuke.Common;
-    using DotNetNuke.Common.Utilities;
-    using DotNetNuke.Entities.Controllers;
-    using DotNetNuke.Entities.Modules;
-    using DotNetNuke.Entities.Portals;
-    using DotNetNuke.Instrumentation;
-<<<<<<< HEAD
-=======
-    using DotNetNuke.Internal.SourceGenerators;
->>>>>>> 92382c27
-    using DotNetNuke.Services.Installer.Packages;
-    using DotNetNuke.Services.Installer.Writers;
-    using DotNetNuke.Services.Localization;
-    using DotNetNuke.UI.Skins;
-    using Newtonsoft.Json;
-
-    /// <summary>
-    /// The LegacyUtil class is a Utility class that provides helper methods to transfer
-    /// legacy packages to Cambrian's Universal Installer based system.
-    /// </summary>
-    public partial class LegacyUtil
-    {
-        private static readonly ILog Logger = LoggerSource.Instance.GetLogger(typeof(LegacyUtil));
-
-        private static string adminModules =
-            "Adsense, MarketShare, Authentication, Banners, FeedExplorer, FileManager, HostSettings, Lists, LogViewer, Newsletters, PortalAliases, Portals, RecycleBin, Scheduler, SearchAdmin, SearchInput, SearchResults, Security, SiteLog, SiteWizard, SQL, Tabs, Vendors,";
-
-        private static string coreModules =
-            "DNN_Announcements, Blog, DNN_Documents, DNN_Events, DNN_FAQs, DNN_Feedback, DNN_Forum, Help, DNN_HTML, DNN_IFrame, DNN_Links, DNN_Media, DNN_NewsFeeds, DNN_Reports, Repository, Repository Dashboard, Store Admin, Store Account, Store Catalog, Store Mini Cart, Store Menu, DNN_Survey, DNN_UserDefinedTable, DNN_UsersOnline, Wiki, DNN_XML,";
-
-        private static string knownSkinObjects =
-            "ACTIONBUTTON, ACTIONS, BANNER, BREADCRUMB, COPYRIGHT, CURRENTDATE, DOTNETNUKE, DROPDOWNACTIONS, HELP, HOSTNAME, ICON, LANGUAGE, LINKACTIONS, LINKS, LOGIN, LOGO, MENU, NAV, PRINTMODULE, PRIVACY, SEARCH, SIGNIN, STYLES, TERMS, TEXT, TITLE, TREEVIEW, USER, VISIBILITY,";
-
-        private static string knownSkins = "DNN-Blue, DNN-Gray, MinimalExtropy,";
-
-        public static string CreateSkinManifest(string skinFolder, string skinType, string tempInstallFolder)
-        {
-            // Test if there are Skins and Containers folders in TempInstallFolder (ie it is a legacy combi package)
-            bool isCombi = false;
-            var installFolder = new DirectoryInfo(tempInstallFolder);
-            DirectoryInfo[] subFolders = installFolder.GetDirectories();
-            if (subFolders.Length > 0)
-            {
-                if (subFolders[0].Name.Equals("containers", StringComparison.InvariantCultureIgnoreCase) || subFolders[0].Name.Equals("skins", StringComparison.InvariantCultureIgnoreCase))
-                {
-                    isCombi = true;
-                }
-            }
-
-            // Create a writer to create the processed manifest
-            var sb = new StringBuilder();
-            using (XmlWriter writer = XmlWriter.Create(sb, XmlUtils.GetXmlWriterSettings(ConformanceLevel.Fragment)))
-            {
-                PackageWriterBase.WriteManifestStartElement(writer);
-                if (isCombi)
-                {
-                    if (Directory.Exists(Path.Combine(tempInstallFolder, "Skins")))
-                    {
-                        // Add Skin Package Fragment
-                        CreateSkinManifest(writer, skinFolder, "Skin", tempInstallFolder.Replace(Globals.ApplicationMapPath + "\\", string.Empty), "Skins");
-                    }
-
-                    if (Directory.Exists(Path.Combine(tempInstallFolder, "Containers")))
-                    {
-                        // Add Container PAckage Fragment
-                        CreateSkinManifest(writer, skinFolder, "Container", tempInstallFolder.Replace(Globals.ApplicationMapPath + "\\", string.Empty), "Containers");
-                    }
-                }
-                else
-                {
-                    // Add Package Fragment
-                    CreateSkinManifest(writer, skinFolder, skinType, tempInstallFolder.Replace(Globals.ApplicationMapPath + "\\", string.Empty), string.Empty);
-                }
-
-                PackageWriterBase.WriteManifestEndElement(writer);
-
-                // Close XmlWriter
-                writer.Close();
-
-                // Return new manifest
-                return sb.ToString();
-            }
-        }
-
-        public static void ParsePackageName(PackageInfo package)
-        {
-            ParsePackageName(package, ".");
-            if (string.IsNullOrEmpty(package.Owner))
-            {
-                ParsePackageName(package, "\\");
-            }
-
-            if (string.IsNullOrEmpty(package.Owner))
-            {
-                ParsePackageName(package, "_");
-            }
-
-            if ((package.PackageType.Equals("Module", StringComparison.OrdinalIgnoreCase) && adminModules.Contains(package.Name + ",")) || (package.PackageType.Equals("Module", StringComparison.OrdinalIgnoreCase) && coreModules.Contains(package.Name + ",")) || ((package.PackageType.Equals("Container", StringComparison.OrdinalIgnoreCase) || package.PackageType.Equals("Skin", StringComparison.OrdinalIgnoreCase)) && knownSkins.Contains(package.Name + ",")) || (package.PackageType.Equals("SkinObject", StringComparison.OrdinalIgnoreCase) && knownSkinObjects.Contains(package.Name + ",")))
-            {
-                if (string.IsNullOrEmpty(package.Owner))
-                {
-                    package.Owner = "DotNetNuke";
-                    package.Name = "DotNetNuke." + package.Name;
-                    switch (package.PackageType)
-                    {
-                        case "Skin":
-                            package.Name += ".Skin";
-                            package.FriendlyName += " Skin";
-                            break;
-                        case "Container":
-                            package.Name += ".Container";
-                            package.FriendlyName += " Container";
-                            break;
-                        case "SkinObject":
-                            package.Name += "SkinObject";
-                            package.FriendlyName += " SkinObject";
-                            break;
-                    }
-                }
-            }
-
-            if (package.Owner == "DotNetNuke" || package.Owner == "DNN")
-            {
-                package.License = Localization.GetString("License", Localization.GlobalResourceFile);
-                package.Organization = ".NET Foundation";
-                package.Url = "https://dnncommunity.org";
-                package.Email = "info@dnncommunity.org";
-                package.ReleaseNotes = "There are no release notes for this version.";
-            }
-            else
-            {
-                package.License = Util.PACKAGE_NoLicense;
-            }
-        }
-
-        /// <summary>Process legacy language package (that is based on manifest xml file).</summary>
-        [DnnDeprecated(9, 8, 0, "Module package required, functionality removed", RemovalVersion = 10)]
-        public static partial void ProcessLegacyLanguages()
-        {
-            string filePath = Globals.ApplicationMapPath + Localization.SupportedLocalesFile.Substring(1).Replace("/", "\\");
-            if (File.Exists(filePath))
-            {
-                var doc = new XPathDocument(filePath);
-
-                // Check for Browser and Url settings
-                XPathNavigator browserNav = doc.CreateNavigator().SelectSingleNode("root/browserDetection");
-                if (browserNav != null)
-                {
-                    HostController.Instance.Update("EnableBrowserLanguage", Util.ReadAttribute(browserNav, "enabled", false, null, Null.NullString, "true"));
-                }
-
-                XPathNavigator urlNav = doc.CreateNavigator().SelectSingleNode("root/languageInUrl");
-                if (urlNav != null)
-                {
-                    HostController.Instance.Update("EnableUrlLanguage", Util.ReadAttribute(urlNav, "enabled", false, null, Null.NullString, "true"));
-                }
-
-                // Process each language
-                foreach (XPathNavigator nav in doc.CreateNavigator().Select("root/language"))
-                {
-                    if (nav.NodeType != XPathNodeType.Comment)
-                    {
-                        var language = new Locale();
-                        language.Text = Util.ReadAttribute(nav, "name");
-                        language.Code = Util.ReadAttribute(nav, "key");
-                        language.Fallback = Util.ReadAttribute(nav, "fallback");
-
-                        // Save Language
-                        Localization.SaveLanguage(language);
-                        if (language.Code != Localization.SystemLocale)
-                        {
-                            // Create a Package
-                            var package = new PackageInfo(new InstallerInfo())
-                            {
-                                Name = language.Text,
-                                FriendlyName = language.Text,
-                                Description = Null.NullString,
-                                Version = new Version(1, 0, 0),
-                                PackageType = "CoreLanguagePack",
-                                License = Util.PACKAGE_NoLicense,
-                            };
-
-                            // Create a LanguagePackWriter
-                            var packageWriter = new LanguagePackWriter(language, package);
-
-                            // Save the manifest
-                            package.Manifest = packageWriter.WriteManifest(true);
-
-                            // Save Package
-                            PackageController.Instance.SaveExtensionPackage(package);
-
-                            var languagePack = new LanguagePackInfo
-                            {
-                                LanguageID = language.LanguageId,
-                                PackageID = package.PackageID,
-                                DependentPackageID = -2,
-                            };
-                            LanguagePackController.SaveLanguagePack(languagePack);
-                        }
-                    }
-                }
-            }
-
-            // Process Portal Locales files
-            foreach (PortalInfo portal in PortalController.Instance.GetPortals())
-            {
-                int portalID = portal.PortalID;
-                filePath = string.Format(Globals.ApplicationMapPath + Localization.ApplicationResourceDirectory.Substring(1).Replace("/", "\\") + "\\Locales.Portal-{0}.xml", portalID);
-
-<<<<<<< HEAD
-    /// <summary>
-    /// The LegacyUtil class is a Utility class that provides helper methods to transfer
-    /// legacy packages to Cambrian's Universal Installer based system.
-    /// </summary>
-    public class LegacyUtil
-    {
-        private static readonly ILog Logger = LoggerSource.Instance.GetLogger(typeof(LegacyUtil));
-
-        private static string adminModules =
-            "Adsense, MarketShare, Authentication, Banners, FeedExplorer, FileManager, HostSettings, Lists, LogViewer, Newsletters, PortalAliases, Portals, RecycleBin, Scheduler, SearchAdmin, SearchInput, SearchResults, Security, SiteLog, SiteWizard, SQL, Tabs, Vendors,";
-
-        private static string coreModules =
-            "DNN_Announcements, Blog, DNN_Documents, DNN_Events, DNN_FAQs, DNN_Feedback, DNN_Forum, Help, DNN_HTML, DNN_IFrame, DNN_Links, DNN_Media, DNN_NewsFeeds, DNN_Reports, Repository, Repository Dashboard, Store Admin, Store Account, Store Catalog, Store Mini Cart, Store Menu, DNN_Survey, DNN_UserDefinedTable, DNN_UsersOnline, Wiki, DNN_XML,";
-
-        private static string knownSkinObjects =
-            "ACTIONBUTTON, ACTIONS, BANNER, BREADCRUMB, COPYRIGHT, CURRENTDATE, DOTNETNUKE, DROPDOWNACTIONS, HELP, HOSTNAME, ICON, LANGUAGE, LINKACTIONS, LINKS, LOGIN, LOGO, MENU, NAV, PRINTMODULE, PRIVACY, SEARCH, SIGNIN, STYLES, TERMS, TEXT, TITLE, TREEVIEW, USER, VISIBILITY,";
-
-        private static string knownSkins = "DNN-Blue, DNN-Gray, MinimalExtropy,";
-
-        public static string CreateSkinManifest(string skinFolder, string skinType, string tempInstallFolder)
-        {
-            // Test if there are Skins and Containers folders in TempInstallFolder (ie it is a legacy combi package)
-            bool isCombi = false;
-            var installFolder = new DirectoryInfo(tempInstallFolder);
-            DirectoryInfo[] subFolders = installFolder.GetDirectories();
-            if (subFolders.Length > 0)
-            {
-                if (subFolders[0].Name.Equals("containers", StringComparison.InvariantCultureIgnoreCase) || subFolders[0].Name.Equals("skins", StringComparison.InvariantCultureIgnoreCase))
-                {
-                    isCombi = true;
-                }
-            }
-
-            // Create a writer to create the processed manifest
-            var sb = new StringBuilder();
-            using (XmlWriter writer = XmlWriter.Create(sb, XmlUtils.GetXmlWriterSettings(ConformanceLevel.Fragment)))
-            {
-                PackageWriterBase.WriteManifestStartElement(writer);
-                if (isCombi)
-                {
-                    if (Directory.Exists(Path.Combine(tempInstallFolder, "Skins")))
-                    {
-                        // Add Skin Package Fragment
-                        CreateSkinManifest(writer, skinFolder, "Skin", tempInstallFolder.Replace(Globals.ApplicationMapPath + "\\", string.Empty), "Skins");
-                    }
-
-                    if (Directory.Exists(Path.Combine(tempInstallFolder, "Containers")))
-                    {
-                        // Add Container PAckage Fragment
-                        CreateSkinManifest(writer, skinFolder, "Container", tempInstallFolder.Replace(Globals.ApplicationMapPath + "\\", string.Empty), "Containers");
-                    }
-                }
-                else
-                {
-                    // Add Package Fragment
-                    CreateSkinManifest(writer, skinFolder, skinType, tempInstallFolder.Replace(Globals.ApplicationMapPath + "\\", string.Empty), string.Empty);
-                }
-
-                PackageWriterBase.WriteManifestEndElement(writer);
-
-                // Close XmlWriter
-                writer.Close();
-
-                // Return new manifest
-                return sb.ToString();
-            }
-        }
-
-        public static void ParsePackageName(PackageInfo package)
-        {
-            ParsePackageName(package, ".");
-            if (string.IsNullOrEmpty(package.Owner))
-            {
-                ParsePackageName(package, "\\");
-            }
-
-            if (string.IsNullOrEmpty(package.Owner))
-            {
-                ParsePackageName(package, "_");
-            }
-
-            if ((package.PackageType.Equals("Module", StringComparison.OrdinalIgnoreCase) && adminModules.Contains(package.Name + ",")) || (package.PackageType.Equals("Module", StringComparison.OrdinalIgnoreCase) && coreModules.Contains(package.Name + ",")) || ((package.PackageType.Equals("Container", StringComparison.OrdinalIgnoreCase) || package.PackageType.Equals("Skin", StringComparison.OrdinalIgnoreCase)) && knownSkins.Contains(package.Name + ",")) || (package.PackageType.Equals("SkinObject", StringComparison.OrdinalIgnoreCase) && knownSkinObjects.Contains(package.Name + ",")))
-            {
-                if (string.IsNullOrEmpty(package.Owner))
-                {
-                    package.Owner = "DotNetNuke";
-                    package.Name = "DotNetNuke." + package.Name;
-                    switch (package.PackageType)
-                    {
-                        case "Skin":
-                            package.Name += ".Skin";
-                            package.FriendlyName += " Skin";
-                            break;
-                        case "Container":
-                            package.Name += ".Container";
-                            package.FriendlyName += " Container";
-                            break;
-                        case "SkinObject":
-                            package.Name += "SkinObject";
-                            package.FriendlyName += " SkinObject";
-                            break;
-                    }
-                }
-            }
-
-            if (package.Owner == "DotNetNuke" || package.Owner == "DNN")
-            {
-                package.License = Localization.GetString("License", Localization.GlobalResourceFile);
-                package.Organization = ".NET Foundation";
-                package.Url = "https://dnncommunity.org";
-                package.Email = "info@dnncommunity.org";
-                package.ReleaseNotes = "There are no release notes for this version.";
-            }
-            else
-            {
-                package.License = Util.PACKAGE_NoLicense;
-            }
-        }
-
-        private static PackageInfo CreateSkinPackage(SkinPackageInfo skin)
-        {
-            // Create a Package
-            var package = new PackageInfo(new InstallerInfo());
-            package.Name = skin.SkinName;
-            package.FriendlyName = skin.SkinName;
-            package.Description = Null.NullString;
-            package.Version = new Version(1, 0, 0);
-            package.PackageType = skin.SkinType;
-            package.License = Util.PACKAGE_NoLicense;
-
-            // See if the Skin is using a Namespace (or is a known skin)
-            ParsePackageName(package);
-
-            return package;
-        }
-
-=======
-                if (File.Exists(filePath))
-                {
-                    var doc = new XPathDocument(filePath);
-
-                    // Check for Browser and Url settings
-                    XPathNavigator browserNav = doc.CreateNavigator().SelectSingleNode("locales/browserDetection");
-                    if (browserNav != null)
-                    {
-                        PortalController.UpdatePortalSetting(portalID, "EnableBrowserLanguage", Util.ReadAttribute(browserNav, "enabled", false, null, Null.NullString, "true"));
-                    }
-
-                    XPathNavigator urlNav = doc.CreateNavigator().SelectSingleNode("locales/languageInUrl");
-                    if (urlNav != null)
-                    {
-                        PortalController.UpdatePortalSetting(portalID, "EnableUrlLanguage", Util.ReadAttribute(urlNav, "enabled", false, null, Null.NullString, "true"));
-                    }
-
-                    foreach (Locale installedLanguage in LocaleController.Instance.GetLocales(Null.NullInteger).Values)
-                    {
-                        string code = installedLanguage.Code;
-                        bool bFound = false;
-
-                        // Check if this language is "inactive"
-                        foreach (XPathNavigator inactiveNav in doc.CreateNavigator().Select("locales/inactive/locale"))
-                        {
-                            if (inactiveNav.Value == code)
-                            {
-                                bFound = true;
-                                break;
-                            }
-                        }
-
-                        if (!bFound)
-                        {
-                            // Language is enabled - add to portal
-                            Localization.AddLanguageToPortal(portalID, installedLanguage.LanguageId, false);
-                        }
-                    }
-                }
-                else
-                {
-                    foreach (Locale installedLanguage in LocaleController.Instance.GetLocales(Null.NullInteger).Values)
-                    {
-                        // Language is enabled - add to portal
-                        Localization.AddLanguageToPortal(portalID, installedLanguage.LanguageId, false);
-                    }
-                }
-            }
-        }
-
-        /// <summary>Process legacy module version 3 .dnn install file.</summary>
-        /// <param name="desktopModule"></param>
-        [DnnDeprecated(9, 8, 0, "Version 3 package formats not supported, must use modern package format", RemovalVersion = 10)]
-        public static partial void ProcessLegacyModule(DesktopModuleInfo desktopModule)
-        {
-            // Get the Module folder
-            string moduleFolder = Path.Combine(Globals.ApplicationMapPath, Path.Combine("DesktopModules", desktopModule.FolderName));
-
-            // Find legacy manifest
-            XPathNavigator rootNav = null;
-            try
-            {
-                string hostModules = "Portals, SQL, HostSettings, Scheduler, SearchAdmin, Lists, SkinDesigner, Extensions";
-                string[] files = Directory.GetFiles(moduleFolder, "*.dnn.config");
-                if (files.Length > 0)
-                {
-                    // Create an XPathDocument from the Xml
-                    var doc = new XPathDocument(new FileStream(files[0], FileMode.Open, FileAccess.Read));
-                    rootNav = doc.CreateNavigator().SelectSingleNode("dotnetnuke");
-                }
-
-                // Module is not affiliated with a Package
-                var package = new PackageInfo(new InstallerInfo());
-                package.Name = desktopModule.ModuleName;
-
-                package.FriendlyName = desktopModule.FriendlyName;
-                package.Description = desktopModule.Description;
-                package.Version = new Version(1, 0, 0);
-                if (!string.IsNullOrEmpty(desktopModule.Version))
-                {
-                    package.Version = new Version(desktopModule.Version);
-                }
-
-                if (hostModules.Contains(desktopModule.ModuleName))
-                {
-                    // Host Module so make this a system package
-                    package.IsSystemPackage = true;
-                    desktopModule.IsAdmin = true;
-                }
-                else
-                {
-                    desktopModule.IsAdmin = false;
-                }
-
-                package.PackageType = "Module";
-
-                // See if the Module is using a "Namespace" for its name
-                ParsePackageName(package);
-
-                if (files.Length > 0)
-                {
-                    var modulewriter = new ModulePackageWriter(desktopModule, rootNav, package);
-                    package.Manifest = modulewriter.WriteManifest(true);
-                }
-                else
-                {
-                    package.Manifest = string.Empty; // module has no manifest
-                }
-
-                // Save Package
-                PackageController.Instance.SaveExtensionPackage(package);
-
-                // Update Desktop Module with new PackageID
-                desktopModule.PackageID = package.PackageID;
-
-                // Save DesktopModule
-                DesktopModuleController.SaveDesktopModule(desktopModule, false, false);
-            }
-            catch (Exception exc)
-            {
-                Logger.Error(exc);
-            }
-        }
-
-        private static PackageInfo CreateSkinPackage(SkinPackageInfo skin)
-        {
-            // Create a Package
-            var package = new PackageInfo(new InstallerInfo());
-            package.Name = skin.SkinName;
-            package.FriendlyName = skin.SkinName;
-            package.Description = Null.NullString;
-            package.Version = new Version(1, 0, 0);
-            package.PackageType = skin.SkinType;
-            package.License = Util.PACKAGE_NoLicense;
-
-            // See if the Skin is using a Namespace (or is a known skin)
-            ParsePackageName(package);
-
-            return package;
-        }
-
->>>>>>> 92382c27
-        private static void CreateSkinManifest(XmlWriter writer, string skinFolder, string skinType, string tempInstallFolder, string subFolder)
-        {
-            string skinName = Path.GetFileNameWithoutExtension(skinFolder);
-            var skin = new SkinPackageInfo();
-            skin.SkinName = skinName;
-            skin.SkinType = skinType;
-
-            // Create a Package
-            PackageInfo package = CreateSkinPackage(skin);
-
-            // Create a SkinPackageWriter
-            var skinWriter = new SkinPackageWriter(skin, package, tempInstallFolder, subFolder);
-            skinWriter.GetFiles(false);
-
-            // We need to reset the BasePath so it using the correct basePath rather than the Temp InstallFolder
-            skinWriter.SetBasePath();
-
-            // Writer package manifest fragment to writer
-            skinWriter.WriteManifest(writer, true);
-        }
-
-        private static void ParsePackageName(PackageInfo package, string separator)
-        {
-            // See if the Module is using a "Namespace" for its name
-            int ownerIndex = package.Name.IndexOf(separator);
-            if (ownerIndex > 0)
-            {
-                package.Owner = package.Name.Substring(0, ownerIndex);
-            }
-        }
-    }
-}
+﻿// Licensed to the .NET Foundation under one or more agreements.
+// The .NET Foundation licenses this file to you under the MIT license.
+// See the LICENSE file in the project root for more information
+namespace DotNetNuke.Services.Installer
+{
+    using System;
+    using System.IO;
+    using System.Text;
+    using System.Xml;
+    using System.Xml.XPath;
+
+    using DotNetNuke.Common;
+    using DotNetNuke.Common.Utilities;
+    using DotNetNuke.Entities.Controllers;
+    using DotNetNuke.Entities.Modules;
+    using DotNetNuke.Entities.Portals;
+    using DotNetNuke.Instrumentation;
+    using DotNetNuke.Services.Installer.Packages;
+    using DotNetNuke.Services.Installer.Writers;
+    using DotNetNuke.Services.Localization;
+    using DotNetNuke.UI.Skins;
+    using Newtonsoft.Json;
+
+    /// <summary>
+    /// The LegacyUtil class is a Utility class that provides helper methods to transfer
+    /// legacy packages to Cambrian's Universal Installer based system.
+    /// </summary>
+    public class LegacyUtil
+    {
+        private static readonly ILog Logger = LoggerSource.Instance.GetLogger(typeof(LegacyUtil));
+
+        private static string adminModules =
+            "Adsense, MarketShare, Authentication, Banners, FeedExplorer, FileManager, HostSettings, Lists, LogViewer, Newsletters, PortalAliases, Portals, RecycleBin, Scheduler, SearchAdmin, SearchInput, SearchResults, Security, SiteLog, SiteWizard, SQL, Tabs, Vendors,";
+
+        private static string coreModules =
+            "DNN_Announcements, Blog, DNN_Documents, DNN_Events, DNN_FAQs, DNN_Feedback, DNN_Forum, Help, DNN_HTML, DNN_IFrame, DNN_Links, DNN_Media, DNN_NewsFeeds, DNN_Reports, Repository, Repository Dashboard, Store Admin, Store Account, Store Catalog, Store Mini Cart, Store Menu, DNN_Survey, DNN_UserDefinedTable, DNN_UsersOnline, Wiki, DNN_XML,";
+
+        private static string knownSkinObjects =
+            "ACTIONBUTTON, ACTIONS, BANNER, BREADCRUMB, COPYRIGHT, CURRENTDATE, DOTNETNUKE, DROPDOWNACTIONS, HELP, HOSTNAME, ICON, LANGUAGE, LINKACTIONS, LINKS, LOGIN, LOGO, MENU, NAV, PRINTMODULE, PRIVACY, SEARCH, SIGNIN, STYLES, TERMS, TEXT, TITLE, TREEVIEW, USER, VISIBILITY,";
+
+        private static string knownSkins = "DNN-Blue, DNN-Gray, MinimalExtropy,";
+
+        public static string CreateSkinManifest(string skinFolder, string skinType, string tempInstallFolder)
+        {
+            // Test if there are Skins and Containers folders in TempInstallFolder (ie it is a legacy combi package)
+            bool isCombi = false;
+            var installFolder = new DirectoryInfo(tempInstallFolder);
+            DirectoryInfo[] subFolders = installFolder.GetDirectories();
+            if (subFolders.Length > 0)
+            {
+                if (subFolders[0].Name.Equals("containers", StringComparison.InvariantCultureIgnoreCase) || subFolders[0].Name.Equals("skins", StringComparison.InvariantCultureIgnoreCase))
+                {
+                    isCombi = true;
+                }
+            }
+
+            // Create a writer to create the processed manifest
+            var sb = new StringBuilder();
+            using (XmlWriter writer = XmlWriter.Create(sb, XmlUtils.GetXmlWriterSettings(ConformanceLevel.Fragment)))
+            {
+                PackageWriterBase.WriteManifestStartElement(writer);
+                if (isCombi)
+                {
+                    if (Directory.Exists(Path.Combine(tempInstallFolder, "Skins")))
+                    {
+                        // Add Skin Package Fragment
+                        CreateSkinManifest(writer, skinFolder, "Skin", tempInstallFolder.Replace(Globals.ApplicationMapPath + "\\", string.Empty), "Skins");
+                    }
+
+                    if (Directory.Exists(Path.Combine(tempInstallFolder, "Containers")))
+                    {
+                        // Add Container PAckage Fragment
+                        CreateSkinManifest(writer, skinFolder, "Container", tempInstallFolder.Replace(Globals.ApplicationMapPath + "\\", string.Empty), "Containers");
+                    }
+                }
+                else
+                {
+                    // Add Package Fragment
+                    CreateSkinManifest(writer, skinFolder, skinType, tempInstallFolder.Replace(Globals.ApplicationMapPath + "\\", string.Empty), string.Empty);
+                }
+
+                PackageWriterBase.WriteManifestEndElement(writer);
+
+                // Close XmlWriter
+                writer.Close();
+
+                // Return new manifest
+                return sb.ToString();
+            }
+        }
+
+        public static void ParsePackageName(PackageInfo package)
+        {
+            ParsePackageName(package, ".");
+            if (string.IsNullOrEmpty(package.Owner))
+            {
+                ParsePackageName(package, "\\");
+            }
+
+            if (string.IsNullOrEmpty(package.Owner))
+            {
+                ParsePackageName(package, "_");
+            }
+
+            if ((package.PackageType.Equals("Module", StringComparison.OrdinalIgnoreCase) && adminModules.Contains(package.Name + ",")) || (package.PackageType.Equals("Module", StringComparison.OrdinalIgnoreCase) && coreModules.Contains(package.Name + ",")) || ((package.PackageType.Equals("Container", StringComparison.OrdinalIgnoreCase) || package.PackageType.Equals("Skin", StringComparison.OrdinalIgnoreCase)) && knownSkins.Contains(package.Name + ",")) || (package.PackageType.Equals("SkinObject", StringComparison.OrdinalIgnoreCase) && knownSkinObjects.Contains(package.Name + ",")))
+            {
+                if (string.IsNullOrEmpty(package.Owner))
+                {
+                    package.Owner = "DotNetNuke";
+                    package.Name = "DotNetNuke." + package.Name;
+                    switch (package.PackageType)
+                    {
+                        case "Skin":
+                            package.Name += ".Skin";
+                            package.FriendlyName += " Skin";
+                            break;
+                        case "Container":
+                            package.Name += ".Container";
+                            package.FriendlyName += " Container";
+                            break;
+                        case "SkinObject":
+                            package.Name += "SkinObject";
+                            package.FriendlyName += " SkinObject";
+                            break;
+                    }
+                }
+            }
+
+            if (package.Owner == "DotNetNuke" || package.Owner == "DNN")
+            {
+                package.License = Localization.GetString("License", Localization.GlobalResourceFile);
+                package.Organization = ".NET Foundation";
+                package.Url = "https://dnncommunity.org";
+                package.Email = "info@dnncommunity.org";
+                package.ReleaseNotes = "There are no release notes for this version.";
+            }
+            else
+            {
+                package.License = Util.PACKAGE_NoLicense;
+            }
+        }
+
+        private static PackageInfo CreateSkinPackage(SkinPackageInfo skin)
+        {
+            // Create a Package
+            var package = new PackageInfo(new InstallerInfo());
+            package.Name = skin.SkinName;
+            package.FriendlyName = skin.SkinName;
+            package.Description = Null.NullString;
+            package.Version = new Version(1, 0, 0);
+            package.PackageType = skin.SkinType;
+            package.License = Util.PACKAGE_NoLicense;
+
+            // See if the Skin is using a Namespace (or is a known skin)
+            ParsePackageName(package);
+
+            return package;
+        }
+
+        private static void CreateSkinManifest(XmlWriter writer, string skinFolder, string skinType, string tempInstallFolder, string subFolder)
+        {
+            string skinName = Path.GetFileNameWithoutExtension(skinFolder);
+            var skin = new SkinPackageInfo();
+            skin.SkinName = skinName;
+            skin.SkinType = skinType;
+
+            // Create a Package
+            PackageInfo package = CreateSkinPackage(skin);
+
+            // Create a SkinPackageWriter
+            var skinWriter = new SkinPackageWriter(skin, package, tempInstallFolder, subFolder);
+            skinWriter.GetFiles(false);
+
+            // We need to reset the BasePath so it using the correct basePath rather than the Temp InstallFolder
+            skinWriter.SetBasePath();
+
+            // Writer package manifest fragment to writer
+            skinWriter.WriteManifest(writer, true);
+        }
+
+        private static void ParsePackageName(PackageInfo package, string separator)
+        {
+            // See if the Module is using a "Namespace" for its name
+            int ownerIndex = package.Name.IndexOf(separator);
+            if (ownerIndex > 0)
+            {
+                package.Owner = package.Name.Substring(0, ownerIndex);
+            }
+        }
+    }
+}