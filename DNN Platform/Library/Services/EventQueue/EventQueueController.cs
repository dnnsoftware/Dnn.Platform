--- conflicted
+++ resolved
@@ -1,316 +1,303 @@
-﻿// Licensed to the .NET Foundation under one or more agreements.
-// The .NET Foundation licenses this file to you under the MIT license.
-// See the LICENSE file in the project root for more information
-namespace DotNetNuke.Services.EventQueue
-{
-    using System;
-    using System.Data;
-
-    using DotNetNuke.Abstractions.Logging;
-    using DotNetNuke.Common.Utilities;
-    using DotNetNuke.Data;
-<<<<<<< HEAD
-=======
-    using DotNetNuke.Framework;
-    using DotNetNuke.Internal.SourceGenerators;
->>>>>>> 92382c27
-    using DotNetNuke.Services.EventQueue.Config;
-    using DotNetNuke.Services.Log.EventLog;
-    using Microsoft.Extensions.DependencyInjection;
-
-    using Globals = DotNetNuke.Common.Globals;
-    using Reflection = DotNetNuke.Framework.Reflection;
-
-    /// <summary>EventQueueController provides business layer of event queue.</summary>
-    /// <remarks>
-    /// Sometimes when your module running in DotNetNuke,and contains some operations didn't want to execute immediately.
-    /// e.g: after your module installed into system, and some component you want to registered when the application restart,
-    /// you can send an 'Application_Start' message, so your specific operation will be executed when application has been restart.
-    /// </remarks>
-    /// <example>
-    /// <code lang="C#">
-    /// var oAppStartMessage = new EventMessage
-    /// {
-    ///     Sender = sender,
-    ///     Priority = MessagePriority.High,
-    ///     ExpirationDate = DateTime.Now.AddYears(-1),
-    ///     SentDate = DateTime.Now,
-    ///     Body = "",
-    ///     ProcessorType = "DotNetNuke.Entities.Modules.EventMessageProcessor, DotNetNuke",
-    ///     ProcessorCommand = "UpdateSupportedFeatures"
-    /// };
-    /// oAppStartMessage.Attributes.Add("BusinessControllerClass", desktopModuleInfo.BusinessControllerClass);
-    /// oAppStartMessage.Attributes.Add("DesktopModuleId", desktopModuleInfo.DesktopModuleID.ToString());
-    /// EventQueueController.SendMessage(oAppStartMessage, "Application_Start");
-    /// if ((forceAppRestart))
-    /// {
-    ///     Config.Touch();
-    /// }
-    /// </code>
-    /// </example>
-    public partial class EventQueueController
-    {
-        /// <summary>Gets the messages.</summary>
-        /// <param name="eventName">Name of the event.</param>
-        /// <returns>event message collection.</returns>
-        public static EventMessageCollection GetMessages(string eventName)
-        {
-            return FillMessageCollection(DataProvider.Instance().GetEventMessages(eventName));
-        }
-
-        /// <summary>Gets the messages.</summary>
-        /// <param name="eventName">Name of the event.</param>
-        /// <param name="subscriberId">The subscriber ID.</param>
-        /// <returns>An <see cref="EventMessageCollection"/>.</returns>
-        public static EventMessageCollection GetMessages(string eventName, string subscriberId)
-        {
-            return FillMessageCollection(DataProvider.Instance().GetEventMessagesBySubscriber(eventName, subscriberId));
-        }
-
-        /// <summary>Processes the messages.</summary>
-        /// <param name="eventName">Name of the event.</param>
-        /// <returns><see langword="true"/> if any message is successfully sent, otherwise <see langword="false"/>.</returns>
-        [Obsolete("Deprecated in DotNetNuke 10.0.0. Please use overload with IServiceProvider. Scheduled removal in v12.0.0.")]
-        public static bool ProcessMessages(string eventName)
-        {
-            using var scope = Globals.GetOrCreateServiceScope();
-            return ProcessMessages(scope.ServiceProvider, eventName);
-        }
-
-        /// <summary>Processes the messages.</summary>
-        /// <param name="serviceProvider">The DI container.</param>
-        /// <param name="eventName">Name of the event.</param>
-        /// <returns><see langword="true"/> if any message is successfully sent, otherwise <see langword="false"/>.</returns>
-        public static bool ProcessMessages(IServiceProvider serviceProvider, string eventName)
-        {
-            return ProcessMessages(serviceProvider, GetMessages(eventName));
-        }
-
-        /// <summary>Processes the messages.</summary>
-        /// <param name="eventName">Name of the event.</param>
-        /// <param name="subscriberId">The subscriber ID.</param>
-        /// <returns><see langword="true"/> if any message is successfully sent, otherwise <see langword="false"/>.</returns>
-        [Obsolete("Deprecated in DotNetNuke 10.0.0. Please use overload with IServiceProvider. Scheduled removal in v12.0.0.")]
-        public static bool ProcessMessages(string eventName, string subscriberId)
-        {
-            return ProcessMessages(GetMessages(eventName, subscriberId));
-        }
-
-        /// <summary>Processes the messages.</summary>
-        /// <param name="serviceProvider">The DI container.</param>
-        /// <param name="eventName">Name of the event.</param>
-        /// <param name="subscriberId">The subscriber ID.</param>
-        /// <returns><see langword="true"/> if any message is successfully sent, otherwise <see langword="false"/>.</returns>
-        public static bool ProcessMessages(IServiceProvider serviceProvider, string eventName, string subscriberId)
-        {
-            return ProcessMessages(serviceProvider, GetMessages(eventName, subscriberId));
-        }
-
-        /// <summary>Processes the messages.</summary>
-        /// <param name="eventMessages">The event messages.</param>
-        /// <returns><see langword="true"/> if any message is successfully sent, otherwise <see langword="false"/>.</returns>
-        [Obsolete("Deprecated in DotNetNuke 10.0.0. Please use overload with IServiceProvider. Scheduled removal in v12.0.0.")]
-        public static bool ProcessMessages(EventMessageCollection eventMessages)
-        {
-            using var scope = Globals.GetOrCreateServiceScope();
-            return ProcessMessages(scope.ServiceProvider, eventMessages);
-        }
-
-        /// <summary>Processes the messages.</summary>
-        /// <param name="serviceProvider">The DI container.</param>
-        /// <param name="eventMessages">The event messages.</param>
-        /// <returns><see langword="true"/> if any message is successfully sent, otherwise <see langword="false"/>.</returns>
-        public static bool ProcessMessages(IServiceProvider serviceProvider, EventMessageCollection eventMessages)
-        {
-            bool success = Null.NullBoolean;
-            for (int messageNo = 0; messageNo <= eventMessages.Count - 1; messageNo++)
-            {
-                var message = eventMessages[messageNo];
-                try
-                {
-                    var messageProcessor = (EventMessageProcessorBase)Reflection.CreateObject(serviceProvider, message.ProcessorType, message.ProcessorType);
-                    if (!messageProcessor.ProcessMessage(message))
-                    {
-                        throw new Exception();
-                    }
-
-                    // Set Message complete so it is not run a second time
-                    DataProvider.Instance().SetEventMessageComplete(message.EventMessageID);
-
-                    success = true;
-                }
-                catch
-                {
-                    // log if message could not be processed
-                    var eventLogger = serviceProvider.GetRequiredService<IEventLogger>();
-                    var log = new LogInfo { LogTypeKey = EventLogType.HOST_ALERT.ToString() };
-                    log.AddProperty("EventQueue.ProcessMessage", "Message Processing Failed");
-                    log.AddProperty("ProcessorType", message.ProcessorType);
-                    log.AddProperty("Body", message.Body);
-                    log.AddProperty("Sender", message.Sender);
-                    foreach (string key in message.Attributes.Keys)
-                    {
-                        log.AddProperty(key, message.Attributes[key]);
-                    }
-
-                    if (!string.IsNullOrEmpty(message.ExceptionMessage))
-                    {
-                        log.AddProperty("ExceptionMessage", message.ExceptionMessage);
-                    }
-
-                    eventLogger.AddLog(log);
-                    if (message.ExpirationDate < DateTime.Now)
-                    {
-                        // Set Message complete so it is not run a second time
-                        DataProvider.Instance().SetEventMessageComplete(message.EventMessageID);
-                    }
-                }
-            }
-
-            return success;
-        }
-
-        /// <summary>Sends the message.</summary>
-        /// <param name="message">The message.</param>
-        /// <param name="eventName">Name of the event.</param>
-        /// <returns><see langword="true"/> if the message was successfully sent to all subscribers, otherwise <see langword="false"/>.</returns>
-        public static bool SendMessage(EventMessage message, string eventName)
-        {
-            // set the sent date if it wasn't set by the sender
-            if (message.SentDate != null)
-            {
-                message.SentDate = DateTime.Now;
-            }
-
-            // Get the subscribers to this event
-            string[] subscribers = GetSubscribers(eventName);
-
-            // send a message for each subscriber of the specified event
-            int intMessageID = Null.NullInteger;
-            bool success = true;
-            try
-            {
-                for (int indx = 0; indx <= subscribers.Length - 1; indx++)
-                {
-                    intMessageID = DataProvider.Instance().AddEventMessage(
-                        eventName,
-                        (int)message.Priority,
-                        message.ProcessorType,
-                        message.ProcessorCommand,
-                        message.Body,
-                        message.Sender,
-                        subscribers[indx],
-                        message.AuthorizedRoles,
-                        message.ExceptionMessage,
-                        message.SentDate,
-                        message.ExpirationDate,
-                        message.SerializeAttributes());
-                }
-            }
-            catch (Exception ex)
-            {
-                Exceptions.Exceptions.LogException(ex);
-                success = Null.NullBoolean;
-            }
-
-            return success;
-        }
-
-<<<<<<< HEAD
-=======
-        [DnnDeprecated(7, 0, 0, "Use Sendmessage(message, eventName) instead", RemovalVersion = 10)]
-        public partial bool SendMessage(EventMessage message, string eventName, bool encryptMessage)
-        {
-            return SendMessage(message, eventName);
-        }
-
->>>>>>> 92382c27
-        private static EventMessage FillMessage(IDataReader dr, bool checkForOpenDataReader)
-        {
-            EventMessage message;
-
-            // read datareader
-            bool canContinue = true;
-            if (checkForOpenDataReader)
-            {
-                canContinue = false;
-                if (dr.Read())
-                {
-                    canContinue = true;
-                }
-            }
-
-            if (canContinue)
-            {
-                message = new EventMessage();
-                message.EventMessageID = Convert.ToInt32(Null.SetNull(dr["EventMessageID"], message.EventMessageID));
-                message.Priority = (MessagePriority)Enum.Parse(typeof(MessagePriority), Convert.ToString(Null.SetNull(dr["Priority"], message.Priority)));
-                message.ProcessorType = Convert.ToString(Null.SetNull(dr["ProcessorType"], message.ProcessorType));
-                message.ProcessorCommand = Convert.ToString(Null.SetNull(dr["ProcessorCommand"], message.ProcessorCommand));
-                message.Body = Convert.ToString(Null.SetNull(dr["Body"], message.Body));
-                message.Sender = Convert.ToString(Null.SetNull(dr["Sender"], message.Sender));
-                message.Subscribers = Convert.ToString(Null.SetNull(dr["Subscriber"], message.Subscribers));
-                message.AuthorizedRoles = Convert.ToString(Null.SetNull(dr["AuthorizedRoles"], message.AuthorizedRoles));
-                message.ExceptionMessage = Convert.ToString(Null.SetNull(dr["ExceptionMessage"], message.ExceptionMessage));
-                message.SentDate = Convert.ToDateTime(Null.SetNull(dr["SentDate"], message.SentDate));
-                message.ExpirationDate = Convert.ToDateTime(Null.SetNull(dr["ExpirationDate"], message.ExpirationDate));
-
-                // Deserialize Attributes
-                string xmlAttributes = Null.NullString;
-                xmlAttributes = Convert.ToString(Null.SetNull(dr["Attributes"], xmlAttributes));
-                message.DeserializeAttributes(xmlAttributes);
-            }
-            else
-            {
-                message = null;
-            }
-
-            return message;
-        }
-
-        private static EventMessageCollection FillMessageCollection(IDataReader dr)
-        {
-            var arr = new EventMessageCollection();
-            try
-            {
-                EventMessage obj;
-                while (dr.Read())
-                {
-                    // fill business object
-                    obj = FillMessage(dr, false);
-
-                    // add to collection
-                    arr.Add(obj);
-                }
-            }
-            catch (Exception exc)
-            {
-                Exceptions.Exceptions.LogException(exc);
-            }
-            finally
-            {
-                // close datareader
-                CBO.CloseDataReader(dr, true);
-            }
-
-            return arr;
-        }
-
-        private static string[] GetSubscribers(string eventName)
-        {
-            // Get the subscribers to this event
-            string[] subscribers = null;
-            PublishedEvent publishedEvent = null;
-            if (EventQueueConfiguration.GetConfig().PublishedEvents.TryGetValue(eventName, out publishedEvent))
-            {
-                subscribers = publishedEvent.Subscribers.Split(";".ToCharArray());
-            }
-            else
-            {
-                subscribers = new string[] { };
-            }
-
-            return subscribers;
-        }
-    }
-}
+﻿// Licensed to the .NET Foundation under one or more agreements.
+// The .NET Foundation licenses this file to you under the MIT license.
+// See the LICENSE file in the project root for more information
+namespace DotNetNuke.Services.EventQueue
+{
+    using System;
+    using System.Data;
+
+    using DotNetNuke.Abstractions.Logging;
+    using DotNetNuke.Common.Utilities;
+    using DotNetNuke.Data;
+    using DotNetNuke.Internal.SourceGenerators;
+    using DotNetNuke.Services.EventQueue.Config;
+    using DotNetNuke.Services.Log.EventLog;
+    using Microsoft.Extensions.DependencyInjection;
+
+    using Globals = DotNetNuke.Common.Globals;
+    using Reflection = DotNetNuke.Framework.Reflection;
+
+    /// <summary>EventQueueController provides business layer of event queue.</summary>
+    /// <remarks>
+    /// Sometimes when your module running in DotNetNuke,and contains some operations didn't want to execute immediately.
+    /// e.g: after your module installed into system, and some component you want to registered when the application restart,
+    /// you can send an 'Application_Start' message, so your specific operation will be executed when application has been restart.
+    /// </remarks>
+    /// <example>
+    /// <code lang="C#">
+    /// var oAppStartMessage = new EventMessage
+    /// {
+    ///     Sender = sender,
+    ///     Priority = MessagePriority.High,
+    ///     ExpirationDate = DateTime.Now.AddYears(-1),
+    ///     SentDate = DateTime.Now,
+    ///     Body = "",
+    ///     ProcessorType = "DotNetNuke.Entities.Modules.EventMessageProcessor, DotNetNuke",
+    ///     ProcessorCommand = "UpdateSupportedFeatures"
+    /// };
+    /// oAppStartMessage.Attributes.Add("BusinessControllerClass", desktopModuleInfo.BusinessControllerClass);
+    /// oAppStartMessage.Attributes.Add("DesktopModuleId", desktopModuleInfo.DesktopModuleID.ToString());
+    /// EventQueueController.SendMessage(oAppStartMessage, "Application_Start");
+    /// if ((forceAppRestart))
+    /// {
+    ///     Config.Touch();
+    /// }
+    /// </code>
+    /// </example>
+    public partial class EventQueueController
+    {
+        /// <summary>Gets the messages.</summary>
+        /// <param name="eventName">Name of the event.</param>
+        /// <returns>event message collection.</returns>
+        public static EventMessageCollection GetMessages(string eventName)
+        {
+            return FillMessageCollection(DataProvider.Instance().GetEventMessages(eventName));
+        }
+
+        /// <summary>Gets the messages.</summary>
+        /// <param name="eventName">Name of the event.</param>
+        /// <param name="subscriberId">The subscriber ID.</param>
+        /// <returns>An <see cref="EventMessageCollection"/>.</returns>
+        public static EventMessageCollection GetMessages(string eventName, string subscriberId)
+        {
+            return FillMessageCollection(DataProvider.Instance().GetEventMessagesBySubscriber(eventName, subscriberId));
+        }
+
+        /// <summary>Processes the messages.</summary>
+        /// <param name="eventName">Name of the event.</param>
+        /// <returns><see langword="true"/> if any message is successfully sent, otherwise <see langword="false"/>.</returns>
+        [DnnDeprecated(10, 0, 0, "Please use overload with IServiceProvider")]
+        public static partial bool ProcessMessages(string eventName)
+        {
+            using var scope = Globals.GetOrCreateServiceScope();
+            return ProcessMessages(scope.ServiceProvider, eventName);
+        }
+
+        /// <summary>Processes the messages.</summary>
+        /// <param name="serviceProvider">The DI container.</param>
+        /// <param name="eventName">Name of the event.</param>
+        /// <returns><see langword="true"/> if any message is successfully sent, otherwise <see langword="false"/>.</returns>
+        public static bool ProcessMessages(IServiceProvider serviceProvider, string eventName)
+        {
+            return ProcessMessages(serviceProvider, GetMessages(eventName));
+        }
+
+        /// <summary>Processes the messages.</summary>
+        /// <param name="eventName">Name of the event.</param>
+        /// <param name="subscriberId">The subscriber ID.</param>
+        /// <returns><see langword="true"/> if any message is successfully sent, otherwise <see langword="false"/>.</returns>
+        [DnnDeprecated(10, 0, 0, "Please use overload with IServiceProvider")]
+        public static partial bool ProcessMessages(string eventName, string subscriberId)
+        {
+            return ProcessMessages(GetMessages(eventName, subscriberId));
+        }
+
+        /// <summary>Processes the messages.</summary>
+        /// <param name="serviceProvider">The DI container.</param>
+        /// <param name="eventName">Name of the event.</param>
+        /// <param name="subscriberId">The subscriber ID.</param>
+        /// <returns><see langword="true"/> if any message is successfully sent, otherwise <see langword="false"/>.</returns>
+        public static bool ProcessMessages(IServiceProvider serviceProvider, string eventName, string subscriberId)
+        {
+            return ProcessMessages(serviceProvider, GetMessages(eventName, subscriberId));
+        }
+
+        /// <summary>Processes the messages.</summary>
+        /// <param name="eventMessages">The event messages.</param>
+        /// <returns><see langword="true"/> if any message is successfully sent, otherwise <see langword="false"/>.</returns>
+        [DnnDeprecated(10, 0, 0, "Please use overload with IServiceProvider")]
+        public static partial bool ProcessMessages(EventMessageCollection eventMessages)
+        {
+            using var scope = Globals.GetOrCreateServiceScope();
+            return ProcessMessages(scope.ServiceProvider, eventMessages);
+        }
+
+        /// <summary>Processes the messages.</summary>
+        /// <param name="serviceProvider">The DI container.</param>
+        /// <param name="eventMessages">The event messages.</param>
+        /// <returns><see langword="true"/> if any message is successfully sent, otherwise <see langword="false"/>.</returns>
+        public static bool ProcessMessages(IServiceProvider serviceProvider, EventMessageCollection eventMessages)
+        {
+            bool success = Null.NullBoolean;
+            for (int messageNo = 0; messageNo <= eventMessages.Count - 1; messageNo++)
+            {
+                var message = eventMessages[messageNo];
+                try
+                {
+                    var messageProcessor = (EventMessageProcessorBase)Reflection.CreateObject(serviceProvider, message.ProcessorType, message.ProcessorType);
+                    if (!messageProcessor.ProcessMessage(message))
+                    {
+                        throw new Exception();
+                    }
+
+                    // Set Message complete so it is not run a second time
+                    DataProvider.Instance().SetEventMessageComplete(message.EventMessageID);
+
+                    success = true;
+                }
+                catch
+                {
+                    // log if message could not be processed
+                    var eventLogger = serviceProvider.GetRequiredService<IEventLogger>();
+                    var log = new LogInfo { LogTypeKey = EventLogType.HOST_ALERT.ToString() };
+                    log.AddProperty("EventQueue.ProcessMessage", "Message Processing Failed");
+                    log.AddProperty("ProcessorType", message.ProcessorType);
+                    log.AddProperty("Body", message.Body);
+                    log.AddProperty("Sender", message.Sender);
+                    foreach (string key in message.Attributes.Keys)
+                    {
+                        log.AddProperty(key, message.Attributes[key]);
+                    }
+
+                    if (!string.IsNullOrEmpty(message.ExceptionMessage))
+                    {
+                        log.AddProperty("ExceptionMessage", message.ExceptionMessage);
+                    }
+
+                    eventLogger.AddLog(log);
+                    if (message.ExpirationDate < DateTime.Now)
+                    {
+                        // Set Message complete so it is not run a second time
+                        DataProvider.Instance().SetEventMessageComplete(message.EventMessageID);
+                    }
+                }
+            }
+
+            return success;
+        }
+
+        /// <summary>Sends the message.</summary>
+        /// <param name="message">The message.</param>
+        /// <param name="eventName">Name of the event.</param>
+        /// <returns><see langword="true"/> if the message was successfully sent to all subscribers, otherwise <see langword="false"/>.</returns>
+        public static bool SendMessage(EventMessage message, string eventName)
+        {
+            // set the sent date if it wasn't set by the sender
+            if (message.SentDate != null)
+            {
+                message.SentDate = DateTime.Now;
+            }
+
+            // Get the subscribers to this event
+            string[] subscribers = GetSubscribers(eventName);
+
+            // send a message for each subscriber of the specified event
+            int intMessageID = Null.NullInteger;
+            bool success = true;
+            try
+            {
+                for (int indx = 0; indx <= subscribers.Length - 1; indx++)
+                {
+                    intMessageID = DataProvider.Instance().AddEventMessage(
+                        eventName,
+                        (int)message.Priority,
+                        message.ProcessorType,
+                        message.ProcessorCommand,
+                        message.Body,
+                        message.Sender,
+                        subscribers[indx],
+                        message.AuthorizedRoles,
+                        message.ExceptionMessage,
+                        message.SentDate,
+                        message.ExpirationDate,
+                        message.SerializeAttributes());
+                }
+            }
+            catch (Exception ex)
+            {
+                Exceptions.Exceptions.LogException(ex);
+                success = Null.NullBoolean;
+            }
+
+            return success;
+        }
+
+        private static EventMessage FillMessage(IDataReader dr, bool checkForOpenDataReader)
+        {
+            EventMessage message;
+
+            // read datareader
+            bool canContinue = true;
+            if (checkForOpenDataReader)
+            {
+                canContinue = false;
+                if (dr.Read())
+                {
+                    canContinue = true;
+                }
+            }
+
+            if (canContinue)
+            {
+                message = new EventMessage();
+                message.EventMessageID = Convert.ToInt32(Null.SetNull(dr["EventMessageID"], message.EventMessageID));
+                message.Priority = (MessagePriority)Enum.Parse(typeof(MessagePriority), Convert.ToString(Null.SetNull(dr["Priority"], message.Priority)));
+                message.ProcessorType = Convert.ToString(Null.SetNull(dr["ProcessorType"], message.ProcessorType));
+                message.ProcessorCommand = Convert.ToString(Null.SetNull(dr["ProcessorCommand"], message.ProcessorCommand));
+                message.Body = Convert.ToString(Null.SetNull(dr["Body"], message.Body));
+                message.Sender = Convert.ToString(Null.SetNull(dr["Sender"], message.Sender));
+                message.Subscribers = Convert.ToString(Null.SetNull(dr["Subscriber"], message.Subscribers));
+                message.AuthorizedRoles = Convert.ToString(Null.SetNull(dr["AuthorizedRoles"], message.AuthorizedRoles));
+                message.ExceptionMessage = Convert.ToString(Null.SetNull(dr["ExceptionMessage"], message.ExceptionMessage));
+                message.SentDate = Convert.ToDateTime(Null.SetNull(dr["SentDate"], message.SentDate));
+                message.ExpirationDate = Convert.ToDateTime(Null.SetNull(dr["ExpirationDate"], message.ExpirationDate));
+
+                // Deserialize Attributes
+                string xmlAttributes = Null.NullString;
+                xmlAttributes = Convert.ToString(Null.SetNull(dr["Attributes"], xmlAttributes));
+                message.DeserializeAttributes(xmlAttributes);
+            }
+            else
+            {
+                message = null;
+            }
+
+            return message;
+        }
+
+        private static EventMessageCollection FillMessageCollection(IDataReader dr)
+        {
+            var arr = new EventMessageCollection();
+            try
+            {
+                EventMessage obj;
+                while (dr.Read())
+                {
+                    // fill business object
+                    obj = FillMessage(dr, false);
+
+                    // add to collection
+                    arr.Add(obj);
+                }
+            }
+            catch (Exception exc)
+            {
+                Exceptions.Exceptions.LogException(exc);
+            }
+            finally
+            {
+                // close datareader
+                CBO.CloseDataReader(dr, true);
+            }
+
+            return arr;
+        }
+
+        private static string[] GetSubscribers(string eventName)
+        {
+            // Get the subscribers to this event
+            string[] subscribers = null;
+            PublishedEvent publishedEvent = null;
+            if (EventQueueConfiguration.GetConfig().PublishedEvents.TryGetValue(eventName, out publishedEvent))
+            {
+                subscribers = publishedEvent.Subscribers.Split(";".ToCharArray());
+            }
+            else
+            {
+                subscribers = new string[] { };
+            }
+
+            return subscribers;
+        }
+    }
+}