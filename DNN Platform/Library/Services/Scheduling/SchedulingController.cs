--- conflicted
+++ resolved
@@ -1,279 +1,231 @@
-﻿// Licensed to the .NET Foundation under one or more agreements.
-// The .NET Foundation licenses this file to you under the MIT license.
-// See the LICENSE file in the project root for more information
-namespace DotNetNuke.Services.Scheduling
-{
-    using System;
-    using System.Collections;
-    using System.Collections.Generic;
-
-    using DotNetNuke.Common.Utilities;
-    using DotNetNuke.Data;
-    using DotNetNuke.Entities.Host;
-    using DotNetNuke.Entities.Portals;
-    using DotNetNuke.Entities.Users;
-    using DotNetNuke.Internal.SourceGenerators;
-    using DotNetNuke.Services.Log.EventLog;
-    using Microsoft.VisualBasic;
-
-    using Globals = DotNetNuke.Common.Globals;
-
-    public partial class SchedulingController
-    {
-<<<<<<< HEAD
-=======
-        [DnnDeprecated(7, 3, 0, "Use alternate overload", RemovalVersion = 10)]
-        public static partial int AddSchedule(string typeFullName, int timeLapse, string timeLapseMeasurement, int retryTimeLapse, string retryTimeLapseMeasurement, int retainHistoryNum, string attachToEvent, bool catchUpEnabled, bool enabled, string objectDependencies, string servers, string friendlyName)
-        {
-            return AddSchedule(
-                typeFullName,
-                timeLapse,
-                timeLapseMeasurement,
-                retryTimeLapse,
-                retryTimeLapseMeasurement,
-                retainHistoryNum,
-                attachToEvent,
-                catchUpEnabled,
-                enabled,
-                objectDependencies,
-                servers,
-                friendlyName,
-                DateTime.Now);
-        }
-
->>>>>>> 92382c27
-        public static int AddSchedule(string typeFullName, int timeLapse, string timeLapseMeasurement, int retryTimeLapse, string retryTimeLapseMeasurement, int retainHistoryNum, string attachToEvent, bool catchUpEnabled, bool enabled, string objectDependencies, string servers, string friendlyName, DateTime scheduleStartDate)
-        {
-            EventLogController.Instance.AddLog("TypeFullName", typeFullName, PortalController.Instance.GetCurrentPortalSettings(), UserController.Instance.GetCurrentUserInfo().UserID, EventLogController.EventLogType.SCHEDULE_CREATED);
-            return DataProvider.Instance().AddSchedule(
-                typeFullName,
-                timeLapse,
-                timeLapseMeasurement,
-                retryTimeLapse,
-                retryTimeLapseMeasurement,
-                retainHistoryNum,
-                attachToEvent,
-                catchUpEnabled,
-                enabled,
-                objectDependencies,
-                servers,
-                UserController.Instance.GetCurrentUserInfo().UserID,
-                friendlyName,
-                scheduleStartDate);
-        }
-
-        public static int AddScheduleHistory(ScheduleHistoryItem objScheduleHistoryItem)
-        {
-            return DataProvider.Instance().AddScheduleHistory(objScheduleHistoryItem.ScheduleID, objScheduleHistoryItem.StartDate, ServerController.GetExecutingServerName());
-        }
-
-        public static void AddScheduleItemSetting(int scheduleID, string name, string value)
-        {
-            DataProvider.Instance().AddScheduleItemSetting(scheduleID, name, value);
-        }
-
-        public static void DeleteSchedule(int scheduleID)
-        {
-            DataProvider.Instance().DeleteSchedule(scheduleID);
-            EventLogController.Instance.AddLog(
-                "ScheduleID",
-                scheduleID.ToString(),
-                PortalController.Instance.GetCurrentPortalSettings(),
-                UserController.Instance.GetCurrentUserInfo().UserID,
-                EventLogController.EventLogType.SCHEDULE_DELETED);
-        }
-
-        public static int GetActiveThreadCount()
-        {
-            return Scheduler.CoreScheduler.GetActiveThreadCount();
-        }
-
-        public static int GetFreeThreadCount()
-        {
-            return Scheduler.CoreScheduler.GetFreeThreadCount();
-        }
-
-        public static int GetMaxThreadCount()
-        {
-            return Scheduler.CoreScheduler.GetMaxThreadCount();
-        }
-
-        public static ScheduleItem GetNextScheduledTask(string server)
-        {
-            return CBO.FillObject<ScheduleItem>(DataProvider.Instance().GetNextScheduledTask(server));
-        }
-
-        public static List<ScheduleItem> GetSchedule()
-        {
-            return CBO.FillCollection<ScheduleItem>(DataProvider.Instance().GetSchedule());
-        }
-
-        public static List<ScheduleItem> GetSchedule(string server)
-        {
-            return CBO.FillCollection<ScheduleItem>(DataProvider.Instance().GetSchedule(server));
-        }
-
-        public static ScheduleItem GetSchedule(string typeFullName, string server)
-        {
-            return CBO.FillObject<ScheduleItem>(DataProvider.Instance().GetSchedule(typeFullName, server));
-        }
-
-        public static ScheduleItem GetSchedule(int scheduleID)
-        {
-            return CBO.FillObject<ScheduleItem>(DataProvider.Instance().GetSchedule(scheduleID));
-        }
-
-        public static List<ScheduleItem> GetScheduleByEvent(string eventName, string server)
-        {
-            return CBO.FillCollection<ScheduleItem>(DataProvider.Instance().GetScheduleByEvent(eventName, server));
-        }
-
-        public static List<ScheduleHistoryItem> GetScheduleHistory(int scheduleID)
-        {
-            return CBO.FillCollection<ScheduleHistoryItem>(DataProvider.Instance().GetScheduleHistory(scheduleID));
-        }
-
-        public static Hashtable GetScheduleItemSettings(int scheduleID)
-        {
-            var h = new Hashtable();
-            using (var r = DataProvider.Instance().GetScheduleItemSettings(scheduleID))
-            {
-                while (r.Read())
-                {
-                    h.Add(r["SettingName"], r["SettingValue"]);
-                }
-            }
-
-            return h;
-        }
-
-        public static Collection GetScheduleProcessing()
-        {
-            return Scheduler.CoreScheduler.GetScheduleInProgress();
-        }
-
-        public static Collection GetScheduleQueue()
-        {
-            return Scheduler.CoreScheduler.GetScheduleQueue();
-        }
-
-        public static ScheduleStatus GetScheduleStatus()
-        {
-            return Scheduler.CoreScheduler.GetScheduleStatus();
-        }
-
-        public static void PurgeScheduleHistory()
-        {
-            DataProvider.Instance().PurgeScheduleHistory();
-        }
-
-        public static void ReloadSchedule()
-        {
-            Scheduler.CoreScheduler.ReloadSchedule();
-        }
-
-        public static void UpdateSchedule(ScheduleItem scheduleItem)
-        {
-#pragma warning disable 618
-            UpdateSchedule(
-                scheduleItem.ScheduleID,
-                scheduleItem.TypeFullName,
-                scheduleItem.TimeLapse,
-                scheduleItem.TimeLapseMeasurement,
-                scheduleItem.RetryTimeLapse,
-                scheduleItem.RetryTimeLapseMeasurement,
-                scheduleItem.RetainHistoryNum,
-                scheduleItem.AttachToEvent,
-                scheduleItem.CatchUpEnabled,
-                scheduleItem.Enabled,
-                scheduleItem.ObjectDependencies,
-                scheduleItem.Servers,
-                scheduleItem.FriendlyName,
-                scheduleItem.ScheduleStartDate);
-#pragma warning restore 618
-        }
-
-<<<<<<< HEAD
-        public static void UpdateSchedule(int scheduleID, string typeFullName, int timeLapse, string timeLapseMeasurement, int retryTimeLapse, string retryTimeLapseMeasurement, int retainHistoryNum, string attachToEvent, bool catchUpEnabled, bool enabled, string objectDependencies, string servers, string friendlyName, DateTime scheduleStartDate)
-=======
-        public static void UpdateSchedule(int scheduleID, string typeFullName, int timeLapse, string timeLapseMeasurement, int retryTimeLapse, string retryTimeLapseMeasurement, int retainHistoryNum, string attachToEvent, bool catchUpEnabled, bool enabled, string objectDependencies, string servers, string friendlyName)
-        {
-#pragma warning disable 618
-            UpdateSchedule(
-                scheduleID,
-                typeFullName,
-                timeLapse,
-                timeLapseMeasurement,
-                retryTimeLapse,
-                retryTimeLapseMeasurement,
-                retainHistoryNum,
-                attachToEvent,
-                catchUpEnabled,
-                enabled,
-                objectDependencies,
-                servers,
-                friendlyName,
-                DateTime.Now);
-#pragma warning restore 618
-        }
-
-        [DnnDeprecated(7, 3, 0, "Use alternate overload", RemovalVersion = 10)]
-        public static partial void UpdateSchedule(int scheduleID, string typeFullName, int timeLapse, string timeLapseMeasurement, int retryTimeLapse, string retryTimeLapseMeasurement, int retainHistoryNum, string attachToEvent, bool catchUpEnabled, bool enabled, string objectDependencies, string servers, string friendlyName, DateTime scheduleStartDate)
->>>>>>> 92382c27
-        {
-            DataProvider.Instance().UpdateSchedule(
-                scheduleID,
-                typeFullName,
-                timeLapse,
-                timeLapseMeasurement,
-                retryTimeLapse,
-                retryTimeLapseMeasurement,
-                retainHistoryNum,
-                attachToEvent,
-                catchUpEnabled,
-                enabled,
-                objectDependencies,
-                servers,
-                UserController.Instance.GetCurrentUserInfo().UserID,
-                friendlyName,
-                scheduleStartDate);
-            EventLogController.Instance.AddLog("TypeFullName", typeFullName, PortalController.Instance.GetCurrentPortalSettings(), UserController.Instance.GetCurrentUserInfo().UserID, EventLogController.EventLogType.SCHEDULE_UPDATED);
-        }
-
-        public static void UpdateScheduleHistory(ScheduleHistoryItem objScheduleHistoryItem)
-        {
-            DataProvider.Instance().UpdateScheduleHistory(
-                objScheduleHistoryItem.ScheduleHistoryID,
-                objScheduleHistoryItem.EndDate,
-                objScheduleHistoryItem.Succeeded,
-                objScheduleHistoryItem.LogNotes,
-                objScheduleHistoryItem.NextStart);
-        }
-
-        public static bool CanRunOnThisServer(string servers)
-        {
-            string lwrServers = string.Empty;
-            if (servers != null)
-            {
-                lwrServers = servers.ToLowerInvariant();
-            }
-
-            if (string.IsNullOrEmpty(lwrServers) || lwrServers.Contains(Globals.ServerName.ToLowerInvariant()))
-            {
-                return true;
-            }
-
-            return false;
-        }
-
-        /// <summary>
-        /// Replaces the old server name, with the new server name on all schedules where the old server name was found.
-        /// </summary>
-        /// <param name="oldServer">The old server to replace.</param>
-        /// <param name="newServer">The new server to use.</param>
-        internal static void ReplaceServer(ServerInfo oldServer, ServerInfo newServer)
-        {
-            DataProvider.Instance().ReplaceServerOnSchedules(oldServer.ServerName, newServer.ServerName);
-        }
-    }
-}
+﻿// Licensed to the .NET Foundation under one or more agreements.
+// The .NET Foundation licenses this file to you under the MIT license.
+// See the LICENSE file in the project root for more information
+namespace DotNetNuke.Services.Scheduling
+{
+    using System;
+    using System.Collections;
+    using System.Collections.Generic;
+
+    using DotNetNuke.Common.Utilities;
+    using DotNetNuke.Data;
+    using DotNetNuke.Entities.Host;
+    using DotNetNuke.Entities.Portals;
+    using DotNetNuke.Entities.Users;
+    using DotNetNuke.Internal.SourceGenerators;
+    using DotNetNuke.Services.Log.EventLog;
+    using Microsoft.VisualBasic;
+
+    using Globals = DotNetNuke.Common.Globals;
+
+    public partial class SchedulingController
+    {
+        public static int AddSchedule(string typeFullName, int timeLapse, string timeLapseMeasurement, int retryTimeLapse, string retryTimeLapseMeasurement, int retainHistoryNum, string attachToEvent, bool catchUpEnabled, bool enabled, string objectDependencies, string servers, string friendlyName, DateTime scheduleStartDate)
+        {
+            EventLogController.Instance.AddLog("TypeFullName", typeFullName, PortalController.Instance.GetCurrentPortalSettings(), UserController.Instance.GetCurrentUserInfo().UserID, EventLogController.EventLogType.SCHEDULE_CREATED);
+            return DataProvider.Instance().AddSchedule(
+                typeFullName,
+                timeLapse,
+                timeLapseMeasurement,
+                retryTimeLapse,
+                retryTimeLapseMeasurement,
+                retainHistoryNum,
+                attachToEvent,
+                catchUpEnabled,
+                enabled,
+                objectDependencies,
+                servers,
+                UserController.Instance.GetCurrentUserInfo().UserID,
+                friendlyName,
+                scheduleStartDate);
+        }
+
+        public static int AddScheduleHistory(ScheduleHistoryItem objScheduleHistoryItem)
+        {
+            return DataProvider.Instance().AddScheduleHistory(objScheduleHistoryItem.ScheduleID, objScheduleHistoryItem.StartDate, ServerController.GetExecutingServerName());
+        }
+
+        public static void AddScheduleItemSetting(int scheduleID, string name, string value)
+        {
+            DataProvider.Instance().AddScheduleItemSetting(scheduleID, name, value);
+        }
+
+        public static void DeleteSchedule(int scheduleID)
+        {
+            DataProvider.Instance().DeleteSchedule(scheduleID);
+            EventLogController.Instance.AddLog(
+                "ScheduleID",
+                scheduleID.ToString(),
+                PortalController.Instance.GetCurrentPortalSettings(),
+                UserController.Instance.GetCurrentUserInfo().UserID,
+                EventLogController.EventLogType.SCHEDULE_DELETED);
+        }
+
+        public static int GetActiveThreadCount()
+        {
+            return Scheduler.CoreScheduler.GetActiveThreadCount();
+        }
+
+        public static int GetFreeThreadCount()
+        {
+            return Scheduler.CoreScheduler.GetFreeThreadCount();
+        }
+
+        public static int GetMaxThreadCount()
+        {
+            return Scheduler.CoreScheduler.GetMaxThreadCount();
+        }
+
+        public static ScheduleItem GetNextScheduledTask(string server)
+        {
+            return CBO.FillObject<ScheduleItem>(DataProvider.Instance().GetNextScheduledTask(server));
+        }
+
+        public static List<ScheduleItem> GetSchedule()
+        {
+            return CBO.FillCollection<ScheduleItem>(DataProvider.Instance().GetSchedule());
+        }
+
+        public static List<ScheduleItem> GetSchedule(string server)
+        {
+            return CBO.FillCollection<ScheduleItem>(DataProvider.Instance().GetSchedule(server));
+        }
+
+        public static ScheduleItem GetSchedule(string typeFullName, string server)
+        {
+            return CBO.FillObject<ScheduleItem>(DataProvider.Instance().GetSchedule(typeFullName, server));
+        }
+
+        public static ScheduleItem GetSchedule(int scheduleID)
+        {
+            return CBO.FillObject<ScheduleItem>(DataProvider.Instance().GetSchedule(scheduleID));
+        }
+
+        public static List<ScheduleItem> GetScheduleByEvent(string eventName, string server)
+        {
+            return CBO.FillCollection<ScheduleItem>(DataProvider.Instance().GetScheduleByEvent(eventName, server));
+        }
+
+        public static List<ScheduleHistoryItem> GetScheduleHistory(int scheduleID)
+        {
+            return CBO.FillCollection<ScheduleHistoryItem>(DataProvider.Instance().GetScheduleHistory(scheduleID));
+        }
+
+        public static Hashtable GetScheduleItemSettings(int scheduleID)
+        {
+            var h = new Hashtable();
+            using (var r = DataProvider.Instance().GetScheduleItemSettings(scheduleID))
+            {
+                while (r.Read())
+                {
+                    h.Add(r["SettingName"], r["SettingValue"]);
+                }
+            }
+
+            return h;
+        }
+
+        public static Collection GetScheduleProcessing()
+        {
+            return Scheduler.CoreScheduler.GetScheduleInProgress();
+        }
+
+        public static Collection GetScheduleQueue()
+        {
+            return Scheduler.CoreScheduler.GetScheduleQueue();
+        }
+
+        public static ScheduleStatus GetScheduleStatus()
+        {
+            return Scheduler.CoreScheduler.GetScheduleStatus();
+        }
+
+        public static void PurgeScheduleHistory()
+        {
+            DataProvider.Instance().PurgeScheduleHistory();
+        }
+
+        public static void ReloadSchedule()
+        {
+            Scheduler.CoreScheduler.ReloadSchedule();
+        }
+
+        public static void UpdateSchedule(ScheduleItem scheduleItem)
+        {
+#pragma warning disable 618
+            UpdateSchedule(
+                scheduleItem.ScheduleID,
+                scheduleItem.TypeFullName,
+                scheduleItem.TimeLapse,
+                scheduleItem.TimeLapseMeasurement,
+                scheduleItem.RetryTimeLapse,
+                scheduleItem.RetryTimeLapseMeasurement,
+                scheduleItem.RetainHistoryNum,
+                scheduleItem.AttachToEvent,
+                scheduleItem.CatchUpEnabled,
+                scheduleItem.Enabled,
+                scheduleItem.ObjectDependencies,
+                scheduleItem.Servers,
+                scheduleItem.FriendlyName,
+                scheduleItem.ScheduleStartDate);
+#pragma warning restore 618
+        }
+
+        public static void UpdateSchedule(int scheduleID, string typeFullName, int timeLapse, string timeLapseMeasurement, int retryTimeLapse, string retryTimeLapseMeasurement, int retainHistoryNum, string attachToEvent, bool catchUpEnabled, bool enabled, string objectDependencies, string servers, string friendlyName, DateTime scheduleStartDate)
+        {
+            DataProvider.Instance().UpdateSchedule(
+                scheduleID,
+                typeFullName,
+                timeLapse,
+                timeLapseMeasurement,
+                retryTimeLapse,
+                retryTimeLapseMeasurement,
+                retainHistoryNum,
+                attachToEvent,
+                catchUpEnabled,
+                enabled,
+                objectDependencies,
+                servers,
+                UserController.Instance.GetCurrentUserInfo().UserID,
+                friendlyName,
+                scheduleStartDate);
+            EventLogController.Instance.AddLog("TypeFullName", typeFullName, PortalController.Instance.GetCurrentPortalSettings(), UserController.Instance.GetCurrentUserInfo().UserID, EventLogController.EventLogType.SCHEDULE_UPDATED);
+        }
+
+        public static void UpdateScheduleHistory(ScheduleHistoryItem objScheduleHistoryItem)
+        {
+            DataProvider.Instance().UpdateScheduleHistory(
+                objScheduleHistoryItem.ScheduleHistoryID,
+                objScheduleHistoryItem.EndDate,
+                objScheduleHistoryItem.Succeeded,
+                objScheduleHistoryItem.LogNotes,
+                objScheduleHistoryItem.NextStart);
+        }
+
+        public static bool CanRunOnThisServer(string servers)
+        {
+            string lwrServers = string.Empty;
+            if (servers != null)
+            {
+                lwrServers = servers.ToLowerInvariant();
+            }
+
+            if (string.IsNullOrEmpty(lwrServers) || lwrServers.Contains(Globals.ServerName.ToLowerInvariant()))
+            {
+                return true;
+            }
+
+            return false;
+        }
+
+        /// <summary>
+        /// Replaces the old server name, with the new server name on all schedules where the old server name was found.
+        /// </summary>
+        /// <param name="oldServer">The old server to replace.</param>
+        /// <param name="newServer">The new server to use.</param>
+        internal static void ReplaceServer(ServerInfo oldServer, ServerInfo newServer)
+        {
+            DataProvider.Instance().ReplaceServerOnSchedules(oldServer.ServerName, newServer.ServerName);
+        }
+    }
+}