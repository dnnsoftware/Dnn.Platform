--- conflicted
+++ resolved
@@ -1,107 +1,101 @@
-﻿// Licensed to the .NET Foundation under one or more agreements.
-// The .NET Foundation licenses this file to you under the MIT license.
-// See the LICENSE file in the project root for more information
+﻿// Licensed to the .NET Foundation under one or more agreements.
+// The .NET Foundation licenses this file to you under the MIT license.
+// See the LICENSE file in the project root for more information
 namespace DotNetNuke.Services.Tokens
 {
     using System.Collections.Generic;
-    using System.Globalization;
+    using System.Globalization;
     using System.Linq;
     using System.Text.RegularExpressions;
-
-    using DotNetNuke.ComponentModel;
+    using DotNetNuke.ComponentModel;
     using DotNetNuke.Entities.Users;
-
-    using Localization = DotNetNuke.Services.Localization.Localization;
-
+
+    using Localization = DotNetNuke.Services.Localization.Localization;
+
     /// <summary>
     /// BaseCustomTokenReplace  allows to add multiple sources implementing <see cref="IPropertyAccess">IPropertyAccess</see>.
     /// </summary>
     /// <remarks></remarks>
     public abstract class BaseCustomTokenReplace : BaseTokenReplace
     {
-        protected TokenProvider Provider
-        {
-            get => ComponentFactory.GetComponent<TokenProvider>();
-        }
-
-        TokenContext _tokenContext = new TokenContext();
-<<<<<<< HEAD
-        public TokenContext TokenContext
-        {
-=======
-
-        public TokenContext TokenContext {
->>>>>>> f5660d90
-            get => _tokenContext;
-            set
-            {
-                _tokenContext = value;
-                PropertySource = _tokenContext.PropertySource;
-            }
-        }
-
-        protected Dictionary<string, IPropertyAccess> PropertySource;
-
+        protected TokenProvider Provider
+        {
+            get => ComponentFactory.GetComponent<TokenProvider>();
+        }
+
+        TokenContext _tokenContext = new TokenContext();
+        public TokenContext TokenContext
+        {
+            get => _tokenContext;
+            set
+            {
+                _tokenContext = value;
+                PropertySource = _tokenContext.PropertySource;
+            }
+        }
+
+        protected Dictionary<string, IPropertyAccess> PropertySource;
+
         /// <summary>
         /// Gets or sets /sets the user object representing the currently accessing user (permission).
         /// </summary>
         /// <value>UserInfo oject.</value>
-        public UserInfo AccessingUser
-        {
-            get => TokenContext.AccessingUser;
-            set => TokenContext.AccessingUser = value;
-        }
-
-        /// <summary>
-        /// Gets or sets a value indicating whether if DebugMessages are enabled, unknown Tokens are replaced with Error Messages.
-        /// </summary>
-        /// <value>
-        /// <placeholder>If DebugMessages are enabled, unknown Tokens are replaced with Error Messages</placeholder>
-        /// </value>
-        /// <returns></returns>
-        /// <remarks></remarks>
-        public bool DebugMessages
-        {
-            get => TokenContext.DebugMessages;
-            set => TokenContext.DebugMessages = value;
-        }
-
+        public UserInfo AccessingUser
+        {
+            get => TokenContext.AccessingUser;
+            set => TokenContext.AccessingUser = value;
+        }
+
+        /// <summary>
+        /// Gets or sets a value indicating whether if DebugMessages are enabled, unknown Tokens are replaced with Error Messages.
+        /// </summary>
+        /// <value>
+        /// <placeholder>If DebugMessages are enabled, unknown Tokens are replaced with Error Messages</placeholder>
+        /// </value>
+        /// <returns></returns>
+        /// <remarks></remarks>
+        public bool DebugMessages
+        {
+            get => TokenContext.DebugMessages;
+            set => TokenContext.DebugMessages = value;
+        }
+
         /// <summary>
         /// Gets the Format provider as Culture info from stored language or current culture
         /// </summary>
         /// <value>An CultureInfo</value>
-        protected override CultureInfo FormatProvider
-        {
-            get => TokenContext.Language;
+        protected override CultureInfo FormatProvider
+        {
+            get => TokenContext.Language;
         }
 
         /// <summary>
         /// Gets/sets the language to be used, e.g. for date format
         /// </summary>
         /// <value>A string, representing the locale</value>
-        public override string Language
-        {
-            get => TokenContext.Language.ToString();
-            set
-            {
-                TokenContext.Language = new CultureInfo(value);
-            }
-        }
-
+        public override string Language
+        {
+            get => TokenContext.Language.ToString();
+            set
+            {
+                TokenContext.Language = new CultureInfo(value);
+            }
+        }
+
         /// <summary>
         /// Gets or sets /sets the current Access Level controlling access to critical user settings.
         /// </summary>
         /// <value>A TokenAccessLevel as defined above.</value>
-        protected Scope CurrentAccessLevel
-        {
-            get => TokenContext.CurrentAccessLevel;
-            set => TokenContext.CurrentAccessLevel = value;
-        }
-
-        public BaseCustomTokenReplace()
-        {
-            PropertySource = TokenContext.PropertySource;
-        }
+        protected Scope CurrentAccessLevel
+        {
+            get => TokenContext.CurrentAccessLevel;
+            set => TokenContext.CurrentAccessLevel = value;
+        }
+
+        public BaseCustomTokenReplace()
+        {
+            PropertySource = TokenContext.PropertySource;
+        }
 
         /// <summary>
         /// returns cacheability of the passed text regarding all contained tokens.
@@ -151,15 +145,15 @@
         /// <returns></returns>
         public bool ContainsTokens(string strSourceText)
         {
-            if (string.IsNullOrEmpty(strSourceText))
-            {
-                return false;
-            }
-
-            // also check providers, since they might support different syntax than square brackets
-            return this.TokenizerRegex.Matches(strSourceText).Cast<Match>().Any(currentMatch => currentMatch.Result("${object}").Length > 0)
-                || Provider.ContainsTokens(strSourceText, TokenContext);
-        }
+            if (string.IsNullOrEmpty(strSourceText))
+            {
+                return false;
+            }
+
+            // also check providers, since they might support different syntax than square brackets
+            return this.TokenizerRegex.Matches(strSourceText).Cast<Match>().Any(currentMatch => currentMatch.Result("${object}").Length > 0)
+                || Provider.ContainsTokens(strSourceText, TokenContext);
+        }
 
         protected override string replacedTokenValue(string objectName, string propertyName, string format)
         {
@@ -205,10 +199,10 @@
 
             return result;
         }
-
-        protected override string ReplaceTokens(string sourceText)
-        {
-            return Provider is CoreTokenProvider ? base.ReplaceTokens(sourceText) : Provider.Tokenize(sourceText, TokenContext);
+
+        protected override string ReplaceTokens(string sourceText)
+        {
+            return Provider is CoreTokenProvider ? base.ReplaceTokens(sourceText) : Provider.Tokenize(sourceText, TokenContext);
         }
     }
 }