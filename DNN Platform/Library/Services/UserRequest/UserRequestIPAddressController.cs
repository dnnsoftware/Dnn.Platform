--- conflicted
+++ resolved
@@ -13,7 +13,6 @@
     using DotNetNuke.Entities.Controllers;
     using DotNetNuke.Framework;
 
-<<<<<<< HEAD
     public class UserRequestIPAddressController : ServiceLocator<IUserRequestIPAddressController, UserRequestIPAddressController>, IUserRequestIPAddressController
     {
         public string GetUserRequestIPAddress(HttpRequestBase request)
@@ -87,83 +86,4 @@
             return false;
         }
     }
-}
-
-=======
-    public class UserRequestIPAddressController : ServiceLocator<IUserRequestIPAddressController, UserRequestIPAddressController>, IUserRequestIPAddressController
-    {
-        /// <inheritdoc/>
-        public string GetUserRequestIPAddress(HttpRequestBase request)
-        {
-            return this.GetUserRequestIPAddress(request, IPAddressFamily.IPv4);
-        }
-
-        /// <inheritdoc/>
-        public string GetUserRequestIPAddress(HttpRequestBase request, IPAddressFamily ipFamily)
-        {
-            var userRequestIPHeader = HostController.Instance.GetString("UserRequestIPHeader", "X-Forwarded-For");
-            var userIPAddress = string.Empty;
-
-            if (request.Headers.AllKeys.Contains(userRequestIPHeader))
-            {
-                userIPAddress = request.Headers[userRequestIPHeader];
-                userIPAddress = userIPAddress.Split(',')[0];
-            }
-
-            if (string.IsNullOrEmpty(userIPAddress))
-            {
-                var remoteAddrVariable = "REMOTE_ADDR";
-                if (request.ServerVariables.AllKeys.Contains(remoteAddrVariable))
-                {
-                    userIPAddress = request.ServerVariables[remoteAddrVariable];
-                }
-            }
-
-            if (string.IsNullOrEmpty(userIPAddress))
-            {
-                userIPAddress = request.UserHostAddress;
-            }
-
-            if (string.IsNullOrEmpty(userIPAddress) || userIPAddress.Trim() == "::1")
-            {
-                userIPAddress = string.Empty;
-            }
-
-            if (!string.IsNullOrEmpty(userIPAddress) && !this.ValidateIP(userIPAddress, ipFamily))
-            {
-                userIPAddress = string.Empty;
-            }
-
-            return userIPAddress;
-        }
-
-        /// <inheritdoc/>
-        protected override Func<IUserRequestIPAddressController> GetFactory()
-        {
-            return () => new UserRequestIPAddressController();
-        }
-
-        private bool ValidateIP(string ipString, IPAddressFamily ipFamily)
-        {
-            IPAddress address;
-            if (IPAddress.TryParse(ipString, out address))
-            {
-                if (ipFamily == IPAddressFamily.IPv4 &&
-                    address.AddressFamily == AddressFamily.InterNetwork &&
-                    ipString.Split('.').Length == 4)
-                {
-                    return true;
-                }
-
-                if (ipFamily == IPAddressFamily.IPv6 &&
-                    address.AddressFamily == AddressFamily.InterNetworkV6)
-                {
-                    return true;
-                }
-            }
-
-            return false;
-        }
-    }
-}
->>>>>>> 37c119a9
+}