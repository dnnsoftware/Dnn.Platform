--- conflicted
+++ resolved
@@ -1,618 +1,614 @@
-﻿// Licensed to the .NET Foundation under one or more agreements.
-// The .NET Foundation licenses this file to you under the MIT license.
-// See the LICENSE file in the project root for more information
-
-namespace DotNetNuke.Services.GeneratedImage
-{
-    using System;
-    using System.Collections.Generic;
-    using System.Collections.Specialized;
-    using System.Configuration;
-    using System.Drawing;
-    using System.Drawing.Imaging;
-    using System.Globalization;
-    using System.IO;
-    using System.Linq;
-    using System.Reflection;
-    using System.Web;
-
-    using DotNetNuke.Common;
-    using DotNetNuke.Entities.Portals;
-    using DotNetNuke.Services.FileSystem;
-    using DotNetNuke.Services.GeneratedImage.FilterTransform;
-    using DotNetNuke.Services.GeneratedImage.StartTransform;
-    using DotNetNuke.Services.Localization.Internal;
-
-    using Assembly = System.Reflection.Assembly;
-
-    public class DnnImageHandler : ImageHandler
-    {
-        /// <summary>
-        /// While list of server folders where the system allow the dnn image handler to
-        /// read to serve image files from it and its subfolders.
-        /// </summary>
-        private static readonly string[] WhiteListFolderPaths =
-        {
-            Globals.DesktopModulePath,
-            Globals.ImagePath,
-            Globals.ApplicationPath + "/Portals/",
-        };
-
-<<<<<<< HEAD
-        private static readonly int DefaultDimension = 10;
-        private string _defaultImageFile = string.Empty;
-=======
-        private string defaultImageFile = string.Empty;
->>>>>>> a2a0c6ec
-
-        /// <summary>
-        /// Initializes a new instance of the <see cref="DnnImageHandler"/> class.
-        /// </summary>
-        public DnnImageHandler()
-        {
-            // Set default settings here
-            this.EnableClientCache = true;
-            this.EnableServerCache = true;
-            this.AllowStandalone = true;
-            this.LogSecurity = false;
-            this.EnableIPCount = false;
-            this.ImageCompression = 95;
-            DiskImageStore.PurgeInterval = new TimeSpan(0, 3, 0);
-            this.IPCountPurgeInterval = new TimeSpan(0, 5, 0);
-            this.IPCountMaxCount = 500;
-            this.ClientCacheExpiration = new TimeSpan(0, 10, 0);
-            this.AllowedDomains = new[] { string.Empty };
-
-            // read settings from web.config
-            this.ReadSettings();
-        }
-
-        private Image EmptyImage
-        {
-            get
-            {
-                var emptyBmp = new Bitmap(1, 1, PixelFormat.Format1bppIndexed);
-                emptyBmp.MakeTransparent();
-                this.ContentType = ImageFormat.Png;
-
-                if (string.IsNullOrEmpty(this.defaultImageFile))
-                {
-                    return emptyBmp;
-                }
-
-                try
-                {
-                    var fullFilePath = HttpContext.Current.Server.MapPath(this.defaultImageFile);
-
-                    if (!File.Exists(fullFilePath) || !IsAllowedFilePathImage(this.defaultImageFile))
-                    {
-                        return emptyBmp;
-                    }
-
-                    var fi = new System.IO.FileInfo(this.defaultImageFile);
-                    this.ContentType = GetImageFormat(fi.Extension);
-
-                    using (var stream = new FileStream(fullFilePath, FileMode.Open))
-                    {
-                        return Image.FromStream(stream, true);
-                    }
-                }
-                catch (Exception ex)
-                {
-                    Exceptions.Exceptions.LogException(ex);
-                    return emptyBmp;
-                }
-            }
-        }
-
-        // Add image generation logic here and return an instance of ImageInfo
-
-        /// <inheritdoc/>
-        public override ImageInfo GenerateImage(NameValueCollection parameters)
-        {
-            this.SetupCulture();
-
-            // which type of image should be generated ?
-            string mode = string.IsNullOrEmpty(parameters["mode"]) ? "profilepic" : parameters["mode"].ToLowerInvariant();
-
-            // We need to determine the output format
-            string format = string.IsNullOrEmpty(parameters["format"]) ? "jpg" : parameters["format"].ToLowerInvariant();
-
-            // Lets retrieve the color
-            Color color = string.IsNullOrEmpty(parameters["color"]) ? Color.White : (parameters["color"].StartsWith("#") ? ColorTranslator.FromHtml(parameters["color"]) : Color.FromName(parameters["color"]));
-            Color backColor = string.IsNullOrEmpty(parameters["backcolor"]) ? Color.White : (parameters["backcolor"].StartsWith("#") ? ColorTranslator.FromHtml(parameters["backcolor"]) : Color.FromName(parameters["backcolor"]));
-
-            // Do we have a border ?
-            int border = string.IsNullOrEmpty(parameters["border"]) ? 0 : Convert.ToInt32(parameters["border"]);
-
-            // Do we have a resizemode defined ?
-            var resizeMode = string.IsNullOrEmpty(parameters["resizemode"]) ? ImageResizeMode.Fit : (ImageResizeMode)Enum.Parse(typeof(ImageResizeMode), parameters["ResizeMode"], true);
-
-            // Maximum sizes
-            int maxWidth = ParseDimension(parameters["MaxWidth"]);
-            int maxHeight = ParseDimension(parameters["MaxHeight"]);
-
-            // Any text ?
-            string text = string.IsNullOrEmpty(parameters["text"]) ? string.Empty : parameters["text"];
-
-            // Default Image
-            this.defaultImageFile = string.IsNullOrEmpty(parameters["NoImage"]) ? string.Empty : parameters["NoImage"];
-
-            // Do we override caching for this image ?
-            if (!string.IsNullOrEmpty(parameters["NoCache"]))
-            {
-                this.EnableClientCache = false;
-                this.EnableServerCache = false;
-            }
-
-            try
-            {
-                this.ContentType = GetImageFormat(format);
-
-                switch (mode)
-                {
-                    case "profilepic":
-                        int uid;
-                        if (!int.TryParse(parameters["userid"], out uid) || uid <= 0)
-                        {
-                            uid = -1;
-                        }
-
-                        var uppTrans = new UserProfilePicTransform
-                        {
-                            UserID = uid,
-                        };
-
-                        IFileInfo photoFile;
-                        this.ContentType = !uppTrans.TryGetPhotoFile(out photoFile)
-                            ? ImageFormat.Gif
-                            : GetImageFormat(photoFile?.Extension ?? "jpg");
-
-                        this.ImageTransforms.Add(uppTrans);
-                        break;
-
-                    case "placeholder":
-                        var placeHolderTrans = new PlaceholderTransform();
-                        placeHolderTrans.Width = ParseDimension(parameters["w"]);
-                        placeHolderTrans.Height = ParseDimension(parameters["h"]);
-
-                        if (!string.IsNullOrEmpty(parameters["Color"]))
-                        {
-                            placeHolderTrans.Color = color;
-                        }
-
-                        if (!string.IsNullOrEmpty(parameters["Text"]))
-                        {
-                            placeHolderTrans.Text = text;
-                        }
-
-                        if (!string.IsNullOrEmpty(parameters["BackColor"]))
-                        {
-                            placeHolderTrans.BackColor = backColor;
-                        }
-
-                        this.ImageTransforms.Add(placeHolderTrans);
-                        break;
-
-                    case "securefile":
-                        var secureFileTrans = new SecureFileTransform();
-                        if (!string.IsNullOrEmpty(parameters["FileId"]))
-                        {
-                            var fileId = Convert.ToInt32(parameters["FileId"]);
-                            var file = FileManager.Instance.GetFile(fileId);
-                            if (file == null)
-                            {
-                                return this.GetEmptyImageInfo();
-                            }
-
-                            var folder = FolderManager.Instance.GetFolder(file.FolderId);
-                            if (!secureFileTrans.DoesHaveReadFolderPermission(folder))
-                            {
-                                return this.GetEmptyImageInfo();
-                            }
-
-                            this.ContentType = GetImageFormat(file.Extension);
-                            secureFileTrans.SecureFile = file;
-                            secureFileTrans.EmptyImage = this.EmptyImage;
-                            this.ImageTransforms.Add(secureFileTrans);
-                        }
-
-                        break;
-
-                    case "file":
-                        var imgFile = string.Empty;
-                        var imgUrl = string.Empty;
-
-                        // Lets determine the 2 types of Image Source: Single file, file url
-                        var filePath = parameters["File"];
-                        if (!string.IsNullOrEmpty(filePath))
-                        {
-                            filePath = filePath.Trim();
-                            var fullFilePath = HttpContext.Current.Server.MapPath(filePath);
-                            if (!File.Exists(fullFilePath) || !IsAllowedFilePathImage(filePath))
-                            {
-                                return this.GetEmptyImageInfo();
-                            }
-
-                            imgFile = fullFilePath;
-                        }
-                        else if (!string.IsNullOrEmpty(parameters["Url"]))
-                        {
-                            var url = parameters["Url"];
-
-                            // allow only site resources when using the url parameter
-                            if (!url.StartsWith("http") || !UriBelongsToSite(new Uri(url)))
-                            {
-                                return this.GetEmptyImageInfo();
-                            }
-
-                            imgUrl = url;
-                        }
-
-                        if (string.IsNullOrEmpty(parameters["format"]))
-                        {
-                            string extension;
-                            if (string.IsNullOrEmpty(parameters["Url"]))
-                            {
-                                var fi = new System.IO.FileInfo(imgFile);
-                                extension = fi.Extension.ToLowerInvariant();
-                            }
-                            else
-                            {
-                                string[] parts = parameters["Url"].Split('.');
-                                extension = parts[parts.Length - 1].ToLowerInvariant();
-                            }
-
-                            this.ContentType = GetImageFormat(extension);
-                        }
-
-                        var imageFileTrans = new ImageFileTransform { ImageFilePath = imgFile, ImageUrl = imgUrl };
-                        this.ImageTransforms.Add(imageFileTrans);
-                        break;
-
-                    default:
-
-                        string imageTransformClass = ConfigurationManager.AppSettings["DnnImageHandler." + mode];
-                        string[] imageTransformClassParts = imageTransformClass.Split(',');
-                        var asm = Assembly.LoadFrom(Globals.ApplicationMapPath + @"\bin\" +
-                                                         imageTransformClassParts[1].Trim() + ".dll");
-                        var t = asm.GetType(imageTransformClassParts[0].Trim());
-                        var imageTransform = (ImageTransform)Activator.CreateInstance(t);
-
-                        foreach (var key in parameters.AllKeys)
-                        {
-                            var pi = t.GetProperty(key, BindingFlags.IgnoreCase | BindingFlags.Public | BindingFlags.Instance);
-                            if (pi != null && key != "mode")
-                            {
-                                switch (key.ToLowerInvariant())
-                                {
-                                    case "color":
-                                        pi.SetValue(imageTransform, color, null);
-                                        break;
-                                    case "backcolor":
-                                        pi.SetValue(imageTransform, backColor, null);
-                                        break;
-                                    case "border":
-                                        pi.SetValue(imageTransform, border, null);
-                                        break;
-                                    default:
-                                        switch (pi.PropertyType.Name)
-                                        {
-                                            case "Int32":
-                                                pi.SetValue(imageTransform, Convert.ToInt32(parameters[key]), null);
-                                                break;
-                                            case "String":
-                                                pi.SetValue(imageTransform, parameters[key], null);
-                                                break;
-                                        }
-
-                                        break;
-                                }
-                            }
-                        }
-
-                        this.ImageTransforms.Add(imageTransform);
-                        break;
-                }
-            }
-            catch (Exception ex)
-            {
-                Exceptions.Exceptions.LogException(ex);
-                return this.GetEmptyImageInfo();
-            }
-
-            // Resize-Transformation
-            if (mode != "placeholder")
-            {
-                int width, height;
-
-                width = ParseDimension(parameters["w"]);
-                height = ParseDimension(parameters["h"]);
-
-                var size = string.IsNullOrEmpty(parameters["size"]) ? string.Empty : parameters["size"];
-
-                switch (size)
-                {
-                    case "xxs":
-                        width = 16;
-                        height = 16;
-                        break;
-                    case "xs":
-                        width = 32;
-                        height = 32;
-                        break;
-                    case "s":
-                        width = 50;
-                        height = 50;
-                        break;
-                    case "l":
-                        width = 64;
-                        height = 64;
-                        break;
-                    case "xl":
-                        width = 128;
-                        height = 128;
-                        break;
-                    case "xxl":
-                        width = 256;
-                        height = 256;
-                        break;
-                }
-
-                if (mode == "profilepic")
-                {
-                    resizeMode = ImageResizeMode.FitSquare;
-                    if (width > 0 && height > 0 && width != height)
-                    {
-                        resizeMode = ImageResizeMode.Fill;
-                    }
-                }
-
-                if (width > 0 || height > 0)
-                {
-                    var resizeTrans = new ImageResizeTransform
-                    {
-                        Mode = resizeMode,
-                        BackColor = backColor,
-                        Width = width,
-                        Height = height,
-                        MaxWidth = maxWidth,
-                        MaxHeight = maxHeight,
-                        Border = border,
-                    };
-                    this.ImageTransforms.Add(resizeTrans);
-                }
-            }
-
-            // Gamma adjustment
-            if (!string.IsNullOrEmpty(parameters["Gamma"]))
-            {
-                var gammaTrans = new ImageGammaTransform();
-                double gamma;
-                if (double.TryParse(parameters["Gamma"], NumberStyles.AllowDecimalPoint, CultureInfo.InvariantCulture, out gamma) && gamma >= 0.2 && gamma <= 5)
-                {
-                    gammaTrans.Gamma = gamma;
-                    this.ImageTransforms.Add(gammaTrans);
-                }
-            }
-
-            // Brightness adjustment
-            if (!string.IsNullOrEmpty(parameters["Brightness"]))
-            {
-                var brightnessTrans = new ImageBrightnessTransform();
-                int brightness;
-                if (int.TryParse(parameters["Brightness"], out brightness))
-                {
-                    brightnessTrans.Brightness = brightness;
-                    this.ImageTransforms.Add(brightnessTrans);
-                }
-            }
-
-            // Contrast adjustment
-            if (!string.IsNullOrEmpty(parameters["Contrast"]))
-            {
-                var contrastTrans = new ImageContrastTransform();
-                double contrast;
-                if (double.TryParse(parameters["Contrast"], NumberStyles.AllowDecimalPoint, CultureInfo.InvariantCulture, out contrast) && (contrast >= -100 && contrast <= 100))
-                {
-                    contrastTrans.Contrast = contrast;
-                    this.ImageTransforms.Add(contrastTrans);
-                }
-            }
-
-            // Greyscale
-            if (!string.IsNullOrEmpty(parameters["Greyscale"]))
-            {
-                var greyscaleTrans = new ImageGreyScaleTransform();
-                this.ImageTransforms.Add(greyscaleTrans);
-            }
-
-            // Invert
-            if (!string.IsNullOrEmpty(parameters["Invert"]))
-            {
-                var invertTrans = new ImageInvertTransform();
-                this.ImageTransforms.Add(invertTrans);
-            }
-
-            // Rotate / Flip
-            if (!string.IsNullOrEmpty(parameters["RotateFlip"]))
-            {
-                var rotateFlipTrans = new ImageRotateFlipTransform();
-                var rotateFlipType = (RotateFlipType)Enum.Parse(typeof(RotateFlipType), parameters["RotateFlip"]);
-                rotateFlipTrans.RotateFlip = rotateFlipType;
-                this.ImageTransforms.Add(rotateFlipTrans);
-            }
-
-            // We start the chain with an empty image
-            var emptyImage = new Bitmap(1, 1);
-            using (var ms = new MemoryStream())
-            {
-                emptyImage.Save(ms, this.ContentType);
-                return new ImageInfo(ms.ToArray());
-            }
-        }
-
-        private static bool IsAllowedFilePathImage(string filePath)
-        {
-            var normalizeFilePath = NormalizeFilePath(filePath.Trim());
-
-            // Resources file cannot be served
-            if (filePath.EndsWith(".resources"))
-            {
-                return false;
-            }
-
-            // File outside the white list cannot be served
-            return WhiteListFolderPaths.Any(s => normalizeFilePath.StartsWith(s, StringComparison.InvariantCultureIgnoreCase));
-        }
-
-        private static string NormalizeFilePath(string filePath)
-        {
-            var normalizeFilePath = filePath.Replace("\\", "/");
-            if (!normalizeFilePath.StartsWith("/"))
-            {
-                normalizeFilePath = "/" + normalizeFilePath;
-            }
-
-            return normalizeFilePath;
-        }
-
-        private static int ParseDimension(string value)
-        {
-            if (string.IsNullOrEmpty(value))
-            {
-                return DefaultDimension;
-            }
-
-            int dimension = DefaultDimension;
-            if (!int.TryParse(value, out dimension))
-            {
-                double doubleDimension;
-                if (double.TryParse(value, out doubleDimension))
-                {
-                    dimension = (int)Math.Round(doubleDimension, 0);
-                }
-            }
-
-            // The system won't allow a resize for an image bigger than 4K pixels
-            const int maxDimension = 4000;
-
-            if (dimension > maxDimension || dimension < 0)
-            {
-                dimension = DefaultDimension;
-            }
-
-            return dimension;
-        }
-
-        private static ImageFormat GetImageFormat(string extension)
-        {
-            switch (extension.ToLowerInvariant())
-            {
-                case "jpg":
-                case "jpeg":
-                    return ImageFormat.Jpeg;
-                case "bmp":
-                    return ImageFormat.Bmp;
-                case "gif":
-                    return ImageFormat.Gif;
-                case "png":
-                    return ImageFormat.Png;
-                case "ico":
-                    return ImageFormat.Icon;
-                default:
-                    return ImageFormat.Png;
-            }
-        }
-
-        // checks whether the uri belongs to any of the site-wide aliases
-        private static bool UriBelongsToSite(Uri uri)
-        {
-            IEnumerable<string> hostAliases =
-                from PortalAliasInfo alias in PortalAliasController.Instance.GetPortalAliases().Values
-                select alias.HTTPAlias.ToLowerInvariant();
-
-            // if URI, for example, = "http(s)://myDomain:80/DNNDev/myPage?var=name" , then the two strings will be
-            // uriNoScheme1 = "mydomain/dnndev/mypage"  -- lower case
-            // uriNoScheme2 = "mydomain:80/dnndev/mypage"  -- lower case
-            var uriNoScheme1 = (uri.DnsSafeHost + uri.LocalPath).ToLowerInvariant();
-            var uriNoScheme2 = (uri.Authority + uri.LocalPath).ToLowerInvariant();
-            return hostAliases.Any(alias => uriNoScheme1.StartsWith(alias) || uriNoScheme2.StartsWith(alias));
-        }
-
-        private ImageInfo GetEmptyImageInfo()
-        {
-            return new ImageInfo(this.EmptyImage)
-            {
-                IsEmptyImage = true,
-            };
-        }
-
-        private void ReadSettings()
-        {
-            var settings = ConfigurationManager.AppSettings["DnnImageHandler"];
-            if (string.IsNullOrEmpty(settings))
-            {
-                return;
-            }
-
-            string[] values = settings.Split(';');
-            foreach (string value in values)
-            {
-                string[] setting = value.Split('=');
-                string name = setting[0].ToLowerInvariant();
-                switch (name)
-                {
-                    case "enableclientcache":
-                        this.EnableClientCache = Convert.ToBoolean(setting[1]);
-                        break;
-                    case "clientcacheexpiration":
-                        this.ClientCacheExpiration = TimeSpan.FromSeconds(Convert.ToInt32(setting[1]));
-                        break;
-                    case "enableservercache":
-                        this.EnableServerCache = Convert.ToBoolean(setting[1]);
-                        break;
-                    case "servercacheexpiration":
-                        DiskImageStore.PurgeInterval = TimeSpan.FromSeconds(Convert.ToInt32(setting[1]));
-                        break;
-                    case "allowstandalone":
-                        this.AllowStandalone = Convert.ToBoolean(setting[1]);
-                        break;
-                    case "logsecurity":
-                        this.LogSecurity = Convert.ToBoolean(setting[1]);
-                        break;
-                    case "imagecompression":
-                        this.ImageCompression = Convert.ToInt32(setting[1]);
-                        break;
-                    case "alloweddomains":
-                        this.AllowedDomains = setting[1].Split(',');
-                        break;
-                    case "enableipcount":
-                        this.EnableIPCount = Convert.ToBoolean(setting[1]);
-                        break;
-                    case "ipcountmax":
-                        this.IPCountMaxCount = Convert.ToInt32(setting[1]);
-                        break;
-                    case "ipcountpurgeinterval":
-                        this.IPCountPurgeInterval = TimeSpan.FromSeconds(Convert.ToInt32(setting[1]));
-                        break;
-                }
-            }
-        }
-
-        private void SetupCulture()
-        {
-            var settings = PortalController.Instance.GetCurrentPortalSettings();
-            if (settings == null)
-            {
-                return;
-            }
-
-            var pageLocale = TestableLocalization.Instance.GetPageLocale(settings);
-            if (pageLocale != null)
-            {
-                TestableLocalization.Instance.SetThreadCultures(pageLocale, settings);
-            }
-        }
-    }
-}
+﻿// Licensed to the .NET Foundation under one or more agreements.
+// The .NET Foundation licenses this file to you under the MIT license.
+// See the LICENSE file in the project root for more information
+
+namespace DotNetNuke.Services.GeneratedImage
+{
+    using System;
+    using System.Collections.Generic;
+    using System.Collections.Specialized;
+    using System.Configuration;
+    using System.Drawing;
+    using System.Drawing.Imaging;
+    using System.Globalization;
+    using System.IO;
+    using System.Linq;
+    using System.Reflection;
+    using System.Web;
+
+    using DotNetNuke.Common;
+    using DotNetNuke.Entities.Portals;
+    using DotNetNuke.Services.FileSystem;
+    using DotNetNuke.Services.GeneratedImage.FilterTransform;
+    using DotNetNuke.Services.GeneratedImage.StartTransform;
+    using DotNetNuke.Services.Localization.Internal;
+
+    using Assembly = System.Reflection.Assembly;
+
+    public class DnnImageHandler : ImageHandler
+    {
+        /// <summary>
+        /// While list of server folders where the system allow the dnn image handler to
+        /// read to serve image files from it and its subfolders.
+        /// </summary>
+        private static readonly string[] WhiteListFolderPaths =
+        {
+            Globals.DesktopModulePath,
+            Globals.ImagePath,
+            Globals.ApplicationPath + "/Portals/",
+        };
+
+        private static readonly int DefaultDimension = 10;
+        private string defaultImageFile = string.Empty;
+
+        /// <summary>
+        /// Initializes a new instance of the <see cref="DnnImageHandler"/> class.
+        /// </summary>
+        public DnnImageHandler()
+        {
+            // Set default settings here
+            this.EnableClientCache = true;
+            this.EnableServerCache = true;
+            this.AllowStandalone = true;
+            this.LogSecurity = false;
+            this.EnableIPCount = false;
+            this.ImageCompression = 95;
+            DiskImageStore.PurgeInterval = new TimeSpan(0, 3, 0);
+            this.IPCountPurgeInterval = new TimeSpan(0, 5, 0);
+            this.IPCountMaxCount = 500;
+            this.ClientCacheExpiration = new TimeSpan(0, 10, 0);
+            this.AllowedDomains = new[] { string.Empty };
+
+            // read settings from web.config
+            this.ReadSettings();
+        }
+
+        private Image EmptyImage
+        {
+            get
+            {
+                var emptyBmp = new Bitmap(1, 1, PixelFormat.Format1bppIndexed);
+                emptyBmp.MakeTransparent();
+                this.ContentType = ImageFormat.Png;
+
+                if (string.IsNullOrEmpty(this.defaultImageFile))
+                {
+                    return emptyBmp;
+                }
+
+                try
+                {
+                    var fullFilePath = HttpContext.Current.Server.MapPath(this.defaultImageFile);
+
+                    if (!File.Exists(fullFilePath) || !IsAllowedFilePathImage(this.defaultImageFile))
+                    {
+                        return emptyBmp;
+                    }
+
+                    var fi = new System.IO.FileInfo(this.defaultImageFile);
+                    this.ContentType = GetImageFormat(fi.Extension);
+
+                    using (var stream = new FileStream(fullFilePath, FileMode.Open))
+                    {
+                        return Image.FromStream(stream, true);
+                    }
+                }
+                catch (Exception ex)
+                {
+                    Exceptions.Exceptions.LogException(ex);
+                    return emptyBmp;
+                }
+            }
+        }
+
+        // Add image generation logic here and return an instance of ImageInfo
+
+        /// <inheritdoc/>
+        public override ImageInfo GenerateImage(NameValueCollection parameters)
+        {
+            this.SetupCulture();
+
+            // which type of image should be generated ?
+            string mode = string.IsNullOrEmpty(parameters["mode"]) ? "profilepic" : parameters["mode"].ToLowerInvariant();
+
+            // We need to determine the output format
+            string format = string.IsNullOrEmpty(parameters["format"]) ? "jpg" : parameters["format"].ToLowerInvariant();
+
+            // Lets retrieve the color
+            Color color = string.IsNullOrEmpty(parameters["color"]) ? Color.White : (parameters["color"].StartsWith("#") ? ColorTranslator.FromHtml(parameters["color"]) : Color.FromName(parameters["color"]));
+            Color backColor = string.IsNullOrEmpty(parameters["backcolor"]) ? Color.White : (parameters["backcolor"].StartsWith("#") ? ColorTranslator.FromHtml(parameters["backcolor"]) : Color.FromName(parameters["backcolor"]));
+
+            // Do we have a border ?
+            int border = string.IsNullOrEmpty(parameters["border"]) ? 0 : Convert.ToInt32(parameters["border"]);
+
+            // Do we have a resizemode defined ?
+            var resizeMode = string.IsNullOrEmpty(parameters["resizemode"]) ? ImageResizeMode.Fit : (ImageResizeMode)Enum.Parse(typeof(ImageResizeMode), parameters["ResizeMode"], true);
+
+            // Maximum sizes
+            int maxWidth = ParseDimension(parameters["MaxWidth"]);
+            int maxHeight = ParseDimension(parameters["MaxHeight"]);
+
+            // Any text ?
+            string text = string.IsNullOrEmpty(parameters["text"]) ? string.Empty : parameters["text"];
+
+            // Default Image
+            this.defaultImageFile = string.IsNullOrEmpty(parameters["NoImage"]) ? string.Empty : parameters["NoImage"];
+
+            // Do we override caching for this image ?
+            if (!string.IsNullOrEmpty(parameters["NoCache"]))
+            {
+                this.EnableClientCache = false;
+                this.EnableServerCache = false;
+            }
+
+            try
+            {
+                this.ContentType = GetImageFormat(format);
+
+                switch (mode)
+                {
+                    case "profilepic":
+                        int uid;
+                        if (!int.TryParse(parameters["userid"], out uid) || uid <= 0)
+                        {
+                            uid = -1;
+                        }
+
+                        var uppTrans = new UserProfilePicTransform
+                        {
+                            UserID = uid,
+                        };
+
+                        IFileInfo photoFile;
+                        this.ContentType = !uppTrans.TryGetPhotoFile(out photoFile)
+                            ? ImageFormat.Gif
+                            : GetImageFormat(photoFile?.Extension ?? "jpg");
+
+                        this.ImageTransforms.Add(uppTrans);
+                        break;
+
+                    case "placeholder":
+                        var placeHolderTrans = new PlaceholderTransform();
+                        placeHolderTrans.Width = ParseDimension(parameters["w"]);
+                        placeHolderTrans.Height = ParseDimension(parameters["h"]);
+
+                        if (!string.IsNullOrEmpty(parameters["Color"]))
+                        {
+                            placeHolderTrans.Color = color;
+                        }
+
+                        if (!string.IsNullOrEmpty(parameters["Text"]))
+                        {
+                            placeHolderTrans.Text = text;
+                        }
+
+                        if (!string.IsNullOrEmpty(parameters["BackColor"]))
+                        {
+                            placeHolderTrans.BackColor = backColor;
+                        }
+
+                        this.ImageTransforms.Add(placeHolderTrans);
+                        break;
+
+                    case "securefile":
+                        var secureFileTrans = new SecureFileTransform();
+                        if (!string.IsNullOrEmpty(parameters["FileId"]))
+                        {
+                            var fileId = Convert.ToInt32(parameters["FileId"]);
+                            var file = FileManager.Instance.GetFile(fileId);
+                            if (file == null)
+                            {
+                                return this.GetEmptyImageInfo();
+                            }
+
+                            var folder = FolderManager.Instance.GetFolder(file.FolderId);
+                            if (!secureFileTrans.DoesHaveReadFolderPermission(folder))
+                            {
+                                return this.GetEmptyImageInfo();
+                            }
+
+                            this.ContentType = GetImageFormat(file.Extension);
+                            secureFileTrans.SecureFile = file;
+                            secureFileTrans.EmptyImage = this.EmptyImage;
+                            this.ImageTransforms.Add(secureFileTrans);
+                        }
+
+                        break;
+
+                    case "file":
+                        var imgFile = string.Empty;
+                        var imgUrl = string.Empty;
+
+                        // Lets determine the 2 types of Image Source: Single file, file url
+                        var filePath = parameters["File"];
+                        if (!string.IsNullOrEmpty(filePath))
+                        {
+                            filePath = filePath.Trim();
+                            var fullFilePath = HttpContext.Current.Server.MapPath(filePath);
+                            if (!File.Exists(fullFilePath) || !IsAllowedFilePathImage(filePath))
+                            {
+                                return this.GetEmptyImageInfo();
+                            }
+
+                            imgFile = fullFilePath;
+                        }
+                        else if (!string.IsNullOrEmpty(parameters["Url"]))
+                        {
+                            var url = parameters["Url"];
+
+                            // allow only site resources when using the url parameter
+                            if (!url.StartsWith("http") || !UriBelongsToSite(new Uri(url)))
+                            {
+                                return this.GetEmptyImageInfo();
+                            }
+
+                            imgUrl = url;
+                        }
+
+                        if (string.IsNullOrEmpty(parameters["format"]))
+                        {
+                            string extension;
+                            if (string.IsNullOrEmpty(parameters["Url"]))
+                            {
+                                var fi = new System.IO.FileInfo(imgFile);
+                                extension = fi.Extension.ToLowerInvariant();
+                            }
+                            else
+                            {
+                                string[] parts = parameters["Url"].Split('.');
+                                extension = parts[parts.Length - 1].ToLowerInvariant();
+                            }
+
+                            this.ContentType = GetImageFormat(extension);
+                        }
+
+                        var imageFileTrans = new ImageFileTransform { ImageFilePath = imgFile, ImageUrl = imgUrl };
+                        this.ImageTransforms.Add(imageFileTrans);
+                        break;
+
+                    default:
+
+                        string imageTransformClass = ConfigurationManager.AppSettings["DnnImageHandler." + mode];
+                        string[] imageTransformClassParts = imageTransformClass.Split(',');
+                        var asm = Assembly.LoadFrom(Globals.ApplicationMapPath + @"\bin\" +
+                                                         imageTransformClassParts[1].Trim() + ".dll");
+                        var t = asm.GetType(imageTransformClassParts[0].Trim());
+                        var imageTransform = (ImageTransform)Activator.CreateInstance(t);
+
+                        foreach (var key in parameters.AllKeys)
+                        {
+                            var pi = t.GetProperty(key, BindingFlags.IgnoreCase | BindingFlags.Public | BindingFlags.Instance);
+                            if (pi != null && key != "mode")
+                            {
+                                switch (key.ToLowerInvariant())
+                                {
+                                    case "color":
+                                        pi.SetValue(imageTransform, color, null);
+                                        break;
+                                    case "backcolor":
+                                        pi.SetValue(imageTransform, backColor, null);
+                                        break;
+                                    case "border":
+                                        pi.SetValue(imageTransform, border, null);
+                                        break;
+                                    default:
+                                        switch (pi.PropertyType.Name)
+                                        {
+                                            case "Int32":
+                                                pi.SetValue(imageTransform, Convert.ToInt32(parameters[key]), null);
+                                                break;
+                                            case "String":
+                                                pi.SetValue(imageTransform, parameters[key], null);
+                                                break;
+                                        }
+
+                                        break;
+                                }
+                            }
+                        }
+
+                        this.ImageTransforms.Add(imageTransform);
+                        break;
+                }
+            }
+            catch (Exception ex)
+            {
+                Exceptions.Exceptions.LogException(ex);
+                return this.GetEmptyImageInfo();
+            }
+
+            // Resize-Transformation
+            if (mode != "placeholder")
+            {
+                int width, height;
+
+                width = ParseDimension(parameters["w"]);
+                height = ParseDimension(parameters["h"]);
+
+                var size = string.IsNullOrEmpty(parameters["size"]) ? string.Empty : parameters["size"];
+
+                switch (size)
+                {
+                    case "xxs":
+                        width = 16;
+                        height = 16;
+                        break;
+                    case "xs":
+                        width = 32;
+                        height = 32;
+                        break;
+                    case "s":
+                        width = 50;
+                        height = 50;
+                        break;
+                    case "l":
+                        width = 64;
+                        height = 64;
+                        break;
+                    case "xl":
+                        width = 128;
+                        height = 128;
+                        break;
+                    case "xxl":
+                        width = 256;
+                        height = 256;
+                        break;
+                }
+
+                if (mode == "profilepic")
+                {
+                    resizeMode = ImageResizeMode.FitSquare;
+                    if (width > 0 && height > 0 && width != height)
+                    {
+                        resizeMode = ImageResizeMode.Fill;
+                    }
+                }
+
+                if (width > 0 || height > 0)
+                {
+                    var resizeTrans = new ImageResizeTransform
+                    {
+                        Mode = resizeMode,
+                        BackColor = backColor,
+                        Width = width,
+                        Height = height,
+                        MaxWidth = maxWidth,
+                        MaxHeight = maxHeight,
+                        Border = border,
+                    };
+                    this.ImageTransforms.Add(resizeTrans);
+                }
+            }
+
+            // Gamma adjustment
+            if (!string.IsNullOrEmpty(parameters["Gamma"]))
+            {
+                var gammaTrans = new ImageGammaTransform();
+                double gamma;
+                if (double.TryParse(parameters["Gamma"], NumberStyles.AllowDecimalPoint, CultureInfo.InvariantCulture, out gamma) && gamma >= 0.2 && gamma <= 5)
+                {
+                    gammaTrans.Gamma = gamma;
+                    this.ImageTransforms.Add(gammaTrans);
+                }
+            }
+
+            // Brightness adjustment
+            if (!string.IsNullOrEmpty(parameters["Brightness"]))
+            {
+                var brightnessTrans = new ImageBrightnessTransform();
+                int brightness;
+                if (int.TryParse(parameters["Brightness"], out brightness))
+                {
+                    brightnessTrans.Brightness = brightness;
+                    this.ImageTransforms.Add(brightnessTrans);
+                }
+            }
+
+            // Contrast adjustment
+            if (!string.IsNullOrEmpty(parameters["Contrast"]))
+            {
+                var contrastTrans = new ImageContrastTransform();
+                double contrast;
+                if (double.TryParse(parameters["Contrast"], NumberStyles.AllowDecimalPoint, CultureInfo.InvariantCulture, out contrast) && (contrast >= -100 && contrast <= 100))
+                {
+                    contrastTrans.Contrast = contrast;
+                    this.ImageTransforms.Add(contrastTrans);
+                }
+            }
+
+            // Greyscale
+            if (!string.IsNullOrEmpty(parameters["Greyscale"]))
+            {
+                var greyscaleTrans = new ImageGreyScaleTransform();
+                this.ImageTransforms.Add(greyscaleTrans);
+            }
+
+            // Invert
+            if (!string.IsNullOrEmpty(parameters["Invert"]))
+            {
+                var invertTrans = new ImageInvertTransform();
+                this.ImageTransforms.Add(invertTrans);
+            }
+
+            // Rotate / Flip
+            if (!string.IsNullOrEmpty(parameters["RotateFlip"]))
+            {
+                var rotateFlipTrans = new ImageRotateFlipTransform();
+                var rotateFlipType = (RotateFlipType)Enum.Parse(typeof(RotateFlipType), parameters["RotateFlip"]);
+                rotateFlipTrans.RotateFlip = rotateFlipType;
+                this.ImageTransforms.Add(rotateFlipTrans);
+            }
+
+            // We start the chain with an empty image
+            var emptyImage = new Bitmap(1, 1);
+            using (var ms = new MemoryStream())
+            {
+                emptyImage.Save(ms, this.ContentType);
+                return new ImageInfo(ms.ToArray());
+            }
+        }
+
+        private static bool IsAllowedFilePathImage(string filePath)
+        {
+            var normalizeFilePath = NormalizeFilePath(filePath.Trim());
+
+            // Resources file cannot be served
+            if (filePath.EndsWith(".resources"))
+            {
+                return false;
+            }
+
+            // File outside the white list cannot be served
+            return WhiteListFolderPaths.Any(s => normalizeFilePath.StartsWith(s, StringComparison.InvariantCultureIgnoreCase));
+        }
+
+        private static string NormalizeFilePath(string filePath)
+        {
+            var normalizeFilePath = filePath.Replace("\\", "/");
+            if (!normalizeFilePath.StartsWith("/"))
+            {
+                normalizeFilePath = "/" + normalizeFilePath;
+            }
+
+            return normalizeFilePath;
+        }
+
+        private static int ParseDimension(string value)
+        {
+            if (string.IsNullOrEmpty(value))
+            {
+                return DefaultDimension;
+            }
+
+            int dimension = DefaultDimension;
+            if (!int.TryParse(value, out dimension))
+            {
+                double doubleDimension;
+                if (double.TryParse(value, out doubleDimension))
+                {
+                    dimension = (int)Math.Round(doubleDimension, 0);
+                }
+            }
+
+            // The system won't allow a resize for an image bigger than 4K pixels
+            const int maxDimension = 4000;
+
+            if (dimension > maxDimension || dimension < 0)
+            {
+                dimension = DefaultDimension;
+            }
+
+            return dimension;
+        }
+
+        private static ImageFormat GetImageFormat(string extension)
+        {
+            switch (extension.ToLowerInvariant())
+            {
+                case "jpg":
+                case "jpeg":
+                    return ImageFormat.Jpeg;
+                case "bmp":
+                    return ImageFormat.Bmp;
+                case "gif":
+                    return ImageFormat.Gif;
+                case "png":
+                    return ImageFormat.Png;
+                case "ico":
+                    return ImageFormat.Icon;
+                default:
+                    return ImageFormat.Png;
+            }
+        }
+
+        // checks whether the uri belongs to any of the site-wide aliases
+        private static bool UriBelongsToSite(Uri uri)
+        {
+            IEnumerable<string> hostAliases =
+                from PortalAliasInfo alias in PortalAliasController.Instance.GetPortalAliases().Values
+                select alias.HTTPAlias.ToLowerInvariant();
+
+            // if URI, for example, = "http(s)://myDomain:80/DNNDev/myPage?var=name" , then the two strings will be
+            // uriNoScheme1 = "mydomain/dnndev/mypage"  -- lower case
+            // uriNoScheme2 = "mydomain:80/dnndev/mypage"  -- lower case
+            var uriNoScheme1 = (uri.DnsSafeHost + uri.LocalPath).ToLowerInvariant();
+            var uriNoScheme2 = (uri.Authority + uri.LocalPath).ToLowerInvariant();
+            return hostAliases.Any(alias => uriNoScheme1.StartsWith(alias) || uriNoScheme2.StartsWith(alias));
+        }
+
+        private ImageInfo GetEmptyImageInfo()
+        {
+            return new ImageInfo(this.EmptyImage)
+            {
+                IsEmptyImage = true,
+            };
+        }
+
+        private void ReadSettings()
+        {
+            var settings = ConfigurationManager.AppSettings["DnnImageHandler"];
+            if (string.IsNullOrEmpty(settings))
+            {
+                return;
+            }
+
+            string[] values = settings.Split(';');
+            foreach (string value in values)
+            {
+                string[] setting = value.Split('=');
+                string name = setting[0].ToLowerInvariant();
+                switch (name)
+                {
+                    case "enableclientcache":
+                        this.EnableClientCache = Convert.ToBoolean(setting[1]);
+                        break;
+                    case "clientcacheexpiration":
+                        this.ClientCacheExpiration = TimeSpan.FromSeconds(Convert.ToInt32(setting[1]));
+                        break;
+                    case "enableservercache":
+                        this.EnableServerCache = Convert.ToBoolean(setting[1]);
+                        break;
+                    case "servercacheexpiration":
+                        DiskImageStore.PurgeInterval = TimeSpan.FromSeconds(Convert.ToInt32(setting[1]));
+                        break;
+                    case "allowstandalone":
+                        this.AllowStandalone = Convert.ToBoolean(setting[1]);
+                        break;
+                    case "logsecurity":
+                        this.LogSecurity = Convert.ToBoolean(setting[1]);
+                        break;
+                    case "imagecompression":
+                        this.ImageCompression = Convert.ToInt32(setting[1]);
+                        break;
+                    case "alloweddomains":
+                        this.AllowedDomains = setting[1].Split(',');
+                        break;
+                    case "enableipcount":
+                        this.EnableIPCount = Convert.ToBoolean(setting[1]);
+                        break;
+                    case "ipcountmax":
+                        this.IPCountMaxCount = Convert.ToInt32(setting[1]);
+                        break;
+                    case "ipcountpurgeinterval":
+                        this.IPCountPurgeInterval = TimeSpan.FromSeconds(Convert.ToInt32(setting[1]));
+                        break;
+                }
+            }
+        }
+
+        private void SetupCulture()
+        {
+            var settings = PortalController.Instance.GetCurrentPortalSettings();
+            if (settings == null)
+            {
+                return;
+            }
+
+            var pageLocale = TestableLocalization.Instance.GetPageLocale(settings);
+            if (pageLocale != null)
+            {
+                TestableLocalization.Instance.SetThreadCultures(pageLocale, settings);
+            }
+        }
+    }
+}