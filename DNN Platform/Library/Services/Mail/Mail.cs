﻿// Licensed to the .NET Foundation under one or more agreements.
// The .NET Foundation licenses this file to you under the MIT license.
// See the LICENSE file in the project root for more information
<<<<<<< HEAD
namespace DotNetNuke.Services.Mail
{
    using System;
    using System.Collections;
=======
namespace DotNetNuke.Services.Mail
{
    using System;
    using System.Collections;
>>>>>>> 4d012fe9
    using System.Collections.Generic;
    using System.IO;
    using System.Linq;
    using System.Net.Mail;
<<<<<<< HEAD
    using System.Text;
    using System.Text.RegularExpressions;
    using System.Web;

    using DotNetNuke.Common;
    using DotNetNuke.Common.Utilities;
    using DotNetNuke.Entities.Host;
    using DotNetNuke.Entities.Portals;
    using DotNetNuke.Entities.Users;
    using DotNetNuke.Services.Tokens;
=======
    using System.Text;
    using System.Text.RegularExpressions;
    using System.Web;

    using DotNetNuke.Common;
    using DotNetNuke.Common.Utilities;
    using DotNetNuke.Entities.Host;
    using DotNetNuke.Entities.Portals;
    using DotNetNuke.Entities.Users;
    using DotNetNuke.Services.Tokens;
>>>>>>> 4d012fe9

    using Localize = DotNetNuke.Services.Localization.Localization;

    public class Mail
    {
        public static string ConvertToText(string sHTML)
        {
            var formattedHtml = HtmlUtils.FormatText(sHTML, true);
            var styleLessHtml = HtmlUtils.RemoveInlineStyle(formattedHtml);
            return HtmlUtils.StripTags(styleLessHtml, true);
        }

        public static bool IsValidEmailAddress(string Email, int portalid)
        {
            string pattern = Null.NullString;

            // During install Wizard we may not have a valid PortalID
            if (portalid != Null.NullInteger)
            {
                pattern = Convert.ToString(UserController.GetUserSettings(portalid)["Security_EmailValidation"]);
            }

            pattern = string.IsNullOrEmpty(pattern) ? Globals.glbEmailRegEx : pattern;
            return Regex.Match(Email, pattern).Success;
        }

        public static void SendEmail(string fromAddress, string toAddress, string subject, string body)
        {
            SendEmail(fromAddress, fromAddress, toAddress, subject, body);
        }

        public static void SendEmail(string fromAddress, string senderAddress, string toAddress, string subject, string body)
        {
            if (string.IsNullOrWhiteSpace(Host.SMTPServer) || string.IsNullOrEmpty(fromAddress) || string.IsNullOrEmpty(senderAddress) || string.IsNullOrEmpty(toAddress))
            {
                return;
            }

            var mailInfo = new MailInfo
            {
                From = fromAddress,
                Sender = senderAddress,
                To = toAddress,
                Subject = subject,
                Body = body,
                Priority = MailPriority.Normal,
                BodyFormat = HtmlUtils.IsHtml(body) ? MailFormat.Html : MailFormat.Text,
                BodyEncoding = Encoding.UTF8,
            };

            MailProvider.Instance().SendMail(mailInfo);
        }

        [Obsolete("This method has been deprecated. Please use SendEmail() with ICollection<MailAttachment> Scheduled removal in v11.0.0.")]
        public static string SendEmail(string fromAddress, string senderAddress, string toAddress, string subject, string body, List<Attachment> attachments)
        {
            var mailInfo = new MailInfo
            {
                From = fromAddress,
                Sender = senderAddress,
                To = toAddress,
                Subject = subject,
                Body = body,
                Priority = MailPriority.Normal,
                BodyFormat = HtmlUtils.IsHtml(body) ? MailFormat.Html : MailFormat.Text,
                BodyEncoding = Encoding.UTF8,
<<<<<<< HEAD
            };

            MailProvider.Instance().SendMail(mailInfo);
        }

        [Obsolete("This method has been deprecated. Please use SendEmail() with List<MailAttachment> Scheduled removal in v11.0.0.")]
        public static string SendEmail(string fromAddress, string senderAddress, string toAddress, string subject, string body, List<Attachment> attachments)
        {
            MailInfo mailInfo = new MailInfo()
=======
                Attachments = ConvertAttachments(attachments),
            };

            return MailProvider.Instance().SendMail(mailInfo);
        }

        public static string SendEmail(string fromAddress, string senderAddress, string toAddress, string subject, string body, ICollection<MailAttachment> attachments)
        {
            var mailInfo = new MailInfo
>>>>>>> 4d012fe9
            {
                From = fromAddress,
                Sender = senderAddress,
                To = toAddress,
                Subject = subject,
                Body = body,
                Priority = MailPriority.Normal,
                BodyFormat = HtmlUtils.IsHtml(body) ? MailFormat.Html : MailFormat.Text,
                BodyEncoding = Encoding.UTF8,
                Attachments = ConvertAttachments(attachments),
            };


            return MailProvider.Instance().SendMail(mailInfo);
        }

        public static string SendEmail(string fromAddress, string senderAddress, string toAddress, string subject, string body, List<MailAttachment> attachments)
        {
            MailInfo mailInfo = new MailInfo()
            {
                From = fromAddress,
                Sender = senderAddress,
                To = toAddress,
                Subject = subject,
                Body = body,
                Priority = MailPriority.Normal,
                BodyFormat = HtmlUtils.IsHtml(body) ? MailFormat.Html : MailFormat.Text,
                BodyEncoding = Encoding.UTF8,
                Attachments = attachments,
<<<<<<< HEAD
            };

            
            return MailProvider.Instance().SendMail(mailInfo);
        }

        /// -----------------------------------------------------------------------------
        /// <summary>
        /// <summary>Send an email notification</summary>
        /// </summary>
        /// <param name="user">The user to whom the message is being sent.</param>
        /// <param name="msgType">The type of message being sent.</param>
        /// <param name="settings">Portal Settings.</param>
        /// <returns></returns>
        /// <remarks></remarks>
        /// -----------------------------------------------------------------------------
        public static string SendMail(UserInfo user, MessageType msgType, PortalSettings settings)
        {
            return SendMail(user.PortalID, user.UserID, msgType, settings);
        }

        /// -----------------------------------------------------------------------------
        /// <summary>
        /// <summary>Send an email notification</summary>
        /// </summary>
        /// <param name="portalId">The PortalId of the user to whom the message is being sent.</param>
        /// <param name="userId">The UserId of the user to whom the message is being sent.</param>
        /// <param name="msgType">The type of message being sent.</param>
        /// <param name="settings">Portal Settings.</param>
        /// <returns></returns>
        /// <remarks></remarks>
        /// -----------------------------------------------------------------------------
        public static string SendMail(int portalId, int userId, MessageType msgType, PortalSettings settings)
        {
            // Send Notification to User
            var user = UserController.Instance.GetUserById(portalId, userId);
            int toUser = user.UserID;
            string locale = user.Profile.PreferredLocale;
            string subject;
            string body;
            ArrayList custom = null;
            switch (msgType)
            {
                case MessageType.UserRegistrationAdmin:
                    subject = "EMAIL_USER_REGISTRATION_ADMINISTRATOR_SUBJECT";
                    body = "EMAIL_USER_REGISTRATION_ADMINISTRATOR_BODY";
                    toUser = settings.AdministratorId;
                    UserInfo admin = UserController.GetUserById(settings.PortalId, settings.AdministratorId);
                    locale = admin.Profile.PreferredLocale;
                    break;
                case MessageType.UserRegistrationPrivate:
                    subject = "EMAIL_USER_REGISTRATION_PRIVATE_SUBJECT";
                    body = "EMAIL_USER_REGISTRATION_PRIVATE_BODY";
                    break;
                case MessageType.UserRegistrationPrivateNoApprovalRequired:
                    subject = "EMAIL_USER_REGISTRATION_PUBLIC_SUBJECT";
                    body = "EMAIL_USER_REGISTRATION_PUBLIC_BODY";
                    break;
                case MessageType.UserRegistrationPublic:
                    subject = "EMAIL_USER_REGISTRATION_PUBLIC_SUBJECT";
                    body = "EMAIL_USER_REGISTRATION_PUBLIC_BODY";
                    break;
                case MessageType.UserRegistrationVerified:
                    subject = "EMAIL_USER_REGISTRATION_VERIFIED_SUBJECT";
                    body = "EMAIL_USER_REGISTRATION_VERIFIED_BODY";
                    var propertyNotFound = false;
                    if (HttpContext.Current != null)
                    {
                        custom = new ArrayList
                        {
                            HttpContext.Current.Server.HtmlEncode(HttpContext.Current.Server.UrlEncode(user.Username)),
                            HttpContext.Current.Server.UrlEncode(user.GetProperty("verificationcode", string.Empty, null,
                                user, Scope.SystemMessages, ref propertyNotFound)),
                        };
                    }

                    break;
                case MessageType.PasswordReminder:
                    subject = "EMAIL_PASSWORD_REMINDER_SUBJECT";
                    body = "EMAIL_PASSWORD_REMINDER_BODY";
                    break;
                case MessageType.ProfileUpdated:
                    subject = "EMAIL_PROFILE_UPDATED_SUBJECT";
                    body = "EMAIL_PROFILE_UPDATED_BODY";
                    break;
                case MessageType.PasswordUpdated:
                    subject = "EMAIL_PASSWORD_UPDATED_SUBJECT";
                    body = "EMAIL_PASSWORD_UPDATED_BODY";
                    break;
                case MessageType.PasswordReminderUserIsNotApproved:
                    subject = "EMAIL_PASSWORD_REMINDER_USER_ISNOT_APPROVED_SUBJECT";
                    body = "EMAIL_PASSWORD_REMINDER_USER_ISNOT_APPROVED_BODY";
                    break;
                case MessageType.UserAuthorized:
                    subject = "EMAIL_USER_AUTHORIZED_SUBJECT";
                    body = "EMAIL_USER_AUTHORIZED_BODY";
                    break;
                case MessageType.UserUnAuthorized:
                    subject = "EMAIL_USER_UNAUTHORIZED_SUBJECT";
                    body = "EMAIL_USER_UNAUTHORIZED_BODY";
                    break;
                default:
                    subject = "EMAIL_USER_UPDATED_OWN_PASSWORD_SUBJECT";
                    body = "EMAIL_USER_UPDATED_OWN_PASSWORD_BODY";
                    break;
            }

            subject = Localize.GetSystemMessage(locale, settings, subject, user, Localize.GlobalResourceFile, custom, string.Empty, settings.AdministratorId);
            body = Localize.GetSystemMessage(locale, settings, body, user, Localize.GlobalResourceFile, custom, string.Empty, settings.AdministratorId);

            var fromUser = (UserController.GetUserByEmail(settings.PortalId, settings.Email) != null) ?
                string.Format("{0} < {1} >", UserController.GetUserByEmail(settings.PortalId, settings.Email).DisplayName, settings.Email) : settings.Email;
            SendEmail(fromUser, UserController.GetUserById(settings.PortalId, toUser).Email, subject, body);

            return Null.NullString;
        }

        /// -----------------------------------------------------------------------------
        /// <summary>
        /// <summary>Send a simple email.</summary>
        /// </summary>
        /// <param name="mailFrom"></param>
        /// <param name="mailTo"></param>
        /// <param name="bcc"></param>
        /// <param name="subject"></param>
        /// <param name="body"></param>
        /// <param name="attachment"></param>
        /// <param name="bodyType"></param>
        /// <param name="smtpServer"></param>
        /// <param name="smtpAuthentication"></param>
        /// <param name="smtpUsername"></param>
        /// <param name="smtpPassword"></param>
        /// <returns></returns>
        /// <remarks></remarks>
        /// -----------------------------------------------------------------------------
        public static string SendMail(string mailFrom, string mailTo, string bcc, string subject, string body, string attachment, string bodyType, string smtpServer, string smtpAuthentication,
                                      string smtpUsername, string smtpPassword)
        {
            MailFormat bodyFormat = MailFormat.Text;
            if (!string.IsNullOrEmpty(bodyType))
            {
                switch (bodyType.ToLowerInvariant())
                {
                    case "html":
                        bodyFormat = MailFormat.Html;
                        break;
                    case "text":
                        bodyFormat = MailFormat.Text;
                        break;
                }
            }

            return SendMail(mailFrom, mailTo, string.Empty, bcc, MailPriority.Normal, subject, bodyFormat, Encoding.UTF8, body, attachment, smtpServer, smtpAuthentication, smtpUsername, smtpPassword);
        }

        /// -----------------------------------------------------------------------------
        /// <summary>Send a simple email.</summary>
        /// <param name="mailFrom"></param>
        /// <param name="mailTo"></param>
        /// <param name="cc"></param>
        /// <param name="bcc"></param>
        /// <param name="priority"></param>
        /// <param name="subject"></param>
        /// <param name="bodyFormat"></param>
        /// <param name="bodyEncoding"></param>
        /// <param name="body"></param>
        /// <param name="attachment"></param>
        /// <param name="smtpServer"></param>
        /// <param name="smtpAuthentication"></param>
        /// <param name="smtpUsername"></param>
        /// <param name="smtpPassword"></param>
        /// <returns></returns>
        /// <remarks></remarks>
        /// -----------------------------------------------------------------------------
        public static string SendMail(string mailFrom, string mailTo, string cc, string bcc, MailPriority priority, string subject, MailFormat bodyFormat, Encoding bodyEncoding, string body,
                                      string attachment, string smtpServer, string smtpAuthentication, string smtpUsername, string smtpPassword)
        {
            return SendMail(mailFrom, mailTo, cc, bcc, priority, subject, bodyFormat, bodyEncoding, body, attachment, smtpServer, smtpAuthentication, smtpUsername, smtpPassword, Host.EnableSMTPSSL);
        }

        public static string SendMail(string mailFrom, string mailTo, string cc, string bcc, MailPriority priority, string subject, MailFormat bodyFormat, Encoding bodyEncoding, string body,
                                      string attachment, string smtpServer, string smtpAuthentication, string smtpUsername, string smtpPassword, bool smtpEnableSSL)
        {
            return SendMail(
                mailFrom,
                mailTo,
                cc,
                bcc,
                mailFrom,
                priority,
                subject,
                bodyFormat,
                bodyEncoding,
                body,
                attachment.Split('|'),
                smtpServer,
                smtpAuthentication,
                smtpUsername,
                smtpPassword,
                smtpEnableSSL);
        }

        public static string SendMail(string mailFrom, string mailTo, string cc, string bcc, MailPriority priority, string subject, MailFormat bodyFormat, Encoding bodyEncoding, string body,
                                      string[] attachments, string smtpServer, string smtpAuthentication, string smtpUsername, string smtpPassword, bool smtpEnableSSL)
        {
            return SendMail(
                mailFrom,
                mailTo,
                cc,
                bcc,
                mailFrom,
                priority,
                subject,
                bodyFormat,
                bodyEncoding,
                body,
                attachments,
                smtpServer,
                smtpAuthentication,
                smtpUsername,
                smtpPassword,
                smtpEnableSSL);
        }

        /// <summary>
        /// Sends an email based on params.
        /// </summary>
        /// <param name="mailFrom">Email sender.</param>
        /// <param name="mailTo">Recipients, can be more then one separated by semi-colons.</param>
        /// <param name="cc">CC-recipients, can be more then one separated by semi-colons.</param>
        /// <param name="bcc">BCC-recipients, can be more then one separated by semi-colons.</param>
        /// <param name="replyTo">Reply-to email to be displayed for recipients.</param>
        /// <param name="priority"><see cref="DotNetNuke.Services.Mail.MailPriority"/>.</param>
        /// <param name="subject">Subject of email.</param>
        /// <param name="bodyFormat"><see cref="DotNetNuke.Services.Mail.MailFormat"/>.</param>
        /// <param name="bodyEncoding">Email Encoding from System.Text.Encoding.</param>
        /// <param name="body">Body of email.</param>
        /// <param name="attachments">List of filenames to attach to email.</param>
        /// <param name="smtpServer">IP or ServerName of the SMTP server. When empty or null, then it takes from the HostSettings.</param>
        /// <param name="smtpAuthentication">SMTP authentication method. Can be "0" - anonymous, "1" - basic, "2" - NTLM. When empty or null, then it takes from the HostSettings.</param>
        /// <param name="smtpUsername">SMTP authentication UserName. When empty or null, then it takes from the HostSettings.</param>
        /// <param name="smtpPassword">SMTP authentication Password. When empty or null, then it takes from the HostSettings.</param>
        /// <param name="smtpEnableSSL">Enable or disable SSL.</param>
        /// <returns>Returns an empty string on success mail sending. Otherwise returns an error description.</returns>
        /// <example>SendMail(  "admin@email.com",
        ///                         "user@email.com",
        ///                         "user1@email.com;user2@email.com",
        ///                         "user3@email.com",
        ///                         "no-reply@email.com",
        ///                         MailPriority.Low,
        ///                         "This is test email",
        ///                         MailFormat.Text,
        ///                         Encoding.UTF8,
        ///                         "Test body. Test body. Test body.",
        ///                         new string[] {"d:\documents\doc1.doc","d:\documents\doc2.doc"},
        ///                         "mail.email.com",
        ///                         "1",
        ///                         "admin@email.com",
        ///                         "AdminPassword",
        ///                         false).
        ///     </example>
        public static string SendMail(string mailFrom, string mailTo, string cc, string bcc, string replyTo, MailPriority priority, string subject, MailFormat bodyFormat, Encoding bodyEncoding,
                                      string body, string[] attachments, string smtpServer, string smtpAuthentication, string smtpUsername, string smtpPassword, bool smtpEnableSSL)
        {
            var attachmentList = (from attachment in attachments
                                  where !string.IsNullOrEmpty(attachment)
                                  select new Attachment(attachment))
                                  .ToList();

            return SendMail(
                mailFrom,
                mailTo,
                cc,
                bcc,
                replyTo,
                priority,
                subject,
                bodyFormat,
                bodyEncoding,
                body,
                attachmentList,
                smtpServer,
                smtpAuthentication,
                smtpUsername,
                smtpPassword,
                smtpEnableSSL);
        }

        [Obsolete("This method has been deprecated. Please use SendEmail() with List<MailAttachment> Scheduled removal in v11.0.0.")]
        public static string SendMail(string mailFrom, string mailTo, string cc, string bcc, string replyTo, MailPriority priority, string subject, MailFormat bodyFormat, Encoding bodyEncoding,
                              string body, List<Attachment> attachments, string smtpServer, string smtpAuthentication, string smtpUsername, string smtpPassword, bool smtpEnableSSL)
        {
            return SendMail(
                mailFrom,
                string.Empty,
                mailTo,
                cc,
                bcc,
                replyTo,
                priority,
                subject,
                bodyFormat,
                bodyEncoding,
                body,
                attachments,
                smtpServer,
                smtpAuthentication,
                smtpUsername,
                smtpPassword,
                smtpEnableSSL);
        }
        public static string SendMail(string mailFrom, string mailTo, string cc, string bcc, string replyTo, MailPriority priority, string subject, MailFormat bodyFormat, Encoding bodyEncoding,
                              string body, List<MailAttachment> attachments, string smtpServer, string smtpAuthentication, string smtpUsername, string smtpPassword, bool smtpEnableSSL)
        {
            return SendMail(
                mailFrom,
                string.Empty,
                mailTo,
                cc,
                bcc,
                replyTo,
                priority,
                subject,
                bodyFormat,
                bodyEncoding,
                body,
                attachments,
                smtpServer,
                smtpAuthentication,
                smtpUsername,
                smtpPassword,
                smtpEnableSSL);
        }

        [Obsolete("This method has been deprecated. Please use SendEmail() with List<MailAttachment> Scheduled removal in v11.0.0.")]
        public static string SendMail(string mailFrom, string mailSender, string mailTo, string cc, string bcc, string replyTo, MailPriority priority, string subject, MailFormat bodyFormat, Encoding bodyEncoding,
                                      string body, List<Attachment> attachments, string smtpServer, string smtpAuthentication, string smtpUsername, string smtpPassword, bool smtpEnableSSL)
        {
            SmtpInfo smtpInfo = new SmtpInfo()
=======
            };

            return MailProvider.Instance().SendMail(mailInfo);
        }

        /// -----------------------------------------------------------------------------
        /// <summary>
        /// <summary>Send an email notification</summary>
        /// </summary>
        /// <param name="user">The user to whom the message is being sent.</param>
        /// <param name="msgType">The type of message being sent.</param>
        /// <param name="settings">Portal Settings.</param>
        /// <returns></returns>
        /// <remarks></remarks>
        /// -----------------------------------------------------------------------------
        public static string SendMail(UserInfo user, MessageType msgType, PortalSettings settings)
        {
            return SendMail(user.PortalID, user.UserID, msgType, settings);
        }

        /// -----------------------------------------------------------------------------
        /// <summary>
        /// <summary>Send an email notification</summary>
        /// </summary>
        /// <param name="portalId">The PortalId of the user to whom the message is being sent.</param>
        /// <param name="userId">The UserId of the user to whom the message is being sent.</param>
        /// <param name="msgType">The type of message being sent.</param>
        /// <param name="settings">Portal Settings.</param>
        /// <returns></returns>
        /// <remarks></remarks>
        /// -----------------------------------------------------------------------------
        public static string SendMail(int portalId, int userId, MessageType msgType, PortalSettings settings)
        {
            // Send Notification to User
            var user = UserController.Instance.GetUserById(portalId, userId);
            int toUser = user.UserID;
            string locale = user.Profile.PreferredLocale;
            string subject;
            string body;
            ArrayList custom = null;
            switch (msgType)
            {
                case MessageType.UserRegistrationAdmin:
                    subject = "EMAIL_USER_REGISTRATION_ADMINISTRATOR_SUBJECT";
                    body = "EMAIL_USER_REGISTRATION_ADMINISTRATOR_BODY";
                    toUser = settings.AdministratorId;
                    UserInfo admin = UserController.GetUserById(settings.PortalId, settings.AdministratorId);
                    locale = admin.Profile.PreferredLocale;
                    break;
                case MessageType.UserRegistrationPrivate:
                    subject = "EMAIL_USER_REGISTRATION_PRIVATE_SUBJECT";
                    body = "EMAIL_USER_REGISTRATION_PRIVATE_BODY";
                    break;
                case MessageType.UserRegistrationPrivateNoApprovalRequired:
                    subject = "EMAIL_USER_REGISTRATION_PUBLIC_SUBJECT";
                    body = "EMAIL_USER_REGISTRATION_PUBLIC_BODY";
                    break;
                case MessageType.UserRegistrationPublic:
                    subject = "EMAIL_USER_REGISTRATION_PUBLIC_SUBJECT";
                    body = "EMAIL_USER_REGISTRATION_PUBLIC_BODY";
                    break;
                case MessageType.UserRegistrationVerified:
                    subject = "EMAIL_USER_REGISTRATION_VERIFIED_SUBJECT";
                    body = "EMAIL_USER_REGISTRATION_VERIFIED_BODY";
                    var propertyNotFound = false;
                    if (HttpContext.Current != null)
                    {
                        custom = new ArrayList
                                 {
                                     HttpContext.Current.Server.HtmlEncode(
                                         HttpContext.Current.Server.UrlEncode(user.Username)),
                                     HttpContext.Current.Server.UrlEncode(
                                         user.GetProperty(
                                             "verificationcode",
                                             string.Empty,
                                             null,
                                             user,
                                             Scope.SystemMessages,
                                             ref propertyNotFound)),
                                 };
                    }

                    break;
                case MessageType.PasswordReminder:
                    subject = "EMAIL_PASSWORD_REMINDER_SUBJECT";
                    body = "EMAIL_PASSWORD_REMINDER_BODY";
                    break;
                case MessageType.ProfileUpdated:
                    subject = "EMAIL_PROFILE_UPDATED_SUBJECT";
                    body = "EMAIL_PROFILE_UPDATED_BODY";
                    break;
                case MessageType.PasswordUpdated:
                    subject = "EMAIL_PASSWORD_UPDATED_SUBJECT";
                    body = "EMAIL_PASSWORD_UPDATED_BODY";
                    break;
                case MessageType.PasswordReminderUserIsNotApproved:
                    subject = "EMAIL_PASSWORD_REMINDER_USER_ISNOT_APPROVED_SUBJECT";
                    body = "EMAIL_PASSWORD_REMINDER_USER_ISNOT_APPROVED_BODY";
                    break;
                case MessageType.UserAuthorized:
                    subject = "EMAIL_USER_AUTHORIZED_SUBJECT";
                    body = "EMAIL_USER_AUTHORIZED_BODY";
                    break;
                case MessageType.UserUnAuthorized:
                    subject = "EMAIL_USER_UNAUTHORIZED_SUBJECT";
                    body = "EMAIL_USER_UNAUTHORIZED_BODY";
                    break;
                default:
                    subject = "EMAIL_USER_UPDATED_OWN_PASSWORD_SUBJECT";
                    body = "EMAIL_USER_UPDATED_OWN_PASSWORD_BODY";
                    break;
            }

            subject = Localize.GetSystemMessage(locale, settings, subject, user, Localize.GlobalResourceFile, custom, string.Empty, settings.AdministratorId);
            body = Localize.GetSystemMessage(locale, settings, body, user, Localize.GlobalResourceFile, custom, string.Empty, settings.AdministratorId);

            var fromUser = (UserController.GetUserByEmail(settings.PortalId, settings.Email) != null) ?
                string.Format("{0} < {1} >", UserController.GetUserByEmail(settings.PortalId, settings.Email).DisplayName, settings.Email) : settings.Email;
            SendEmail(fromUser, UserController.GetUserById(settings.PortalId, toUser).Email, subject, body);

            return Null.NullString;
        }

        /// -----------------------------------------------------------------------------
        /// <summary>
        /// <summary>Send a simple email.</summary>
        /// </summary>
        /// <param name="mailFrom"></param>
        /// <param name="mailTo"></param>
        /// <param name="bcc"></param>
        /// <param name="subject"></param>
        /// <param name="body"></param>
        /// <param name="attachment"></param>
        /// <param name="bodyType"></param>
        /// <param name="smtpServer"></param>
        /// <param name="smtpAuthentication"></param>
        /// <param name="smtpUsername"></param>
        /// <param name="smtpPassword"></param>
        /// <returns></returns>
        /// <remarks></remarks>
        /// -----------------------------------------------------------------------------
        public static string SendMail(string mailFrom, string mailTo, string bcc, string subject, string body, string attachment, string bodyType, string smtpServer, string smtpAuthentication,
                                      string smtpUsername, string smtpPassword)
        {
            MailFormat bodyFormat = MailFormat.Text;
            if (!string.IsNullOrEmpty(bodyType))
            {
                switch (bodyType.ToLowerInvariant())
                {
                    case "html":
                        bodyFormat = MailFormat.Html;
                        break;
                    case "text":
                        bodyFormat = MailFormat.Text;
                        break;
                }
            }

            return SendMail(mailFrom, mailTo, string.Empty, bcc, MailPriority.Normal, subject, bodyFormat, Encoding.UTF8, body, attachment, smtpServer, smtpAuthentication, smtpUsername, smtpPassword);
        }

        /// -----------------------------------------------------------------------------
        /// <summary>Send a simple email.</summary>
        /// <param name="mailFrom"></param>
        /// <param name="mailTo"></param>
        /// <param name="cc"></param>
        /// <param name="bcc"></param>
        /// <param name="priority"></param>
        /// <param name="subject"></param>
        /// <param name="bodyFormat"></param>
        /// <param name="bodyEncoding"></param>
        /// <param name="body"></param>
        /// <param name="attachment"></param>
        /// <param name="smtpServer"></param>
        /// <param name="smtpAuthentication"></param>
        /// <param name="smtpUsername"></param>
        /// <param name="smtpPassword"></param>
        /// <returns></returns>
        /// <remarks></remarks>
        /// -----------------------------------------------------------------------------
        public static string SendMail(string mailFrom, string mailTo, string cc, string bcc, MailPriority priority, string subject, MailFormat bodyFormat, Encoding bodyEncoding, string body,
                                      string attachment, string smtpServer, string smtpAuthentication, string smtpUsername, string smtpPassword)
        {
            return SendMail(mailFrom, mailTo, cc, bcc, priority, subject, bodyFormat, bodyEncoding, body, attachment, smtpServer, smtpAuthentication, smtpUsername, smtpPassword, Host.EnableSMTPSSL);
        }

        public static string SendMail(string mailFrom, string mailTo, string cc, string bcc, MailPriority priority, string subject, MailFormat bodyFormat, Encoding bodyEncoding, string body,
                                      string attachment, string smtpServer, string smtpAuthentication, string smtpUsername, string smtpPassword, bool smtpEnableSSL)
        {
            return SendMail(
                mailFrom,
                mailTo,
                cc,
                bcc,
                mailFrom,
                priority,
                subject,
                bodyFormat,
                bodyEncoding,
                body,
                attachment.Split('|'),
                smtpServer,
                smtpAuthentication,
                smtpUsername,
                smtpPassword,
                smtpEnableSSL);
        }

        public static string SendMail(string mailFrom, string mailTo, string cc, string bcc, MailPriority priority, string subject, MailFormat bodyFormat, Encoding bodyEncoding, string body,
                                      string[] attachments, string smtpServer, string smtpAuthentication, string smtpUsername, string smtpPassword, bool smtpEnableSSL)
        {
            return SendMail(
                mailFrom,
                mailTo,
                cc,
                bcc,
                mailFrom,
                priority,
                subject,
                bodyFormat,
                bodyEncoding,
                body,
                attachments,
                smtpServer,
                smtpAuthentication,
                smtpUsername,
                smtpPassword,
                smtpEnableSSL);
        }

        /// <summary>
        /// Sends an email based on params.
        /// </summary>
        /// <param name="mailFrom">Email sender.</param>
        /// <param name="mailTo">Recipients, can be more then one separated by semi-colons.</param>
        /// <param name="cc">CC-recipients, can be more then one separated by semi-colons.</param>
        /// <param name="bcc">BCC-recipients, can be more then one separated by semi-colons.</param>
        /// <param name="replyTo">Reply-to email to be displayed for recipients.</param>
        /// <param name="priority"><see cref="DotNetNuke.Services.Mail.MailPriority"/>.</param>
        /// <param name="subject">Subject of email.</param>
        /// <param name="bodyFormat"><see cref="DotNetNuke.Services.Mail.MailFormat"/>.</param>
        /// <param name="bodyEncoding">Email Encoding from System.Text.Encoding.</param>
        /// <param name="body">Body of email.</param>
        /// <param name="attachments">List of filenames to attach to email.</param>
        /// <param name="smtpServer">IP or ServerName of the SMTP server. When empty or null, then it takes from the HostSettings.</param>
        /// <param name="smtpAuthentication">SMTP authentication method. Can be "0" - anonymous, "1" - basic, "2" - NTLM. When empty or null, then it takes from the HostSettings.</param>
        /// <param name="smtpUsername">SMTP authentication UserName. When empty or null, then it takes from the HostSettings.</param>
        /// <param name="smtpPassword">SMTP authentication Password. When empty or null, then it takes from the HostSettings.</param>
        /// <param name="smtpEnableSSL">Enable or disable SSL.</param>
        /// <returns>Returns an empty string on success mail sending. Otherwise returns an error description.</returns>
        /// <example>SendMail(  "admin@email.com",
        ///                         "user@email.com",
        ///                         "user1@email.com;user2@email.com",
        ///                         "user3@email.com",
        ///                         "no-reply@email.com",
        ///                         MailPriority.Low,
        ///                         "This is test email",
        ///                         MailFormat.Text,
        ///                         Encoding.UTF8,
        ///                         "Test body. Test body. Test body.",
        ///                         new string[] {"d:\documents\doc1.doc","d:\documents\doc2.doc"},
        ///                         "mail.email.com",
        ///                         "1",
        ///                         "admin@email.com",
        ///                         "AdminPassword",
        ///                         false).
        ///     </example>
        public static string SendMail(string mailFrom, string mailTo, string cc, string bcc, string replyTo, MailPriority priority, string subject, MailFormat bodyFormat, Encoding bodyEncoding,
                                      string body, string[] attachments, string smtpServer, string smtpAuthentication, string smtpUsername, string smtpPassword, bool smtpEnableSSL)
        {
            var attachmentList = (from attachment in attachments
                                  where !string.IsNullOrEmpty(attachment)
                                  select new Attachment(attachment))
                                  .ToList();

            return SendMail(
                mailFrom,
                mailTo,
                cc,
                bcc,
                replyTo,
                priority,
                subject,
                bodyFormat,
                bodyEncoding,
                body,
                attachmentList,
                smtpServer,
                smtpAuthentication,
                smtpUsername,
                smtpPassword,
                smtpEnableSSL);
        }

        [Obsolete("This method has been deprecated. Please use SendEmail() with ICollection<MailAttachment> Scheduled removal in v11.0.0.")]
        public static string SendMail(string mailFrom, string mailTo, string cc, string bcc, string replyTo, MailPriority priority, string subject, MailFormat bodyFormat, Encoding bodyEncoding,
                              string body, List<Attachment> attachments, string smtpServer, string smtpAuthentication, string smtpUsername, string smtpPassword, bool smtpEnableSSL)
        {
            return SendMail(
                mailFrom,
                string.Empty,
                mailTo,
                cc,
                bcc,
                replyTo,
                priority,
                subject,
                bodyFormat,
                bodyEncoding,
                body,
                attachments,
                smtpServer,
                smtpAuthentication,
                smtpUsername,
                smtpPassword,
                smtpEnableSSL);
        }

        public static string SendMail(string mailFrom, string mailTo, string cc, string bcc, string replyTo, MailPriority priority, string subject, MailFormat bodyFormat, Encoding bodyEncoding,
                              string body, ICollection<MailAttachment> attachments, string smtpServer, string smtpAuthentication, string smtpUsername, string smtpPassword, bool smtpEnableSSL)
        {
            return SendMail(
                mailFrom,
                string.Empty,
                mailTo,
                cc,
                bcc,
                replyTo,
                priority,
                subject,
                bodyFormat,
                bodyEncoding,
                body,
                attachments,
                smtpServer,
                smtpAuthentication,
                smtpUsername,
                smtpPassword,
                smtpEnableSSL);
        }

        [Obsolete("This method has been deprecated. Please use SendEmail() with ICollection<MailAttachment> Scheduled removal in v11.0.0.")]
        public static string SendMail(string mailFrom, string mailSender, string mailTo, string cc, string bcc, string replyTo, MailPriority priority, string subject, MailFormat bodyFormat, Encoding bodyEncoding,
                                      string body, List<Attachment> attachments, string smtpServer, string smtpAuthentication, string smtpUsername, string smtpPassword, bool smtpEnableSSL)
        {
            var smtpInfo = new SmtpInfo
            {
                Server = smtpServer,
                Authentication = smtpAuthentication,
                Username = smtpUsername,
                Password = smtpPassword,
                EnableSSL = smtpEnableSSL,
            };

            var mailInfo = new MailInfo
            {
                From = mailFrom,
                Sender = mailSender,
                To = mailTo,
                CC = cc,
                BCC = bcc,
                ReplyTo = replyTo,
                Priority = priority,
                BodyEncoding = bodyEncoding,
                BodyFormat = bodyFormat,
                Body = body,
                Subject = subject,
                Attachments = ConvertAttachments(attachments),
            };

            if (PortalSettings.Current != null && UserController.GetUserByEmail(PortalSettings.Current.PortalId, mailFrom) != null)
            {
                mailInfo.FromName = UserController.GetUserByEmail(PortalSettings.Current.PortalId, mailFrom).DisplayName;
            }

            return MailProvider.Instance().SendMail(mailInfo, smtpInfo);
        }

        public static string SendMail(string mailFrom, string mailSender, string mailTo, string cc, string bcc, string replyTo, MailPriority priority, string subject, MailFormat bodyFormat, Encoding bodyEncoding,
                                      string body, ICollection<MailAttachment> attachments, string smtpServer, string smtpAuthentication, string smtpUsername, string smtpPassword, bool smtpEnableSSL)
        {
            var smtpInfo = new SmtpInfo
>>>>>>> 4d012fe9
            {
                Server = smtpServer,
                Authentication = smtpAuthentication,
                Username = smtpUsername,
                Password = smtpPassword,
<<<<<<< HEAD
                EnableSSL = smtpEnableSSL,
            };

            MailInfo mailInfo = new MailInfo()
            {
                From = mailFrom,
                Sender = mailSender,
                To = mailTo,
                CC = cc,
                BCC = bcc,
                ReplyTo = replyTo,
                Priority = priority,
                BodyEncoding = bodyEncoding,
                BodyFormat = bodyFormat,
                Body = body,
                Subject = subject,
                Attachments = ConvertAttachments(attachments),
            };

            if (PortalSettings.Current != null && UserController.GetUserByEmail(PortalSettings.Current.PortalId, mailFrom) != null)
            {
                mailInfo.FromName = UserController.GetUserByEmail(PortalSettings.Current.PortalId, mailFrom).DisplayName;
            }

            return MailProvider.Instance().SendMail(mailInfo, smtpInfo);
        }
        public static string SendMail(string mailFrom, string mailSender, string mailTo, string cc, string bcc, string replyTo, MailPriority priority, string subject, MailFormat bodyFormat, Encoding bodyEncoding,
                                      string body, List<MailAttachment> attachments, string smtpServer, string smtpAuthentication, string smtpUsername, string smtpPassword, bool smtpEnableSSL)
        {
            SmtpInfo smtpInfo = new SmtpInfo()
            {
                Server = smtpServer,
                Authentication = smtpAuthentication,
                Username = smtpUsername,
                Password = smtpPassword,
                EnableSSL = smtpEnableSSL,
            };

            MailInfo mailInfo = new MailInfo()
            {
                From = mailFrom,
                Sender = mailSender,
                To = mailTo,
                CC = cc,
                BCC = bcc,
                ReplyTo = replyTo,
                Priority = priority,
                BodyEncoding = bodyEncoding,
                BodyFormat = bodyFormat,
                Body = body,
                Subject = subject,
                Attachments = attachments,
            };

            if (PortalSettings.Current != null && UserController.GetUserByEmail(PortalSettings.Current.PortalId, mailFrom) != null)
            {
                mailInfo.FromName = UserController.GetUserByEmail(PortalSettings.Current.PortalId, mailFrom).DisplayName;
            }

            return MailProvider.Instance().SendMail(mailInfo, smtpInfo);
        }

        private static List<MailAttachment> ConvertAttachments(List<Attachment> attachments)
        {
            var list = new List<MailAttachment>();

            foreach (var attachment in attachments)
            {
                using (MemoryStream ms = new MemoryStream())
                {
                    attachment.ContentStream.CopyTo(ms);
                    MailAttachment attach = new MailAttachment(attachment.Name, ms.ToArray());
                    list.Add(attach);
                }
            }

            return list;
        }
    }
}
=======
                EnableSSL = smtpEnableSSL,
            };

            var mailInfo = new MailInfo
            {
                From = mailFrom,
                Sender = mailSender,
                To = mailTo,
                CC = cc,
                BCC = bcc,
                ReplyTo = replyTo,
                Priority = priority,
                BodyEncoding = bodyEncoding,
                BodyFormat = bodyFormat,
                Body = body,
                Subject = subject,
                Attachments = attachments,
            };

            if (PortalSettings.Current != null && UserController.GetUserByEmail(PortalSettings.Current.PortalId, mailFrom) != null)
            {
                mailInfo.FromName = UserController.GetUserByEmail(PortalSettings.Current.PortalId, mailFrom).DisplayName;
            }

            return MailProvider.Instance().SendMail(mailInfo, smtpInfo);
        }

        private static ICollection<MailAttachment> ConvertAttachments(List<Attachment> attachments)
        {
            return attachments.Select(
                    attachment =>
                    {
                        using (var ms = new MemoryStream())
                        {
                            attachment.ContentStream.CopyTo(ms);
                            return new MailAttachment(attachment.Name, ms.ToArray());
                        }
                    })
                .ToList();
        }
    }
}

>>>>>>> 4d012fe9
<|MERGE_RESOLUTION|>--- conflicted
+++ resolved
@@ -1,1012 +1,535 @@
-﻿// Licensed to the .NET Foundation under one or more agreements.
-// The .NET Foundation licenses this file to you under the MIT license.
-// See the LICENSE file in the project root for more information
-<<<<<<< HEAD
-namespace DotNetNuke.Services.Mail
-{
-    using System;
-    using System.Collections;
-=======
-namespace DotNetNuke.Services.Mail
-{
-    using System;
-    using System.Collections;
->>>>>>> 4d012fe9
-    using System.Collections.Generic;
-    using System.IO;
-    using System.Linq;
-    using System.Net.Mail;
-<<<<<<< HEAD
-    using System.Text;
-    using System.Text.RegularExpressions;
-    using System.Web;
-
-    using DotNetNuke.Common;
-    using DotNetNuke.Common.Utilities;
-    using DotNetNuke.Entities.Host;
-    using DotNetNuke.Entities.Portals;
-    using DotNetNuke.Entities.Users;
-    using DotNetNuke.Services.Tokens;
-=======
-    using System.Text;
-    using System.Text.RegularExpressions;
-    using System.Web;
-
-    using DotNetNuke.Common;
-    using DotNetNuke.Common.Utilities;
-    using DotNetNuke.Entities.Host;
-    using DotNetNuke.Entities.Portals;
-    using DotNetNuke.Entities.Users;
-    using DotNetNuke.Services.Tokens;
->>>>>>> 4d012fe9
-
-    using Localize = DotNetNuke.Services.Localization.Localization;
-
-    public class Mail
-    {
-        public static string ConvertToText(string sHTML)
-        {
-            var formattedHtml = HtmlUtils.FormatText(sHTML, true);
-            var styleLessHtml = HtmlUtils.RemoveInlineStyle(formattedHtml);
-            return HtmlUtils.StripTags(styleLessHtml, true);
-        }
-
-        public static bool IsValidEmailAddress(string Email, int portalid)
-        {
-            string pattern = Null.NullString;
-
-            // During install Wizard we may not have a valid PortalID
-            if (portalid != Null.NullInteger)
-            {
-                pattern = Convert.ToString(UserController.GetUserSettings(portalid)["Security_EmailValidation"]);
-            }
-
-            pattern = string.IsNullOrEmpty(pattern) ? Globals.glbEmailRegEx : pattern;
-            return Regex.Match(Email, pattern).Success;
-        }
-
-        public static void SendEmail(string fromAddress, string toAddress, string subject, string body)
-        {
-            SendEmail(fromAddress, fromAddress, toAddress, subject, body);
-        }
-
-        public static void SendEmail(string fromAddress, string senderAddress, string toAddress, string subject, string body)
-        {
-            if (string.IsNullOrWhiteSpace(Host.SMTPServer) || string.IsNullOrEmpty(fromAddress) || string.IsNullOrEmpty(senderAddress) || string.IsNullOrEmpty(toAddress))
-            {
-                return;
-            }
-
-            var mailInfo = new MailInfo
-            {
-                From = fromAddress,
-                Sender = senderAddress,
-                To = toAddress,
-                Subject = subject,
-                Body = body,
-                Priority = MailPriority.Normal,
-                BodyFormat = HtmlUtils.IsHtml(body) ? MailFormat.Html : MailFormat.Text,
-                BodyEncoding = Encoding.UTF8,
-            };
-
-            MailProvider.Instance().SendMail(mailInfo);
-        }
-
-        [Obsolete("This method has been deprecated. Please use SendEmail() with ICollection<MailAttachment> Scheduled removal in v11.0.0.")]
-        public static string SendEmail(string fromAddress, string senderAddress, string toAddress, string subject, string body, List<Attachment> attachments)
-        {
-            var mailInfo = new MailInfo
-            {
-                From = fromAddress,
-                Sender = senderAddress,
-                To = toAddress,
-                Subject = subject,
-                Body = body,
-                Priority = MailPriority.Normal,
-                BodyFormat = HtmlUtils.IsHtml(body) ? MailFormat.Html : MailFormat.Text,
-                BodyEncoding = Encoding.UTF8,
-<<<<<<< HEAD
-            };
-
-            MailProvider.Instance().SendMail(mailInfo);
-        }
-
-        [Obsolete("This method has been deprecated. Please use SendEmail() with List<MailAttachment> Scheduled removal in v11.0.0.")]
-        public static string SendEmail(string fromAddress, string senderAddress, string toAddress, string subject, string body, List<Attachment> attachments)
-        {
-            MailInfo mailInfo = new MailInfo()
-=======
-                Attachments = ConvertAttachments(attachments),
-            };
-
-            return MailProvider.Instance().SendMail(mailInfo);
-        }
-
-        public static string SendEmail(string fromAddress, string senderAddress, string toAddress, string subject, string body, ICollection<MailAttachment> attachments)
-        {
-            var mailInfo = new MailInfo
->>>>>>> 4d012fe9
-            {
-                From = fromAddress,
-                Sender = senderAddress,
-                To = toAddress,
-                Subject = subject,
-                Body = body,
-                Priority = MailPriority.Normal,
-                BodyFormat = HtmlUtils.IsHtml(body) ? MailFormat.Html : MailFormat.Text,
-                BodyEncoding = Encoding.UTF8,
-                Attachments = ConvertAttachments(attachments),
-            };
-
-
-            return MailProvider.Instance().SendMail(mailInfo);
-        }
-
-        public static string SendEmail(string fromAddress, string senderAddress, string toAddress, string subject, string body, List<MailAttachment> attachments)
-        {
-            MailInfo mailInfo = new MailInfo()
-            {
-                From = fromAddress,
-                Sender = senderAddress,
-                To = toAddress,
-                Subject = subject,
-                Body = body,
-                Priority = MailPriority.Normal,
-                BodyFormat = HtmlUtils.IsHtml(body) ? MailFormat.Html : MailFormat.Text,
-                BodyEncoding = Encoding.UTF8,
-                Attachments = attachments,
-<<<<<<< HEAD
-            };
-
-            
-            return MailProvider.Instance().SendMail(mailInfo);
-        }
-
-        /// -----------------------------------------------------------------------------
-        /// <summary>
-        /// <summary>Send an email notification</summary>
-        /// </summary>
-        /// <param name="user">The user to whom the message is being sent.</param>
-        /// <param name="msgType">The type of message being sent.</param>
-        /// <param name="settings">Portal Settings.</param>
-        /// <returns></returns>
-        /// <remarks></remarks>
-        /// -----------------------------------------------------------------------------
-        public static string SendMail(UserInfo user, MessageType msgType, PortalSettings settings)
-        {
-            return SendMail(user.PortalID, user.UserID, msgType, settings);
-        }
-
-        /// -----------------------------------------------------------------------------
-        /// <summary>
-        /// <summary>Send an email notification</summary>
-        /// </summary>
-        /// <param name="portalId">The PortalId of the user to whom the message is being sent.</param>
-        /// <param name="userId">The UserId of the user to whom the message is being sent.</param>
-        /// <param name="msgType">The type of message being sent.</param>
-        /// <param name="settings">Portal Settings.</param>
-        /// <returns></returns>
-        /// <remarks></remarks>
-        /// -----------------------------------------------------------------------------
-        public static string SendMail(int portalId, int userId, MessageType msgType, PortalSettings settings)
-        {
-            // Send Notification to User
-            var user = UserController.Instance.GetUserById(portalId, userId);
-            int toUser = user.UserID;
-            string locale = user.Profile.PreferredLocale;
-            string subject;
-            string body;
-            ArrayList custom = null;
-            switch (msgType)
-            {
-                case MessageType.UserRegistrationAdmin:
-                    subject = "EMAIL_USER_REGISTRATION_ADMINISTRATOR_SUBJECT";
-                    body = "EMAIL_USER_REGISTRATION_ADMINISTRATOR_BODY";
-                    toUser = settings.AdministratorId;
-                    UserInfo admin = UserController.GetUserById(settings.PortalId, settings.AdministratorId);
-                    locale = admin.Profile.PreferredLocale;
-                    break;
-                case MessageType.UserRegistrationPrivate:
-                    subject = "EMAIL_USER_REGISTRATION_PRIVATE_SUBJECT";
-                    body = "EMAIL_USER_REGISTRATION_PRIVATE_BODY";
-                    break;
-                case MessageType.UserRegistrationPrivateNoApprovalRequired:
-                    subject = "EMAIL_USER_REGISTRATION_PUBLIC_SUBJECT";
-                    body = "EMAIL_USER_REGISTRATION_PUBLIC_BODY";
-                    break;
-                case MessageType.UserRegistrationPublic:
-                    subject = "EMAIL_USER_REGISTRATION_PUBLIC_SUBJECT";
-                    body = "EMAIL_USER_REGISTRATION_PUBLIC_BODY";
-                    break;
-                case MessageType.UserRegistrationVerified:
-                    subject = "EMAIL_USER_REGISTRATION_VERIFIED_SUBJECT";
-                    body = "EMAIL_USER_REGISTRATION_VERIFIED_BODY";
-                    var propertyNotFound = false;
-                    if (HttpContext.Current != null)
-                    {
-                        custom = new ArrayList
-                        {
-                            HttpContext.Current.Server.HtmlEncode(HttpContext.Current.Server.UrlEncode(user.Username)),
-                            HttpContext.Current.Server.UrlEncode(user.GetProperty("verificationcode", string.Empty, null,
-                                user, Scope.SystemMessages, ref propertyNotFound)),
-                        };
-                    }
-
-                    break;
-                case MessageType.PasswordReminder:
-                    subject = "EMAIL_PASSWORD_REMINDER_SUBJECT";
-                    body = "EMAIL_PASSWORD_REMINDER_BODY";
-                    break;
-                case MessageType.ProfileUpdated:
-                    subject = "EMAIL_PROFILE_UPDATED_SUBJECT";
-                    body = "EMAIL_PROFILE_UPDATED_BODY";
-                    break;
-                case MessageType.PasswordUpdated:
-                    subject = "EMAIL_PASSWORD_UPDATED_SUBJECT";
-                    body = "EMAIL_PASSWORD_UPDATED_BODY";
-                    break;
-                case MessageType.PasswordReminderUserIsNotApproved:
-                    subject = "EMAIL_PASSWORD_REMINDER_USER_ISNOT_APPROVED_SUBJECT";
-                    body = "EMAIL_PASSWORD_REMINDER_USER_ISNOT_APPROVED_BODY";
-                    break;
-                case MessageType.UserAuthorized:
-                    subject = "EMAIL_USER_AUTHORIZED_SUBJECT";
-                    body = "EMAIL_USER_AUTHORIZED_BODY";
-                    break;
-                case MessageType.UserUnAuthorized:
-                    subject = "EMAIL_USER_UNAUTHORIZED_SUBJECT";
-                    body = "EMAIL_USER_UNAUTHORIZED_BODY";
-                    break;
-                default:
-                    subject = "EMAIL_USER_UPDATED_OWN_PASSWORD_SUBJECT";
-                    body = "EMAIL_USER_UPDATED_OWN_PASSWORD_BODY";
-                    break;
-            }
-
-            subject = Localize.GetSystemMessage(locale, settings, subject, user, Localize.GlobalResourceFile, custom, string.Empty, settings.AdministratorId);
-            body = Localize.GetSystemMessage(locale, settings, body, user, Localize.GlobalResourceFile, custom, string.Empty, settings.AdministratorId);
-
-            var fromUser = (UserController.GetUserByEmail(settings.PortalId, settings.Email) != null) ?
-                string.Format("{0} < {1} >", UserController.GetUserByEmail(settings.PortalId, settings.Email).DisplayName, settings.Email) : settings.Email;
-            SendEmail(fromUser, UserController.GetUserById(settings.PortalId, toUser).Email, subject, body);
-
-            return Null.NullString;
-        }
-
-        /// -----------------------------------------------------------------------------
-        /// <summary>
-        /// <summary>Send a simple email.</summary>
-        /// </summary>
-        /// <param name="mailFrom"></param>
-        /// <param name="mailTo"></param>
-        /// <param name="bcc"></param>
-        /// <param name="subject"></param>
-        /// <param name="body"></param>
-        /// <param name="attachment"></param>
-        /// <param name="bodyType"></param>
-        /// <param name="smtpServer"></param>
-        /// <param name="smtpAuthentication"></param>
-        /// <param name="smtpUsername"></param>
-        /// <param name="smtpPassword"></param>
-        /// <returns></returns>
-        /// <remarks></remarks>
-        /// -----------------------------------------------------------------------------
-        public static string SendMail(string mailFrom, string mailTo, string bcc, string subject, string body, string attachment, string bodyType, string smtpServer, string smtpAuthentication,
-                                      string smtpUsername, string smtpPassword)
-        {
-            MailFormat bodyFormat = MailFormat.Text;
-            if (!string.IsNullOrEmpty(bodyType))
-            {
-                switch (bodyType.ToLowerInvariant())
-                {
-                    case "html":
-                        bodyFormat = MailFormat.Html;
-                        break;
-                    case "text":
-                        bodyFormat = MailFormat.Text;
-                        break;
-                }
-            }
-
-            return SendMail(mailFrom, mailTo, string.Empty, bcc, MailPriority.Normal, subject, bodyFormat, Encoding.UTF8, body, attachment, smtpServer, smtpAuthentication, smtpUsername, smtpPassword);
-        }
-
-        /// -----------------------------------------------------------------------------
-        /// <summary>Send a simple email.</summary>
-        /// <param name="mailFrom"></param>
-        /// <param name="mailTo"></param>
-        /// <param name="cc"></param>
-        /// <param name="bcc"></param>
-        /// <param name="priority"></param>
-        /// <param name="subject"></param>
-        /// <param name="bodyFormat"></param>
-        /// <param name="bodyEncoding"></param>
-        /// <param name="body"></param>
-        /// <param name="attachment"></param>
-        /// <param name="smtpServer"></param>
-        /// <param name="smtpAuthentication"></param>
-        /// <param name="smtpUsername"></param>
-        /// <param name="smtpPassword"></param>
-        /// <returns></returns>
-        /// <remarks></remarks>
-        /// -----------------------------------------------------------------------------
-        public static string SendMail(string mailFrom, string mailTo, string cc, string bcc, MailPriority priority, string subject, MailFormat bodyFormat, Encoding bodyEncoding, string body,
-                                      string attachment, string smtpServer, string smtpAuthentication, string smtpUsername, string smtpPassword)
-        {
-            return SendMail(mailFrom, mailTo, cc, bcc, priority, subject, bodyFormat, bodyEncoding, body, attachment, smtpServer, smtpAuthentication, smtpUsername, smtpPassword, Host.EnableSMTPSSL);
-        }
-
-        public static string SendMail(string mailFrom, string mailTo, string cc, string bcc, MailPriority priority, string subject, MailFormat bodyFormat, Encoding bodyEncoding, string body,
-                                      string attachment, string smtpServer, string smtpAuthentication, string smtpUsername, string smtpPassword, bool smtpEnableSSL)
-        {
-            return SendMail(
-                mailFrom,
-                mailTo,
-                cc,
-                bcc,
-                mailFrom,
-                priority,
-                subject,
-                bodyFormat,
-                bodyEncoding,
-                body,
-                attachment.Split('|'),
-                smtpServer,
-                smtpAuthentication,
-                smtpUsername,
-                smtpPassword,
-                smtpEnableSSL);
-        }
-
-        public static string SendMail(string mailFrom, string mailTo, string cc, string bcc, MailPriority priority, string subject, MailFormat bodyFormat, Encoding bodyEncoding, string body,
-                                      string[] attachments, string smtpServer, string smtpAuthentication, string smtpUsername, string smtpPassword, bool smtpEnableSSL)
-        {
-            return SendMail(
-                mailFrom,
-                mailTo,
-                cc,
-                bcc,
-                mailFrom,
-                priority,
-                subject,
-                bodyFormat,
-                bodyEncoding,
-                body,
-                attachments,
-                smtpServer,
-                smtpAuthentication,
-                smtpUsername,
-                smtpPassword,
-                smtpEnableSSL);
-        }
-
-        /// <summary>
-        /// Sends an email based on params.
-        /// </summary>
-        /// <param name="mailFrom">Email sender.</param>
-        /// <param name="mailTo">Recipients, can be more then one separated by semi-colons.</param>
-        /// <param name="cc">CC-recipients, can be more then one separated by semi-colons.</param>
-        /// <param name="bcc">BCC-recipients, can be more then one separated by semi-colons.</param>
-        /// <param name="replyTo">Reply-to email to be displayed for recipients.</param>
-        /// <param name="priority"><see cref="DotNetNuke.Services.Mail.MailPriority"/>.</param>
-        /// <param name="subject">Subject of email.</param>
-        /// <param name="bodyFormat"><see cref="DotNetNuke.Services.Mail.MailFormat"/>.</param>
-        /// <param name="bodyEncoding">Email Encoding from System.Text.Encoding.</param>
-        /// <param name="body">Body of email.</param>
-        /// <param name="attachments">List of filenames to attach to email.</param>
-        /// <param name="smtpServer">IP or ServerName of the SMTP server. When empty or null, then it takes from the HostSettings.</param>
-        /// <param name="smtpAuthentication">SMTP authentication method. Can be "0" - anonymous, "1" - basic, "2" - NTLM. When empty or null, then it takes from the HostSettings.</param>
-        /// <param name="smtpUsername">SMTP authentication UserName. When empty or null, then it takes from the HostSettings.</param>
-        /// <param name="smtpPassword">SMTP authentication Password. When empty or null, then it takes from the HostSettings.</param>
-        /// <param name="smtpEnableSSL">Enable or disable SSL.</param>
-        /// <returns>Returns an empty string on success mail sending. Otherwise returns an error description.</returns>
-        /// <example>SendMail(  "admin@email.com",
-        ///                         "user@email.com",
-        ///                         "user1@email.com;user2@email.com",
-        ///                         "user3@email.com",
-        ///                         "no-reply@email.com",
-        ///                         MailPriority.Low,
-        ///                         "This is test email",
-        ///                         MailFormat.Text,
-        ///                         Encoding.UTF8,
-        ///                         "Test body. Test body. Test body.",
-        ///                         new string[] {"d:\documents\doc1.doc","d:\documents\doc2.doc"},
-        ///                         "mail.email.com",
-        ///                         "1",
-        ///                         "admin@email.com",
-        ///                         "AdminPassword",
-        ///                         false).
-        ///     </example>
-        public static string SendMail(string mailFrom, string mailTo, string cc, string bcc, string replyTo, MailPriority priority, string subject, MailFormat bodyFormat, Encoding bodyEncoding,
-                                      string body, string[] attachments, string smtpServer, string smtpAuthentication, string smtpUsername, string smtpPassword, bool smtpEnableSSL)
-        {
-            var attachmentList = (from attachment in attachments
-                                  where !string.IsNullOrEmpty(attachment)
-                                  select new Attachment(attachment))
-                                  .ToList();
-
-            return SendMail(
-                mailFrom,
-                mailTo,
-                cc,
-                bcc,
-                replyTo,
-                priority,
-                subject,
-                bodyFormat,
-                bodyEncoding,
-                body,
-                attachmentList,
-                smtpServer,
-                smtpAuthentication,
-                smtpUsername,
-                smtpPassword,
-                smtpEnableSSL);
-        }
-
-        [Obsolete("This method has been deprecated. Please use SendEmail() with List<MailAttachment> Scheduled removal in v11.0.0.")]
-        public static string SendMail(string mailFrom, string mailTo, string cc, string bcc, string replyTo, MailPriority priority, string subject, MailFormat bodyFormat, Encoding bodyEncoding,
-                              string body, List<Attachment> attachments, string smtpServer, string smtpAuthentication, string smtpUsername, string smtpPassword, bool smtpEnableSSL)
-        {
-            return SendMail(
-                mailFrom,
-                string.Empty,
-                mailTo,
-                cc,
-                bcc,
-                replyTo,
-                priority,
-                subject,
-                bodyFormat,
-                bodyEncoding,
-                body,
-                attachments,
-                smtpServer,
-                smtpAuthentication,
-                smtpUsername,
-                smtpPassword,
-                smtpEnableSSL);
-        }
-        public static string SendMail(string mailFrom, string mailTo, string cc, string bcc, string replyTo, MailPriority priority, string subject, MailFormat bodyFormat, Encoding bodyEncoding,
-                              string body, List<MailAttachment> attachments, string smtpServer, string smtpAuthentication, string smtpUsername, string smtpPassword, bool smtpEnableSSL)
-        {
-            return SendMail(
-                mailFrom,
-                string.Empty,
-                mailTo,
-                cc,
-                bcc,
-                replyTo,
-                priority,
-                subject,
-                bodyFormat,
-                bodyEncoding,
-                body,
-                attachments,
-                smtpServer,
-                smtpAuthentication,
-                smtpUsername,
-                smtpPassword,
-                smtpEnableSSL);
-        }
-
-        [Obsolete("This method has been deprecated. Please use SendEmail() with List<MailAttachment> Scheduled removal in v11.0.0.")]
-        public static string SendMail(string mailFrom, string mailSender, string mailTo, string cc, string bcc, string replyTo, MailPriority priority, string subject, MailFormat bodyFormat, Encoding bodyEncoding,
-                                      string body, List<Attachment> attachments, string smtpServer, string smtpAuthentication, string smtpUsername, string smtpPassword, bool smtpEnableSSL)
-        {
-            SmtpInfo smtpInfo = new SmtpInfo()
-=======
-            };
-
-            return MailProvider.Instance().SendMail(mailInfo);
-        }
-
-        /// -----------------------------------------------------------------------------
-        /// <summary>
-        /// <summary>Send an email notification</summary>
-        /// </summary>
-        /// <param name="user">The user to whom the message is being sent.</param>
-        /// <param name="msgType">The type of message being sent.</param>
-        /// <param name="settings">Portal Settings.</param>
-        /// <returns></returns>
-        /// <remarks></remarks>
-        /// -----------------------------------------------------------------------------
-        public static string SendMail(UserInfo user, MessageType msgType, PortalSettings settings)
-        {
-            return SendMail(user.PortalID, user.UserID, msgType, settings);
-        }
-
-        /// -----------------------------------------------------------------------------
-        /// <summary>
-        /// <summary>Send an email notification</summary>
-        /// </summary>
-        /// <param name="portalId">The PortalId of the user to whom the message is being sent.</param>
-        /// <param name="userId">The UserId of the user to whom the message is being sent.</param>
-        /// <param name="msgType">The type of message being sent.</param>
-        /// <param name="settings">Portal Settings.</param>
-        /// <returns></returns>
-        /// <remarks></remarks>
-        /// -----------------------------------------------------------------------------
-        public static string SendMail(int portalId, int userId, MessageType msgType, PortalSettings settings)
-        {
-            // Send Notification to User
-            var user = UserController.Instance.GetUserById(portalId, userId);
-            int toUser = user.UserID;
-            string locale = user.Profile.PreferredLocale;
-            string subject;
-            string body;
-            ArrayList custom = null;
-            switch (msgType)
-            {
-                case MessageType.UserRegistrationAdmin:
-                    subject = "EMAIL_USER_REGISTRATION_ADMINISTRATOR_SUBJECT";
-                    body = "EMAIL_USER_REGISTRATION_ADMINISTRATOR_BODY";
-                    toUser = settings.AdministratorId;
-                    UserInfo admin = UserController.GetUserById(settings.PortalId, settings.AdministratorId);
-                    locale = admin.Profile.PreferredLocale;
-                    break;
-                case MessageType.UserRegistrationPrivate:
-                    subject = "EMAIL_USER_REGISTRATION_PRIVATE_SUBJECT";
-                    body = "EMAIL_USER_REGISTRATION_PRIVATE_BODY";
-                    break;
-                case MessageType.UserRegistrationPrivateNoApprovalRequired:
-                    subject = "EMAIL_USER_REGISTRATION_PUBLIC_SUBJECT";
-                    body = "EMAIL_USER_REGISTRATION_PUBLIC_BODY";
-                    break;
-                case MessageType.UserRegistrationPublic:
-                    subject = "EMAIL_USER_REGISTRATION_PUBLIC_SUBJECT";
-                    body = "EMAIL_USER_REGISTRATION_PUBLIC_BODY";
-                    break;
-                case MessageType.UserRegistrationVerified:
-                    subject = "EMAIL_USER_REGISTRATION_VERIFIED_SUBJECT";
-                    body = "EMAIL_USER_REGISTRATION_VERIFIED_BODY";
-                    var propertyNotFound = false;
-                    if (HttpContext.Current != null)
-                    {
-                        custom = new ArrayList
-                                 {
-                                     HttpContext.Current.Server.HtmlEncode(
-                                         HttpContext.Current.Server.UrlEncode(user.Username)),
-                                     HttpContext.Current.Server.UrlEncode(
-                                         user.GetProperty(
-                                             "verificationcode",
-                                             string.Empty,
-                                             null,
-                                             user,
-                                             Scope.SystemMessages,
-                                             ref propertyNotFound)),
-                                 };
-                    }
-
-                    break;
-                case MessageType.PasswordReminder:
-                    subject = "EMAIL_PASSWORD_REMINDER_SUBJECT";
-                    body = "EMAIL_PASSWORD_REMINDER_BODY";
-                    break;
-                case MessageType.ProfileUpdated:
-                    subject = "EMAIL_PROFILE_UPDATED_SUBJECT";
-                    body = "EMAIL_PROFILE_UPDATED_BODY";
-                    break;
-                case MessageType.PasswordUpdated:
-                    subject = "EMAIL_PASSWORD_UPDATED_SUBJECT";
-                    body = "EMAIL_PASSWORD_UPDATED_BODY";
-                    break;
-                case MessageType.PasswordReminderUserIsNotApproved:
-                    subject = "EMAIL_PASSWORD_REMINDER_USER_ISNOT_APPROVED_SUBJECT";
-                    body = "EMAIL_PASSWORD_REMINDER_USER_ISNOT_APPROVED_BODY";
-                    break;
-                case MessageType.UserAuthorized:
-                    subject = "EMAIL_USER_AUTHORIZED_SUBJECT";
-                    body = "EMAIL_USER_AUTHORIZED_BODY";
-                    break;
-                case MessageType.UserUnAuthorized:
-                    subject = "EMAIL_USER_UNAUTHORIZED_SUBJECT";
-                    body = "EMAIL_USER_UNAUTHORIZED_BODY";
-                    break;
-                default:
-                    subject = "EMAIL_USER_UPDATED_OWN_PASSWORD_SUBJECT";
-                    body = "EMAIL_USER_UPDATED_OWN_PASSWORD_BODY";
-                    break;
-            }
-
-            subject = Localize.GetSystemMessage(locale, settings, subject, user, Localize.GlobalResourceFile, custom, string.Empty, settings.AdministratorId);
-            body = Localize.GetSystemMessage(locale, settings, body, user, Localize.GlobalResourceFile, custom, string.Empty, settings.AdministratorId);
-
-            var fromUser = (UserController.GetUserByEmail(settings.PortalId, settings.Email) != null) ?
-                string.Format("{0} < {1} >", UserController.GetUserByEmail(settings.PortalId, settings.Email).DisplayName, settings.Email) : settings.Email;
-            SendEmail(fromUser, UserController.GetUserById(settings.PortalId, toUser).Email, subject, body);
-
-            return Null.NullString;
-        }
-
-        /// -----------------------------------------------------------------------------
-        /// <summary>
-        /// <summary>Send a simple email.</summary>
-        /// </summary>
-        /// <param name="mailFrom"></param>
-        /// <param name="mailTo"></param>
-        /// <param name="bcc"></param>
-        /// <param name="subject"></param>
-        /// <param name="body"></param>
-        /// <param name="attachment"></param>
-        /// <param name="bodyType"></param>
-        /// <param name="smtpServer"></param>
-        /// <param name="smtpAuthentication"></param>
-        /// <param name="smtpUsername"></param>
-        /// <param name="smtpPassword"></param>
-        /// <returns></returns>
-        /// <remarks></remarks>
-        /// -----------------------------------------------------------------------------
-        public static string SendMail(string mailFrom, string mailTo, string bcc, string subject, string body, string attachment, string bodyType, string smtpServer, string smtpAuthentication,
-                                      string smtpUsername, string smtpPassword)
-        {
-            MailFormat bodyFormat = MailFormat.Text;
-            if (!string.IsNullOrEmpty(bodyType))
-            {
-                switch (bodyType.ToLowerInvariant())
-                {
-                    case "html":
-                        bodyFormat = MailFormat.Html;
-                        break;
-                    case "text":
-                        bodyFormat = MailFormat.Text;
-                        break;
-                }
-            }
-
-            return SendMail(mailFrom, mailTo, string.Empty, bcc, MailPriority.Normal, subject, bodyFormat, Encoding.UTF8, body, attachment, smtpServer, smtpAuthentication, smtpUsername, smtpPassword);
-        }
-
-        /// -----------------------------------------------------------------------------
-        /// <summary>Send a simple email.</summary>
-        /// <param name="mailFrom"></param>
-        /// <param name="mailTo"></param>
-        /// <param name="cc"></param>
-        /// <param name="bcc"></param>
-        /// <param name="priority"></param>
-        /// <param name="subject"></param>
-        /// <param name="bodyFormat"></param>
-        /// <param name="bodyEncoding"></param>
-        /// <param name="body"></param>
-        /// <param name="attachment"></param>
-        /// <param name="smtpServer"></param>
-        /// <param name="smtpAuthentication"></param>
-        /// <param name="smtpUsername"></param>
-        /// <param name="smtpPassword"></param>
-        /// <returns></returns>
-        /// <remarks></remarks>
-        /// -----------------------------------------------------------------------------
-        public static string SendMail(string mailFrom, string mailTo, string cc, string bcc, MailPriority priority, string subject, MailFormat bodyFormat, Encoding bodyEncoding, string body,
-                                      string attachment, string smtpServer, string smtpAuthentication, string smtpUsername, string smtpPassword)
-        {
-            return SendMail(mailFrom, mailTo, cc, bcc, priority, subject, bodyFormat, bodyEncoding, body, attachment, smtpServer, smtpAuthentication, smtpUsername, smtpPassword, Host.EnableSMTPSSL);
-        }
-
-        public static string SendMail(string mailFrom, string mailTo, string cc, string bcc, MailPriority priority, string subject, MailFormat bodyFormat, Encoding bodyEncoding, string body,
-                                      string attachment, string smtpServer, string smtpAuthentication, string smtpUsername, string smtpPassword, bool smtpEnableSSL)
-        {
-            return SendMail(
-                mailFrom,
-                mailTo,
-                cc,
-                bcc,
-                mailFrom,
-                priority,
-                subject,
-                bodyFormat,
-                bodyEncoding,
-                body,
-                attachment.Split('|'),
-                smtpServer,
-                smtpAuthentication,
-                smtpUsername,
-                smtpPassword,
-                smtpEnableSSL);
-        }
-
-        public static string SendMail(string mailFrom, string mailTo, string cc, string bcc, MailPriority priority, string subject, MailFormat bodyFormat, Encoding bodyEncoding, string body,
-                                      string[] attachments, string smtpServer, string smtpAuthentication, string smtpUsername, string smtpPassword, bool smtpEnableSSL)
-        {
-            return SendMail(
-                mailFrom,
-                mailTo,
-                cc,
-                bcc,
-                mailFrom,
-                priority,
-                subject,
-                bodyFormat,
-                bodyEncoding,
-                body,
-                attachments,
-                smtpServer,
-                smtpAuthentication,
-                smtpUsername,
-                smtpPassword,
-                smtpEnableSSL);
-        }
-
-        /// <summary>
-        /// Sends an email based on params.
-        /// </summary>
-        /// <param name="mailFrom">Email sender.</param>
-        /// <param name="mailTo">Recipients, can be more then one separated by semi-colons.</param>
-        /// <param name="cc">CC-recipients, can be more then one separated by semi-colons.</param>
-        /// <param name="bcc">BCC-recipients, can be more then one separated by semi-colons.</param>
-        /// <param name="replyTo">Reply-to email to be displayed for recipients.</param>
-        /// <param name="priority"><see cref="DotNetNuke.Services.Mail.MailPriority"/>.</param>
-        /// <param name="subject">Subject of email.</param>
-        /// <param name="bodyFormat"><see cref="DotNetNuke.Services.Mail.MailFormat"/>.</param>
-        /// <param name="bodyEncoding">Email Encoding from System.Text.Encoding.</param>
-        /// <param name="body">Body of email.</param>
-        /// <param name="attachments">List of filenames to attach to email.</param>
-        /// <param name="smtpServer">IP or ServerName of the SMTP server. When empty or null, then it takes from the HostSettings.</param>
-        /// <param name="smtpAuthentication">SMTP authentication method. Can be "0" - anonymous, "1" - basic, "2" - NTLM. When empty or null, then it takes from the HostSettings.</param>
-        /// <param name="smtpUsername">SMTP authentication UserName. When empty or null, then it takes from the HostSettings.</param>
-        /// <param name="smtpPassword">SMTP authentication Password. When empty or null, then it takes from the HostSettings.</param>
-        /// <param name="smtpEnableSSL">Enable or disable SSL.</param>
-        /// <returns>Returns an empty string on success mail sending. Otherwise returns an error description.</returns>
-        /// <example>SendMail(  "admin@email.com",
-        ///                         "user@email.com",
-        ///                         "user1@email.com;user2@email.com",
-        ///                         "user3@email.com",
-        ///                         "no-reply@email.com",
-        ///                         MailPriority.Low,
-        ///                         "This is test email",
-        ///                         MailFormat.Text,
-        ///                         Encoding.UTF8,
-        ///                         "Test body. Test body. Test body.",
-        ///                         new string[] {"d:\documents\doc1.doc","d:\documents\doc2.doc"},
-        ///                         "mail.email.com",
-        ///                         "1",
-        ///                         "admin@email.com",
-        ///                         "AdminPassword",
-        ///                         false).
-        ///     </example>
-        public static string SendMail(string mailFrom, string mailTo, string cc, string bcc, string replyTo, MailPriority priority, string subject, MailFormat bodyFormat, Encoding bodyEncoding,
-                                      string body, string[] attachments, string smtpServer, string smtpAuthentication, string smtpUsername, string smtpPassword, bool smtpEnableSSL)
-        {
-            var attachmentList = (from attachment in attachments
-                                  where !string.IsNullOrEmpty(attachment)
-                                  select new Attachment(attachment))
-                                  .ToList();
-
-            return SendMail(
-                mailFrom,
-                mailTo,
-                cc,
-                bcc,
-                replyTo,
-                priority,
-                subject,
-                bodyFormat,
-                bodyEncoding,
-                body,
-                attachmentList,
-                smtpServer,
-                smtpAuthentication,
-                smtpUsername,
-                smtpPassword,
-                smtpEnableSSL);
-        }
-
-        [Obsolete("This method has been deprecated. Please use SendEmail() with ICollection<MailAttachment> Scheduled removal in v11.0.0.")]
-        public static string SendMail(string mailFrom, string mailTo, string cc, string bcc, string replyTo, MailPriority priority, string subject, MailFormat bodyFormat, Encoding bodyEncoding,
-                              string body, List<Attachment> attachments, string smtpServer, string smtpAuthentication, string smtpUsername, string smtpPassword, bool smtpEnableSSL)
-        {
-            return SendMail(
-                mailFrom,
-                string.Empty,
-                mailTo,
-                cc,
-                bcc,
-                replyTo,
-                priority,
-                subject,
-                bodyFormat,
-                bodyEncoding,
-                body,
-                attachments,
-                smtpServer,
-                smtpAuthentication,
-                smtpUsername,
-                smtpPassword,
-                smtpEnableSSL);
-        }
-
-        public static string SendMail(string mailFrom, string mailTo, string cc, string bcc, string replyTo, MailPriority priority, string subject, MailFormat bodyFormat, Encoding bodyEncoding,
-                              string body, ICollection<MailAttachment> attachments, string smtpServer, string smtpAuthentication, string smtpUsername, string smtpPassword, bool smtpEnableSSL)
-        {
-            return SendMail(
-                mailFrom,
-                string.Empty,
-                mailTo,
-                cc,
-                bcc,
-                replyTo,
-                priority,
-                subject,
-                bodyFormat,
-                bodyEncoding,
-                body,
-                attachments,
-                smtpServer,
-                smtpAuthentication,
-                smtpUsername,
-                smtpPassword,
-                smtpEnableSSL);
-        }
-
-        [Obsolete("This method has been deprecated. Please use SendEmail() with ICollection<MailAttachment> Scheduled removal in v11.0.0.")]
-        public static string SendMail(string mailFrom, string mailSender, string mailTo, string cc, string bcc, string replyTo, MailPriority priority, string subject, MailFormat bodyFormat, Encoding bodyEncoding,
-                                      string body, List<Attachment> attachments, string smtpServer, string smtpAuthentication, string smtpUsername, string smtpPassword, bool smtpEnableSSL)
-        {
-            var smtpInfo = new SmtpInfo
-            {
-                Server = smtpServer,
-                Authentication = smtpAuthentication,
-                Username = smtpUsername,
-                Password = smtpPassword,
-                EnableSSL = smtpEnableSSL,
-            };
-
-            var mailInfo = new MailInfo
-            {
-                From = mailFrom,
-                Sender = mailSender,
-                To = mailTo,
-                CC = cc,
-                BCC = bcc,
-                ReplyTo = replyTo,
-                Priority = priority,
-                BodyEncoding = bodyEncoding,
-                BodyFormat = bodyFormat,
-                Body = body,
-                Subject = subject,
-                Attachments = ConvertAttachments(attachments),
-            };
-
-            if (PortalSettings.Current != null && UserController.GetUserByEmail(PortalSettings.Current.PortalId, mailFrom) != null)
-            {
-                mailInfo.FromName = UserController.GetUserByEmail(PortalSettings.Current.PortalId, mailFrom).DisplayName;
-            }
-
-            return MailProvider.Instance().SendMail(mailInfo, smtpInfo);
-        }
-
-        public static string SendMail(string mailFrom, string mailSender, string mailTo, string cc, string bcc, string replyTo, MailPriority priority, string subject, MailFormat bodyFormat, Encoding bodyEncoding,
-                                      string body, ICollection<MailAttachment> attachments, string smtpServer, string smtpAuthentication, string smtpUsername, string smtpPassword, bool smtpEnableSSL)
-        {
-            var smtpInfo = new SmtpInfo
->>>>>>> 4d012fe9
-            {
-                Server = smtpServer,
-                Authentication = smtpAuthentication,
-                Username = smtpUsername,
-                Password = smtpPassword,
-<<<<<<< HEAD
-                EnableSSL = smtpEnableSSL,
-            };
-
-            MailInfo mailInfo = new MailInfo()
-            {
-                From = mailFrom,
-                Sender = mailSender,
-                To = mailTo,
-                CC = cc,
-                BCC = bcc,
-                ReplyTo = replyTo,
-                Priority = priority,
-                BodyEncoding = bodyEncoding,
-                BodyFormat = bodyFormat,
-                Body = body,
-                Subject = subject,
-                Attachments = ConvertAttachments(attachments),
-            };
-
-            if (PortalSettings.Current != null && UserController.GetUserByEmail(PortalSettings.Current.PortalId, mailFrom) != null)
-            {
-                mailInfo.FromName = UserController.GetUserByEmail(PortalSettings.Current.PortalId, mailFrom).DisplayName;
-            }
-
-            return MailProvider.Instance().SendMail(mailInfo, smtpInfo);
-        }
-        public static string SendMail(string mailFrom, string mailSender, string mailTo, string cc, string bcc, string replyTo, MailPriority priority, string subject, MailFormat bodyFormat, Encoding bodyEncoding,
-                                      string body, List<MailAttachment> attachments, string smtpServer, string smtpAuthentication, string smtpUsername, string smtpPassword, bool smtpEnableSSL)
-        {
-            SmtpInfo smtpInfo = new SmtpInfo()
-            {
-                Server = smtpServer,
-                Authentication = smtpAuthentication,
-                Username = smtpUsername,
-                Password = smtpPassword,
-                EnableSSL = smtpEnableSSL,
-            };
-
-            MailInfo mailInfo = new MailInfo()
-            {
-                From = mailFrom,
-                Sender = mailSender,
-                To = mailTo,
-                CC = cc,
-                BCC = bcc,
-                ReplyTo = replyTo,
-                Priority = priority,
-                BodyEncoding = bodyEncoding,
-                BodyFormat = bodyFormat,
-                Body = body,
-                Subject = subject,
-                Attachments = attachments,
-            };
-
-            if (PortalSettings.Current != null && UserController.GetUserByEmail(PortalSettings.Current.PortalId, mailFrom) != null)
-            {
-                mailInfo.FromName = UserController.GetUserByEmail(PortalSettings.Current.PortalId, mailFrom).DisplayName;
-            }
-
-            return MailProvider.Instance().SendMail(mailInfo, smtpInfo);
-        }
-
-        private static List<MailAttachment> ConvertAttachments(List<Attachment> attachments)
-        {
-            var list = new List<MailAttachment>();
-
-            foreach (var attachment in attachments)
-            {
-                using (MemoryStream ms = new MemoryStream())
-                {
-                    attachment.ContentStream.CopyTo(ms);
-                    MailAttachment attach = new MailAttachment(attachment.Name, ms.ToArray());
-                    list.Add(attach);
-                }
-            }
-
-            return list;
-        }
-    }
-}
-=======
-                EnableSSL = smtpEnableSSL,
-            };
-
-            var mailInfo = new MailInfo
-            {
-                From = mailFrom,
-                Sender = mailSender,
-                To = mailTo,
-                CC = cc,
-                BCC = bcc,
-                ReplyTo = replyTo,
-                Priority = priority,
-                BodyEncoding = bodyEncoding,
-                BodyFormat = bodyFormat,
-                Body = body,
-                Subject = subject,
-                Attachments = attachments,
-            };
-
-            if (PortalSettings.Current != null && UserController.GetUserByEmail(PortalSettings.Current.PortalId, mailFrom) != null)
-            {
-                mailInfo.FromName = UserController.GetUserByEmail(PortalSettings.Current.PortalId, mailFrom).DisplayName;
-            }
-
-            return MailProvider.Instance().SendMail(mailInfo, smtpInfo);
-        }
-
-        private static ICollection<MailAttachment> ConvertAttachments(List<Attachment> attachments)
-        {
-            return attachments.Select(
-                    attachment =>
-                    {
-                        using (var ms = new MemoryStream())
-                        {
-                            attachment.ContentStream.CopyTo(ms);
-                            return new MailAttachment(attachment.Name, ms.ToArray());
-                        }
-                    })
-                .ToList();
-        }
-    }
-}
-
->>>>>>> 4d012fe9
+﻿// Licensed to the .NET Foundation under one or more agreements.
+// The .NET Foundation licenses this file to you under the MIT license.
+// See the LICENSE file in the project root for more information
+namespace DotNetNuke.Services.Mail
+{
+    using System;
+    using System.Collections;
+    using System.Collections.Generic;
+    using System.IO;
+    using System.Linq;
+    using System.Net.Mail;
+    using System.Text;
+    using System.Text.RegularExpressions;
+    using System.Web;
+
+    using DotNetNuke.Common;
+    using DotNetNuke.Common.Utilities;
+    using DotNetNuke.Entities.Host;
+    using DotNetNuke.Entities.Portals;
+    using DotNetNuke.Entities.Users;
+    using DotNetNuke.Services.Tokens;
+
+    using Localize = DotNetNuke.Services.Localization.Localization;
+
+    public class Mail
+    {
+        public static string ConvertToText(string sHTML)
+        {
+            var formattedHtml = HtmlUtils.FormatText(sHTML, true);
+            var styleLessHtml = HtmlUtils.RemoveInlineStyle(formattedHtml);
+            return HtmlUtils.StripTags(styleLessHtml, true);
+        }
+
+        public static bool IsValidEmailAddress(string Email, int portalid)
+        {
+            string pattern = Null.NullString;
+
+            // During install Wizard we may not have a valid PortalID
+            if (portalid != Null.NullInteger)
+            {
+                pattern = Convert.ToString(UserController.GetUserSettings(portalid)["Security_EmailValidation"]);
+            }
+
+            pattern = string.IsNullOrEmpty(pattern) ? Globals.glbEmailRegEx : pattern;
+            return Regex.Match(Email, pattern).Success;
+        }
+
+        public static void SendEmail(string fromAddress, string toAddress, string subject, string body)
+        {
+            SendEmail(fromAddress, fromAddress, toAddress, subject, body);
+        }
+
+        public static void SendEmail(string fromAddress, string senderAddress, string toAddress, string subject, string body)
+        {
+            if (string.IsNullOrWhiteSpace(Host.SMTPServer) || string.IsNullOrEmpty(fromAddress) || string.IsNullOrEmpty(senderAddress) || string.IsNullOrEmpty(toAddress))
+            {
+                return;
+            }
+
+            var mailInfo = new MailInfo
+            {
+                From = fromAddress,
+                Sender = senderAddress,
+                To = toAddress,
+                Subject = subject,
+                Body = body,
+                Priority = MailPriority.Normal,
+                BodyFormat = HtmlUtils.IsHtml(body) ? MailFormat.Html : MailFormat.Text,
+                BodyEncoding = Encoding.UTF8,
+            };
+
+            MailProvider.Instance().SendMail(mailInfo);
+        }
+
+        [Obsolete("This method has been deprecated. Please use SendEmail() with ICollection<MailAttachment> Scheduled removal in v11.0.0.")]
+        public static string SendEmail(string fromAddress, string senderAddress, string toAddress, string subject, string body, List<Attachment> attachments)
+        {
+            var mailInfo = new MailInfo
+            {
+                From = fromAddress,
+                Sender = senderAddress,
+                To = toAddress,
+                Subject = subject,
+                Body = body,
+                Priority = MailPriority.Normal,
+                BodyFormat = HtmlUtils.IsHtml(body) ? MailFormat.Html : MailFormat.Text,
+                BodyEncoding = Encoding.UTF8,
+                Attachments = ConvertAttachments(attachments),
+            };
+
+            return MailProvider.Instance().SendMail(mailInfo);
+        }
+
+        public static string SendEmail(string fromAddress, string senderAddress, string toAddress, string subject, string body, ICollection<MailAttachment> attachments)
+        {
+            var mailInfo = new MailInfo
+            {
+                From = fromAddress,
+                Sender = senderAddress,
+                To = toAddress,
+                Subject = subject,
+                Body = body,
+                Priority = MailPriority.Normal,
+                BodyFormat = HtmlUtils.IsHtml(body) ? MailFormat.Html : MailFormat.Text,
+                BodyEncoding = Encoding.UTF8,
+                Attachments = attachments,
+            };
+
+            return MailProvider.Instance().SendMail(mailInfo);
+        }
+
+        /// -----------------------------------------------------------------------------
+        /// <summary>
+        /// <summary>Send an email notification</summary>
+        /// </summary>
+        /// <param name="user">The user to whom the message is being sent.</param>
+        /// <param name="msgType">The type of message being sent.</param>
+        /// <param name="settings">Portal Settings.</param>
+        /// <returns></returns>
+        /// <remarks></remarks>
+        /// -----------------------------------------------------------------------------
+        public static string SendMail(UserInfo user, MessageType msgType, PortalSettings settings)
+        {
+            return SendMail(user.PortalID, user.UserID, msgType, settings);
+        }
+
+        /// -----------------------------------------------------------------------------
+        /// <summary>
+        /// <summary>Send an email notification</summary>
+        /// </summary>
+        /// <param name="portalId">The PortalId of the user to whom the message is being sent.</param>
+        /// <param name="userId">The UserId of the user to whom the message is being sent.</param>
+        /// <param name="msgType">The type of message being sent.</param>
+        /// <param name="settings">Portal Settings.</param>
+        /// <returns></returns>
+        /// <remarks></remarks>
+        /// -----------------------------------------------------------------------------
+        public static string SendMail(int portalId, int userId, MessageType msgType, PortalSettings settings)
+        {
+            // Send Notification to User
+            var user = UserController.Instance.GetUserById(portalId, userId);
+            int toUser = user.UserID;
+            string locale = user.Profile.PreferredLocale;
+            string subject;
+            string body;
+            ArrayList custom = null;
+            switch (msgType)
+            {
+                case MessageType.UserRegistrationAdmin:
+                    subject = "EMAIL_USER_REGISTRATION_ADMINISTRATOR_SUBJECT";
+                    body = "EMAIL_USER_REGISTRATION_ADMINISTRATOR_BODY";
+                    toUser = settings.AdministratorId;
+                    UserInfo admin = UserController.GetUserById(settings.PortalId, settings.AdministratorId);
+                    locale = admin.Profile.PreferredLocale;
+                    break;
+                case MessageType.UserRegistrationPrivate:
+                    subject = "EMAIL_USER_REGISTRATION_PRIVATE_SUBJECT";
+                    body = "EMAIL_USER_REGISTRATION_PRIVATE_BODY";
+                    break;
+                case MessageType.UserRegistrationPrivateNoApprovalRequired:
+                    subject = "EMAIL_USER_REGISTRATION_PUBLIC_SUBJECT";
+                    body = "EMAIL_USER_REGISTRATION_PUBLIC_BODY";
+                    break;
+                case MessageType.UserRegistrationPublic:
+                    subject = "EMAIL_USER_REGISTRATION_PUBLIC_SUBJECT";
+                    body = "EMAIL_USER_REGISTRATION_PUBLIC_BODY";
+                    break;
+                case MessageType.UserRegistrationVerified:
+                    subject = "EMAIL_USER_REGISTRATION_VERIFIED_SUBJECT";
+                    body = "EMAIL_USER_REGISTRATION_VERIFIED_BODY";
+                    var propertyNotFound = false;
+                    if (HttpContext.Current != null)
+                    {
+                        custom = new ArrayList
+                                 {
+                                     HttpContext.Current.Server.HtmlEncode(
+                                         HttpContext.Current.Server.UrlEncode(user.Username)),
+                                     HttpContext.Current.Server.UrlEncode(
+                                         user.GetProperty(
+                                             "verificationcode",
+                                             string.Empty,
+                                             null,
+                                             user,
+                                             Scope.SystemMessages,
+                                             ref propertyNotFound)),
+                                 };
+                    }
+
+                    break;
+                case MessageType.PasswordReminder:
+                    subject = "EMAIL_PASSWORD_REMINDER_SUBJECT";
+                    body = "EMAIL_PASSWORD_REMINDER_BODY";
+                    break;
+                case MessageType.ProfileUpdated:
+                    subject = "EMAIL_PROFILE_UPDATED_SUBJECT";
+                    body = "EMAIL_PROFILE_UPDATED_BODY";
+                    break;
+                case MessageType.PasswordUpdated:
+                    subject = "EMAIL_PASSWORD_UPDATED_SUBJECT";
+                    body = "EMAIL_PASSWORD_UPDATED_BODY";
+                    break;
+                case MessageType.PasswordReminderUserIsNotApproved:
+                    subject = "EMAIL_PASSWORD_REMINDER_USER_ISNOT_APPROVED_SUBJECT";
+                    body = "EMAIL_PASSWORD_REMINDER_USER_ISNOT_APPROVED_BODY";
+                    break;
+                case MessageType.UserAuthorized:
+                    subject = "EMAIL_USER_AUTHORIZED_SUBJECT";
+                    body = "EMAIL_USER_AUTHORIZED_BODY";
+                    break;
+                case MessageType.UserUnAuthorized:
+                    subject = "EMAIL_USER_UNAUTHORIZED_SUBJECT";
+                    body = "EMAIL_USER_UNAUTHORIZED_BODY";
+                    break;
+                default:
+                    subject = "EMAIL_USER_UPDATED_OWN_PASSWORD_SUBJECT";
+                    body = "EMAIL_USER_UPDATED_OWN_PASSWORD_BODY";
+                    break;
+            }
+
+            subject = Localize.GetSystemMessage(locale, settings, subject, user, Localize.GlobalResourceFile, custom, string.Empty, settings.AdministratorId);
+            body = Localize.GetSystemMessage(locale, settings, body, user, Localize.GlobalResourceFile, custom, string.Empty, settings.AdministratorId);
+
+            var fromUser = (UserController.GetUserByEmail(settings.PortalId, settings.Email) != null) ?
+                string.Format("{0} < {1} >", UserController.GetUserByEmail(settings.PortalId, settings.Email).DisplayName, settings.Email) : settings.Email;
+            SendEmail(fromUser, UserController.GetUserById(settings.PortalId, toUser).Email, subject, body);
+
+            return Null.NullString;
+        }
+
+        /// -----------------------------------------------------------------------------
+        /// <summary>
+        /// <summary>Send a simple email.</summary>
+        /// </summary>
+        /// <param name="mailFrom"></param>
+        /// <param name="mailTo"></param>
+        /// <param name="bcc"></param>
+        /// <param name="subject"></param>
+        /// <param name="body"></param>
+        /// <param name="attachment"></param>
+        /// <param name="bodyType"></param>
+        /// <param name="smtpServer"></param>
+        /// <param name="smtpAuthentication"></param>
+        /// <param name="smtpUsername"></param>
+        /// <param name="smtpPassword"></param>
+        /// <returns></returns>
+        /// <remarks></remarks>
+        /// -----------------------------------------------------------------------------
+        public static string SendMail(string mailFrom, string mailTo, string bcc, string subject, string body, string attachment, string bodyType, string smtpServer, string smtpAuthentication,
+                                      string smtpUsername, string smtpPassword)
+        {
+            MailFormat bodyFormat = MailFormat.Text;
+            if (!string.IsNullOrEmpty(bodyType))
+            {
+                switch (bodyType.ToLowerInvariant())
+                {
+                    case "html":
+                        bodyFormat = MailFormat.Html;
+                        break;
+                    case "text":
+                        bodyFormat = MailFormat.Text;
+                        break;
+                }
+            }
+
+            return SendMail(mailFrom, mailTo, string.Empty, bcc, MailPriority.Normal, subject, bodyFormat, Encoding.UTF8, body, attachment, smtpServer, smtpAuthentication, smtpUsername, smtpPassword);
+        }
+
+        /// -----------------------------------------------------------------------------
+        /// <summary>Send a simple email.</summary>
+        /// <param name="mailFrom"></param>
+        /// <param name="mailTo"></param>
+        /// <param name="cc"></param>
+        /// <param name="bcc"></param>
+        /// <param name="priority"></param>
+        /// <param name="subject"></param>
+        /// <param name="bodyFormat"></param>
+        /// <param name="bodyEncoding"></param>
+        /// <param name="body"></param>
+        /// <param name="attachment"></param>
+        /// <param name="smtpServer"></param>
+        /// <param name="smtpAuthentication"></param>
+        /// <param name="smtpUsername"></param>
+        /// <param name="smtpPassword"></param>
+        /// <returns></returns>
+        /// <remarks></remarks>
+        /// -----------------------------------------------------------------------------
+        public static string SendMail(string mailFrom, string mailTo, string cc, string bcc, MailPriority priority, string subject, MailFormat bodyFormat, Encoding bodyEncoding, string body,
+                                      string attachment, string smtpServer, string smtpAuthentication, string smtpUsername, string smtpPassword)
+        {
+            return SendMail(mailFrom, mailTo, cc, bcc, priority, subject, bodyFormat, bodyEncoding, body, attachment, smtpServer, smtpAuthentication, smtpUsername, smtpPassword, Host.EnableSMTPSSL);
+        }
+
+        public static string SendMail(string mailFrom, string mailTo, string cc, string bcc, MailPriority priority, string subject, MailFormat bodyFormat, Encoding bodyEncoding, string body,
+                                      string attachment, string smtpServer, string smtpAuthentication, string smtpUsername, string smtpPassword, bool smtpEnableSSL)
+        {
+            return SendMail(
+                mailFrom,
+                mailTo,
+                cc,
+                bcc,
+                mailFrom,
+                priority,
+                subject,
+                bodyFormat,
+                bodyEncoding,
+                body,
+                attachment.Split('|'),
+                smtpServer,
+                smtpAuthentication,
+                smtpUsername,
+                smtpPassword,
+                smtpEnableSSL);
+        }
+
+        public static string SendMail(string mailFrom, string mailTo, string cc, string bcc, MailPriority priority, string subject, MailFormat bodyFormat, Encoding bodyEncoding, string body,
+                                      string[] attachments, string smtpServer, string smtpAuthentication, string smtpUsername, string smtpPassword, bool smtpEnableSSL)
+        {
+            return SendMail(
+                mailFrom,
+                mailTo,
+                cc,
+                bcc,
+                mailFrom,
+                priority,
+                subject,
+                bodyFormat,
+                bodyEncoding,
+                body,
+                attachments,
+                smtpServer,
+                smtpAuthentication,
+                smtpUsername,
+                smtpPassword,
+                smtpEnableSSL);
+        }
+
+        /// <summary>
+        /// Sends an email based on params.
+        /// </summary>
+        /// <param name="mailFrom">Email sender.</param>
+        /// <param name="mailTo">Recipients, can be more then one separated by semi-colons.</param>
+        /// <param name="cc">CC-recipients, can be more then one separated by semi-colons.</param>
+        /// <param name="bcc">BCC-recipients, can be more then one separated by semi-colons.</param>
+        /// <param name="replyTo">Reply-to email to be displayed for recipients.</param>
+        /// <param name="priority"><see cref="DotNetNuke.Services.Mail.MailPriority"/>.</param>
+        /// <param name="subject">Subject of email.</param>
+        /// <param name="bodyFormat"><see cref="DotNetNuke.Services.Mail.MailFormat"/>.</param>
+        /// <param name="bodyEncoding">Email Encoding from System.Text.Encoding.</param>
+        /// <param name="body">Body of email.</param>
+        /// <param name="attachments">List of filenames to attach to email.</param>
+        /// <param name="smtpServer">IP or ServerName of the SMTP server. When empty or null, then it takes from the HostSettings.</param>
+        /// <param name="smtpAuthentication">SMTP authentication method. Can be "0" - anonymous, "1" - basic, "2" - NTLM. When empty or null, then it takes from the HostSettings.</param>
+        /// <param name="smtpUsername">SMTP authentication UserName. When empty or null, then it takes from the HostSettings.</param>
+        /// <param name="smtpPassword">SMTP authentication Password. When empty or null, then it takes from the HostSettings.</param>
+        /// <param name="smtpEnableSSL">Enable or disable SSL.</param>
+        /// <returns>Returns an empty string on success mail sending. Otherwise returns an error description.</returns>
+        /// <example>SendMail(  "admin@email.com",
+        ///                         "user@email.com",
+        ///                         "user1@email.com;user2@email.com",
+        ///                         "user3@email.com",
+        ///                         "no-reply@email.com",
+        ///                         MailPriority.Low,
+        ///                         "This is test email",
+        ///                         MailFormat.Text,
+        ///                         Encoding.UTF8,
+        ///                         "Test body. Test body. Test body.",
+        ///                         new string[] {"d:\documents\doc1.doc","d:\documents\doc2.doc"},
+        ///                         "mail.email.com",
+        ///                         "1",
+        ///                         "admin@email.com",
+        ///                         "AdminPassword",
+        ///                         false).
+        ///     </example>
+        public static string SendMail(string mailFrom, string mailTo, string cc, string bcc, string replyTo, MailPriority priority, string subject, MailFormat bodyFormat, Encoding bodyEncoding,
+                                      string body, string[] attachments, string smtpServer, string smtpAuthentication, string smtpUsername, string smtpPassword, bool smtpEnableSSL)
+        {
+            var attachmentList = (from attachment in attachments
+                                  where !string.IsNullOrEmpty(attachment)
+                                  select new Attachment(attachment))
+                                  .ToList();
+
+            return SendMail(
+                mailFrom,
+                mailTo,
+                cc,
+                bcc,
+                replyTo,
+                priority,
+                subject,
+                bodyFormat,
+                bodyEncoding,
+                body,
+                attachmentList,
+                smtpServer,
+                smtpAuthentication,
+                smtpUsername,
+                smtpPassword,
+                smtpEnableSSL);
+        }
+
+        [Obsolete("This method has been deprecated. Please use SendEmail() with ICollection<MailAttachment> Scheduled removal in v11.0.0.")]
+        public static string SendMail(string mailFrom, string mailTo, string cc, string bcc, string replyTo, MailPriority priority, string subject, MailFormat bodyFormat, Encoding bodyEncoding,
+                              string body, List<Attachment> attachments, string smtpServer, string smtpAuthentication, string smtpUsername, string smtpPassword, bool smtpEnableSSL)
+        {
+            return SendMail(
+                mailFrom,
+                string.Empty,
+                mailTo,
+                cc,
+                bcc,
+                replyTo,
+                priority,
+                subject,
+                bodyFormat,
+                bodyEncoding,
+                body,
+                attachments,
+                smtpServer,
+                smtpAuthentication,
+                smtpUsername,
+                smtpPassword,
+                smtpEnableSSL);
+        }
+
+        public static string SendMail(string mailFrom, string mailTo, string cc, string bcc, string replyTo, MailPriority priority, string subject, MailFormat bodyFormat, Encoding bodyEncoding,
+                              string body, ICollection<MailAttachment> attachments, string smtpServer, string smtpAuthentication, string smtpUsername, string smtpPassword, bool smtpEnableSSL)
+        {
+            return SendMail(
+                mailFrom,
+                string.Empty,
+                mailTo,
+                cc,
+                bcc,
+                replyTo,
+                priority,
+                subject,
+                bodyFormat,
+                bodyEncoding,
+                body,
+                attachments,
+                smtpServer,
+                smtpAuthentication,
+                smtpUsername,
+                smtpPassword,
+                smtpEnableSSL);
+        }
+
+        [Obsolete("This method has been deprecated. Please use SendEmail() with ICollection<MailAttachment> Scheduled removal in v11.0.0.")]
+        public static string SendMail(string mailFrom, string mailSender, string mailTo, string cc, string bcc, string replyTo, MailPriority priority, string subject, MailFormat bodyFormat, Encoding bodyEncoding,
+                                      string body, List<Attachment> attachments, string smtpServer, string smtpAuthentication, string smtpUsername, string smtpPassword, bool smtpEnableSSL)
+        {
+            var smtpInfo = new SmtpInfo
+            {
+                Server = smtpServer,
+                Authentication = smtpAuthentication,
+                Username = smtpUsername,
+                Password = smtpPassword,
+                EnableSSL = smtpEnableSSL,
+            };
+
+            var mailInfo = new MailInfo
+            {
+                From = mailFrom,
+                Sender = mailSender,
+                To = mailTo,
+                CC = cc,
+                BCC = bcc,
+                ReplyTo = replyTo,
+                Priority = priority,
+                BodyEncoding = bodyEncoding,
+                BodyFormat = bodyFormat,
+                Body = body,
+                Subject = subject,
+                Attachments = ConvertAttachments(attachments),
+            };
+
+            if (PortalSettings.Current != null && UserController.GetUserByEmail(PortalSettings.Current.PortalId, mailFrom) != null)
+            {
+                mailInfo.FromName = UserController.GetUserByEmail(PortalSettings.Current.PortalId, mailFrom).DisplayName;
+            }
+
+            return MailProvider.Instance().SendMail(mailInfo, smtpInfo);
+        }
+
+        public static string SendMail(string mailFrom, string mailSender, string mailTo, string cc, string bcc, string replyTo, MailPriority priority, string subject, MailFormat bodyFormat, Encoding bodyEncoding,
+                                      string body, ICollection<MailAttachment> attachments, string smtpServer, string smtpAuthentication, string smtpUsername, string smtpPassword, bool smtpEnableSSL)
+        {
+            var smtpInfo = new SmtpInfo
+            {
+                Server = smtpServer,
+                Authentication = smtpAuthentication,
+                Username = smtpUsername,
+                Password = smtpPassword,
+                EnableSSL = smtpEnableSSL,
+            };
+
+            var mailInfo = new MailInfo
+            {
+                From = mailFrom,
+                Sender = mailSender,
+                To = mailTo,
+                CC = cc,
+                BCC = bcc,
+                ReplyTo = replyTo,
+                Priority = priority,
+                BodyEncoding = bodyEncoding,
+                BodyFormat = bodyFormat,
+                Body = body,
+                Subject = subject,
+                Attachments = attachments,
+            };
+
+            if (PortalSettings.Current != null && UserController.GetUserByEmail(PortalSettings.Current.PortalId, mailFrom) != null)
+            {
+                mailInfo.FromName = UserController.GetUserByEmail(PortalSettings.Current.PortalId, mailFrom).DisplayName;
+            }
+
+            return MailProvider.Instance().SendMail(mailInfo, smtpInfo);
+        }
+
+        private static ICollection<MailAttachment> ConvertAttachments(List<Attachment> attachments)
+        {
+            return attachments.Select(
+                    attachment =>
+                    {
+                        using (var ms = new MemoryStream())
+                        {
+                            attachment.ContentStream.CopyTo(ms);
+                            return new MailAttachment(attachment.Name, ms.ToArray());
+                        }
+                    })
+                .ToList();
+        }
+    }
+}