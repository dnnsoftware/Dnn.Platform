--- conflicted
+++ resolved
@@ -1,6232 +1,6318 @@
-﻿// 
-// Copyright (c) .NET Foundation. All rights reserved.
-// Licensed under the MIT License. See LICENSE file in the project root for full license information.
-// 
-#region Usings
-
-using System;
-using System.Collections;
-using System.Collections.Generic;
-using System.Configuration;
-using System.Data;
-using System.Data.SqlClient;
-using System.IO;
-using System.Linq;
-using System.Reflection;
-using System.Security.Cryptography;
-using System.Text;
-using System.Text.RegularExpressions;
-using System.Threading;
-using System.Web;
-using System.Web.Configuration;
-using System.Xml;
-using System.Xml.XPath;
-
-using DotNetNuke.Application;
-using DotNetNuke.Common;
-using DotNetNuke.Common.Lists;
-using DotNetNuke.Common.Utilities;
-using DotNetNuke.Data;
-using DotNetNuke.Entities.Content;
-using DotNetNuke.Entities.Content.Taxonomy;
-using DotNetNuke.Entities.Content.Workflow;
-using DotNetNuke.Entities.Controllers;
-using DotNetNuke.Entities.Host;
-using DotNetNuke.Entities.Modules;
-using DotNetNuke.Entities.Modules.Definitions;
-using DotNetNuke.Entities.Portals;
-using DotNetNuke.Entities.Profile;
-using DotNetNuke.Entities.Tabs;
-using DotNetNuke.Entities.Users;
-using DotNetNuke.Entities.Users.Social;
-using DotNetNuke.Framework;
-using DotNetNuke.Framework.JavaScriptLibraries;
-using DotNetNuke.Framework.Providers;
-using DotNetNuke.Instrumentation;
-using DotNetNuke.Security;
-using DotNetNuke.Security.Permissions;
-using DotNetNuke.Security.Roles;
-using DotNetNuke.Services.Analytics;
-using DotNetNuke.Services.Authentication;
-using DotNetNuke.Services.EventQueue.Config;
-using DotNetNuke.Services.FileSystem;
-using DotNetNuke.Services.FileSystem.Internal;
-using DotNetNuke.Services.Installer;
-using DotNetNuke.Services.Installer.Dependencies;
-using DotNetNuke.Services.Installer.Log;
-using DotNetNuke.Services.Installer.Packages;
-using DotNetNuke.Services.Localization;
-using DotNetNuke.Services.Localization.Internal;
-using DotNetNuke.Services.Log.EventLog;
-using DotNetNuke.Services.Search;
-using DotNetNuke.Services.Social.Messaging.Internal;
-using DotNetNuke.Services.Social.Notifications;
-using DotNetNuke.Services.Upgrade.InternalController.Steps;
-using DotNetNuke.Services.Upgrade.Internals;
-using DotNetNuke.Services.Upgrade.Internals.Steps;
-using DotNetNuke.UI.Internals;
-
-using ICSharpCode.SharpZipLib.Zip;
-
-using Assembly = System.Reflection.Assembly;
-using FileInfo = DotNetNuke.Services.FileSystem.FileInfo;
-using ModuleInfo = DotNetNuke.Entities.Modules.ModuleInfo;
-using Util = DotNetNuke.Entities.Content.Common.Util;
-
-#endregion
-
-namespace DotNetNuke.Services.Upgrade
-{
-    ///-----------------------------------------------------------------------------
-    ///<summary>
-    ///  The Upgrade class provides Shared/Static methods to Upgrade/Install
-    ///  a DotNetNuke Application
-    ///</summary>
-    ///<remarks>
-    ///</remarks>
-    ///-----------------------------------------------------------------------------
-    public class Upgrade
-    {
-        private static readonly ILog Logger = LoggerSource.Instance.GetLogger(typeof(Upgrade));
-        private static readonly object _threadLocker = new object();
-
-        #region Private Shared Field
-
-        private static DateTime _startTime;
-        private const string FipsCompilanceAssembliesCheckedKey = "FipsCompilanceAssembliesChecked";
-        private const string FipsCompilanceAssembliesFolder = "App_Data\\FipsCompilanceAssemblies";
-
-        #endregion
-
-        #region Public Properties
-
-        public static string DefaultProvider
-        {
-            get
-            {
-                return Config.GetDefaultProvider("data").Name;
-            }
-        }
-
-        public static TimeSpan RunTime
-        {
-            get
-            {
-                DateTime currentTime = DateTime.Now;
-                return currentTime.Subtract(_startTime);
-            }
-        }
-
-        #endregion
-
-        #region Private Methods
-
-        private static Version ApplicationVersion
-        {
-            get
-            {
-                return Assembly.GetExecutingAssembly().GetName().Version;
-            }
-        }
-
-        /// -----------------------------------------------------------------------------
-        /// <summary>
-        /// AddAdminPages adds an Admin Page and an associated Module to all configured Portals
-        /// </summary>
-        ///	<param name="tabName">The Name to give this new Tab</param>
-        /// <param name="description">Description.</param>
-        ///	<param name="tabIconFile">The Icon for this new Tab</param>
-        /// <param name="tabIconFileLarge">The large Icon for this new Tab</param>
-        ///	<param name="isVisible">A flag indicating whether the tab is visible</param>
-        ///	<param name="moduleDefId">The Module Deinition Id for the module to be aded to this tab</param>
-        ///	<param name="moduleTitle">The Module's title</param>
-        ///	<param name="moduleIconFile">The Module's icon</param>
-        /// -----------------------------------------------------------------------------
-        private static void AddAdminPages(string tabName, string description, string tabIconFile, string tabIconFileLarge, bool isVisible, int moduleDefId, string moduleTitle, string moduleIconFile)
-        {
-            DnnInstallLogger.InstallLogInfo(Localization.Localization.GetString("LogStart", Localization.Localization.GlobalResourceFile) + "AddAdminPages:" + tabName);
-            //Call overload with InheritPermisions=True
-            AddAdminPages(tabName, description, tabIconFile, tabIconFileLarge, isVisible, moduleDefId, moduleTitle, moduleIconFile, true);
-
-        }
-
-        private static void AddAdminRoleToPage(string tabPath)
-        {
-            DnnInstallLogger.InstallLogInfo(Localization.Localization.GetString("LogStart", Localization.Localization.GlobalResourceFile) + "AddAdminRoleToPage:" + tabPath);
-
-            foreach (PortalInfo portal in PortalController.Instance.GetPortals())
-            {
-                int tabID = TabController.GetTabByTabPath(portal.PortalID, tabPath, Null.NullString);
-                if ((tabID != Null.NullInteger))
-                {
-                    TabInfo tab = TabController.Instance.GetTab(tabID, portal.PortalID, true);
-
-                    if ((tab.TabPermissions.Count == 0))
-                    {
-                        AddPagePermission(tab.TabPermissions, "View", Convert.ToInt32(portal.AdministratorRoleId));
-                        AddPagePermission(tab.TabPermissions, "Edit", Convert.ToInt32(portal.AdministratorRoleId));
-                        TabPermissionController.SaveTabPermissions(tab);
-                    }
-                }
-            }
-        }
-
-        private static void AddConsoleModuleSettings(int moduleID)
-        {
-            DnnInstallLogger.InstallLogInfo(Localization.Localization.GetString("LogStart", Localization.Localization.GlobalResourceFile) + "AddConsoleModuleSettings:" + moduleID);
-
-            ModuleController.Instance.UpdateModuleSetting(moduleID, "DefaultSize", "IconFileLarge");
-            ModuleController.Instance.UpdateModuleSetting(moduleID, "AllowSizeChange", "False");
-            ModuleController.Instance.UpdateModuleSetting(moduleID, "DefaultView", "Hide");
-            ModuleController.Instance.UpdateModuleSetting(moduleID, "AllowViewChange", "False");
-            ModuleController.Instance.UpdateModuleSetting(moduleID, "ShowTooltip", "True");
-        }
-
-        private static void AddEventQueueApplicationStartFirstRequest()
-        {
-            //Add new EventQueue Event
-            var config = EventQueueConfiguration.GetConfig();
-            if (config != null)
-            {
-                if (!config.PublishedEvents.ContainsKey("Application_Start_FirstRequest"))
-                {
-                    foreach (SubscriberInfo subscriber in config.EventQueueSubscribers.Values)
-                    {
-                        EventQueueConfiguration.RegisterEventSubscription(config, "Application_Start_FirstRequest", subscriber);
-                    }
-
-                    EventQueueConfiguration.SaveConfig(config, string.Format("{0}EventQueue\\EventQueue.config", Globals.HostMapPath));
-                }
-            }
-        }
-
-        /// -----------------------------------------------------------------------------
-        /// <summary>
-        /// AddModuleControl adds a new Module Control to the system
-        /// </summary>
-        /// <remarks>
-        /// </remarks>
-        ///	<param name="moduleDefId">The Module Definition Id</param>
-        ///	<param name="controlKey">The key for this control in the Definition</param>
-        ///	<param name="controlTitle">The title of this control</param>
-        ///	<param name="controlSrc">Te source of ths control</param>
-        ///	<param name="iconFile">The icon file</param>
-        ///	<param name="controlType">The type of control</param>
-        ///	<param name="viewOrder">The vieworder for this module</param>
-        ///	<param name="helpURL">The Help Url</param>
-        /// -----------------------------------------------------------------------------
-        private static void AddModuleControl(int moduleDefId, string controlKey, string controlTitle, string controlSrc, string iconFile, SecurityAccessLevel controlType, int viewOrder, string helpURL)
-        {
-            AddModuleControl(moduleDefId, controlKey, controlTitle, controlSrc, iconFile, controlType, viewOrder, helpURL, false);
-        }
-
-        private static void AddModuleControl(int moduleDefId, string controlKey, string controlTitle, string controlSrc, string iconFile, SecurityAccessLevel controlType, int viewOrder, string helpURL, bool supportsPartialRendering)
-        {
-            DnnInstallLogger.InstallLogInfo(Localization.Localization.GetString("LogStart", Localization.Localization.GlobalResourceFile) + "AddModuleControl:" + moduleDefId);
-            // check if module control exists
-            var moduleControl = ModuleControlController.GetModuleControlByControlKey(controlKey, moduleDefId);
-            if (moduleControl == null)
-            {
-                moduleControl = new ModuleControlInfo
-                {
-                    ModuleControlID = Null.NullInteger,
-                    ModuleDefID = moduleDefId,
-                    ControlKey = controlKey,
-                    ControlTitle = controlTitle,
-                    ControlSrc = controlSrc,
-                    ControlType = controlType,
-                    ViewOrder = viewOrder,
-                    IconFile = iconFile,
-                    HelpURL = helpURL,
-                    SupportsPartialRendering = supportsPartialRendering
-                };
-
-                ModuleControlController.AddModuleControl(moduleControl);
-            }
-        }
-
-        /// -----------------------------------------------------------------------------
-        /// <summary>
-        /// AddModuleDefinition adds a new Core Module Definition to the system
-        /// </summary>
-        /// <remarks>
-        ///	This overload allows the caller to determine whether the module has a controller
-        /// class
-        /// </remarks>
-        ///	<param name="desktopModuleName">The Friendly Name of the Module to Add</param>
-        ///	<param name="description">Description of the Module</param>
-        ///	<param name="moduleDefinitionName">The Module Definition Name</param>
-        ///	<param name="premium">A flag representing whether the module is a Premium module</param>
-        ///	<param name="admin">A flag representing whether the module is an Admin module</param>
-        ///	<returns>The Module Definition Id of the new Module</returns>
-        /// -----------------------------------------------------------------------------
-        private static int AddModuleDefinition(string desktopModuleName, string description, string moduleDefinitionName, bool premium, bool admin)
-        {
-            return AddModuleDefinition(desktopModuleName, description, moduleDefinitionName, "", false, premium, admin);
-        }
-
-        /// -----------------------------------------------------------------------------
-        /// <summary>
-        /// AddModuleDefinition adds a new Core Module Definition to the system
-        /// </summary>
-        /// <remarks>
-        ///	This overload allows the caller to determine whether the module has a controller
-        /// class
-        /// </remarks>
-        ///	<param name="desktopModuleName">The Friendly Name of the Module to Add</param>
-        ///	<param name="description">Description of the Module</param>
-        ///	<param name="moduleDefinitionName">The Module Definition Name</param>
-        /// <param name="businessControllerClass">Business Control Class.</param>
-        /// <param name="isPortable">Whether the module is enable for portals.</param>
-        ///	<param name="premium">A flag representing whether the module is a Premium module</param>
-        ///	<param name="admin">A flag representing whether the module is an Admin module</param>
-        ///	<returns>The Module Definition Id of the new Module</returns>
-        /// -----------------------------------------------------------------------------
-        private static int AddModuleDefinition(string desktopModuleName, string description, string moduleDefinitionName, string businessControllerClass, bool isPortable, bool premium, bool admin)
-        {
-            DnnInstallLogger.InstallLogInfo(Localization.Localization.GetString("LogStart", Localization.Localization.GlobalResourceFile) + "AddModuleDefinition:" + desktopModuleName);
-            // check if desktop module exists
-            var desktopModule = DesktopModuleController.GetDesktopModuleByModuleName(desktopModuleName, Null.NullInteger);
-            if (desktopModule == null)
-            {
-                var package = new PackageInfo
-                {
-                    Description = description,
-                    FriendlyName = desktopModuleName,
-                    Name = string.Concat("DotNetNuke.", desktopModuleName),
-                    PackageType = "Module",
-                    Owner = "DNN",
-                    Organization = ".NET Foundation",
-                    Url = "https://dnncommunity.org",
-                    Email = "info@dnncommunity.org"
-                };
-                if (desktopModuleName == "Extensions" || desktopModuleName == "Skin Designer")
-                {
-                    package.IsSystemPackage = true;
-                }
-                package.Version = new Version(1, 0, 0);
-
-                PackageController.Instance.SaveExtensionPackage(package);
-
-                string moduleName = desktopModuleName.Replace(" ", "");
-                desktopModule = new DesktopModuleInfo
-                {
-                    DesktopModuleID = Null.NullInteger,
-                    PackageID = package.PackageID,
-                    FriendlyName = desktopModuleName,
-                    FolderName = "Admin/" + moduleName,
-                    ModuleName = moduleName,
-                    Description = description,
-                    Version = "01.00.00",
-                    BusinessControllerClass = businessControllerClass,
-                    IsPortable = isPortable,
-                    SupportedFeatures = 0
-                };
-                if ((isPortable))
-                {
-                    desktopModule.SupportedFeatures = 1;
-                }
-                desktopModule.IsPremium = premium;
-                desktopModule.IsAdmin = admin;
-
-                desktopModule.DesktopModuleID = DesktopModuleController.SaveDesktopModule(desktopModule, false, false);
-
-                if (!premium)
-                {
-                    DesktopModuleController.AddDesktopModuleToPortals(desktopModule.DesktopModuleID);
-                }
-            }
-
-            // check if module definition exists
-            var moduleDefinition = ModuleDefinitionController.GetModuleDefinitionByFriendlyName(moduleDefinitionName, desktopModule.DesktopModuleID);
-            if (moduleDefinition == null)
-            {
-                moduleDefinition = new ModuleDefinitionInfo { ModuleDefID = Null.NullInteger, DesktopModuleID = desktopModule.DesktopModuleID, FriendlyName = moduleDefinitionName };
-
-                moduleDefinition.ModuleDefID = ModuleDefinitionController.SaveModuleDefinition(moduleDefinition, false, false);
-            }
-            return moduleDefinition.ModuleDefID;
-        }
-
-        /// -----------------------------------------------------------------------------
-        /// <summary>
-        /// AddModuleToPage adds a module to a Page
-        /// </summary>
-        /// <remarks>
-        /// This overload assumes ModulePermissions will be inherited
-        /// </remarks>
-        ///	<param name="page">The Page to add the Module to</param>
-        ///	<param name="moduleDefId">The Module Deinition Id for the module to be aded to this tab</param>
-        ///	<param name="moduleTitle">The Module's title</param>
-        ///	<param name="moduleIconFile">The Module's icon</param>
-        /// -----------------------------------------------------------------------------
-        private static int AddModuleToPage(TabInfo page, int moduleDefId, string moduleTitle, string moduleIconFile)
-        {
-            //Call overload with InheritPermisions=True
-            return AddModuleToPage(page, moduleDefId, moduleTitle, moduleIconFile, true);
-        }
-
-        /// -----------------------------------------------------------------------------
-        /// <summary>
-        /// AddPage adds a Tab Page
-        /// </summary>
-        /// <remarks>
-        /// Adds a Tab to a parentTab
-        /// </remarks>
-        ///	<param name="parentTab">The Parent Tab</param>
-        ///	<param name="tabName">The Name to give this new Tab</param>
-        /// <param name="description">Description.</param>
-        ///	<param name="tabIconFile">The Icon for this new Tab</param>
-        /// <param name="tabIconFileLarge">The Large Icon for this new Tab</param>
-        ///	<param name="isVisible">A flag indicating whether the tab is visible</param>
-        ///	<param name="permissions">Page Permissions Collection for this page</param>
-        /// <param name="isAdmin">Is an admin page</param>
-        /// -----------------------------------------------------------------------------
-        private static TabInfo AddPage(TabInfo parentTab, string tabName, string description, string tabIconFile, string tabIconFileLarge, bool isVisible, TabPermissionCollection permissions, bool isAdmin)
-        {
-            int parentId = Null.NullInteger;
-            int portalId = Null.NullInteger;
-
-            if ((parentTab != null))
-            {
-                parentId = parentTab.TabID;
-                portalId = parentTab.PortalID;
-            }
-
-
-            return AddPage(portalId, parentId, tabName, description, tabIconFile, tabIconFileLarge, isVisible, permissions, isAdmin);
-        }
-
-        /// -----------------------------------------------------------------------------
-        /// <summary>
-        /// AddPage adds a Tab Page
-        /// </summary>
-        ///	<param name="portalId">The Id of the Portal</param>
-        ///	<param name="parentId">The Id of the Parent Tab</param>
-        ///	<param name="tabName">The Name to give this new Tab</param>
-        /// <param name="description">Description.</param>
-        ///	<param name="tabIconFile">The Icon for this new Tab</param>
-        /// <param name="tabIconFileLarge">The large Icon for this new Tab</param>
-        ///	<param name="isVisible">A flag indicating whether the tab is visible</param>
-        ///	<param name="permissions">Page Permissions Collection for this page</param>
-        /// <param name="isAdmin">Is and admin page</param>
-        /// -----------------------------------------------------------------------------
-        private static TabInfo AddPage(int portalId, int parentId, string tabName, string description, string tabIconFile, string tabIconFileLarge, bool isVisible, TabPermissionCollection permissions, bool isAdmin)
-        {
-            DnnInstallLogger.InstallLogInfo(Localization.Localization.GetString("LogStart", Localization.Localization.GlobalResourceFile) + "AddPage:" + tabName);
-
-            TabInfo tab = TabController.Instance.GetTabByName(tabName, portalId, parentId);
-
-            if (tab == null || tab.ParentId != parentId)
-            {
-                tab = new TabInfo
-                {
-                    TabID = Null.NullInteger,
-                    PortalID = portalId,
-                    TabName = tabName,
-                    Title = "",
-                    Description = description,
-                    KeyWords = "",
-                    IsVisible = isVisible,
-                    DisableLink = false,
-                    ParentId = parentId,
-                    IconFile = tabIconFile,
-                    IconFileLarge = tabIconFileLarge,
-                    IsDeleted = false
-                };
-                tab.TabID = TabController.Instance.AddTab(tab, !isAdmin);
-
-                if (((permissions != null)))
-                {
-                    foreach (TabPermissionInfo tabPermission in permissions)
-                    {
-                        tab.TabPermissions.Add(tabPermission, true);
-                    }
-                    TabPermissionController.SaveTabPermissions(tab);
-                }
-            }
-            return tab;
-        }
-
-        /// -----------------------------------------------------------------------------
-        /// <summary>
-        /// AddPagePermission adds a TabPermission to a TabPermission Collection
-        /// </summary>
-        ///	<param name="permissions">Page Permissions Collection for this page</param>
-        ///	<param name="key">The Permission key</param>
-        ///	<param name="roleId">The role given the permission</param>
-        /// -----------------------------------------------------------------------------
-        private static void AddPagePermission(TabPermissionCollection permissions, string key, int roleId)
-        {
-            DnnInstallLogger.InstallLogInfo(Localization.Localization.GetString("LogStart", Localization.Localization.GlobalResourceFile) + "AddPagePermission:" + key);
-            var permissionController = new PermissionController();
-            var permission = (PermissionInfo)permissionController.GetPermissionByCodeAndKey("SYSTEM_TAB", key)[0];
-
-            var tabPermission = new TabPermissionInfo { PermissionID = permission.PermissionID, RoleID = roleId, AllowAccess = true };
-
-            permissions.Add(tabPermission);
-        }
-
-
-        /// -----------------------------------------------------------------------------
-        /// <summary>
-        /// AddSearchResults adds a top level Hidden Search Results Page
-        /// </summary>
-        ///	<param name="moduleDefId">The Module Deinition Id for the Search Results Module</param>
-        /// -----------------------------------------------------------------------------
-        private static void AddSearchResults(int moduleDefId)
-        {
-            DnnInstallLogger.InstallLogInfo(Localization.Localization.GetString("LogStart", Localization.Localization.GlobalResourceFile) + "AddSearchResults:" + moduleDefId);
-            var portals = PortalController.Instance.GetPortals();
-            int intPortal;
-
-            //Add Page to Admin Menu of all configured Portals
-            for (intPortal = 0; intPortal <= portals.Count - 1; intPortal++)
-            {
-                var tabPermissions = new TabPermissionCollection();
-
-                var portal = (PortalInfo)portals[intPortal];
-
-                AddPagePermission(tabPermissions, "View", Convert.ToInt32(Globals.glbRoleAllUsers));
-                AddPagePermission(tabPermissions, "View", Convert.ToInt32(portal.AdministratorRoleId));
-                AddPagePermission(tabPermissions, "Edit", Convert.ToInt32(portal.AdministratorRoleId));
-
-                //Create New Page (or get existing one)
-                var tab = AddPage(portal.PortalID, Null.NullInteger, "Search Results", "", "", "", false, tabPermissions, false);
-
-                //Add Module To Page
-                AddModuleToPage(tab, moduleDefId, "Search Results", "");
-            }
-        }
-
-        /// -----------------------------------------------------------------------------
-        /// <summary>
-        /// AddSkinControl adds a new Module Control to the system
-        /// </summary>
-        /// <remarks>
-        /// </remarks>
-        ///	<param name="controlKey">The key for this control in the Definition</param>
-        /// <param name="packageName">Package Name.</param>
-        ///	<param name="controlSrc">Te source of ths control</param>
-        /// -----------------------------------------------------------------------------
-        private static void AddSkinControl(string controlKey, string packageName, string controlSrc)
-        {
-            DnnInstallLogger.InstallLogInfo(Localization.Localization.GetString("LogStart", Localization.Localization.GlobalResourceFile) + "AddSkinControl:" + controlKey);
-            // check if skin control exists
-            SkinControlInfo skinControl = SkinControlController.GetSkinControlByKey(controlKey);
-            if (skinControl == null)
-            {
-                var package = new PackageInfo { Name = packageName, FriendlyName = string.Concat(controlKey, "SkinObject"), PackageType = "SkinObject", Version = new Version(1, 0, 0) };
-                LegacyUtil.ParsePackageName(package);
-
-                PackageController.Instance.SaveExtensionPackage(package);
-
-                skinControl = new SkinControlInfo { PackageID = package.PackageID, ControlKey = controlKey, ControlSrc = controlSrc, SupportsPartialRendering = false };
-
-                SkinControlController.SaveSkinControl(skinControl);
-            }
-        }
-
-        private static void AddDefaultModuleIcons()
-        {
-            DnnInstallLogger.InstallLogInfo(Localization.Localization.GetString("LogStart", Localization.Localization.GlobalResourceFile) + "AddDefaultModuleIcons");
-            var pkg = PackageController.Instance.GetExtensionPackage(Null.NullInteger, p => p.Name == "DotNetNuke.Google Analytics");
-            if (pkg != null)
-            {
-                pkg.FolderName = "DesktopModules/Admin/Analytics";
-                pkg.IconFile = "~/DesktopModules/Admin/Analytics/analytics.gif";
-                PackageController.Instance.SaveExtensionPackage(pkg);
-            }
-
-            pkg = PackageController.Instance.GetExtensionPackage(Null.NullInteger, p => p.Name == "DotNetNuke.Configuration Manager");
-            if (pkg != null)
-            {
-                pkg.FolderName = "DesktopModules/Admin/XmlMerge";
-                pkg.IconFile = "~/DesktopModules/Admin/XmlMerge/xmlMerge.png";
-                PackageController.Instance.SaveExtensionPackage(pkg);
-            }
-
-            pkg = PackageController.Instance.GetExtensionPackage(Null.NullInteger, p => p.Name == "DotNetNuke.Console");
-            if (pkg != null)
-            {
-                pkg.FolderName = "DesktopModules/Admin/Console";
-                pkg.IconFile = "~/DesktopModules/Admin/Console/console.gif";
-                PackageController.Instance.SaveExtensionPackage(pkg);
-            }
-
-            pkg = PackageController.Instance.GetExtensionPackage(Null.NullInteger, p => p.Name == "DotNetNuke.ContentList");
-            if (pkg != null)
-            {
-                pkg.FolderName = "DesktopModules/Admin/ContentList";
-                pkg.IconFile = "~/DesktopModules/Admin/ContentList/contentList.gif";
-                PackageController.Instance.SaveExtensionPackage(pkg);
-            }
-
-            pkg = PackageController.Instance.GetExtensionPackage(Null.NullInteger, p => p.Name == "DotNetNuke.Dashboard");
-            if (pkg != null)
-            {
-                pkg.FolderName = "DesktopModules/Admin/Dashboard";
-                pkg.IconFile = "~/DesktopModules/Admin/Dashboard/dashboard.gif";
-                PackageController.Instance.SaveExtensionPackage(pkg);
-            }
-
-            pkg = PackageController.Instance.GetExtensionPackage(Null.NullInteger, p => p.Name == "DotNetNuke.Languages");
-            if (pkg != null)
-            {
-                pkg.FolderName = "DesktopModules/Admin/Languages";
-                pkg.IconFile = "~/DesktopModules/Admin/Languages/languages.gif";
-                PackageController.Instance.SaveExtensionPackage(pkg);
-            }
-
-            pkg = PackageController.Instance.GetExtensionPackage(Null.NullInteger, p => p.Name == "DotNetNuke.Marketplace");
-            if (pkg != null)
-            {
-                pkg.FolderName = "DesktopModules/Admin/Marketplace";
-                pkg.IconFile = "~/DesktopModules/Admin/Marketplace/marketplace.gif";
-                PackageController.Instance.SaveExtensionPackage(pkg);
-            }
-
-            pkg = PackageController.Instance.GetExtensionPackage(Null.NullInteger, p => p.Name == "DotNetNuke.Sitemap");
-            if (pkg != null)
-            {
-                pkg.FolderName = "DesktopModules/Admin/Sitemap";
-                pkg.IconFile = "~/DesktopModules/Admin/Sitemap/sitemap.gif";
-                PackageController.Instance.SaveExtensionPackage(pkg);
-            }
-
-            pkg = PackageController.Instance.GetExtensionPackage(Null.NullInteger, p => p.Name == "DotNetNuke.Skin Designer");
-            if (pkg != null)
-            {
-                pkg.FolderName = "DesktopModules/Admin/SkinDesigner";
-                pkg.IconFile = "~/DesktopModules/Admin/SkinDesigner/skinDesigner.gif";
-                PackageController.Instance.SaveExtensionPackage(pkg);
-            }
-
-            pkg = PackageController.Instance.GetExtensionPackage(Null.NullInteger, p => p.Name == "DotNetNuke.Skins");
-            if (pkg != null)
-            {
-                pkg.FolderName = "DesktopModules/Admin/Skins";
-                pkg.IconFile = "~/DesktopModules/Admin/Skins/skins.gif";
-                PackageController.Instance.SaveExtensionPackage(pkg);
-            }
-
-            pkg = PackageController.Instance.GetExtensionPackage(Null.NullInteger, p => p.Name == "DotNetNuke.ViewProfile");
-            if (pkg != null)
-            {
-                pkg.FolderName = "DesktopModules/Admin/ViewProfile";
-                pkg.IconFile = "~/DesktopModules/Admin/ViewProfile/viewProfile.gif";
-                PackageController.Instance.SaveExtensionPackage(pkg);
-            }
-
-            pkg = PackageController.Instance.GetExtensionPackage(Null.NullInteger, p => p.Name == "DotNetNuke.ProfessionalPreview");
-            if (pkg != null)
-            {
-                pkg.FolderName = "DesktopModules/Admin/ProfessionalPreview";
-                pkg.IconFile = "~/DesktopModules/Admin/ProfessionalPreview/professionalPreview.gif";
-                PackageController.Instance.SaveExtensionPackage(pkg);
-            }
-        }
-
-        private static void AddModuleCategories()
-        {
-            DnnInstallLogger.InstallLogInfo(Localization.Localization.GetString("LogStart", Localization.Localization.GlobalResourceFile) + "AddModuleCategories");
-            DesktopModuleController.AddModuleCategory("< None >");
-            DesktopModuleController.AddModuleCategory("Admin");
-            DesktopModuleController.AddModuleCategory("Common");
-
-
-            foreach (var desktopModuleInfo in DesktopModuleController.GetDesktopModules(Null.NullInteger))
-            {
-                bool update = false;
-                switch (desktopModuleInfo.Value.ModuleName)
-                {
-                    case "Portals":
-                    case "SQL":
-                    case "HostSettings":
-                    case "Scheduler":
-                    case "SearchAdmin":
-                    case "Lists":
-                    case "Extensions":
-                    case "WhatsNew":
-                    case "Dashboard":
-                    case "Marketplace":
-                    case "ConfigurationManager":
-                    case "Security":
-                    case "Tabs":
-                    case "Vendors":
-                    case "Banners":
-                    case "FileManager":
-                    case "SiteLog":
-                    case "Newsletters":
-                    case "RecycleBin":
-                    case "LogViewer":
-                    case "SiteWizard":
-                    case "Languages":
-                    case "Skins":
-                    case "SkinDesigner":
-                    case "GoogleAnalytics":
-                    case "Sitemap":
-                    case "DotNetNuke.Taxonomy":
-                        desktopModuleInfo.Value.Category = "Admin";
-                        update = true;
-                        break;
-                    default:
-                        break;
-                }
-                if (update)
-                {
-                    if (desktopModuleInfo.Value.PackageID == Null.NullInteger)
-                    {
-                        LegacyUtil.ProcessLegacyModule(desktopModuleInfo.Value);
-                    }
-                    DesktopModuleController.SaveDesktopModule(desktopModuleInfo.Value, false, false);
-                }
-            }
-        }
-
-        /// -----------------------------------------------------------------------------
-        /// <summary>
-        /// CoreModuleExists determines whether a Core Module exists on the system
-        /// </summary>
-        /// <remarks>
-        /// </remarks>
-        ///	<param name="desktopModuleName">The Friendly Name of the Module</param>
-        ///	<returns>True if the Module exists, otherwise False</returns>
-        /// -----------------------------------------------------------------------------
-        private static bool CoreModuleExists(string desktopModuleName)
-        {
-            var desktopModule = DesktopModuleController.GetDesktopModuleByModuleName(desktopModuleName, Null.NullInteger);
-
-            return ((desktopModule != null));
-        }
-
-        private static void EnableModalPopUps()
-        {
-            DnnInstallLogger.InstallLogInfo(Localization.Localization.GetString("LogStart", Localization.Localization.GlobalResourceFile) + "EnableModalPopUps");
-            foreach (var desktopModuleInfo in DesktopModuleController.GetDesktopModules(Null.NullInteger))
-            {
-                switch (desktopModuleInfo.Value.ModuleName)
-                {
-                    case "Portals":
-                    case "SQL":
-                    case "HostSettings":
-                    case "Scheduler":
-                    case "SearchAdmin":
-                    case "Lists":
-                    case "Extensions":
-                    case "WhatsNew":
-                    case "Dashboard":
-                    case "Marketplace":
-                    case "ConfigurationManager":
-                    case "Security":
-                    case "Tabs":
-                    case "Vendors":
-                    case "Banners":
-                    case "FileManager":
-                    case "SiteLog":
-                    case "Newsletters":
-                    case "RecycleBin":
-                    case "LogViewer":
-                    case "SiteWizard":
-                    case "Languages":
-                    case "Skins":
-                    case "SkinDesigner":
-                    case "GoogleAnalytics":
-                    case "Sitemap":
-                    case "DotNetNuke.Taxonomy":
-                        foreach (ModuleDefinitionInfo definition in desktopModuleInfo.Value.ModuleDefinitions.Values)
-                        {
-                            foreach (ModuleControlInfo control in definition.ModuleControls.Values)
-                            {
-                                if (!String.IsNullOrEmpty(control.ControlKey))
-                                {
-                                    control.SupportsPopUps = true;
-                                    ModuleControlController.SaveModuleControl(control, false);
-                                }
-                            }
-                        }
-                        break;
-                    default:
-                        break;
-                }
-            }
-
-            foreach (ModuleControlInfo control in ModuleControlController.GetModuleControlsByModuleDefinitionID(Null.NullInteger).Values)
-            {
-                control.SupportsPopUps = true;
-                ModuleControlController.SaveModuleControl(control, false);
-            }
-        }
-
-        /// -----------------------------------------------------------------------------
-        /// <summary>
-        /// ExecuteScript executes a SQl script file
-        /// </summary>
-        /// <remarks>
-        /// </remarks>
-        ///	<param name="scriptFile">The script to Execute</param>
-        /// <param name="writeFeedback">Need to output feedback message.</param>
-        /// -----------------------------------------------------------------------------
-        internal static string ExecuteScript(string scriptFile, bool writeFeedback)
-        {
-            DnnInstallLogger.InstallLogInfo(Localization.Localization.GetString("LogStart", Localization.Localization.GlobalResourceFile) + "ExecuteScript:" + scriptFile);
-            if (writeFeedback)
-            {
-                HtmlUtils.WriteFeedback(HttpContext.Current.Response, 2, Localization.Localization.GetString("ExecutingScript", Localization.Localization.GlobalResourceFile) + ":" + Path.GetFileName(scriptFile));
-            }
-
-            // read script file for installation
-            string script = FileSystemUtils.ReadFile(scriptFile);
-
-            // execute SQL installation script
-            string exceptions = DataProvider.Instance().ExecuteScript(script);
-
-            //add installer logging
-            if (string.IsNullOrEmpty(exceptions))
-            {
-                DnnInstallLogger.InstallLogInfo(Localization.Localization.GetString("LogEnd", Localization.Localization.GlobalResourceFile) + "ExecuteScript:" + scriptFile);
-            }
-            else
-            {
-                DnnInstallLogger.InstallLogError(exceptions);
-            }
-
-            // log the results
-            try
-            {
-                using (var streamWriter = File.CreateText(scriptFile.Replace("." + DefaultProvider, "") + ".log.resources"))
-                {
-                    streamWriter.WriteLine(exceptions);
-                    streamWriter.Close();
-                }
-            }
-            catch (Exception exc)
-            {
-                //does not have permission to create the log file
-                Logger.Error(exc);
-            }
-
-            if (writeFeedback)
-            {
-                string resourcesFile = Path.GetFileName(scriptFile);
-                if (!String.IsNullOrEmpty(resourcesFile))
-                {
-                    HtmlUtils.WriteScriptSuccessError(HttpContext.Current.Response, (string.IsNullOrEmpty(exceptions)), resourcesFile.Replace("." + DefaultProvider, ".log.resources"));
-                }
-            }
-
-            return exceptions;
-        }
-
-        /// -----------------------------------------------------------------------------
-        /// <summary>
-        /// GetModuleDefinition gets the Module Definition Id of a module
-        /// </summary>
-        ///	<param name="desktopModuleName">The Friendly Name of the Module to Add</param>
-        ///	<param name="moduleDefinitionName">The Module Definition Name</param>
-        ///	<returns>The Module Definition Id of the Module (-1 if no module definition)</returns>
-        /// -----------------------------------------------------------------------------
-        private static int GetModuleDefinition(string desktopModuleName, string moduleDefinitionName)
-        {
-            // get desktop module
-            var desktopModule = DesktopModuleController.GetDesktopModuleByModuleName(desktopModuleName, Null.NullInteger);
-            if (desktopModule == null)
-            {
-                return -1;
-            }
-
-            // get module definition
-            ModuleDefinitionInfo objModuleDefinition = ModuleDefinitionController.GetModuleDefinitionByFriendlyName(moduleDefinitionName, desktopModule.DesktopModuleID);
-            if (objModuleDefinition == null)
-            {
-                return -1;
-            }
-
-
-            return objModuleDefinition.ModuleDefID;
-        }
-
-        /// -----------------------------------------------------------------------------
-        /// <summary>
-        /// HostTabExists determines whether a tab of a given name exists under the Host tab
-        /// </summary>
-        /// <remarks>
-        /// </remarks>
-        ///	<param name="tabName">The Name of the Tab</param>
-        ///	<returns>True if the Tab exists, otherwise False</returns>
-        /// -----------------------------------------------------------------------------
-        private static bool HostTabExists(string tabName)
-        {
-            bool tabExists = false;
-            var hostTab = TabController.Instance.GetTabByName("Host", Null.NullInteger);
-
-            var tab = TabController.Instance.GetTabByName(tabName, Null.NullInteger, hostTab.TabID);
-            if ((tab != null))
-            {
-                tabExists = true;
-            }
-
-
-            return tabExists;
-        }
-
-        /// -----------------------------------------------------------------------------
-        /// <summary>
-        /// InstallMemberRoleProvider - Installs the MemberRole Provider Db objects
-        /// </summary>
-        /// <remarks>
-        /// </remarks>
-        ///	<param name="providerPath">The Path to the Provider Directory</param>
-        /// <param name="writeFeedback">Whether need to output feedback message.</param>
-        /// -----------------------------------------------------------------------------
-        internal static string InstallMemberRoleProvider(string providerPath, bool writeFeedback)
-        {
-            DnnInstallLogger.InstallLogInfo(Localization.Localization.GetString("LogStart", Localization.Localization.GlobalResourceFile) + "InstallMemberRoleProvider");
-
-            string exceptions = "";
-
-            bool installMemberRole = true;
-            if ((Config.GetSetting("InstallMemberRole") != null))
-            {
-                installMemberRole = bool.Parse(Config.GetSetting("InstallMemberRole"));
-            }
-
-            if (installMemberRole)
-            {
-                if (writeFeedback)
-                {
-                    HtmlUtils.WriteFeedback(HttpContext.Current.Response, 0, "Installing MemberRole Provider:<br>");
-                }
-
-                //Install Common
-                exceptions += InstallMemberRoleProviderScript(providerPath, "InstallCommon", writeFeedback);
-                //Install Membership
-                exceptions += InstallMemberRoleProviderScript(providerPath, "InstallMembership", writeFeedback);
-                //Install Profile
-                //exceptions += InstallMemberRoleProviderScript(providerPath, "InstallProfile", writeFeedback);
-                //Install Roles
-                //exceptions += InstallMemberRoleProviderScript(providerPath, "InstallRoles", writeFeedback);
-            }
-
-            if (String.IsNullOrEmpty(exceptions))
-            {
-                DnnInstallLogger.InstallLogInfo(Localization.Localization.GetString("LogEnd", Localization.Localization.GlobalResourceFile) + "InstallMemberRoleProvider");
-            }
-            else
-            {
-                DnnInstallLogger.InstallLogError(exceptions);
-            }
-
-            return exceptions;
-        }
-
-        /// -----------------------------------------------------------------------------
-        /// <summary>
-        /// InstallMemberRoleProviderScript - Installs a specific MemberRole Provider script
-        /// </summary>
-        /// <remarks>
-        /// </remarks>
-        ///	<param name="providerPath">The Path to the Provider Directory</param>
-        ///	<param name="scriptFile">The Name of the Script File</param>
-        ///	<param name="writeFeedback">Whether or not to echo results</param>
-        private static string InstallMemberRoleProviderScript(string providerPath, string scriptFile, bool writeFeedback)
-        {
-            if (writeFeedback)
-            {
-                HtmlUtils.WriteFeedback(HttpContext.Current.Response, 2, "Executing Script: " + scriptFile + "<br>");
-            }
-
-            string exceptions = DataProvider.Instance().ExecuteScript(FileSystemUtils.ReadFile(providerPath + scriptFile + ".sql"));
-
-            // log the results
-            try
-            {
-                using (StreamWriter streamWriter = File.CreateText(providerPath + scriptFile + ".log.resources"))
-                {
-                    streamWriter.WriteLine(exceptions);
-                    streamWriter.Close();
-                }
-            }
-            catch (Exception exc)
-            {
-                //does not have permission to create the log file
-                Logger.Error(exc);
-            }
-
-            return exceptions;
-        }
-
-        /// -----------------------------------------------------------------------------
-        /// <summary>
-        /// ParseFiles parses the Host Template's Files node
-        /// </summary>
-        /// <remarks>
-        /// </remarks>
-        ///	<param name="node">The Files node</param>
-        ///	<param name="portalId">The PortalId (-1 for Host Files)</param>
-        /// -----------------------------------------------------------------------------
-        private static void ParseFiles(XmlNode node, int portalId)
-        {
-            //Parse the File nodes
-            if (node != null)
-            {
-                XmlNodeList nodes = node.SelectNodes("file");
-                if (nodes != null)
-                {
-                    var folderManager = FolderManager.Instance;
-                    var fileManager = FileManager.Instance;
-
-                    foreach (XmlNode fileNode in nodes)
-                    {
-                        string fileName = XmlUtils.GetNodeValue(fileNode.CreateNavigator(), "filename");
-                        string extension = XmlUtils.GetNodeValue(fileNode.CreateNavigator(), "extension");
-                        long size = long.Parse(XmlUtils.GetNodeValue(fileNode.CreateNavigator(), "size"));
-                        int width = XmlUtils.GetNodeValueInt(fileNode, "width");
-                        int height = XmlUtils.GetNodeValueInt(fileNode, "height");
-                        string contentType = XmlUtils.GetNodeValue(fileNode.CreateNavigator(), "contentType");
-                        string folder = XmlUtils.GetNodeValue(fileNode.CreateNavigator(), "folder");
-
-                        var folderInfo = folderManager.GetFolder(portalId, folder);
-                        var file = new FileInfo(portalId, fileName, extension, (int)size, width, height, contentType, folder, folderInfo.FolderID, folderInfo.StorageLocation, true);
-
-                        using (var fileContent = fileManager.GetFileContent(file))
-                        {
-                            var addedFile = fileManager.AddFile(folderInfo, file.FileName, fileContent, false);
-
-                            file.FileId = addedFile.FileId;
-                            file.EnablePublishPeriod = addedFile.EnablePublishPeriod;
-                            file.EndDate = addedFile.EndDate;
-                            file.StartDate = addedFile.StartDate;
-                        }
-
-                        fileManager.UpdateFile(file);
-                    }
-                }
-            }
-        }
-
-        /// -----------------------------------------------------------------------------
-        /// <summary>
-        /// RemoveCoreModule removes a Core Module from the system
-        /// </summary>
-        /// <remarks>
-        /// </remarks>
-        ///	<param name="desktopModuleName">The Friendly Name of the Module to Remove</param>
-        ///	<param name="parentTabName">The Name of the parent Tab/Page for this module</param>
-        ///	<param name="tabName">The Name to tab that contains the Module</param>
-        ///	<param name="removeTab">A flag to determine whether to remove the Tab if it has no
-        ///	other modules</param>
-        /// -----------------------------------------------------------------------------
-        private static void RemoveCoreModule(string desktopModuleName, string parentTabName, string tabName, bool removeTab)
-        {
-            DnnInstallLogger.InstallLogInfo(Localization.Localization.GetString("LogStart", Localization.Localization.GlobalResourceFile) + "RemoveCoreModule:" + desktopModuleName);
-
-            int moduleDefId = Null.NullInteger;
-            int desktopModuleId = 0;
-
-            //Find and remove the Module from the Tab
-            switch (parentTabName)
-            {
-                case "Host":
-                    var tab = TabController.Instance.GetTabByName("Host", Null.NullInteger, Null.NullInteger);
-
-                    if (tab != null)
-                    {
-                        moduleDefId = RemoveModule(desktopModuleName, tabName, tab.TabID, removeTab);
-                    }
-                    break;
-                case "Admin":
-                    var portals = PortalController.Instance.GetPortals();
-
-                    //Iterate through the Portals to remove the Module from the Tab
-                    for (int intPortal = 0; intPortal <= portals.Count - 1; intPortal++)
-                    {
-                        var portal = (PortalInfo)portals[intPortal];
-                        moduleDefId = RemoveModule(desktopModuleName, tabName, portal.AdminTabId, removeTab);
-                    }
-                    break;
-            }
-
-            DesktopModuleInfo desktopModule = null;
-            if (moduleDefId == Null.NullInteger)
-            {
-                desktopModule = DesktopModuleController.GetDesktopModuleByModuleName(desktopModuleName, Null.NullInteger);
-                desktopModuleId = desktopModule.DesktopModuleID;
-            }
-            else
-            {
-                //Get the Module Definition
-                ModuleDefinitionInfo moduleDefinition = ModuleDefinitionController.GetModuleDefinitionByID(moduleDefId);
-                if (moduleDefinition != null)
-                {
-                    desktopModuleId = moduleDefinition.DesktopModuleID;
-                    desktopModule = DesktopModuleController.GetDesktopModule(desktopModuleId, Null.NullInteger);
-                }
-            }
-
-            if (desktopModule != null)
-            {
-                //Delete the Desktop Module
-                var desktopModuleController = new DesktopModuleController();
-                desktopModuleController.DeleteDesktopModule(desktopModuleId);
-
-                //Delete the Package
-                PackageController.Instance.DeleteExtensionPackage(PackageController.Instance.GetExtensionPackage(Null.NullInteger, p => p.PackageID == desktopModule.PackageID));
-            }
-        }
-
-        public static int RemoveModule(string desktopModuleName, string tabName, int parentId, bool removeTab)
-        {
-            DnnInstallLogger.InstallLogInfo(Localization.Localization.GetString("LogStart", Localization.Localization.GlobalResourceFile) + "RemoveModule:" + desktopModuleName);
-            TabInfo tab = TabController.Instance.GetTabByName(tabName, Null.NullInteger, parentId);
-            int moduleDefId = 0;
-            int count = 0;
-
-            //Get the Modules on the Tab
-            if (tab != null)
-            {
-                foreach (KeyValuePair<int, ModuleInfo> kvp in ModuleController.Instance.GetTabModules(tab.TabID))
-                {
-                    var module = kvp.Value;
-                    if (module.DesktopModule.FriendlyName == desktopModuleName)
-                    {
-                        //Delete the Module from the Modules list
-                        ModuleController.Instance.DeleteTabModule(module.TabID, module.ModuleID, false);
-                        moduleDefId = module.ModuleDefID;
-                    }
-                    else
-                    {
-                        count += 1;
-                    }
-                }
-
-                //If Tab has no modules optionally remove tab
-                if (count == 0 && removeTab)
-                {
-                    TabController.Instance.DeleteTab(tab.TabID, tab.PortalID);
-                }
-            }
-
-            return moduleDefId;
-        }
-
-        private static void RemoveModuleControl(int moduleDefId, string controlKey)
-        {
-            DnnInstallLogger.InstallLogInfo(Localization.Localization.GetString("LogStart", Localization.Localization.GlobalResourceFile) + "RemoveModuleControl:" + moduleDefId);
-            // get Module Control
-            var moduleControl = ModuleControlController.GetModuleControlByControlKey(controlKey, moduleDefId);
-            if (moduleControl != null)
-            {
-                ModuleControlController.DeleteModuleControl(moduleControl.ModuleControlID);
-            }
-        }
-
-        private static void RemoveModuleFromPortals(string friendlyName)
-        {
-            DnnInstallLogger.InstallLogInfo(Localization.Localization.GetString("LogStart", Localization.Localization.GlobalResourceFile) + "RemoveModuleFromPortals:" + friendlyName);
-            DesktopModuleInfo desktopModule = DesktopModuleController.GetDesktopModuleByFriendlyName(friendlyName);
-            if (desktopModule != null)
-            {
-                //Module was incorrectly assigned as "IsPremium=False"
-                if (desktopModule.PackageID > Null.NullInteger)
-                {
-                    desktopModule.IsPremium = true;
-                    DesktopModuleController.SaveDesktopModule(desktopModule, false, true);
-                }
-
-                //Remove the module from Portals
-                DesktopModuleController.RemoveDesktopModuleFromPortals(desktopModule.DesktopModuleID);
-            }
-        }
-
-        private static bool TabPermissionExists(TabPermissionInfo tabPermission, int portalID)
-        {
-            return TabPermissionController.GetTabPermissions(tabPermission.TabID, portalID).Cast<TabPermissionInfo>().Any(permission => permission.TabID == tabPermission.TabID && permission.RoleID == tabPermission.RoleID && permission.PermissionID == tabPermission.PermissionID);
-        }
-
-        private static void FavIconsToPortalSettings()
-        {
-            DnnInstallLogger.InstallLogInfo(Localization.Localization.GetString("LogStart", Localization.Localization.GlobalResourceFile) + "FavIconsToPortalSettings");
-            const string fileName = "favicon.ico";
-            var portals = PortalController.Instance.GetPortals().Cast<PortalInfo>();
-
-            foreach (var portalInfo in portals)
-            {
-                string localPath = Path.Combine(portalInfo.HomeDirectoryMapPath, fileName);
-
-                if (File.Exists(localPath))
-                {
-                    try
-                    {
-                        int fileId;
-                        var folder = FolderManager.Instance.GetFolder(portalInfo.PortalID, "");
-                        if (!FileManager.Instance.FileExists(folder, fileName))
-                        {
-                            using (var stream = File.OpenRead(localPath))
-                            {
-                                FileManager.Instance.AddFile(folder, fileName, stream, /*overwrite*/ false);
-                            }
-                        }
-                        fileId = FileManager.Instance.GetFile(folder, fileName).FileId;
-
-                        new FavIcon(portalInfo.PortalID).Update(fileId);
-                    }
-                    catch (Exception e)
-                    {
-                        string message = string.Format("Unable to setup Favicon for Portal: {0}", portalInfo.PortalName);
-                        var log = new LogInfo { LogTypeKey = EventLogController.EventLogType.ADMIN_ALERT.ToString() };
-                        log.AddProperty("Issue", message);
-                        log.AddProperty("ExceptionMessage", e.Message);
-                        log.AddProperty("StackTrace", e.StackTrace);
-                        LogController.Instance.AddLog(log);
-
-                        Logger.Warn(message, e);
-                    }
-                }
-            }
-        }
-
-        private static void AddIconToAllowedFiles()
-        {
-            DnnInstallLogger.InstallLogInfo(Localization.Localization.GetString("LogStart", Localization.Localization.GlobalResourceFile) + "AddIconToAllowedFiles");
-            var toAdd = new List<string> { ".ico" };
-            HostController.Instance.Update("FileExtensions", Host.AllowedExtensionWhitelist.ToStorageString(toAdd));
-        }
-
-        private static void UpgradeToVersion323()
-        {
-            //add new SecurityException
-            string configFile = Globals.HostMapPath + "Logs\\LogConfig\\SecurityExceptionTemplate.xml.resources";
-            LogController.Instance.AddLogType(configFile, Null.NullString);
-        }
-
-        private static void UpgradeToVersion440()
-        {
-            // remove module cache files with *.htm extension ( they are now securely named *.resources )
-            var portals = PortalController.Instance.GetPortals();
-            foreach (PortalInfo objPortal in portals)
-            {
-                if (Directory.Exists(Globals.ApplicationMapPath + "\\Portals\\" + objPortal.PortalID + "\\Cache\\"))
-                {
-                    string[] files = Directory.GetFiles(Globals.ApplicationMapPath + "\\Portals\\" + objPortal.PortalID + "\\Cache\\", "*.htm");
-                    foreach (string file in files)
-                    {
-                        File.Delete(file);
-                    }
-                }
-            }
-        }
-
-        private static void UpgradeToVersion470()
-        {
-            string hostTemplateFile = Globals.HostMapPath + "Templates\\Default.page.template";
-            if (File.Exists(hostTemplateFile))
-            {
-                ArrayList portals = PortalController.Instance.GetPortals();
-                foreach (PortalInfo portal in portals)
-                {
-                    string portalTemplateFolder = portal.HomeDirectoryMapPath + "Templates\\";
-
-                    if (!Directory.Exists(portalTemplateFolder))
-                    {
-                        //Create Portal Templates folder
-                        Directory.CreateDirectory(portalTemplateFolder);
-                    }
-                    string portalTemplateFile = portalTemplateFolder + "Default.page.template";
-                    if (!File.Exists(portalTemplateFile))
-                    {
-                        File.Copy(hostTemplateFile, portalTemplateFile);
-
-                        //Synchronize the Templates folder to ensure the templates are accessible
-                        FolderManager.Instance.Synchronize(portal.PortalID, "Templates/", false, true);
-                    }
-                }
-            }
-        }
-
-        private static void UpgradeToVersion482()
-        {
-            //checks for the very rare case where the default validationkey prior to 4.08.02
-            //is still being used and updates it
-            Config.UpdateValidationKey();
-        }
-
-        private static void UpgradeToVersion500()
-        {
-            ArrayList portals = PortalController.Instance.GetPortals();
-
-            //Add Edit Permissions for Admin Tabs to legacy portals
-            var permissionController = new PermissionController();
-            ArrayList permissions = permissionController.GetPermissionByCodeAndKey("SYSTEM_TAB", "EDIT");
-            int permissionId = -1;
-            if (permissions.Count == 1)
-            {
-                var permission = permissions[0] as PermissionInfo;
-                if (permission != null)
-                {
-                    permissionId = permission.PermissionID;
-                }
-
-                foreach (PortalInfo portal in portals)
-                {
-                    var adminTab = TabController.Instance.GetTab(portal.AdminTabId, portal.PortalID, true);
-                    if (adminTab != null)
-                    {
-                        var tabPermission = new TabPermissionInfo { TabID = adminTab.TabID, PermissionID = permissionId, AllowAccess = true, RoleID = portal.AdministratorRoleId };
-                        if (!TabPermissionExists(tabPermission, portal.PortalID))
-                        {
-                            adminTab.TabPermissions.Add(tabPermission);
-                        }
-
-                        //Save Tab Permissions to Data Base
-                        TabPermissionController.SaveTabPermissions(adminTab);
-
-                        foreach (var childTab in TabController.GetTabsByParent(portal.AdminTabId, portal.PortalID))
-                        {
-                            tabPermission = new TabPermissionInfo { TabID = childTab.TabID, PermissionID = permissionId, AllowAccess = true, RoleID = portal.AdministratorRoleId };
-                            if (!TabPermissionExists(tabPermission, portal.PortalID))
-                            {
-                                childTab.TabPermissions.Add(tabPermission);
-                            }
-                            //Save Tab Permissions to Data Base
-                            TabPermissionController.SaveTabPermissions(childTab);
-                        }
-                    }
-                }
-            }
-
-            //Update Host/Admin modules Visibility setting
-            bool superTabProcessed = Null.NullBoolean;
-            foreach (PortalInfo portal in portals)
-            {
-                if (!superTabProcessed)
-                {
-                    //Process Host Tabs
-                    foreach (TabInfo childTab in TabController.GetTabsByParent(portal.SuperTabId, Null.NullInteger))
-                    {
-                        foreach (ModuleInfo tabModule in ModuleController.Instance.GetTabModules(childTab.TabID).Values)
-                        {
-                            tabModule.Visibility = VisibilityState.None;
-                            ModuleController.Instance.UpdateModule(tabModule);
-                        }
-                    }
-                }
-
-                //Process Portal Tabs
-                foreach (TabInfo childTab in TabController.GetTabsByParent(portal.AdminTabId, portal.PortalID))
-                {
-                    foreach (ModuleInfo tabModule in ModuleController.Instance.GetTabModules(childTab.TabID).Values)
-                    {
-                        tabModule.Visibility = VisibilityState.None;
-                        ModuleController.Instance.UpdateModule(tabModule);
-                    }
-                }
-            }
-
-            //Upgrade PortalDesktopModules to support new "model"
-            permissions = permissionController.GetPermissionByCodeAndKey("SYSTEM_DESKTOPMODULE", "DEPLOY");
-            if (permissions.Count == 1)
-            {
-                var permission = permissions[0] as PermissionInfo;
-                if (permission != null)
-                {
-                    permissionId = permission.PermissionID;
-                }
-                foreach (PortalInfo portal in portals)
-                {
-                    foreach (DesktopModuleInfo desktopModule in DesktopModuleController.GetDesktopModules(Null.NullInteger).Values)
-                    {
-                        if (!desktopModule.IsPremium)
-                        {
-                            //Parse the permissions
-                            var deployPermissions = new DesktopModulePermissionCollection();
-                            DesktopModulePermissionInfo deployPermission;
-
-                            // if Not IsAdmin add Registered Users
-                            if (!desktopModule.IsAdmin)
-                            {
-                                deployPermission = new DesktopModulePermissionInfo { PermissionID = permissionId, AllowAccess = true, RoleID = portal.RegisteredRoleId };
-                                deployPermissions.Add(deployPermission);
-                            }
-
-                            // if Not a Host Module add Administrators
-                            const string hostModules = "Portals, SQL, HostSettings, Scheduler, SearchAdmin, Lists, SkinDesigner, Extensions";
-                            if (!hostModules.Contains(desktopModule.ModuleName))
-                            {
-                                deployPermission = new DesktopModulePermissionInfo { PermissionID = permissionId, AllowAccess = true, RoleID = portal.AdministratorRoleId };
-                                deployPermissions.Add(deployPermission);
-                            }
-
-                            //Add Portal/Module to PortalDesktopModules
-                            DesktopModuleController.AddDesktopModuleToPortal(portal.PortalID, desktopModule, deployPermissions, false);
-                        }
-                    }
-
-                    DataCache.ClearPortalCache(portal.PortalID, true);
-                }
-            }
-
-            LegacyUtil.ProcessLegacyModules();
-            LegacyUtil.ProcessLegacyLanguages();
-            LegacyUtil.ProcessLegacySkins();
-            LegacyUtil.ProcessLegacySkinControls();
-        }
-
-        private static void UpgradeToVersion501()
-        {
-            //add new Cache Error Event Type
-            string configFile = string.Format("{0}Logs\\LogConfig\\CacheErrorTemplate.xml.resources", Globals.HostMapPath);
-            LogController.Instance.AddLogType(configFile, Null.NullString);
-        }
-
-        private static void UpgradeToVersion510()
-        {
-            int moduleDefId;
-
-            //add Dashboard module and tab
-            if (HostTabExists("Dashboard") == false)
-            {
-                moduleDefId = AddModuleDefinition("Dashboard", "Provides a snapshot of your DotNetNuke Application.", "Dashboard", true, true);
-                AddModuleControl(moduleDefId, "", "", "DesktopModules/Admin/Dashboard/Dashboard.ascx", "icon_dashboard_32px.gif", SecurityAccessLevel.Host, 0);
-                AddModuleControl(moduleDefId, "Export", "", "DesktopModules/Admin/Dashboard/Export.ascx", "", SecurityAccessLevel.Host, 0);
-                AddModuleControl(moduleDefId, "DashboardControls", "", "DesktopModules/Admin/Dashboard/DashboardControls.ascx", "", SecurityAccessLevel.Host, 0);
-
-                //Create New Host Page (or get existing one)
-                TabInfo dashboardPage = AddHostPage("Dashboard", "Summary view of application and site settings.", "~/images/icon_dashboard_16px.gif", "~/images/icon_dashboard_32px.gif", true);
-
-                //Add Module To Page
-                AddModuleToPage(dashboardPage, moduleDefId, "Dashboard", "~/images/icon_dashboard_32px.gif");
-            }
-            else
-            {
-                //Module was incorrectly assigned as "IsPremium=False"
-                RemoveModuleFromPortals("Dashboard");
-                //fix path for dashboarcontrols
-                moduleDefId = GetModuleDefinition("Dashboard", "Dashboard");
-                RemoveModuleControl(moduleDefId, "DashboardControls");
-                AddModuleControl(moduleDefId, "DashboardControls", "", "DesktopModules/Admin/Dashboard/DashboardControls.ascx", "", SecurityAccessLevel.Host, 0);
-            }
-
-            //Add the Extensions Module
-            if (CoreModuleExists("Extensions") == false)
-            {
-                moduleDefId = AddModuleDefinition("Extensions", "", "Extensions");
-                AddModuleControl(moduleDefId, "", "", "DesktopModules/Admin/Extensions/Extensions.ascx", "~/images/icon_extensions_32px.png", SecurityAccessLevel.View, 0);
-                AddModuleControl(moduleDefId, "Edit", "Edit Feature", "DesktopModules/Admin/Extensions/EditExtension.ascx", "~/images/icon_extensions_32px.png", SecurityAccessLevel.Edit, 0);
-                AddModuleControl(moduleDefId, "PackageWriter", "Package Writer", "DesktopModules/Admin/Extensions/PackageWriter.ascx", "~/images/icon_extensions_32px.png", SecurityAccessLevel.Host, 0);
-                AddModuleControl(moduleDefId, "EditControl", "Edit Control", "DesktopModules/Admin/Extensions/Editors/EditModuleControl.ascx", "~/images/icon_extensions_32px.png", SecurityAccessLevel.Host, 0);
-                AddModuleControl(moduleDefId, "ImportModuleDefinition", "Import Module Definition", "DesktopModules/Admin/Extensions/Editors/ImportModuleDefinition.ascx", "~/images/icon_extensions_32px.png", SecurityAccessLevel.Host, 0);
-                AddModuleControl(moduleDefId, "BatchInstall", "Batch Install", "DesktopModules/Admin/Extensions/BatchInstall.ascx", "~/images/icon_extensions_32px.png", SecurityAccessLevel.Host, 0);
-                AddModuleControl(moduleDefId, "NewExtension", "New Extension Wizard", "DesktopModules/Admin/Extensions/ExtensionWizard.ascx", "~/images/icon_extensions_32px.png", SecurityAccessLevel.Host, 0);
-                AddModuleControl(moduleDefId, "UsageDetails", "Usage Information", "DesktopModules/Admin/Extensions/UsageDetails.ascx", "~/images/icon_extensions_32px.png", SecurityAccessLevel.Host, 0, "", true);
-            }
-            else
-            {
-                moduleDefId = GetModuleDefinition("Extensions", "Extensions");
-                RemoveModuleControl(moduleDefId, "EditLanguage");
-                RemoveModuleControl(moduleDefId, "TimeZone");
-                RemoveModuleControl(moduleDefId, "Verify");
-                RemoveModuleControl(moduleDefId, "LanguageSettings");
-                RemoveModuleControl(moduleDefId, "EditResourceKey");
-                RemoveModuleControl(moduleDefId, "EditSkins");
-                AddModuleControl(moduleDefId, "UsageDetails", "Usage Information", "DesktopModules/Admin/Extensions/UsageDetails.ascx", "~/images/icon_extensions_32px.png", SecurityAccessLevel.Host, 0, "", true);
-
-                //Module was incorrectly assigned as "IsPremium=False"
-                RemoveModuleFromPortals("Extensions");
-            }
-
-            //Remove Module Definitions Module from Host Page (if present)
-            RemoveCoreModule("Module Definitions", "Host", "Module Definitions", false);
-
-            //Remove old Module Definition DynamicContentValidator module
-            DesktopModuleController.DeleteDesktopModule("Module Definition DynamicContentValidator");
-
-            //Get Module Definitions
-            TabInfo definitionsPage = TabController.Instance.GetTabByName("Module Definitions", Null.NullInteger);
-
-            //Add Module To Page if not present
-            int moduleId = AddModuleToPage(definitionsPage, moduleDefId, "Module Definitions", "~/images/icon_moduledefinitions_32px.gif");
-            ModuleController.Instance.UpdateModuleSetting(moduleId, "Extensions_Mode", "Module");
-
-            //Add Extensions Host Page
-            TabInfo extensionsPage = AddHostPage("Extensions", "Install, add, modify and delete extensions, such as modules, skins and language packs.", "~/images/icon_extensions_16px.gif", "~/images/icon_extensions_32px.png", true);
-
-            moduleId = AddModuleToPage(extensionsPage, moduleDefId, "Extensions", "~/images/icon_extensions_32px.png");
-            ModuleController.Instance.UpdateModuleSetting(moduleId, "Extensions_Mode", "All");
-
-            //Add Extensions Module to Admin Page for all Portals
-            AddAdminPages("Extensions", "Install, add, modify and delete extensions, such as modules, skins and language packs.", "~/images/icon_extensions_16px.gif", "~/images/icon_extensions_32px.png", true, moduleDefId, "Extensions", "~/images/icon_extensions_32px.png");
-
-            //Remove Host Languages Page
-            RemoveHostPage("Languages");
-
-            //Remove Admin > Authentication Pages
-            RemoveAdminPages("//Admin//Authentication");
-
-            //Remove old Languages module
-            DesktopModuleController.DeleteDesktopModule("Languages");
-
-            //Add new Languages module
-            moduleDefId = AddModuleDefinition("Languages", "", "Languages", false, false);
-            AddModuleControl(moduleDefId, "", "", "DesktopModules/Admin/Languages/languageeditor.ascx", "~/images/icon_language_32px.gif", SecurityAccessLevel.View, 0);
-            AddModuleControl(moduleDefId, "Edit", "Edit Language", "DesktopModules/Admin/Languages/EditLanguage.ascx", "~/images/icon_language_32px.gif", SecurityAccessLevel.Edit, 0);
-            AddModuleControl(moduleDefId, "EditResourceKey", "Full Language Editor", "DesktopModules/Admin/Languages/languageeditorext.ascx", "~/images/icon_language_32px.gif", SecurityAccessLevel.Edit, 0);
-            AddModuleControl(moduleDefId, "LanguageSettings", "Language Settings", "DesktopModules/Admin/Languages/LanguageSettings.ascx", "", SecurityAccessLevel.Edit, 0);
-            AddModuleControl(moduleDefId, "TimeZone", "TimeZone Editor", "DesktopModules/Admin/Languages/timezoneeditor.ascx", "~/images/icon_language_32px.gif", SecurityAccessLevel.Host, 0);
-            AddModuleControl(moduleDefId, "Verify", "Resource File Verifier", "DesktopModules/Admin/Languages/resourceverifier.ascx", "", SecurityAccessLevel.Host, 0);
-            AddModuleControl(moduleDefId, "PackageWriter", "Language Pack Writer", "DesktopModules/Admin/Languages/LanguagePackWriter.ascx", "", SecurityAccessLevel.Host, 0);
-
-            //Add Module to Admin Page for all Portals
-            AddAdminPages("Languages", "Manage Language Resources.", "~/images/icon_language_16px.gif", "~/images/icon_language_32px.gif", true, moduleDefId, "Language Editor", "~/images/icon_language_32px.gif");
-
-            //Remove Host Skins Page
-            RemoveHostPage("Skins");
-
-            //Remove old Skins module
-            DesktopModuleController.DeleteDesktopModule("Skins");
-
-            //Add new Skins module
-            moduleDefId = AddModuleDefinition("Skins", "", "Skins", false, false);
-            AddModuleControl(moduleDefId, "", "", "DesktopModules/Admin/Skins/editskins.ascx", "~/images/icon_skins_32px.gif", SecurityAccessLevel.View, 0);
-
-            //Add Module to Admin Page for all Portals
-            AddAdminPages("Skins", "Manage Skin Resources.", "~/images/icon_skins_16px.gif", "~/images/icon_skins_32px.gif", true, moduleDefId, "Skin Editor", "~/images/icon_skins_32px.gif");
-
-            //Remove old Skin Designer module
-            DesktopModuleController.DeleteDesktopModule("Skin Designer");
-            DesktopModuleController.DeleteDesktopModule("SkinDesigner");
-
-            //Add new Skin Designer module
-            moduleDefId = AddModuleDefinition("Skin Designer", "Allows you to modify skin attributes.", "Skin Designer", true, true);
-            AddModuleControl(moduleDefId, "", "", "DesktopModules/Admin/SkinDesigner/Attributes.ascx", "~/images/icon_skins_32px.gif", SecurityAccessLevel.Host, 0);
-
-            //Add new Skin Designer to every Admin Skins Tab
-            AddModuleToPages("//Admin//Skins", moduleDefId, "Skin Designer", "~/images/icon_skins_32px.gif", true);
-
-            //Remove Admin Whats New Page
-            RemoveAdminPages("//Admin//WhatsNew");
-
-            //WhatsNew needs to be set to IsPremium and removed from all portals
-            RemoveModuleFromPortals("WhatsNew");
-
-            //Create New WhatsNew Host Page (or get existing one)
-            TabInfo newPage = AddHostPage("What's New", "Provides a summary of the major features for each release.", "~/images/icon_whatsnew_16px.gif", "~/images/icon_whatsnew_32px.gif", true);
-
-            //Add WhatsNew Module To Page
-            moduleDefId = GetModuleDefinition("WhatsNew", "WhatsNew");
-            AddModuleToPage(newPage, moduleDefId, "What's New", "~/images/icon_whatsnew_32px.gif");
-
-            //add console module
-            moduleDefId = AddModuleDefinition("Console", "Display children pages as icon links for navigation.", "Console", "DotNetNuke.Modules.Console.Components.ConsoleController", true, false, false);
-            AddModuleControl(moduleDefId, "", "Console", "DesktopModules/Admin/Console/ViewConsole.ascx", "", SecurityAccessLevel.Anonymous, 0);
-            AddModuleControl(moduleDefId, "Settings", "Console Settings", "DesktopModules/Admin/Console/Settings.ascx", "", SecurityAccessLevel.Admin, 0);
-
-            //add console module to host page
-            moduleId = AddModuleToPage("//Host", Null.NullInteger, moduleDefId, "Basic Features", "", true);
-            int tabId = TabController.GetTabByTabPath(Null.NullInteger, "//Host", Null.NullString);
-            TabInfo tab;
-
-            //add console settings for host page
-            if ((tabId != Null.NullInteger))
-            {
-                tab = TabController.Instance.GetTab(tabId, Null.NullInteger, true);
-                if (((tab != null)))
-                {
-                    AddConsoleModuleSettings(moduleId);
-                }
-            }
-
-            //add module to all admin pages
-            foreach (PortalInfo portal in PortalController.Instance.GetPortals())
-            {
-                tabId = TabController.GetTabByTabPath(portal.PortalID, "//Admin", Null.NullString);
-                if ((tabId != Null.NullInteger))
-                {
-                    tab = TabController.Instance.GetTab(tabId, portal.PortalID, true);
-                    if (((tab != null)))
-                    {
-                        moduleId = AddModuleToPage(tab, moduleDefId, "Basic Features", "", true);
-                        AddConsoleModuleSettings(moduleId);
-                    }
-                }
-            }
-
-            //Add Google Analytics module
-            moduleDefId = AddModuleDefinition("Google Analytics", "Configure Site Google Analytics settings.", "GoogleAnalytics", false, false);
-            AddModuleControl(moduleDefId, "", "Google Analytics", "DesktopModules/Admin/Analytics/GoogleAnalyticsSettings.ascx", "", SecurityAccessLevel.Admin, 0);
-            AddAdminPages("Google Analytics", "Configure Site Google Analytics settings.", "~/images/icon_analytics_16px.gif", "~/images/icon_analytics_32px.gif", true, moduleDefId, "Google Analytics", "~/images/icon_analytics_32px.gif");
-        }
-
-        private static void UpgradeToVersion511()
-        {
-            //New Admin pages may not have administrator permission
-            //Add Admin role if it does not exist for google analytics or extensions
-            AddAdminRoleToPage("//Admin//Extensions");
-            AddAdminRoleToPage("//Admin//GoogleAnalytics");
-        }
-
-        private static void UpgradeToVersion513()
-        {
-            //Ensure that default language is present (not neccessarily enabled)
-            var defaultLanguage = LocaleController.Instance.GetLocale("en-US") ?? new Locale();
-            defaultLanguage.Code = "en-US";
-            defaultLanguage.Text = "English (United States)";
-            Localization.Localization.SaveLanguage(defaultLanguage);
-
-            //Ensure that there is a Default Authorization System
-            var package = PackageController.Instance.GetExtensionPackage(Null.NullInteger, p => p.Name == "DefaultAuthentication");
-            if (package == null)
-            {
-                package = new PackageInfo
-                {
-                    Name = "DefaultAuthentication",
-                    FriendlyName = "Default Authentication",
-                    Description = "The Default UserName/Password Authentication System for DotNetNuke.",
-                    PackageType = "Auth_System",
-                    Version = new Version(1, 0, 0),
-                    Owner = "DNN",
-                    License = Localization.Localization.GetString("License", Localization.Localization.GlobalResourceFile),
-                    Organization = ".NET Foundation",
-                    Url = "https://dnncommunity.org",
-                    Email = "info@dnncommunity.org",
-                    ReleaseNotes = "There are no release notes for this version.",
-                    IsSystemPackage = true
-                };
-                PackageController.Instance.SaveExtensionPackage(package);
-
-                //Add Authentication System
-                var authSystem = AuthenticationController.GetAuthenticationServiceByType("DNN") ?? new AuthenticationInfo();
-                authSystem.PackageID = package.PackageID;
-                authSystem.AuthenticationType = "DNN";
-                authSystem.SettingsControlSrc = "DesktopModules/AuthenticationServices/DNN/Settings.ascx";
-                authSystem.LoginControlSrc = "DesktopModules/AuthenticationServices/DNN/Login.ascx";
-                authSystem.IsEnabled = true;
-
-                if (authSystem.AuthenticationID == Null.NullInteger)
-                {
-                    AuthenticationController.AddAuthentication(authSystem);
-                }
-                else
-                {
-                    AuthenticationController.UpdateAuthentication(authSystem);
-                }
-            }
-        }
-
-        private static void UpgradeToVersion520()
-        {
-            //Add new ViewSource control
-            AddModuleControl(Null.NullInteger, "ViewSource", "View Module Source", "Admin/Modules/ViewSource.ascx", "~/images/icon_source_32px.gif", SecurityAccessLevel.Host, 0, "", true);
-
-            //Add Marketplace module definition
-            int moduleDefId = AddModuleDefinition("Marketplace", "Search for DotNetNuke modules, extension and skins.", "Marketplace");
-            AddModuleControl(moduleDefId, "", "", "DesktopModules/Admin/Marketplace/Marketplace.ascx", "~/images/icon_marketplace_32px.gif", SecurityAccessLevel.Host, 0);
-
-            //Add marketplace Module To Page
-            TabInfo newPage = AddHostPage("Marketplace", "Search for DotNetNuke modules, extension and skins.", "~/images/icon_marketplace_16px.gif", "~/images/icon_marketplace_32px.gif", true);
-            moduleDefId = GetModuleDefinition("Marketplace", "Marketplace");
-            AddModuleToPage(newPage, moduleDefId, "Marketplace", "~/images/icon_marketplace_32px.gif");
-        }
-
-        private static void UpgradeToVersion521()
-        {
-            // UpgradeDefaultLanguages is a temporary procedure containing code that
-            // needed to execute after the 5.1.3 application upgrade code above
-            DataProvider.Instance().ExecuteNonQuery("UpgradeDefaultLanguages");
-
-            // This procedure is not intended to be part of the database schema
-            // and is therefore dropped once it has been executed.
-            using (DataProvider.Instance().ExecuteSQL("DROP PROCEDURE {databaseOwner}{objectQualifier}UpgradeDefaultLanguages"))
-            {
-            }
-        }
-
-        private static void UpgradeToVersion530()
-        {
-            //update languages module
-            int moduleDefId = GetModuleDefinition("Languages", "Languages");
-            RemoveModuleControl(moduleDefId, "");
-            AddModuleControl(moduleDefId, "", "", "DesktopModules/Admin/Languages/languageEnabler.ascx", "~/images/icon_language_32px.gif", SecurityAccessLevel.View, 0, "", true);
-            AddModuleControl(moduleDefId, "Editor", "", "DesktopModules/Admin/Languages/languageeditor.ascx", "~/images/icon_language_32px.gif", SecurityAccessLevel.View, 0);
-
-            //Add new View Profile module
-            moduleDefId = AddModuleDefinition("ViewProfile", "", "ViewProfile", false, false);
-            AddModuleControl(moduleDefId, "", "", "DesktopModules/Admin/ViewProfile/ViewProfile.ascx", "~/images/icon_profile_32px.gif", SecurityAccessLevel.View, 0);
-            AddModuleControl(moduleDefId, "Settings", "Settings", "DesktopModules/Admin/ViewProfile/Settings.ascx", "~/images/icon_profile_32px.gif", SecurityAccessLevel.Edit, 0);
-
-            //Add new Sitemap settings module
-            moduleDefId = AddModuleDefinition("Sitemap", "", "Sitemap", false, false);
-            AddModuleControl(moduleDefId, "", "", "DesktopModules/Admin/Sitemap/SitemapSettings.ascx", "~/images/icon_analytics_32px.gif", SecurityAccessLevel.View, 0);
-            AddAdminPages("Search Engine Sitemap", "Configure the sitemap for submission to common search engines.", "~/images/icon_analytics_16px.gif", "~/images/icon_analytics_32px.gif", true, moduleDefId, "Search Engine Sitemap", "~/images/icon_analytics_32px.gif");
-
-
-            //Add new Photo Profile field to Host
-            var listController = new ListController();
-            Dictionary<string, ListEntryInfo> dataTypes = listController.GetListEntryInfoDictionary("DataType");
-
-            var properties = ProfileController.GetPropertyDefinitionsByPortal(Null.NullInteger);
-            ProfileController.AddDefaultDefinition(Null.NullInteger, "Preferences", "Photo", "Image", 0, properties.Count * 2 + 2, UserVisibilityMode.AllUsers, dataTypes);
-
-            string installTemplateFile = string.Format("{0}Template\\UserProfile.page.template", Globals.InstallMapPath);
-            string hostTemplateFile = string.Format("{0}Templates\\UserProfile.page.template", Globals.HostMapPath);
-            if (File.Exists(installTemplateFile))
-            {
-                if (!File.Exists(hostTemplateFile))
-                {
-                    File.Copy(installTemplateFile, hostTemplateFile);
-                }
-            }
-            if (File.Exists(hostTemplateFile))
-            {
-                ArrayList portals = PortalController.Instance.GetPortals();
-                foreach (PortalInfo portal in portals)
-                {
-                    properties = ProfileController.GetPropertyDefinitionsByPortal(portal.PortalID);
-
-                    //Add new Photo Profile field to Portal
-                    ProfileController.AddDefaultDefinition(portal.PortalID, "Preferences", "Photo", "Image", 0, properties.Count * 2 + 2, UserVisibilityMode.AllUsers, dataTypes);
-
-                    //Rename old Default Page template
-                    string defaultPageTemplatePath = string.Format("{0}Templates\\Default.page.template", portal.HomeDirectoryMapPath);
-                    if (File.Exists(defaultPageTemplatePath))
-                    {
-                        File.Move(defaultPageTemplatePath, String.Format("{0}Templates\\Default_old.page.template", portal.HomeDirectoryMapPath));
-                    }
-
-                    //Update Default profile template in every portal
-                    PortalController.Instance.CopyPageTemplate("Default.page.template", portal.HomeDirectoryMapPath);
-
-                    //Add User profile template to every portal
-                    PortalController.Instance.CopyPageTemplate("UserProfile.page.template", portal.HomeDirectoryMapPath);
-
-                    //Synchronize the Templates folder to ensure the templates are accessible
-                    FolderManager.Instance.Synchronize(portal.PortalID, "Templates/", false, true);
-
-                    var xmlDoc = new XmlDocument { XmlResolver = null };
-                    try
-                    {
-                        // open the XML file
-                        xmlDoc.Load(hostTemplateFile);
-                    }
-                    catch (Exception ex)
-                    {
-                        Exceptions.Exceptions.LogException(ex);
-                    }
-
-                    XmlNode userTabNode = xmlDoc.SelectSingleNode("//portal/tabs/tab");
-                    if (userTabNode != null)
-                    {
-                        string tabName = XmlUtils.GetNodeValue(userTabNode.CreateNavigator(), "name");
-
-                        var userTab = TabController.Instance.GetTabByName(tabName, portal.PortalID) ?? TabController.DeserializeTab(userTabNode, null, portal.PortalID, PortalTemplateModuleAction.Merge);
-
-                        //Update SiteSettings to point to the new page
-                        if (portal.UserTabId > Null.NullInteger)
-                        {
-                            portal.RegisterTabId = portal.UserTabId;
-                        }
-                        else
-                        {
-                            portal.UserTabId = userTab.TabID;
-                        }
-                    }
-                    PortalController.Instance.UpdatePortalInfo(portal);
-
-                    //Add Users folder to every portal
-                    string usersFolder = string.Format("{0}Users\\", portal.HomeDirectoryMapPath);
-
-                    if (!Directory.Exists(usersFolder))
-                    {
-                        //Create Users folder
-                        Directory.CreateDirectory(usersFolder);
-
-                        //Synchronize the Users folder to ensure the user folder is accessible
-                        FolderManager.Instance.Synchronize(portal.PortalID, "Users/", false, true);
-                    }
-                }
-            }
-            AddEventQueueApplicationStartFirstRequest();
-
-            //Change Key for Module Defintions;
-            moduleDefId = GetModuleDefinition("Extensions", "Extensions");
-            RemoveModuleControl(moduleDefId, "ImportModuleDefinition");
-            AddModuleControl(moduleDefId, "EditModuleDefinition", "Edit Module Definition", "DesktopModules/Admin/Extensions/Editors/EditModuleDefinition.ascx", "~/images/icon_extensions_32px.png", SecurityAccessLevel.Host, 0);
-
-            //Module was incorrectly assigned as "IsPremium=False"
-            RemoveModuleFromPortals("Users And Roles");
-        }
-
-        private static void UpgradeToVersion540()
-        {
-            var configDoc = Config.Load();
-            var configNavigator = configDoc.CreateNavigator().SelectSingleNode("/configuration/system.web.extensions");
-            if (configNavigator == null)
-            {
-                //attempt to remove "System.Web.Extensions" configuration section
-                string upgradeFile = string.Format("{0}\\Config\\SystemWebExtensions.config", Globals.InstallMapPath);
-                string message = UpdateConfig(upgradeFile, ApplicationVersion, "Remove System.Web.Extensions");
-                EventLogController.Instance.AddLog("UpgradeConfig",
-                                          string.IsNullOrEmpty(message)
-                                              ? "Remove System Web Extensions"
-                                              : string.Format("Remove System Web Extensions failed. Error reported during attempt to update:{0}", message),
-                                          PortalController.Instance.GetCurrentPortalSettings(),
-                                          UserController.Instance.GetCurrentUserInfo().UserID,
-                                          EventLogController.EventLogType.HOST_ALERT);
-            }
-
-            //Add Styles Skin Object
-            AddSkinControl("TAGS", "DotNetNuke.TagsSkinObject", "Admin/Skins/Tags.ascx");
-
-            //Add Content List module definition
-            int moduleDefId = AddModuleDefinition("ContentList", "This module displays a list of content by tag.", "Content List");
-            AddModuleControl(moduleDefId, "", "", "DesktopModules/Admin/ContentList/ContentList.ascx", "", SecurityAccessLevel.View, 0);
-
-            //Update registration page
-            ArrayList portals = PortalController.Instance.GetPortals();
-            foreach (PortalInfo portal in portals)
-            {
-                //objPortal.RegisterTabId = objPortal.UserTabId;
-                PortalController.Instance.UpdatePortalInfo(portal);
-
-                //Add ContentList to Search Results Page
-                int tabId = TabController.GetTabByTabPath(portal.PortalID, "//SearchResults", Null.NullString);
-                TabInfo searchPage = TabController.Instance.GetTab(tabId, portal.PortalID, false);
-                AddModuleToPage(searchPage, moduleDefId, "Results", "");
-            }
-        }
-
-        private static void UpgradeToVersion543()
-        {
-            // get log file path
-            string logFilePath = DataProvider.Instance().GetProviderPath();
-            if (Directory.Exists(logFilePath))
-            {
-                //get log files
-                foreach (string fileName in Directory.GetFiles(logFilePath, "*.log"))
-                {
-                    if (File.Exists(fileName + ".resources"))
-                    {
-                        File.Delete(fileName + ".resources");
-                    }
-                    //copy requires use of move
-                    File.Move(fileName, fileName + ".resources");
-                }
-            }
-        }
-
-        private static void UpgradeToVersion550()
-        {
-            //update languages module
-            int moduleDefId = GetModuleDefinition("Languages", "Languages");
-            AddModuleControl(moduleDefId, "TranslationStatus", "", "DesktopModules/Admin/Languages/TranslationStatus.ascx", "~/images/icon_language_32px.gif", SecurityAccessLevel.Edit, 0);
-
-            //due to an error in 5.3.0 we need to recheck and readd Application_Start_FirstRequest
-            AddEventQueueApplicationStartFirstRequest();
-
-            // check if UserProfile page template exists in Host folder and if not, copy it from Install folder
-            string installTemplateFile = string.Format("{0}Templates\\UserProfile.page.template", Globals.InstallMapPath);
-            if (File.Exists(installTemplateFile))
-            {
-                string hostTemplateFile = string.Format("{0}Templates\\UserProfile.page.template", Globals.HostMapPath);
-                if (!File.Exists(hostTemplateFile))
-                {
-                    File.Copy(installTemplateFile, hostTemplateFile);
-                }
-            }
-
-            //Fix the permission for User Folders
-            foreach (PortalInfo portal in PortalController.Instance.GetPortals())
-            {
-                foreach (FolderInfo folder in FolderManager.Instance.GetFolders(portal.PortalID))
-                {
-                    if (folder.FolderPath.StartsWith("Users/"))
-                    {
-                        foreach (PermissionInfo permission in PermissionController.GetPermissionsByFolder())
-                        {
-                            if (permission.PermissionKey.Equals("READ", StringComparison.InvariantCultureIgnoreCase))
-                            {
-                                //Add All Users Read Access to the folder
-                                int roleId = Int32.Parse(Globals.glbRoleAllUsers);
-                                if (!folder.FolderPermissions.Contains(permission.PermissionKey, folder.FolderID, roleId, Null.NullInteger))
-                                {
-                                    var folderPermission = new FolderPermissionInfo(permission) { FolderID = folder.FolderID, UserID = Null.NullInteger, RoleID = roleId, AllowAccess = true };
-
-                                    folder.FolderPermissions.Add(folderPermission);
-                                }
-                            }
-                        }
-
-                        FolderPermissionController.SaveFolderPermissions(folder);
-                    }
-                }
-                //Remove user page template from portal if it exists (from 5.3)
-                if (File.Exists(string.Format("{0}Templates\\UserProfile.page.template", portal.HomeDirectoryMapPath)))
-                {
-                    File.Delete(string.Format("{0}Templates\\UserProfile.page.template", portal.HomeDirectoryMapPath));
-                }
-            }
-
-            //DNN-12894 -   Country Code for "United Kingdom" is incorrect
-            var listController = new ListController();
-            var listItem = listController.GetListEntryInfo("Country", "UK");
-            if (listItem != null)
-            {
-                listItem.Value = "GB";
-                listController.UpdateListEntry(listItem);
-            }
-
-
-            foreach (PortalInfo portal in PortalController.Instance.GetPortals())
-            {
-                //fix issue where portal default language may be disabled
-                string defaultLanguage = portal.DefaultLanguage;
-                if (!IsLanguageEnabled(portal.PortalID, defaultLanguage))
-                {
-                    Locale language = LocaleController.Instance.GetLocale(defaultLanguage);
-                    Localization.Localization.AddLanguageToPortal(portal.PortalID, language.LanguageId, true);
-                }
-                //preemptively create any missing localization records rather than relying on dynamic creation
-                foreach (Locale locale in LocaleController.Instance.GetLocales(portal.PortalID).Values)
-                {
-                    DataProvider.Instance().EnsureLocalizationExists(portal.PortalID, locale.Code);
-                }
-            }
-        }
-
-        private static void UpgradeToVersion560()
-        {
-            //Add .htmtemplate file extension
-            var toAdd = new List<string> { ".htmtemplate" };
-            HostController.Instance.Update("FileExtensions", Host.AllowedExtensionWhitelist.ToStorageString(toAdd));
-
-            //Add new Xml Merge module
-            int moduleDefId = AddModuleDefinition("Configuration Manager", "", "Configuration Manager", false, false);
-            AddModuleControl(moduleDefId, "", "", "DesktopModules/Admin/XmlMerge/XmlMerge.ascx", "~/images/icon_configuration_32px.png", SecurityAccessLevel.Host, 0);
-
-            //Add Module To Page
-            TabInfo hostPage = AddHostPage("Configuration Manager", "Modify configuration settings for your site", "~/images/icon_configuration_16px.png", "~/images/icon_configuration_32px.png", true);
-            AddModuleToPage(hostPage, moduleDefId, "Configuration Manager", "~/images/icon_configuration_32px.png");
-
-            //Update Google Analytics Script in SiteAnalysis.config
-            var googleAnalyticsController = new GoogleAnalyticsController();
-            googleAnalyticsController.UpgradeModule("05.06.00");
-
-            //Updated LanguageSettings.ascx control to be a Settings control
-            ModuleDefinitionInfo languageModule = ModuleDefinitionController.GetModuleDefinitionByFriendlyName("Languages");
-            ModuleControlInfo moduleControl = ModuleControlController.GetModuleControlsByModuleDefinitionID(languageModule.ModuleDefID)["LanguageSettings"];
-            moduleControl.ControlKey = "Settings";
-            ModuleControlController.UpdateModuleControl(moduleControl);
-        }
-
-        private static void UpgradeToVersion562()
-        {
-            //Add new Photo Profile field to Host
-            var listController = new ListController();
-            Dictionary<string, ListEntryInfo> dataTypes = listController.GetListEntryInfoDictionary("DataType");
-
-            var properties = ProfileController.GetPropertyDefinitionsByPortal(Null.NullInteger);
-            ProfileController.AddDefaultDefinition(Null.NullInteger, "Preferences", "Photo", "Image", 0, properties.Count * 2 + 2, UserVisibilityMode.AllUsers, dataTypes);
-
-            HostController.Instance.Update("AutoAddPortalAlias", Globals.Status == Globals.UpgradeStatus.Install ? "Y" : "N");
-
-            // remove the system message module from the admin tab
-            // System Messages are now managed through Localization
-            if (CoreModuleExists("System Messages"))
-            {
-                RemoveCoreModule("System Messages", "Admin", "Site Settings", false);
-            }
-
-            // remove portal alias module
-            if (CoreModuleExists("PortalAliases"))
-            {
-                RemoveCoreModule("PortalAliases", "Admin", "Site Settings", false);
-            }
-
-            // add the log viewer module to the admin tab
-            int moduleDefId;
-            if (CoreModuleExists("LogViewer") == false)
-            {
-                moduleDefId = AddModuleDefinition("LogViewer", "Allows you to view log entries for site events.", "Log Viewer");
-                AddModuleControl(moduleDefId, "", "", "DesktopModules/Admin/LogViewer/LogViewer.ascx", "", SecurityAccessLevel.Admin, 0);
-                AddModuleControl(moduleDefId, "Edit", "Edit Log Settings", "DesktopModules/Admin/LogViewer/EditLogTypes.ascx", "", SecurityAccessLevel.Host, 0);
-
-                //Add the Module/Page to all configured portals
-                AddAdminPages("Log Viewer", "View a historical log of database events such as event schedules, exceptions, account logins, module and page changes, user account activities, security role activities, etc.", "icon_viewstats_16px.gif", "icon_viewstats_32px.gif", true, moduleDefId, "Log Viewer", "icon_viewstats_16px.gif");
-            }
-
-            // add the schedule module to the host tab
-            TabInfo newPage;
-            if (CoreModuleExists("Scheduler") == false)
-            {
-                moduleDefId = AddModuleDefinition("Scheduler", "Allows you to schedule tasks to be run at specified intervals.", "Scheduler");
-                AddModuleControl(moduleDefId, "", "", "DesktopModules/Admin/Scheduler/ViewSchedule.ascx", "", SecurityAccessLevel.Admin, 0);
-                AddModuleControl(moduleDefId, "Edit", "Edit Schedule", "DesktopModules/Admin/Scheduler/EditSchedule.ascx", "", SecurityAccessLevel.Host, 0);
-                AddModuleControl(moduleDefId, "History", "Schedule History", "DesktopModules/Admin/Scheduler/ViewScheduleHistory.ascx", "", SecurityAccessLevel.Host, 0);
-                AddModuleControl(moduleDefId, "Status", "Schedule Status", "DesktopModules/Admin/Scheduler/ViewScheduleStatus.ascx", "", SecurityAccessLevel.Host, 0);
-
-                //Create New Host Page (or get existing one)
-                newPage = AddHostPage("Schedule", "Add, modify and delete scheduled tasks to be run at specified intervals.", "icon_scheduler_16px.gif", "icon_scheduler_32px.gif", true);
-
-                //Add Module To Page
-                AddModuleToPage(newPage, moduleDefId, "Schedule", "icon_scheduler_16px.gif");
-            }
-
-            // add the Search Admin module to the host tab
-            if (CoreModuleExists("SearchAdmin") == false)
-            {
-                moduleDefId = AddModuleDefinition("SearchAdmin", "The Search Admininstrator provides the ability to manage search settings.", "Search Admin");
-                AddModuleControl(moduleDefId, "", "", "DesktopModules/Admin/SearchAdmin/SearchAdmin.ascx", "", SecurityAccessLevel.Host, 0);
-
-                //Create New Host Page (or get existing one)
-                newPage = AddHostPage("Search Admin", "Manage search settings associated with DotNetNuke's search capability.", "icon_search_16px.gif", "icon_search_32px.gif", true);
-
-                //Add Module To Page
-                AddModuleToPage(newPage, moduleDefId, "Search Admin", "icon_search_16px.gif");
-            }
-
-            // add the Search Input module
-            if (CoreModuleExists("SearchInput") == false)
-            {
-                moduleDefId = AddModuleDefinition("SearchInput", "The Search Input module provides the ability to submit a search to a given search results module.", "Search Input", false, false);
-                AddModuleControl(moduleDefId, "", "", "DesktopModules/Admin/SearchInput/SearchInput.ascx", "", SecurityAccessLevel.Anonymous, 0);
-                AddModuleControl(moduleDefId, "Settings", "Search Input Settings", "DesktopModules/Admin/SearchInput/Settings.ascx", "", SecurityAccessLevel.Edit, 0);
-            }
-
-            // add the Search Results module
-            if (CoreModuleExists("SearchResults") == false)
-            {
-                moduleDefId = AddModuleDefinition("SearchResults", "The Search Reasults module provides the ability to display search results.", "Search Results", false, false);
-                AddModuleControl(moduleDefId, "", "", "DesktopModules/Admin/SearchResults/SearchResults.ascx", "", SecurityAccessLevel.Anonymous, 0);
-                AddModuleControl(moduleDefId, "Settings", "Search Results Settings", "DesktopModules/Admin/SearchResults/Settings.ascx", "", SecurityAccessLevel.Edit, 0);
-
-                //Add the Search Module/Page to all configured portals
-                AddSearchResults(moduleDefId);
-            }
-
-            // add the site wizard module to the admin tab
-            if (CoreModuleExists("SiteWizard") == false)
-            {
-                moduleDefId = AddModuleDefinition("SiteWizard", "The Administrator can use this user-friendly wizard to set up the common Extensions of the Portal/Site.", "Site Wizard");
-                AddModuleControl(moduleDefId, "", "", "DesktopModules/Admin/SiteWizard/Sitewizard.ascx", "", SecurityAccessLevel.Admin, 0);
-                AddAdminPages("Site Wizard", "Configure portal settings, page design and apply a site template using a step-by-step wizard.", "icon_wizard_16px.gif", "icon_wizard_32px.gif", true, moduleDefId, "Site Wizard", "icon_wizard_16px.gif");
-            }
-
-            //add Lists module and tab
-            if (HostTabExists("Lists") == false)
-            {
-                moduleDefId = AddModuleDefinition("Lists", "Allows you to edit common lists.", "Lists");
-                AddModuleControl(moduleDefId, "", "", "DesktopModules/Admin/Lists/ListEditor.ascx", "", SecurityAccessLevel.Host, 0);
-
-                //Create New Host Page (or get existing one)
-                newPage = AddHostPage("Lists", "Manage common lists.", "icon_lists_16px.gif", "icon_lists_32px.gif", true);
-
-                //Add Module To Page
-                AddModuleToPage(newPage, moduleDefId, "Lists", "icon_lists_16px.gif");
-            }
-
-            if (HostTabExists("Superuser Accounts") == false)
-            {
-                //add SuperUser Accounts module and tab
-                DesktopModuleInfo objDesktopModuleInfo = DesktopModuleController.GetDesktopModuleByModuleName("Security", Null.NullInteger);
-                moduleDefId = ModuleDefinitionController.GetModuleDefinitionByFriendlyName("User Accounts", objDesktopModuleInfo.DesktopModuleID).ModuleDefID;
-
-                //Create New Host Page (or get existing one)
-                newPage = AddHostPage("Superuser Accounts", "Manage host user accounts.", "icon_users_16px.gif", "icon_users_32px.gif", true);
-
-                //Add Module To Page
-                AddModuleToPage(newPage, moduleDefId, "SuperUser Accounts", "icon_users_32px.gif");
-            }
-
-            //Add Edit Role Groups
-            moduleDefId = GetModuleDefinition("Security", "Security Roles");
-            AddModuleControl(moduleDefId, "EditGroup", "Edit Role Groups", "DesktopModules/Admin/Security/EditGroups.ascx", "icon_securityroles_32px.gif", SecurityAccessLevel.Edit, Null.NullInteger);
-            AddModuleControl(moduleDefId, "UserSettings", "Manage User Settings", "DesktopModules/Admin/Security/UserSettings.ascx", "~/images/settings.gif", SecurityAccessLevel.Edit, Null.NullInteger);
-
-            //Add User Accounts Controls
-            moduleDefId = GetModuleDefinition("Security", "User Accounts");
-            AddModuleControl(moduleDefId, "ManageProfile", "Manage Profile Definition", "DesktopModules/Admin/Security/ProfileDefinitions.ascx", "icon_users_32px.gif", SecurityAccessLevel.Edit, Null.NullInteger);
-            AddModuleControl(moduleDefId, "EditProfileProperty", "Edit Profile Property Definition", "DesktopModules/Admin/Security/EditProfileDefinition.ascx", "icon_users_32px.gif", SecurityAccessLevel.Edit, Null.NullInteger);
-            AddModuleControl(moduleDefId, "UserSettings", "Manage User Settings", "DesktopModules/Admin/Security/UserSettings.ascx", "~/images/settings.gif", SecurityAccessLevel.Edit, Null.NullInteger);
-            AddModuleControl(Null.NullInteger, "Profile", "Profile", "DesktopModules/Admin/Security/ManageUsers.ascx", "icon_users_32px.gif", SecurityAccessLevel.Anonymous, Null.NullInteger);
-            AddModuleControl(Null.NullInteger, "SendPassword", "Send Password", "DesktopModules/Admin/Security/SendPassword.ascx", "", SecurityAccessLevel.Anonymous, Null.NullInteger);
-            AddModuleControl(Null.NullInteger, "ViewProfile", "View Profile", "DesktopModules/Admin/Security/ViewProfile.ascx", "icon_users_32px.gif", SecurityAccessLevel.Anonymous, Null.NullInteger);
-
-            //Update Child Portal subHost.aspx
-            UpdateChildPortalsDefaultPage();
-
-            // add the solutions explorer module to the admin tab
-            if (CoreModuleExists("Solutions") == false)
-            {
-                moduleDefId = AddModuleDefinition("Solutions", "Browse additional solutions for your application.", "Solutions", false, false);
-                AddModuleControl(moduleDefId, "", "", "DesktopModules/Admin/Solutions/Solutions.ascx", "", SecurityAccessLevel.Admin, 0);
-                AddAdminPages("Solutions", "DotNetNuke Solutions Explorer page provides easy access to locate free and commercial DotNetNuke modules, skin and more.", "icon_solutions_16px.gif", "icon_solutions_32px.gif", true, moduleDefId, "Solutions Explorer", "icon_solutions_32px.gif");
-            }
-
-
-            //Add Search Skin Object
-            AddSkinControl("SEARCH", "DotNetNuke.SearchSkinObject", "Admin/Skins/Search.ascx");
-
-            //Add TreeView Skin Object
-            AddSkinControl("TREEVIEW", "DotNetNuke.TreeViewSkinObject", "Admin/Skins/TreeViewMenu.ascx");
-
-            //Add Text Skin Object
-            AddSkinControl("TEXT", "DotNetNuke.TextSkinObject", "Admin/Skins/Text.ascx");
-
-            //Add Styles Skin Object
-
-            AddSkinControl("STYLES", "DotNetNuke.StylesSkinObject", "Admin/Skins/Styles.ascx");
-        }
-
-        private static void UpgradeToVersion601()
-        {
-            //List module needs to be available to Portals also
-            var pkg = PackageController.Instance.GetExtensionPackage(Null.NullInteger, p => p.Name == "DotNetNuke.Lists");
-            if (pkg != null)
-            {
-                //List package is no longer a system package
-                pkg.IsSystemPackage = false;
-                PackageController.Instance.SaveExtensionPackage(pkg);
-
-                //List desktop module is no longer premium or admin module
-                var desktopModule = DesktopModuleController.GetDesktopModuleByPackageID(pkg.PackageID);
-                desktopModule.IsAdmin = false;
-                desktopModule.IsPremium = false;
-                DesktopModuleController.SaveDesktopModule(desktopModule, false, true);
-
-                var permissionController = new PermissionController();
-                ArrayList permissions = permissionController.GetPermissionByCodeAndKey("SYSTEM_DESKTOPMODULE", "DEPLOY");
-                if (permissions.Count == 1)
-                {
-                    var permission = permissions[0] as PermissionInfo;
-                    if (permission != null)
-                    {
-                        foreach (PortalInfo portal in PortalController.Instance.GetPortals())
-                        {
-                            //ensure desktop module is not present in the portal
-                            var pdmi = DesktopModuleController.GetPortalDesktopModule(portal.PortalID, desktopModule.DesktopModuleID);
-                            if (pdmi == null)
-                            {
-                                //Parse the permissions
-                                var deployPermissions = new DesktopModulePermissionCollection();
-                                var deployPermission = new DesktopModulePermissionInfo { PermissionID = permission.PermissionID, AllowAccess = true, RoleID = portal.AdministratorRoleId };
-                                deployPermissions.Add(deployPermission);
-
-                                //Add Portal/Module to PortalDesktopModules
-                                DesktopModuleController.AddDesktopModuleToPortal(portal.PortalID, desktopModule, deployPermissions, true);
-                            }
-                        }
-                    }
-                }
-            }
-        }
-
-        private static void UpgradeToVersion602()
-        {
-            //Add avi,mpg,mpeg,mp3,wmv,mov,wav extensions
-            var exts = new List<string> { ".avi", ".mpg", ".mpeg", ".mp3", ".wmv", ".mov", ".wav" };
-            HostController.Instance.Update("FileExtensions", Host.AllowedExtensionWhitelist.ToStorageString(exts));
-
-            //Fix the icons for SiteMap page
-            foreach (PortalInfo portal in PortalController.Instance.GetPortals())
-            {
-                var siteMap = TabController.Instance.GetTabByName("Search Engine SiteMap", portal.PortalID);
-
-                if (siteMap != null)
-                {
-                    siteMap.IconFile = "~/Icons/Sigma/Sitemap_16X16_Standard.png";
-                    siteMap.IconFileLarge = "~/Icons/Sigma/Sitemap_32X32_Standard.png";
-                    TabController.Instance.UpdateTab(siteMap);
-                }
-            }
-        }
-
-        private static void UpgradeToVersion610()
-        {
-            AddModuleCategories();
-
-            //update languages module
-            int moduleDefId = GetModuleDefinition("Languages", "Languages");
-            AddModuleControl(moduleDefId, "LocalizePages", "Localize Pages", "DesktopModules/Admin/Languages/LocalizePages.ascx", "~/images/icon_language_32px.gif", SecurityAccessLevel.Edit, 0, Null.NullString, true);
-
-            //add store control
-            moduleDefId = AddModuleDefinition("Extensions", "", "Extensions");
-            AddModuleControl(moduleDefId, "Store", "Store Details", "DesktopModules/Admin/Extensions/Store.ascx", "~/images/icon_extensions_32px.png", SecurityAccessLevel.Host, 0);
-
-            EnableModalPopUps();
-
-            var tab = TabController.Instance.GetTabByName("Portals", Null.NullInteger);
-            tab.TabName = "Site Management";
-            TabController.Instance.UpdateTab(tab);
-
-            foreach (var module in ModuleController.Instance.GetTabModules(tab.TabID).Values)
-            {
-                if (module.ModuleTitle == "Portals")
-                {
-                    module.ModuleTitle = "Site Management";
-                    ModuleController.Instance.UpdateModule(module);
-                }
-            }
-
-            //Add List module to Admin page of every portal                      
-            ModuleDefinitionInfo mDef = ModuleDefinitionController.GetModuleDefinitionByFriendlyName("Lists");
-            if (mDef != null)
-            {
-                AddAdminPages("Lists",
-                                "Manage common lists",
-                                "~/Icons/Sigma/Lists_16X16_Standard.png",
-                                "~/Icons/Sigma/Lists_32X32_Standard.png",
-                                true,
-                                mDef.ModuleDefID,
-                                "Lists",
-                                "~/Icons/Sigma/Lists_16X16_Standard.png",
-                                true);
-            }
-
-            //update DotNetNuke.Portals' friend name to 'Sites'.
-            var portalPackage = PackageController.Instance.GetExtensionPackage(Null.NullInteger, p => p.Name == "DotNetNuke.Portals");
-            if (portalPackage != null)
-            {
-                portalPackage.FriendlyName = "Sites";
-                PackageController.Instance.SaveExtensionPackage(portalPackage);
-            }
-
-            //add mobile preview control
-            AddModuleControl(Null.NullInteger, "MobilePreview", "Mobile Preview", "DesktopModules/Admin/MobilePreview/Preview.ascx", string.Empty, SecurityAccessLevel.Admin, Null.NullInteger);
-        }
-
-        private static void UpgradeToVersion612()
-        {
-            //update DotNetNuke.Portals' friend name to 'Sites'.
-            var portalPackage = PackageController.Instance.GetExtensionPackage(Null.NullInteger, p => p.Name == "DotNetNuke.Portals");
-            if (portalPackage != null)
-            {
-                portalPackage.FriendlyName = "Site Management";
-                portalPackage.Description =
-                    "The Super User can manage the various parent and child sites within the install instance. This module allows you to add a new site, modify an existing site, and delete a site.";
-                PackageController.Instance.SaveExtensionPackage(portalPackage);
-            }
-
-            //update 'Portal' to 'Sites' in package description.
-            portalPackage = PackageController.Instance.GetExtensionPackage(Null.NullInteger, p => p.Name == "DotNetNuke.Tabs");
-            if (portalPackage != null)
-            {
-                portalPackage.Description =
-                    "Administrators can manage the Pages within the site. This module allows you to create a new page, modify an existing page, delete pages, change the page order, and change the hierarchical page level.";
-                PackageController.Instance.SaveExtensionPackage(portalPackage);
-            }
-
-            portalPackage = PackageController.Instance.GetExtensionPackage(Null.NullInteger, p => p.Name == "DotNetNuke.Vendors");
-            if (portalPackage != null)
-            {
-                portalPackage.Description =
-                    "Administrators can manage the Vendors and Banners associated to the site. This module allows you to add a new vendor, modify an existing vendor, and delete a vendor.";
-                PackageController.Instance.SaveExtensionPackage(portalPackage);
-            }
-
-            portalPackage = PackageController.Instance.GetExtensionPackage(Null.NullInteger, p => p.Name == "DotNetNuke.SiteLog");
-            if (portalPackage != null)
-            {
-                portalPackage.Description =
-                    "Administrators can view the details of visitors using their site. There are a variety of reports available to display information regarding site usage, membership, and volumes.";
-                PackageController.Instance.SaveExtensionPackage(portalPackage);
-            }
-
-            portalPackage = PackageController.Instance.GetExtensionPackage(Null.NullInteger, p => p.Name == "DotNetNuke.SiteWizard");
-            if (portalPackage != null)
-            {
-                portalPackage.Description =
-                    "The Administrator can use this user-friendly wizard to set up the common features of the site.";
-                PackageController.Instance.SaveExtensionPackage(portalPackage);
-            }
-
-            portalPackage = PackageController.Instance.GetExtensionPackage(Null.NullInteger, p => p.Name == "DotNetNuke.Security");
-            if (portalPackage != null)
-            {
-                portalPackage.Description =
-                    "Administrators can manage the security roles defined for their site. The module allows you to add new security roles, modify existing security roles, delete security roles, and manage the users assigned to security roles.";
-                PackageController.Instance.SaveExtensionPackage(portalPackage);
-            }
-
-            portalPackage = PackageController.Instance.GetExtensionPackage(Null.NullInteger, p => p.Name == "DotNetNuke.LogViewer");
-            if (portalPackage != null)
-            {
-                portalPackage.Description =
-                    "Allows you to view log entries for site events.";
-                PackageController.Instance.SaveExtensionPackage(portalPackage);
-            }
-
-            portalPackage = PackageController.Instance.GetExtensionPackage(Null.NullInteger, p => p.Name == "DotNetNuke.Google Analytics");
-            if (portalPackage != null)
-            {
-                portalPackage.Description =
-                    "Configure Site Google Analytics settings.";
-                PackageController.Instance.SaveExtensionPackage(portalPackage);
-            }
-        }
-
-        private static void UpgradeToVersion613()
-        {
-            //Rename admin pages page's title to 'Page Management'.
-            foreach (PortalInfo portal in PortalController.Instance.GetPortals())
-            {
-                var pagesTabId = TabController.GetTabByTabPath(portal.PortalID, "//Admin//Pages", Null.NullString);
-
-                if (pagesTabId != Null.NullInteger)
-                {
-                    var pagesTab = TabController.Instance.GetTab(pagesTabId, portal.PortalID, false);
-                    if (pagesTab != null && pagesTab.Title == "Pages")
-                    {
-                        pagesTab.Title = "Page Management";
-                        TabController.Instance.UpdateTab(pagesTab);
-                    }
-                }
-            }
-        }
-
-        private static void UpgradeToVersion620()
-        {
-            //add host (system) profanityfilter list
-            const string listName = "ProfanityFilter";
-            var listController = new ListController();
-            var entry = new ListEntryInfo();
-            {
-                entry.DefinitionID = Null.NullInteger;
-                entry.PortalID = Null.NullInteger;
-                entry.ListName = listName;
-                entry.Value = "ReplaceWithNothing";
-                entry.Text = "FindThisText";
-                entry.SystemList = true;
-            }
-            listController.AddListEntry(entry);
-
-            //add same list to each portal
-            foreach (PortalInfo portal in PortalController.Instance.GetPortals())
-            {
-                entry.PortalID = portal.PortalID;
-                entry.SystemList = false;
-                entry.ListName = listName + "-" + portal.PortalID;
-                listController.AddListEntry(entry);
-
-                //also create default social relationship entries for the portal
-                RelationshipController.Instance.CreateDefaultRelationshipsForPortal(portal.PortalID);
-            }
-
-            //Convert old Messages to new schema
-            ConvertOldMessages();
-
-            //Replace old Messaging module on User Profile with new 
-            ReplaceMessagingModule();
-
-            //Move Photo Property to the end of the propert list.
-            MovePhotoProperty();
-
-            //Update Child Portal's Default Page
-            UpdateChildPortalsDefaultPage();
-
-            //Add core notification types
-            AddCoreNotificationTypesFor620();
-
-            //Console module should not be IPortable
-            var consoleModule = DesktopModuleController.GetDesktopModuleByModuleName("Console", Null.NullInteger);
-            consoleModule.SupportedFeatures = 0;
-            consoleModule.BusinessControllerClass = "";
-            DesktopModuleController.SaveDesktopModule(consoleModule, false, false);
-        }
-
-        private static void UpgradeToVersion621()
-        {
-            //update administrators' role description.
-            foreach (PortalInfo portal in PortalController.Instance.GetPortals())
-            {
-                //update about me's template
-                var myProfileTabId = TabController.GetTabByTabPath(portal.PortalID, "//ActivityFeed//MyProfile", string.Empty);
-                if (myProfileTabId != Null.NullInteger)
-                {
-                    var tabModules = ModuleController.Instance.GetTabModules(myProfileTabId);
-                    foreach (var module in tabModules.Values)
-                    {
-                        var settings = module.TabModuleSettings;
-                        if (settings.ContainsKey("ProfileTemplate") && settings["ProfileTemplate"].ToString().Contains("<div class=\"pBio\">"))
-                        {
-                            var template = @"<div class=""pBio"">
-                                    <h3 data-bind=""text: AboutMeText""></h3>
-                                    <span data-bind=""text: EmptyAboutMeText, visible: Biography().length==0""></span>
-                                    <p data-bind=""html: Biography""></p>
-                                    </div>
-                                    <div class=""pAddress"">
-                                    <h3 data-bind=""text: LocationText""></h3>
-                                    <span data-bind=""text: EmptyLocationText, visible: Street().length=0 && Location().length==0 && Country().length==0 && PostalCode().length==0""></span>
-                                    <p><span data-bind=""text: Street()""></span><span data-bind=""visible: Street().length > 0""><br/></span>
-                                    <span data-bind=""text: Location()""></span><span data-bind=""visible: Location().length > 0""><br/></span>
-                                    <span data-bind=""text: Country()""></span><span data-bind=""visible: Country().length > 0""><br/></span>
-                                    <span data-bind=""text: PostalCode()""></span>
-                                    </p>
-                                    </div>
-                                    <div class=""pContact"">
-                                    <h3 data-bind=""text: GetInTouchText""></h3>
-                                    <span data-bind=""text: EmptyGetInTouchText, visible: Telephone().length==0 && Email().length==0 && Website().length==0 && IM().length==0""></span>
-                                    <ul>
-                                    <li data-bind=""visible: Telephone().length > 0""><strong><span data-bind=""text: TelephoneText"">:</span></strong> <span data-bind=""text: Telephone()""></span></li>
-                                    <li data-bind=""visible: Email().length > 0""><strong><span data-bind=""text: EmailText"">:</span></strong> <span data-bind=""text: Email()""></span></li>
-                                    <li data-bind=""visible: Website().length > 0""><strong><span data-bind=""text: WebsiteText"">:</span></strong> <span data-bind=""text: Website()""></span></li>
-                                    <li data-bind=""visible: IM().length > 0""><strong><span data-bind=""text: IMText"">:</span></strong> <span data-bind=""text: IM()""></span></li>
-                                    </ul>
-                                    </div>
-                                    <div class=""dnnClear""></div>";
-                            ModuleController.Instance.UpdateTabModuleSetting(module.TabModuleID, "ProfileTemplate", template);
-                        }
-                    }
-                }
-            }
-        }
-
-<<<<<<< HEAD
-=======
-        private static void UpgradeToVersion623()
-        {
-#pragma warning disable 618
-            if (Host.jQueryUrl == "http://ajax.googleapis.com/ajax/libs/jquery/1/jquery.min.js")
-            {
-                HostController.Instance.Update("jQueryUrl", jQuery.DefaultHostedUrl);
-            }
-
-            if (Host.jQueryUIUrl == "http://ajax.googleapis.com/ajax/libs/jqueryui/1/jquery-ui.min.js")
-            {
-                HostController.Instance.Update("jQueryUIUrl", jQuery.DefaultUIHostedUrl);
-            }
-#pragma warning restore 618
-        }
-
->>>>>>> ab531c0a
-        private static void UpgradeToVersion624()
-        {
-            UninstallPackage("DotNetNuke.MarketPlace", "Module");
-        }
-
-        private static void UpgradeToVersion700()
-        {
-            // add the site Advanced Settings module to the admin tab
-            if (CoreModuleExists("AdvancedSettings") == false)
-            {
-                var moduleDefId = AddModuleDefinition("AdvancedSettings", "", "Advanced Settings");
-                AddModuleControl(moduleDefId, "", "", "DesktopModules/Admin/AdvancedSettings/AdvancedSettings.ascx", "", SecurityAccessLevel.Admin, 0);
-                AddAdminPages("Advanced Settings",
-                            "",
-                            "~/Icons/Sigma/AdvancedSettings_16X16_Standard.png",
-                            "~/Icons/Sigma/AdvancedSettings_32X32_Standard.png",
-                            true,
-                            moduleDefId,
-                            "Advanced Settings",
-                            "~/Icons/Sigma/AdvancedSettings_16X16_Standard.png");
-            }
-
-            ConvertCoreNotificationTypeActionsFor700();
-
-            //Remove Feed Explorer module
-            DesktopModuleController.DeleteDesktopModule("FeedExplorer");
-            DesktopModuleController.DeleteDesktopModule("Solutions");
-
-            //Register Newtonsoft assembly
-            DataProvider.Instance().RegisterAssembly(Null.NullInteger, "Newtonsoft.Json.dll", "4.5.6");
-
-            //subhost.aspx was updated
-            UpdateChildPortalsDefaultPage();
-        }
-
-        private static void UpgradeToVersion710()
-        {
-            //create a placeholder entry - uses the most common 5 character password (seed list is 6 characters and above)
-            const string listName = "BannedPasswords";
-            var listController = new ListController();
-            var entry = new ListEntryInfo();
-            {
-                entry.DefinitionID = Null.NullInteger;
-                entry.PortalID = Null.NullInteger;
-                entry.ListName = listName;
-                entry.Value = "12345";
-                entry.Text = "Placeholder";
-                entry.SystemList = false;
-            }
-
-            //add list to each portal and update primary alias
-            foreach (PortalInfo portal in PortalController.Instance.GetPortals())
-            {
-                entry.PortalID = portal.PortalID;
-                entry.SystemList = false;
-                entry.ListName = listName + "-" + portal.PortalID;
-                listController.AddListEntry(entry);
-
-                var defaultAlias = PortalController.GetPortalSetting("DefaultPortalAlias", portal.PortalID, String.Empty);
-                if (!String.IsNullOrEmpty(defaultAlias))
-                {
-                    foreach (var alias in PortalAliasController.Instance.GetPortalAliasesByPortalId(portal.PortalID).Where(alias => alias.HTTPAlias == defaultAlias))
-                    {
-                        alias.IsPrimary = true;
-                        PortalAliasController.Instance.UpdatePortalAlias(alias);
-                    }
-                }
-            }
-
-            // Add File Content Type
-            var typeController = new ContentTypeController();
-            var contentTypeFile = (from t in typeController.GetContentTypes() where t.ContentType == "File" select t).SingleOrDefault();
-
-            if (contentTypeFile == null)
-            {
-                typeController.AddContentType(new ContentType { ContentType = "File" });
-            }
-
-            var fileContentType = (from t in typeController.GetContentTypes() where t.ContentType == "File" select t).SingleOrDefault();
-
-
-            //only perform following for an existing installation upgrading
-            if (Globals.Status == Globals.UpgradeStatus.Upgrade)
-            {
-                UpdateFoldersForParentId();
-                ImportDocumentLibraryCategories();
-                ImportDocumentLibraryCategoryAssoc(fileContentType);
-            }
-
-            //Add 404 Log
-            var logTypeInfo = new LogTypeInfo
-            {
-                LogTypeKey = EventLogController.EventLogType.PAGE_NOT_FOUND_404.ToString(),
-                LogTypeFriendlyName = "HTTP Error Code 404 Page Not Found",
-                LogTypeDescription = "",
-                LogTypeCSSClass = "OperationFailure",
-                LogTypeOwner = "DotNetNuke.Logging.EventLogType"
-            };
-            LogController.Instance.AddLogType(logTypeInfo);
-
-            //Add LogType
-            var logTypeConf = new LogTypeConfigInfo
-            {
-                LoggingIsActive = true,
-                LogTypeKey = EventLogController.EventLogType.PAGE_NOT_FOUND_404.ToString(),
-                KeepMostRecent = "100",
-                NotificationThreshold = 1,
-                NotificationThresholdTime = 1,
-                NotificationThresholdTimeType = LogTypeConfigInfo.NotificationThresholdTimeTypes.Seconds,
-                MailFromAddress = Null.NullString,
-                MailToAddress = Null.NullString,
-                LogTypePortalID = "*"
-            };
-            LogController.Instance.AddLogTypeConfigInfo(logTypeConf);
-
-            UninstallPackage("DotNetNuke.SearchInput", "Module");
-
-            //enable password strength meter for new installs only
-            HostController.Instance.Update("EnableStrengthMeter", Globals.Status == Globals.UpgradeStatus.Install ? "Y" : "N");
-
-            //Add IP filter log type
-            var logTypeFilterInfo = new LogTypeInfo
-            {
-                LogTypeKey = EventLogController.EventLogType.IP_LOGIN_BANNED.ToString(),
-                LogTypeFriendlyName = "HTTP Error Code 403.6 forbidden ip address rejected",
-                LogTypeDescription = "",
-                LogTypeCSSClass = "OperationFailure",
-                LogTypeOwner = "DotNetNuke.Logging.EventLogType"
-            };
-            LogController.Instance.AddLogType(logTypeFilterInfo);
-
-            //Add LogType
-            var logTypeFilterConf = new LogTypeConfigInfo
-            {
-                LoggingIsActive = true,
-                LogTypeKey = EventLogController.EventLogType.IP_LOGIN_BANNED.ToString(),
-                KeepMostRecent = "100",
-                NotificationThreshold = 1,
-                NotificationThresholdTime = 1,
-                NotificationThresholdTimeType = LogTypeConfigInfo.NotificationThresholdTimeTypes.Seconds,
-                MailFromAddress = Null.NullString,
-                MailToAddress = Null.NullString,
-                LogTypePortalID = "*"
-            };
-            LogController.Instance.AddLogTypeConfigInfo(logTypeFilterConf);
-
-            int tabID = TabController.GetTabByTabPath(Null.NullInteger, "//Host//SearchAdmin", Null.NullString);
-            if (tabID > Null.NullInteger)
-            {
-                TabController.Instance.DeleteTab(tabID, Null.NullInteger);
-            }
-
-            var modDef = ModuleDefinitionController.GetModuleDefinitionByFriendlyName("Search Admin");
-
-            if (modDef != null)
-                AddAdminPages("Search Admin", "Manage search settings associated with DotNetNuke's search capability.", "~/Icons/Sigma/Search_16x16_Standard.png", "~/Icons/Sigma/Search_32x32_Standard.png", true, modDef.ModuleDefID, "Search Admin", "");
-
-            CopyGettingStartedStyles();
-        }
-
-        private static void UpgradeToVersion711()
-        {
-            DesktopModuleController.DeleteDesktopModule("FileManager");
-
-            //Add TabUrl Logtypes
-            var logTypeInfo = new LogTypeInfo
-            {
-                LogTypeKey = EventLogController.EventLogType.TABURL_CREATED.ToString(),
-                LogTypeFriendlyName = "TabURL created",
-                LogTypeDescription = "",
-                LogTypeCSSClass = "OperationSuccess",
-                LogTypeOwner = "DotNetNuke.Logging.EventLogType"
-            };
-            LogController.Instance.AddLogType(logTypeInfo);
-
-            logTypeInfo.LogTypeKey = EventLogController.EventLogType.TABURL_UPDATED.ToString();
-            logTypeInfo.LogTypeFriendlyName = "TabURL updated";
-            LogController.Instance.AddLogType(logTypeInfo);
-
-            logTypeInfo.LogTypeKey = EventLogController.EventLogType.TABURL_DELETED.ToString();
-            logTypeInfo.LogTypeFriendlyName = "TabURL deleted";
-            LogController.Instance.AddLogType(logTypeInfo);
-
-        }
-
-        private static void UpgradeToVersion712()
-        {
-            //update console module in Admin/Host page to set OrderTabsByHierarchy setting to true.
-            foreach (PortalInfo portal in PortalController.Instance.GetPortals())
-            {
-                var tabId = TabController.GetTabByTabPath(portal.PortalID, "//Admin", Null.NullString);
-                if (tabId != Null.NullInteger)
-                {
-                    foreach (var module in ModuleController.Instance.GetTabModules(tabId).Where(m => m.Value.ModuleDefinition.FriendlyName == "Console"))
-                    {
-                        ModuleController.Instance.UpdateModuleSetting(module.Key, "OrderTabsByHierarchy", "True");
-                    }
-                }
-            }
-
-            var hostTabId = TabController.GetTabByTabPath(Null.NullInteger, "//Host", Null.NullString);
-            if (hostTabId != Null.NullInteger)
-            {
-                foreach (var module in ModuleController.Instance.GetTabModules(hostTabId).Where(m => m.Value.ModuleDefinition.FriendlyName == "Console"))
-                {
-                    ModuleController.Instance.UpdateModuleSetting(module.Key, "OrderTabsByHierarchy", "True");
-                }
-            }
-        }
-
-        private static void UpgradeToVersion720()
-        {
-            var desktopModule = DesktopModuleController.GetDesktopModuleByModuleName("51Degrees.mobi", Null.NullInteger);
-            if (desktopModule != null)
-            {
-                DesktopModuleController.RemoveDesktopModuleFromPortals(desktopModule.DesktopModuleID);
-            }
-
-            desktopModule = DesktopModuleController.GetDesktopModuleByModuleName("DotNetNuke.RadEditorProvider", Null.NullInteger);
-            if (desktopModule != null)
-            {
-                DesktopModuleController.RemoveDesktopModuleFromPortals(desktopModule.DesktopModuleID);
-            }
-
-            //ensure old codeplex module is uninstalled - need to check for both variants of package name
-            UninstallPackage("DotNetNuke.Module Creator", "Module");
-            UninstallPackage("DNNCorp.ModuleCreator", "Module");
-
-            DesktopModuleController.AddModuleCategory("Developer");
-            var moduleDefId = AddModuleDefinition("Module Creator", "Development of modules.", "Module Creator");
-            AddModuleControl(moduleDefId, "", "", "DesktopModules/Admin/ModuleCreator/CreateModule.ascx", "~/DesktopModules/Admin/ModuleCreator/icon.png", SecurityAccessLevel.Host, 0);
-            if (ModuleDefinitionController.GetModuleDefinitionByID(moduleDefId) != null)
-            {
-                var desktopModuleId = ModuleDefinitionController.GetModuleDefinitionByID(moduleDefId).DesktopModuleID;
-                desktopModule = DesktopModuleController.GetDesktopModule(desktopModuleId, Null.NullInteger);
-                desktopModule.Category = "Developer";
-                DesktopModuleController.SaveDesktopModule(desktopModule, false, false);
-
-                var package = PackageController.Instance.GetExtensionPackage(Null.NullInteger, p => p.PackageID == desktopModule.PackageID);
-                package.IconFile = "~/Icons/Sigma/ModuleCreator_32x32.png";
-                PackageController.Instance.SaveExtensionPackage(package);
-            }
-
-            var typeController = new ContentTypeController();
-            var fileContentType = (from t in typeController.GetContentTypes() where t.ContentType == "File" select t).SingleOrDefault();
-
-            //only perform following for an existing installation upgrading
-            if (Globals.Status == Globals.UpgradeStatus.Upgrade)
-            {
-                ImportDocumentLibraryCategories();
-                ImportDocumentLibraryCategoryAssoc(fileContentType);
-            }
-
-            //fixes issue introduced by eventlog's being defined in upgrade.cs
-            PortalController.EnsureRequiredEventLogTypesExist();
-
-            //Remove Professional Features pages from CE
-            int advancedFeaturesTabId = TabController.GetTabByTabPath(Null.NullInteger, "//Host//ProfessionalFeatures", Null.NullString);
-            if (DotNetNukeContext.Current.Application.Name == "DNNCORP.CE")
-            {
-                foreach (var tab in TabController.GetTabsByParent(advancedFeaturesTabId, Null.NullInteger))
-                {
-                    TabController.Instance.DeleteTab(tab.TabID, Null.NullInteger);
-                }
-                TabController.Instance.DeleteTab(advancedFeaturesTabId, Null.NullInteger);
-            }
-
-            //Remove Whats New
-            int whatsNewTabId = TabController.GetTabByTabPath(Null.NullInteger, "//Host//WhatsNew", Null.NullString);
-            TabController.Instance.DeleteTab(whatsNewTabId, Null.NullInteger);
-
-            //Remove WhatsNew module
-            DesktopModuleController.DeleteDesktopModule("WhatsNew");
-
-            //read plaintext password via old API and encrypt
-            var current = HostController.Instance.GetString("SMTPPassword");
-            if (!string.IsNullOrEmpty(current))
-            {
-                HostController.Instance.UpdateEncryptedString("SMTPPassword", current, Config.GetDecryptionkey());
-            }
-        }
-
-        private static void UpgradeToVersion721()
-        {
-            try
-            {
-                //the username maybe html encode when register in 7.1.2, it will caught unicode charactors changed, need use InputFilter to correct the value.
-                var portalSecurity = PortalSecurity.Instance;
-                using (var reader = DataProvider.Instance().ExecuteSQL("SELECT UserID, Username FROM {databaseOwner}[{objectQualifier}Users] WHERE Username LIKE '%&%'"))
-                {
-                    while (reader.Read())
-                    {
-                        var userId = Convert.ToInt32(reader["UserID"]);
-                        var userName = reader["Username"].ToString();
-
-                        if (userName != HttpUtility.HtmlDecode(userName))
-                        {
-                            userName = portalSecurity.InputFilter(HttpUtility.HtmlDecode(userName),
-                                                                 PortalSecurity.FilterFlag.NoScripting |
-                                                                 PortalSecurity.FilterFlag.NoAngleBrackets |
-                                                                 PortalSecurity.FilterFlag.NoMarkup);
-
-                            UserController.ChangeUsername(userId, userName);
-                        }
-                    }
-                }
-            }
-            catch (Exception ex)
-            {
-                Logger.Error(ex);
-            }
-
-            AddManageUsersModulePermissions();
-        }
-
-        private static void UpgradeToVersion722()
-        {
-            UninstallPackage("DotNetNuke.Messaging", "Module");
-
-            //add event log type:POTENTIAL_PAYPAL_PAYMENT_FRAUD
-            if (!DoesLogTypeExists(EventLogController.EventLogType.POTENTIAL_PAYPAL_PAYMENT_FRAUD.ToString()))
-            {
-                var logTypeInfo = new LogTypeInfo
-                {
-                    LogTypeKey =
-                                              EventLogController.EventLogType.POTENTIAL_PAYPAL_PAYMENT_FRAUD.ToString(),
-                    LogTypeFriendlyName = "Potential Paypal Payment Fraud",
-                    LogTypeDescription = "",
-                    LogTypeCSSClass = "OperationFailure",
-                    LogTypeOwner = "DotNetNuke.Logging.EventLogType"
-                };
-                LogController.Instance.AddLogType(logTypeInfo);
-            }
-
-            //AdvancedSettings module needs to be made a system package
-            var pkg = PackageController.Instance.GetExtensionPackage(Null.NullInteger, p => p.Name == "DotNetNuke.AdvancedSettings");
-            if (pkg != null)
-            {
-                pkg.IsSystemPackage = true;
-                PackageController.Instance.SaveExtensionPackage(pkg);
-            }
-
-            //Site Wizard module needs to be made a system package
-            pkg = PackageController.Instance.GetExtensionPackage(Null.NullInteger, p => p.Name == "DotNetNuke.SiteWizard");
-            if (pkg != null)
-            {
-                pkg.IsSystemPackage = true;
-                PackageController.Instance.SaveExtensionPackage(pkg);
-            }
-
-            //Site Log module needs to be made a system package
-            pkg = PackageController.Instance.GetExtensionPackage(Null.NullInteger, p => p.Name == "DotNetNuke.SiteLog");
-            if (pkg != null)
-            {
-                pkg.IsSystemPackage = true;
-                PackageController.Instance.SaveExtensionPackage(pkg);
-            }
-
-            //Module Creator module needs to be made a system package
-            pkg = PackageController.Instance.GetExtensionPackage(Null.NullInteger, p => p.Name == "DotNetNuke.Module Creator");
-            if (pkg != null)
-            {
-                pkg.IsSystemPackage = true;
-                PackageController.Instance.SaveExtensionPackage(pkg);
-            }
-
-            //Telerik.Web module needs to be made a system package
-            pkg = PackageController.Instance.GetExtensionPackage(Null.NullInteger, p => p.Name == "DotNetNuke.Telerik.Web");
-            if (pkg != null)
-            {
-                pkg.IsSystemPackage = true;
-                PackageController.Instance.SaveExtensionPackage(pkg);
-            }
-
-            //jQuery needs to be made a system package
-            pkg = PackageController.Instance.GetExtensionPackage(Null.NullInteger, p => p.Name == "jQuery");
-            if (pkg != null)
-            {
-                pkg.IsSystemPackage = true;
-                PackageController.Instance.SaveExtensionPackage(pkg);
-            }
-
-            //jQuery-Migrate needs to be made a system package
-            pkg = PackageController.Instance.GetExtensionPackage(Null.NullInteger, p => p.Name == "jQuery-Migrate");
-            if (pkg != null)
-            {
-                pkg.IsSystemPackage = true;
-                PackageController.Instance.SaveExtensionPackage(pkg);
-            }
-
-            //Make ConfigurationManager Premium
-            MakeModulePremium(@"ConfigurationManager");
-
-            //Make ConfigurationManager Premium
-            MakeModulePremium(@"Dashboard");
-
-            //Make ProfessionalPreview Premium
-            MakeModulePremium(@"ProfessionalPreview");
-        }
-
-<<<<<<< HEAD
-=======
-        private static void UpgradeToVersion730()
-        {
-#pragma warning disable 612,618
-            if (jQuery.UseHostedScript)
-            {
-                HostController.Instance.Update("CDNEnabled", "True", true);
-
-                var jquery = JavaScriptLibraryController.Instance.GetLibrary(l => l.LibraryName == CommonJs.jQuery);
-                jquery.CDNPath = jQuery.HostedUrl;
-                JavaScriptLibraryController.Instance.SaveLibrary(jquery);
-
-                var jqueryui = JavaScriptLibraryController.Instance.GetLibrary(l => l.LibraryName == CommonJs.jQueryUI);
-                jqueryui.CDNPath = jQuery.HostedUIUrl;
-                JavaScriptLibraryController.Instance.SaveLibrary(jqueryui);
-
-                var jquerymigrate = JavaScriptLibraryController.Instance.GetLibrary(l => l.LibraryName == CommonJs.jQueryMigrate);
-                jquerymigrate.CDNPath = jQuery.HostedMigrateUrl;
-                JavaScriptLibraryController.Instance.SaveLibrary(jquerymigrate);
-            }
-#pragma warning restore 612,618
-        }
-
->>>>>>> ab531c0a
-        private static void UpgradeToVersion732()
-        {
-            //Register System referenced 3rd party assemblies.
-            DataProvider.Instance().RegisterAssembly(Null.NullInteger, "Lucene.Net.dll", "3.0.3");
-            DataProvider.Instance().RegisterAssembly(Null.NullInteger, "Lucene.Net.Contrib.FastVectorHighlighter.dll", "3.0.3");
-            DataProvider.Instance().RegisterAssembly(Null.NullInteger, "Lucene.Net.Contrib.Analyzers.dll", "3.0.3");
-            DataProvider.Instance().RegisterAssembly(Null.NullInteger, "Microsoft.ApplicationBlocks.Data.dll", "2.0.0");
-            DataProvider.Instance().RegisterAssembly(Null.NullInteger, "Microsoft.Web.Helpers.dll", "2.0.20710");
-            DataProvider.Instance().RegisterAssembly(Null.NullInteger, "Microsoft.Web.Infrastructure.dll", "1.0.20105");
-            DataProvider.Instance().RegisterAssembly(Null.NullInteger, "Newtonsoft.Json.dll", "4.5.7");
-            DataProvider.Instance().RegisterAssembly(Null.NullInteger, "PetaPoco.dll", "5.0.1");
-            DataProvider.Instance().RegisterAssembly(Null.NullInteger, "SharpZipLib.dll", "0.81.0");
-            DataProvider.Instance().RegisterAssembly(Null.NullInteger, "System.Net.Http.dll", "1.0.0");
-            DataProvider.Instance().RegisterAssembly(Null.NullInteger, "System.Net.Http.Formatting.dll", "4.0.20710");
-            DataProvider.Instance().RegisterAssembly(Null.NullInteger, "System.Net.Http.WebRequest.dll", "1.0.0");
-            DataProvider.Instance().RegisterAssembly(Null.NullInteger, "System.Web.Helpers.dll", "2.0.20216");
-            DataProvider.Instance().RegisterAssembly(Null.NullInteger, "System.Web.Http.dll", "4.0.20710");
-            DataProvider.Instance().RegisterAssembly(Null.NullInteger, "System.Web.Http.WebHost.dll", "4.0.20710");
-            DataProvider.Instance().RegisterAssembly(Null.NullInteger, "System.Web.Razor.dll", "2.0.20216");
-            DataProvider.Instance().RegisterAssembly(Null.NullInteger, "System.Web.WebPages.Deployment.dll", "2.0.20710");
-            DataProvider.Instance().RegisterAssembly(Null.NullInteger, "System.Web.WebPages.dll", "2.0.20710");
-            DataProvider.Instance().RegisterAssembly(Null.NullInteger, "System.Web.WebPages.Razor.dll", "2.0.20126");
-            DataProvider.Instance().RegisterAssembly(Null.NullInteger, "WebFormsMvp.dll", "1.4.1");
-            DataProvider.Instance().RegisterAssembly(Null.NullInteger, "WebMatrix.Data.dll", "2.0.20126");
-            DataProvider.Instance().RegisterAssembly(Null.NullInteger, "WebMatrix.WebData.dll", "2.0.20126");
-
-            //update help url
-            HostController.Instance.Update("HelpURL", "https://dnndocs.com", false);
-        }
-
-        private static void UpgradeToVersion733()
-        {
-            var notificationType = new NotificationType { Name = "NewUnauthorizedUserRegistration", Description = "New Unauthorized User Registration Notification" };
-            NotificationsController.Instance.CreateNotificationType(notificationType);
-
-            var actions = new List<NotificationTypeAction>
-                              {
-                                  new NotificationTypeAction
-                                      {
-                                          NameResourceKey = "AuthorizeUser",
-                                          DescriptionResourceKey = "AuthorizeUserDescription",
-                                          APICall = "API/InternalServices/NewUserNotificationService/Authorize"
-                                      },
-                                  new NotificationTypeAction
-                                      {
-                                          NameResourceKey = "RejectUser",
-                                          DescriptionResourceKey = "RejectUserDescription",
-                                          APICall = "API/InternalServices/NewUserNotificationService/Reject"
-                                      }
-                              };
-
-            NotificationsController.Instance.SetNotificationTypeActions(actions, notificationType.NotificationTypeId);
-        }
-
-        private static void UpgradeToVersion740()
-        {
-            string PageHeadTextForUpgrade = "<meta content=\"text/html; charset=UTF-8\" http-equiv=\"Content-Type\" />" + "\n" +
-                                               "<meta name=\"REVISIT-AFTER\" content=\"1 DAYS\" />" + "\n" +
-                                               "<meta name=\"RATING\" content=\"GENERAL\" />" + "\n" +
-
-                                                "<meta name=\"RESOURCE-TYPE\" content=\"DOCUMENT\" />" + "\n" +
-                                                "<meta content=\"text/javascript\" http-equiv=\"Content-Script-Type\" />" + "\n" +
-                                                "<meta content=\"text/css\" http-equiv=\"Content-Style-Type\" />" + "\n";
-            ArrayList portals = PortalController.Instance.GetPortals();
-            foreach (PortalInfo portal in portals)
-            {
-                PortalController.UpdatePortalSetting(portal.PortalID, "PageHeadText", PageHeadTextForUpgrade);
-            }
-
-            RemoveContentListModuleFromSearchResultsPage();
-            ReIndexUserSearch();
-        }
-
-        private static void UpgradeToVersion742()
-        {
-            var containerFolder = string.Format("{0}Containers\\DarkKnightMobile", Globals.HostMapPath);
-            var skinFolder = string.Format("{0}Skins\\DarkKnightMobile", Globals.HostMapPath);
-            if (!Directory.Exists(skinFolder))
-            {
-                UninstallPackage("DarkKnightMobile", "Skin"); //Skin  
-            }
-
-            if (!Directory.Exists(containerFolder))
-            {
-                UninstallPackage("DarkKnightMobile", "Container"); //Container  
-            }
-        }
-
-        private static void ReIndexUserSearch()
-        {
-            var portals = PortalController.Instance.GetPortals();
-            foreach (PortalInfo portal in portals)
-            {
-                PortalController.UpdatePortalSetting(portal.PortalID, UserIndexer.UserIndexResetFlag, "TRUE");
-            }
-        }
-
-        private static void RemoveContentListModuleFromSearchResultsPage()
-        {
-            var portals = PortalController.Instance.GetPortals();
-            foreach (PortalInfo portal in portals)
-            {
-                foreach (KeyValuePair<int, ModuleInfo> kvp in ModuleController.Instance.GetTabModules(portal.SearchTabId))
-                {
-                    var module = kvp.Value;
-                    if (module.DesktopModule.FriendlyName == "ContentList")
-                    {
-                        //Delete the Module from the Modules list
-                        ModuleController.Instance.DeleteTabModule(module.TabID, module.ModuleID, false);
-                        break;
-                    }
-                }
-            }
-        }
-
-        private static void AddManageUsersModulePermissions()
-        {
-            var permCtl = new PermissionController();
-            var desktopInfo = DesktopModuleController.GetDesktopModuleByModuleName("Security", Null.NullInteger);
-            //add new user dialog
-            var md = ModuleDefinitionController.GetModuleDefinitionByFriendlyName("User Account", desktopInfo.DesktopModuleID);
-            try
-            {
-                var pi = new PermissionInfo
-                {
-                    ModuleDefID = md.ModuleDefID,
-                    PermissionCode = "SECURITY_MODULE",
-                    PermissionKey = "MANAGEUSER",
-                    PermissionName = "Manage User"
-                };
-
-                permCtl.AddPermission(pi);
-
-            }
-            catch
-            {
-                //suppress
-            }
-            md = ModuleDefinitionController.GetModuleDefinitionByFriendlyName("User Accounts", desktopInfo.DesktopModuleID);
-            try
-            {
-                var pi = new PermissionInfo
-                {
-                    ModuleDefID = md.ModuleDefID,
-                    PermissionCode = "SECURITY_MODULE",
-                    PermissionKey = "MANAGEUSERS",
-                    PermissionName = "Manage Users"
-                };
-
-                permCtl.AddPermission(pi);
-
-            }
-            catch
-            {
-                //suppress
-            }
-            md = ModuleDefinitionController.GetModuleDefinitionByFriendlyName("Security Roles", desktopInfo.DesktopModuleID);
-            try
-            {
-                var pi = new PermissionInfo
-                {
-                    ModuleDefID = md.ModuleDefID,
-                    PermissionCode = "SECURITY_MODULE",
-                    PermissionKey = "MANAGEROLES",
-                    PermissionName = "Manage Roles"
-                };
-
-                permCtl.AddPermission(pi);
-
-            }
-            catch
-            {
-                //suppress
-            }
-
-        }
-
-        private static ContentItem CreateFileContentItem()
-        {
-            var typeController = new ContentTypeController();
-            var contentTypeFile = (from t in typeController.GetContentTypes() where t.ContentType == "File" select t).SingleOrDefault();
-
-            if (contentTypeFile == null)
-            {
-                contentTypeFile = new ContentType { ContentType = "File" };
-                contentTypeFile.ContentTypeId = typeController.AddContentType(contentTypeFile);
-            }
-
-            var objContent = new ContentItem
-            {
-                ContentTypeId = contentTypeFile.ContentTypeId,
-                Indexed = false,
-            };
-
-            objContent.ContentItemId = DotNetNuke.Entities.Content.Common.Util.GetContentController().AddContentItem(objContent);
-
-            return objContent;
-        }
-
-        private static void ImportDocumentLibraryCategoryAssoc(ContentType fileContentType)
-        {
-            DataProvider dataProvider = DataProvider.Instance();
-            IDataReader dr;
-            try
-            {
-                var termController = new TermController();
-                var vocabulary = new VocabularyController().GetVocabularies().Single(v => v.Name == "Tags");
-                var terms = termController.GetTermsByVocabulary(vocabulary.VocabularyId);
-                using (dr = dataProvider.ExecuteReader("ImportDocumentLibraryCategoryAssoc"))
-                {
-                    while (dr.Read())
-                    {
-                        var file = FileManager.Instance.GetFile((int)dr["FileId"]);
-                        ContentItem attachContentItem;
-                        if (file.ContentItemID == Null.NullInteger)
-                        {
-                            attachContentItem = CreateFileContentItem();
-                            file.ContentItemID = attachContentItem.ContentItemId;
-                            FileManager.Instance.UpdateFile(file);
-                        }
-                        else
-                        {
-                            attachContentItem = Util.GetContentController().GetContentItem(file.ContentItemID);
-                        }
-
-                        var term = terms.SingleOrDefault(t => t.Name == dr["CategoryName"].ToString());
-                        if (term == null)
-                        {
-                            term = new Term(dr["CategoryName"].ToString(), null, vocabulary.VocabularyId);
-                            termController.AddTerm(term);
-                        }
-                        termController.AddTermToContent(term, attachContentItem);
-                    }
-                }
-            }
-            catch (Exception ex)
-            {
-                Logger.Error(ex);
-            }
-        }
-
-        private static void ImportDocumentLibraryCategories()
-        {
-            VocabularyController vocabularyController = new VocabularyController();
-            var defaultTags = (from v in vocabularyController.GetVocabularies() where v.IsSystem && v.Name == "Tags" select v).SingleOrDefault();
-
-            DataProvider dataProvider = DataProvider.Instance();
-            dataProvider.ExecuteNonQuery("ImportDocumentLibraryCategories", defaultTags.VocabularyId);
-        }
-
-        private static void UpdateFoldersForParentId()
-        {
-            DnnInstallLogger.InstallLogInfo(Localization.Localization.GetString("LogStart", Localization.Localization.GlobalResourceFile) + "UpgradeFolders");
-            //Move old messages to new format. Do this in smaller batches so we can send feedback to browser and don't time out
-            var foldersToConvert = DataProvider.Instance().GetLegacyFolderCount();
-            var foldersRemaining = foldersToConvert;
-
-            if (foldersRemaining > 0)
-            {
-                //Create an empty line
-                HtmlUtils.WriteFeedback(HttpContext.Current.Response, 2, "<br/>", false);
-            }
-
-            while (foldersRemaining > 0)
-            {
-                HtmlUtils.WriteFeedback(HttpContext.Current.Response, 2, string.Format("Converting old Folders to new format. Total: {0} [Remaining: {1}]<br/>", foldersToConvert, foldersRemaining));
-                try
-                {
-                    using (DataProvider.Instance().UpdateLegacyFolders())
-                    {
-                    }
-                }
-                catch (Exception ex)
-                {
-                    Exceptions.Exceptions.LogException(ex);
-                }
-
-                foldersRemaining = DataProvider.Instance().GetLegacyFolderCount();
-            }
-
-            if (foldersToConvert > 0)
-            {
-                HtmlUtils.WriteFeedback(HttpContext.Current.Response, 2, string.Format("Conversion of old Folders Completed. Total Converted: {0}<br/>", foldersToConvert));
-            }
-        }
-
-
-        private static void UninstallPackage(string packageName, string packageType, bool deleteFiles = true, string version = "")
-        {
-            DnnInstallLogger.InstallLogInfo(string.Concat(Localization.Localization.GetString("LogStart", Localization.Localization.GlobalResourceFile), "Uninstallation of Package:", packageName, " Type:", packageType, " Version:", version));
-
-            var searchInput = PackageController.Instance.GetExtensionPackage(Null.NullInteger, p =>
-                p.Name.Equals(packageName, StringComparison.OrdinalIgnoreCase)
-                && p.PackageType.Equals(packageType, StringComparison.OrdinalIgnoreCase)
-                && (string.IsNullOrEmpty(version) || p.Version.ToString() == version));
-            if (searchInput != null)
-            {
-                var searchInputInstaller = new Installer.Installer(searchInput, Globals.ApplicationMapPath);
-                searchInputInstaller.UnInstall(deleteFiles);
-            }
-        }
-
-        private static void ConvertCoreNotificationTypeActionsFor700()
-        {
-            var notificationTypeNames = new[] { "FriendRequest", "FollowerRequest", "FollowBackRequest", "TranslationSubmitted" };
-
-            foreach (var name in notificationTypeNames)
-            {
-                var nt = NotificationsController.Instance.GetNotificationType(name);
-
-                if (nt != null)
-                {
-                    var actions = NotificationsController.Instance.GetNotificationTypeActions(nt.NotificationTypeId).ToList();
-
-                    if (actions.Any())
-                    {
-
-                        foreach (var action in actions)
-                        {
-                            action.APICall = action.APICall.Replace(".ashx", "");
-                            NotificationsController.Instance.DeleteNotificationTypeAction(
-                                action.NotificationTypeActionId);
-                        }
-
-                        NotificationsController.Instance.SetNotificationTypeActions(actions, nt.NotificationTypeId);
-                    }
-                }
-                else
-                {
-                    AddMissingNotificationTypes(name);
-                }
-            }
-        }
-
-        private static void AddMissingNotificationTypes(string notificationTypeName)
-        {
-            switch (notificationTypeName)
-            {
-                case "FriendRequest":
-                    var friendRequestType = new NotificationType { Name = notificationTypeName, Description = "Friend Request" };
-                    var friendRequestTypeActions = new List<NotificationTypeAction>();
-                    friendRequestTypeActions.Add(new NotificationTypeAction
-                    {
-                        NameResourceKey = "Accept",
-                        DescriptionResourceKey = "AcceptFriend",
-                        APICall = "API/InternalServices/RelationshipService/AcceptFriend"
-                    });
-                    NotificationsController.Instance.CreateNotificationType(friendRequestType);
-                    NotificationsController.Instance.SetNotificationTypeActions(friendRequestTypeActions, friendRequestType.NotificationTypeId);
-                    break;
-                case "FollowerRequest":
-                    var followerRequestType = new NotificationType { Name = notificationTypeName, Description = "Follower Request" };
-                    NotificationsController.Instance.CreateNotificationType(followerRequestType);
-                    break;
-                case "FollowBackRequest":
-                    var followBackRequestType = new NotificationType { Name = notificationTypeName, Description = "Follow Back Request" };
-                    var followBackRequestTypeActions = new List<NotificationTypeAction>();
-                    followBackRequestTypeActions.Add(new NotificationTypeAction
-                    {
-                        NameResourceKey = "FollowBack",
-                        DescriptionResourceKey = "FollowBack",
-                        ConfirmResourceKey = "",
-                        APICall = "API/InternalServices/RelationshipService/FollowBack"
-                    });
-                    NotificationsController.Instance.CreateNotificationType(followBackRequestType);
-                    NotificationsController.Instance.SetNotificationTypeActions(followBackRequestTypeActions, followBackRequestType.NotificationTypeId);
-                    break;
-                case "TranslationSubmitted":
-                    var translationSubmittedType = new NotificationType { Name = notificationTypeName, Description = "Translation Submitted" };
-                    NotificationsController.Instance.CreateNotificationType(translationSubmittedType);
-                    break;
-                default:
-                    break;
-            }
-        }
-
-        private static void AddCoreNotificationTypesFor620()
-        {
-            DnnInstallLogger.InstallLogInfo(Localization.Localization.GetString("LogStart", Localization.Localization.GlobalResourceFile) + "AddCoreNotificationTypesFor620");
-            var actions = new List<NotificationTypeAction>();
-
-            //Friend request
-            var type = new NotificationType { Name = "FriendRequest", Description = "Friend Request" };
-            actions.Add(new NotificationTypeAction
-            {
-                NameResourceKey = "Accept",
-                DescriptionResourceKey = "AcceptFriend",
-                APICall = "API/InternalServices/RelationshipService/AcceptFriend"
-            });
-            NotificationsController.Instance.CreateNotificationType(type);
-            NotificationsController.Instance.SetNotificationTypeActions(actions, type.NotificationTypeId);
-
-            //Follower
-            type = new NotificationType { Name = "FollowerRequest", Description = "Follower Request" };
-            NotificationsController.Instance.CreateNotificationType(type);
-
-            //Follow Back
-            type = new NotificationType { Name = "FollowBackRequest", Description = "Follow Back Request" };
-            actions.Clear();
-            actions.Add(new NotificationTypeAction
-            {
-                NameResourceKey = "FollowBack",
-                DescriptionResourceKey = "FollowBack",
-                ConfirmResourceKey = "",
-                APICall = "API/InternalServices/RelationshipService/FollowBack"
-            });
-            NotificationsController.Instance.CreateNotificationType(type);
-            NotificationsController.Instance.SetNotificationTypeActions(actions, type.NotificationTypeId);
-
-            //Translation submitted
-            type = new NotificationType { Name = "TranslationSubmitted", Description = "Translation Submitted" };
-            NotificationsController.Instance.CreateNotificationType(type);
-        }
-
-        private static void ConvertOldMessages()
-        {
-            DnnInstallLogger.InstallLogInfo(Localization.Localization.GetString("LogStart", Localization.Localization.GlobalResourceFile) + "ConvertOldMessages");
-            //Move old messages to new format. Do this in smaller batches so we can send feedback to browser and don't time out
-            var messagesToConvert = InternalMessagingController.Instance.CountLegacyMessages();
-            var messagesRemaining = messagesToConvert;
-            const int batchSize = 500;
-
-            if (messagesRemaining > 0)
-            {
-                //Create an empty line
-                HtmlUtils.WriteFeedback(HttpContext.Current.Response, 2, "<br/>", false);
-            }
-
-            while (messagesRemaining > 0)
-            {
-                HtmlUtils.WriteFeedback(HttpContext.Current.Response, 2, string.Format("Converting old Messages to new format. Total: {0} [Remaining: {1}]<br/>", messagesToConvert, messagesRemaining));
-                try
-                {
-                    InternalMessagingController.Instance.ConvertLegacyMessages(0, batchSize);
-                }
-                catch (Exception ex)
-                {
-                    Exceptions.Exceptions.LogException(ex);
-                }
-
-                messagesRemaining -= batchSize;
-            }
-
-            if (messagesToConvert > 0)
-            {
-                HtmlUtils.WriteFeedback(HttpContext.Current.Response, 2, string.Format("Conversion of old Messages Completed. Total Converted: {0}<br/>", messagesToConvert));
-            }
-        }
-
-        private static void ReplaceMessagingModule()
-        {
-            DnnInstallLogger.InstallLogInfo(Localization.Localization.GetString("LogStart", Localization.Localization.GlobalResourceFile) + "ReplaceMessagingModule");
-            var moduleDefinition = ModuleDefinitionController.GetModuleDefinitionByFriendlyName("Message Center");
-            if (moduleDefinition == null) return;
-
-            var portals = PortalController.Instance.GetPortals();
-            foreach (PortalInfo portal in portals)
-            {
-                if (portal.UserTabId > Null.NullInteger)
-                {
-                    //Find TabInfo
-                    TabInfo tab = TabController.Instance.GetTab(portal.UserTabId, portal.PortalID, true);
-                    if (tab != null)
-                    {
-                        //Add new module to the page
-                        AddModuleToPage(tab, moduleDefinition.ModuleDefID, "Message Center", "", true);
-                    }
-
-                    foreach (KeyValuePair<int, ModuleInfo> kvp in ModuleController.Instance.GetTabModules(portal.UserTabId))
-                    {
-                        var module = kvp.Value;
-                        if (module.DesktopModule.FriendlyName == "Messaging")
-                        {
-                            //Delete the Module from the Modules list
-                            ModuleController.Instance.DeleteTabModule(module.TabID, module.ModuleID, false);
-                            break;
-                        }
-                    }
-                }
-            }
-        }
-
-        public static void MakeModulePremium(string moduleName)
-        {
-            var desktopModule = DesktopModuleController.GetDesktopModuleByModuleName(moduleName, -1);
-            if (desktopModule != null)
-            {
-                desktopModule.IsAdmin = true;
-                desktopModule.IsPremium = true;
-                DesktopModuleController.SaveDesktopModule(desktopModule, false, true);
-
-                //Remove Portal/Module to PortalDesktopModules
-                DesktopModuleController.RemoveDesktopModuleFromPortals(desktopModule.DesktopModuleID);
-            }
-        }
-
-
-        private static void MovePhotoProperty()
-        {
-            DnnInstallLogger.InstallLogInfo(Localization.Localization.GetString("LogStart", Localization.Localization.GlobalResourceFile) + "MovePhotoProperty");
-            foreach (PortalInfo portal in PortalController.Instance.GetPortals())
-            {
-                var properties = ProfileController.GetPropertyDefinitionsByPortal(portal.PortalID).Cast<ProfilePropertyDefinition>();
-                var propPhoto = properties.FirstOrDefault(p => p.PropertyName == "Photo");
-                if (propPhoto != null)
-                {
-                    var maxOrder = properties.Max(p => p.ViewOrder);
-                    if (propPhoto.ViewOrder != maxOrder)
-                    {
-                        properties.Where(p => p.ViewOrder > propPhoto.ViewOrder).ToList().ForEach(p =>
-                        {
-                            p.ViewOrder -= 2;
-                            ProfileController.UpdatePropertyDefinition(p);
-                        });
-                        propPhoto.ViewOrder = maxOrder;
-                        ProfileController.UpdatePropertyDefinition(propPhoto);
-                    }
-                }
-            }
-        }
-
-        private static void UpdateChildPortalsDefaultPage()
-        {
-            DnnInstallLogger.InstallLogInfo(Localization.Localization.GetString("LogStart", Localization.Localization.GlobalResourceFile) + "UpdateChildPortalsDefaultPage");
-            //Update Child Portal subHost.aspx
-            foreach (PortalAliasInfo aliasInfo in PortalAliasController.Instance.GetPortalAliases().Values)
-            {
-                //For the alias to be for a child it must be of the form ...../child
-                int intChild = aliasInfo.HTTPAlias.IndexOf("/");
-                if (intChild != -1 && intChild != (aliasInfo.HTTPAlias.Length - 1))
-                {
-                    var childPath = Globals.ApplicationMapPath + "\\" + aliasInfo.HTTPAlias.Substring(intChild + 1);
-                    if (!string.IsNullOrEmpty(Globals.ApplicationPath))
-                    {
-                        childPath = childPath.Replace("\\", "/");
-                        childPath = childPath.Replace(Globals.ApplicationPath, "");
-                    }
-                    childPath = childPath.Replace("/", "\\");
-                    // check if File exists and make sure it's not the site's main default.aspx page
-                    string childDefaultPage = childPath + "\\" + Globals.glbDefaultPage;
-                    if (childPath != Globals.ApplicationMapPath && File.Exists(childDefaultPage))
-                    {
-                        var objDefault = new System.IO.FileInfo(childDefaultPage);
-                        var objSubHost = new System.IO.FileInfo(Globals.HostMapPath + "subhost.aspx");
-                        // check if upgrade is necessary
-                        if (objDefault.Length != objSubHost.Length)
-                        {
-                            //check file is readonly
-                            bool wasReadonly = false;
-                            FileAttributes attributes = File.GetAttributes(childDefaultPage);
-                            if ((attributes & FileAttributes.ReadOnly) == FileAttributes.ReadOnly)
-                            {
-                                wasReadonly = true;
-                                //remove readonly attribute
-                                File.SetAttributes(childDefaultPage, FileAttributes.Normal);
-                            }
-
-                            //Rename existing file                                
-                            File.Copy(childDefaultPage, childPath + "\\old_" + Globals.glbDefaultPage, true);
-
-                            //copy file
-                            File.Copy(Globals.HostMapPath + "subhost.aspx", childDefaultPage, true);
-
-                            //set back the readonly attribute
-                            if (wasReadonly)
-                            {
-                                File.SetAttributes(childDefaultPage, FileAttributes.ReadOnly);
-                            }
-                        }
-                    }
-                }
-            }
-        }
-
-        private static void CopyGettingStartedStyles()
-        {
-            //copy getting started css to portals folder.
-            var hostGettingStartedFile = string.Format("{0}GettingStarted.css", Globals.HostMapPath);
-            foreach (PortalInfo portal in PortalController.Instance.GetPortals())
-            {
-
-                if (File.Exists(hostGettingStartedFile))
-                {
-                    var portalFile = portal.HomeDirectoryMapPath + "GettingStarted.css";
-                    if (!File.Exists(portalFile))
-                    {
-                        File.Copy(hostGettingStartedFile, portalFile);
-                    }
-                }
-
-                //update the getting started page to have this custom style sheet.
-                var gettingStartedTabId = PortalController.GetPortalSettingAsInteger("GettingStartedTabId", portal.PortalID, Null.NullInteger);
-                if (gettingStartedTabId > Null.NullInteger)
-                {
-                    // check if tab exists
-                    if (TabController.Instance.GetTab(gettingStartedTabId, portal.PortalID, true) != null)
-                    {
-                        TabController.Instance.UpdateTabSetting(gettingStartedTabId, "CustomStylesheet", "GettingStarted.css");
-                    }
-                }
-            }
-        }
-
-        private static void RemoveGettingStartedPages()
-        {
-            foreach (PortalInfo portal in PortalController.Instance.GetPortals())
-            {
-                try
-                {
-                    var fileInfo = FileManager.Instance.GetFile(portal.PortalID, "GettingStarted.css");
-                    if (fileInfo != null)
-                    {
-                        FileManager.Instance.DeleteFile(fileInfo);
-                    }
-
-                    var gettingStartedTabId = PortalController.GetPortalSettingAsInteger("GettingStartedTabId", portal.PortalID, Null.NullInteger);
-                    if (gettingStartedTabId > Null.NullInteger)
-                    {
-                        // remove getting started page from portal
-                        if (TabController.Instance.GetTab(gettingStartedTabId, portal.PortalID, true) != null)
-                        {
-                            TabController.Instance.DeleteTab(gettingStartedTabId, portal.PortalID);
-                        }
-                        PortalController.DeletePortalSetting(portal.PortalID, "GettingStartedTabId");
-                    }
-                }
-                catch (Exception ex)
-                {
-                    Logger.Error(ex);
-                }
-            }
-        }
-
-        private static bool DoesLogTypeExists(string logTypeKey)
-        {
-            LogTypeInfo logType;
-            Dictionary<string, LogTypeInfo> logTypeDictionary = LogController.Instance.GetLogTypeInfoDictionary();
-            logTypeDictionary.TryGetValue(logTypeKey, out logType);
-            if (logType == null)
-            {
-                return false;
-            }
-            return true;
-        }
-
-        #endregion
-
-        #region Public Methods
-
-        ///-----------------------------------------------------------------------------
-        ///<summary>
-        ///  AddAdminPages adds an Admin Page and an associated Module to all configured Portals
-        ///</summary>
-        ///<param name = "tabName">The Name to give this new Tab</param>
-        ///<param name="description"></param>
-        ///<param name = "tabIconFile">The Icon for this new Tab</param>
-        ///<param name="tabIconFileLarge"></param>
-        ///<param name = "isVisible">A flag indicating whether the tab is visible</param>
-        ///<param name = "moduleDefId">The Module Deinition Id for the module to be aded to this tab</param>
-        ///<param name = "moduleTitle">The Module's title</param>
-        ///<param name = "moduleIconFile">The Module's icon</param>
-        ///<param name = "inheritPermissions">Modules Inherit the Pages View Permisions</param>
-        ///-----------------------------------------------------------------------------
-        public static void AddAdminPages(string tabName, string description, string tabIconFile, string tabIconFileLarge, bool isVisible, int moduleDefId, string moduleTitle, string moduleIconFile, bool inheritPermissions)
-        {
-            ArrayList portals = PortalController.Instance.GetPortals();
-
-            //Add Page to Admin Menu of all configured Portals
-            for (var index = 0; index <= portals.Count - 1; index++)
-            {
-                var portal = (PortalInfo)portals[index];
-
-                //Create New Admin Page (or get existing one)
-                var newPage = AddAdminPage(portal, tabName, description, tabIconFile, tabIconFileLarge, isVisible);
-
-                //Add Module To Page
-                AddModuleToPage(newPage, moduleDefId, moduleTitle, moduleIconFile, inheritPermissions);
-            }
-        }
-
-        ///-----------------------------------------------------------------------------
-        ///<summary>
-        ///  AddAdminPage adds an Admin Tab Page
-        ///</summary>
-        ///<param name = "portal">The Portal</param>
-        ///<param name = "tabName">The Name to give this new Tab</param>
-        ///<param name="description"></param>
-        ///<param name = "tabIconFile">The Icon for this new Tab</param>
-        ///<param name="tabIconFileLarge"></param>
-        ///<param name = "isVisible">A flag indicating whether the tab is visible</param>
-        ///-----------------------------------------------------------------------------
-        public static TabInfo AddAdminPage(PortalInfo portal, string tabName, string description, string tabIconFile, string tabIconFileLarge, bool isVisible)
-        {
-            DnnInstallLogger.InstallLogInfo(Localization.Localization.GetString("LogStart", Localization.Localization.GlobalResourceFile) + "AddAdminPage:" + tabName);
-            TabInfo adminPage = TabController.Instance.GetTab(portal.AdminTabId, portal.PortalID, false);
-
-            if ((adminPage != null))
-            {
-                var tabPermissionCollection = new TabPermissionCollection();
-                AddPagePermission(tabPermissionCollection, "View", Convert.ToInt32(portal.AdministratorRoleId));
-                AddPagePermission(tabPermissionCollection, "Edit", Convert.ToInt32(portal.AdministratorRoleId));
-                return AddPage(adminPage, tabName, description, tabIconFile, tabIconFileLarge, isVisible, tabPermissionCollection, true);
-            }
-            return null;
-        }
-
-        ///-----------------------------------------------------------------------------
-        ///<summary>
-        ///  AddHostPage adds a Host Tab Page
-        ///</summary>
-        ///<param name = "tabName">The Name to give this new Tab</param>
-        ///<param name="description"></param>
-        ///<param name = "tabIconFile">The Icon for this new Tab</param>
-        ///<param name="tabIconFileLarge"></param>
-        ///<param name = "isVisible">A flag indicating whether the tab is visible</param>
-        ///-----------------------------------------------------------------------------
-        public static TabInfo AddHostPage(string tabName, string description, string tabIconFile, string tabIconFileLarge, bool isVisible)
-        {
-            DnnInstallLogger.InstallLogInfo(Localization.Localization.GetString("LogStart", Localization.Localization.GlobalResourceFile) + "AddHostPage:" + tabName);
-            TabInfo hostPage = TabController.Instance.GetTabByName("Host", Null.NullInteger);
-
-            if ((hostPage != null))
-            {
-                return AddPage(hostPage, tabName, description, tabIconFile, tabIconFileLarge, isVisible, new TabPermissionCollection(), true);
-            }
-            return null;
-        }
-
-        ///-----------------------------------------------------------------------------
-        ///<summary>
-        ///  AddModuleControl adds a new Module Control to the system
-        ///</summary>
-        ///<remarks>
-        ///</remarks>
-        ///<param name = "moduleDefId">The Module Definition Id</param>
-        ///<param name = "controlKey">The key for this control in the Definition</param>
-        ///<param name = "controlTitle">The title of this control</param>
-        ///<param name = "controlSrc">Te source of ths control</param>
-        ///<param name = "iconFile">The icon file</param>
-        ///<param name = "controlType">The type of control</param>
-        ///<param name = "viewOrder">The vieworder for this module</param>
-        ///-----------------------------------------------------------------------------
-        public static void AddModuleControl(int moduleDefId, string controlKey, string controlTitle, string controlSrc, string iconFile, SecurityAccessLevel controlType, int viewOrder)
-        {
-            //Call Overload with HelpUrl = Null.NullString
-            AddModuleControl(moduleDefId, controlKey, controlTitle, controlSrc, iconFile, controlType, viewOrder, Null.NullString);
-        }
-
-        ///-----------------------------------------------------------------------------
-        ///<summary>
-        ///  AddModuleDefinition adds a new Core Module Definition to the system
-        ///</summary>
-        ///<remarks>
-        ///  This overload asumes the module is an Admin module and not a Premium Module
-        ///</remarks>
-        ///<param name = "desktopModuleName">The Friendly Name of the Module to Add</param>
-        ///<param name = "description">Description of the Module</param>
-        ///<param name = "moduleDefinitionName">The Module Definition Name</param>
-        ///<returns>The Module Definition Id of the new Module</returns>
-        ///-----------------------------------------------------------------------------
-        public static int AddModuleDefinition(string desktopModuleName, string description, string moduleDefinitionName)
-        {
-            //Call overload with Premium=False and Admin=True
-            return AddModuleDefinition(desktopModuleName, description, moduleDefinitionName, false, true);
-        }
-
-        ///-----------------------------------------------------------------------------
-        ///<summary>
-        ///  AddModuleToPage adds a module to a Page
-        ///</summary>
-        ///<remarks>
-        ///</remarks>
-        ///<param name = "page">The Page to add the Module to</param>
-        ///<param name = "moduleDefId">The Module Deinition Id for the module to be aded to this tab</param>
-        ///<param name = "moduleTitle">The Module's title</param>
-        ///<param name = "moduleIconFile">The Module's icon</param>
-        ///<param name = "inheritPermissions">Inherit the Pages View Permisions</param>
-        ///-----------------------------------------------------------------------------
-		public static int AddModuleToPage(TabInfo page, int moduleDefId, string moduleTitle, string moduleIconFile, bool inheritPermissions)
-        {
-            return AddModuleToPage(page, moduleDefId, moduleTitle, moduleIconFile, inheritPermissions, true, Globals.glbDefaultPane);
-        }
-
-        public static int AddModuleToPage(TabInfo page, int moduleDefId, string moduleTitle, string moduleIconFile, bool inheritPermissions, bool displayTitle, string paneName)
-        {
-            DnnInstallLogger.InstallLogInfo(Localization.Localization.GetString("LogStart", Localization.Localization.GlobalResourceFile) + "AddModuleToPage:" + moduleDefId);
-            ModuleInfo moduleInfo;
-            int moduleId = Null.NullInteger;
-
-            if ((page != null))
-            {
-                bool isDuplicate = false;
-                foreach (var kvp in ModuleController.Instance.GetTabModules(page.TabID))
-                {
-                    moduleInfo = kvp.Value;
-                    if (moduleInfo.ModuleDefID == moduleDefId)
-                    {
-                        isDuplicate = true;
-                        moduleId = moduleInfo.ModuleID;
-                    }
-                }
-
-                if (!isDuplicate)
-                {
-                    moduleInfo = new ModuleInfo
-                    {
-                        ModuleID = Null.NullInteger,
-                        PortalID = page.PortalID,
-                        TabID = page.TabID,
-                        ModuleOrder = -1,
-                        ModuleTitle = moduleTitle,
-                        PaneName = paneName,
-                        ModuleDefID = moduleDefId,
-                        CacheTime = 0,
-                        IconFile = moduleIconFile,
-                        AllTabs = false,
-                        Visibility = VisibilityState.None,
-                        InheritViewPermissions = inheritPermissions,
-                        DisplayTitle = displayTitle
-                    };
-
-                    ModuleController.Instance.InitialModulePermission(moduleInfo, moduleInfo.TabID, inheritPermissions ? 0 : 1);
-
-                    moduleInfo.TabModuleSettings["hideadminborder"] = "True";
-
-                    try
-                    {
-                        moduleId = ModuleController.Instance.AddModule(moduleInfo);
-
-                    }
-                    catch (Exception exc)
-                    {
-                        Logger.Error(exc);
-                        DnnInstallLogger.InstallLogError(exc);
-                    }
-                }
-            }
-            DnnInstallLogger.InstallLogInfo(Localization.Localization.GetString("LogEnd", Localization.Localization.GlobalResourceFile) + "AddModuleToPage:" + moduleDefId);
-            return moduleId;
-        }
-
-
-        public static int AddModuleToPage(string tabPath, int portalId, int moduleDefId, string moduleTitle, string moduleIconFile, bool inheritPermissions)
-        {
-            int moduleId = Null.NullInteger;
-
-            int tabID = TabController.GetTabByTabPath(portalId, tabPath, Null.NullString);
-            if ((tabID != Null.NullInteger))
-            {
-                TabInfo tab = TabController.Instance.GetTab(tabID, portalId, true);
-                if ((tab != null))
-                {
-                    moduleId = AddModuleToPage(tab, moduleDefId, moduleTitle, moduleIconFile, inheritPermissions);
-                }
-            }
-            return moduleId;
-        }
-
-        public static void AddModuleToPages(string tabPath, int moduleDefId, string moduleTitle, string moduleIconFile, bool inheritPermissions)
-        {
-            var portals = PortalController.Instance.GetPortals();
-            foreach (PortalInfo portal in portals)
-            {
-                int tabID = TabController.GetTabByTabPath(portal.PortalID, tabPath, Null.NullString);
-                if ((tabID != Null.NullInteger))
-                {
-                    var tab = TabController.Instance.GetTab(tabID, portal.PortalID, true);
-                    if ((tab != null))
-                    {
-                        AddModuleToPage(tab, moduleDefId, moduleTitle, moduleIconFile, inheritPermissions);
-                    }
-                }
-            }
-        }
-
-        /// -----------------------------------------------------------------------------
-        /// <summary>
-        ///   AddPortal manages the Installation of a new DotNetNuke Portal
-        /// </summary>
-        /// <remarks>
-        /// </remarks>
-        /// -----------------------------------------------------------------------------
-        public static int AddPortal(XmlNode node, bool status, int indent, UserInfo superUser = null)
-        {
-
-            int portalId = -1;
-            try
-            {
-                string hostMapPath = Globals.HostMapPath;
-                string childPath = "";
-                string domain = "";
-
-                if ((HttpContext.Current != null))
-                {
-                    domain = Globals.GetDomainName(HttpContext.Current.Request, true).ToLowerInvariant().Replace("/install", "");
-                }
-                DnnInstallLogger.InstallLogInfo(Localization.Localization.GetString("LogStart", Localization.Localization.GlobalResourceFile) + "AddPortal:" + domain);
-                string portalName = XmlUtils.GetNodeValue(node.CreateNavigator(), "portalname");
-                if (status)
-                {
-                    if (HttpContext.Current != null)
-                    {
-                        HtmlUtils.WriteFeedback(HttpContext.Current.Response, indent, "Creating Site: " + portalName + "<br>");
-                    }
-                }
-
-                XmlNode adminNode = node.SelectSingleNode("administrator");
-                if (adminNode != null)
-                {
-                    string firstName = XmlUtils.GetNodeValue(adminNode.CreateNavigator(), "firstname");
-                    string lastName = XmlUtils.GetNodeValue(adminNode.CreateNavigator(), "lastname");
-                    string username = XmlUtils.GetNodeValue(adminNode.CreateNavigator(), "username");
-                    string password = XmlUtils.GetNodeValue(adminNode.CreateNavigator(), "password");
-                    string email = XmlUtils.GetNodeValue(adminNode.CreateNavigator(), "email");
-                    string description = XmlUtils.GetNodeValue(node.CreateNavigator(), "description");
-                    string keyWords = XmlUtils.GetNodeValue(node.CreateNavigator(), "keywords");
-                    string templateFileName = XmlUtils.GetNodeValue(node.CreateNavigator(), "templatefile");
-                    string serverPath = Globals.ApplicationMapPath + "\\";
-                    bool isChild = bool.Parse(XmlUtils.GetNodeValue(node.CreateNavigator(), "ischild"));
-                    string homeDirectory = XmlUtils.GetNodeValue(node.CreateNavigator(), "homedirectory");
-
-                    //Get the Portal Alias
-                    XmlNodeList portalAliases = node.SelectNodes("portalaliases/portalalias");
-                    string strPortalAlias = domain;
-                    if (portalAliases != null)
-                    {
-                        if (portalAliases.Count > 0)
-                        {
-                            if (!string.IsNullOrEmpty(portalAliases[0].InnerText))
-                            {
-                                strPortalAlias = portalAliases[0].InnerText;
-                            }
-                        }
-                    }
-
-                    //Create default email
-                    if (string.IsNullOrEmpty(email))
-                    {
-                        email = "admin@" + domain.Replace("www.", "");
-                        //Remove any domain subfolder information ( if it exists )
-                        if (email.IndexOf("/") != -1)
-                        {
-                            email = email.Substring(0, email.IndexOf("/"));
-                        }
-                    }
-
-                    if (isChild)
-                    {
-                        childPath = PortalController.GetPortalFolder(strPortalAlias);
-                    }
-
-                    var template = FindBestTemplate(templateFileName);
-                    var userInfo = superUser ?? CreateUserInfo(firstName, lastName, username, password, email);
-
-
-                    //Create Portal
-                    portalId = PortalController.Instance.CreatePortal(portalName,
-                                                             userInfo,
-                                                             description,
-                                                             keyWords,
-                                                             template,
-                                                             homeDirectory,
-                                                             strPortalAlias,
-                                                             serverPath,
-                                                             serverPath + childPath,
-                                                             isChild);
-
-                    if (portalId > -1)
-                    {
-                        //Add Extra Aliases
-                        if (portalAliases != null)
-                        {
-                            foreach (XmlNode portalAlias in portalAliases)
-                            {
-                                if (!string.IsNullOrEmpty(portalAlias.InnerText))
-                                {
-                                    if (status)
-                                    {
-                                        if (HttpContext.Current != null)
-                                        {
-                                            HtmlUtils.WriteFeedback(HttpContext.Current.Response, indent, "Creating Site Alias: " + portalAlias.InnerText + "<br>");
-                                        }
-                                    }
-                                    PortalController.Instance.AddPortalAlias(portalId, portalAlias.InnerText);
-                                }
-                            }
-                        }
-
-                        //Force Administrator to Update Password on first log in
-                        PortalInfo portal = PortalController.Instance.GetPortal(portalId);
-                        UserInfo adminUser = UserController.GetUserById(portalId, portal.AdministratorId);
-                        adminUser.Membership.UpdatePassword = true;
-                        UserController.UpdateUser(portalId, adminUser);
-                    }
-
-
-                    return portalId;
-                }
-            }
-            catch (Exception ex)
-            {
-                Logger.Error(ex);
-
-                if (HttpContext.Current != null)
-                {
-                    HtmlUtils.WriteFeedback(HttpContext.Current.Response, indent, "<font color='red'>Error!</font> " + ex.Message + ex.StackTrace + "<br>");
-                    DnnInstallLogger.InstallLogError(ex);
-                }
-                // failure
-                portalId = -1;
-            }
-            return portalId;
-        }
-
-        /// -----------------------------------------------------------------------------
-        /// <summary>
-        ///   Obsolete, AddPortal manages the Installation of a new DotNetNuke Portal
-        /// </summary>
-        /// <remarks>
-        /// </remarks>
-        /// -----------------------------------------------------------------------------
-        [Obsolete("Deprecated in DNN 9.3.0, will be removed in 11.0.0. Use the overloaded method with the 'superUser' parameter instead. Scheduled removal in v11.0.0.")]
-        public static int AddPortal(XmlNode node, bool status, int indent)
-        {
-            return AddPortal(node, status, indent, null);
-        }
-
-        internal static UserInfo CreateUserInfo(string firstName, string lastName, string userName, string password, string email)
-        {
-            DnnInstallLogger.InstallLogInfo(Localization.Localization.GetString("LogStart", Localization.Localization.GlobalResourceFile) + "CreateUserInfo:" + userName);
-            var adminUser = new UserInfo
-            {
-                FirstName = firstName,
-                LastName = lastName,
-                Username = userName,
-                DisplayName = firstName + " " + lastName,
-                Membership = { Password = password },
-                Email = email,
-                IsSuperUser = false
-            };
-            adminUser.Membership.Approved = true;
-            adminUser.Profile.FirstName = firstName;
-            adminUser.Profile.LastName = lastName;
-            adminUser.Membership.UpdatePassword = true;
-            return adminUser;
-        }
-
-        internal static PortalController.PortalTemplateInfo FindBestTemplate(string templateFileName, string currentCulture)
-        {
-            if (string.IsNullOrEmpty(currentCulture))
-                currentCulture = Localization.Localization.SystemLocale;
-
-            var templates = PortalController.Instance.GetAvailablePortalTemplates();
-
-            var defaultTemplates =
-                templates.Where(x => Path.GetFileName(x.TemplateFilePath) == templateFileName).ToList();
-
-            var match = defaultTemplates.FirstOrDefault(x => x.CultureCode.ToLowerInvariant() == currentCulture);
-            if (match == null)
-            {
-                match = defaultTemplates.FirstOrDefault(x => x.CultureCode.ToLowerInvariant().StartsWith(currentCulture.Substring(0, 2)));
-            }
-            if (match == null)
-            {
-                match = defaultTemplates.FirstOrDefault(x => string.IsNullOrEmpty(x.CultureCode));
-            }
-
-            if (match == null)
-            {
-                throw new Exception("Unable to locate specified portal template: " + templateFileName);
-            }
-
-            return match;
-        }
-
-        internal static PortalController.PortalTemplateInfo FindBestTemplate(string templateFileName)
-        {
-            //Load Template
-            var installTemplate = new XmlDocument { XmlResolver = null };
-            Upgrade.GetInstallTemplate(installTemplate);
-            //Parse the root node
-            XmlNode rootNode = installTemplate.SelectSingleNode("//dotnetnuke");
-            String currentCulture = "";
-            if (rootNode != null)
-            {
-                currentCulture = XmlUtils.GetNodeValue(rootNode.CreateNavigator(), "installCulture");
-            }
-
-            if (String.IsNullOrEmpty(currentCulture))
-            {
-                currentCulture = Localization.Localization.SystemLocale;
-            }
-            currentCulture = currentCulture.ToLowerInvariant();
-
-            return FindBestTemplate(templateFileName, currentCulture);
-        }
-
-        public static string BuildUserTable(IDataReader dr, string header, string message)
-        {
-            string warnings = Null.NullString;
-            var stringBuilder = new StringBuilder();
-            bool hasRows = false;
-
-            stringBuilder.Append("<h3>" + header + "</h3>");
-            stringBuilder.Append("<p>" + message + "</p>");
-            stringBuilder.Append("<table cellspacing='4' cellpadding='4' border='0'>");
-            stringBuilder.Append("<tr>");
-            stringBuilder.Append("<td class='NormalBold'>ID</td>");
-            stringBuilder.Append("<td class='NormalBold'>UserName</td>");
-            stringBuilder.Append("<td class='NormalBold'>First Name</td>");
-            stringBuilder.Append("<td class='NormalBold'>Last Name</td>");
-            stringBuilder.Append("<td class='NormalBold'>Email</td>");
-            stringBuilder.Append("</tr>");
-            while (dr.Read())
-            {
-                hasRows = true;
-                stringBuilder.Append("<tr>");
-                stringBuilder.Append("<td class='Norma'>" + dr.GetInt32(0) + "</td>");
-                stringBuilder.Append("<td class='Norma'>" + dr.GetString(1) + "</td>");
-                stringBuilder.Append("<td class='Norma'>" + dr.GetString(2) + "</td>");
-                stringBuilder.Append("<td class='Norma'>" + dr.GetString(3) + "</td>");
-                stringBuilder.Append("<td class='Norma'>" + dr.GetString(4) + "</td>");
-                stringBuilder.Append("</tr>");
-            }
-
-            stringBuilder.Append("</table>");
-
-            if (hasRows)
-            {
-                warnings = stringBuilder.ToString();
-            }
-
-
-            return warnings;
-        }
-
-        /// -----------------------------------------------------------------------------
-        /// <summary>
-        ///   CheckUpgrade checks whether there are any possible upgrade issues
-        /// </summary>
-        /// -----------------------------------------------------------------------------
-        public static string CheckUpgrade()
-        {
-            DataProvider dataProvider = DataProvider.Instance();
-            IDataReader dr;
-            string warnings = Null.NullString;
-
-            try
-            {
-                using (dr = dataProvider.ExecuteReader("CheckUpgrade"))
-                {
-                    warnings = BuildUserTable(dr, "Duplicate SuperUsers", "We have detected that the following SuperUsers have duplicate entries as Portal Users. Although, no longer supported, these users may have been created in early Betas of DNN v3.0. You need to be aware that after the upgrade, these users will only be able to log in using the Super User Account's password.");
-
-                    if (dr.NextResult())
-                    {
-                        warnings += BuildUserTable(dr, "Duplicate Portal Users", "We have detected that the following Users have duplicate entries (they exist in more than one portal). You need to be aware that after the upgrade, the password for some of these users may have been automatically changed (as the system now only uses one password per user, rather than one password per user per portal). It is important to remember that your Users can always retrieve their password using the Password Reminder feature, which will be sent to the Email addess shown in the table.");
-                    }
-                }
-            }
-            catch (SqlException ex)
-            {
-                Logger.Error(ex);
-                warnings += ex.Message;
-            }
-            catch (Exception ex)
-            {
-                Logger.Error(ex);
-                warnings += ex.Message;
-            }
-
-            try
-            {
-                using (dr = dataProvider.ExecuteReader("GetUserCount"))
-                {
-                    dr.Read();
-                    int userCount = dr.GetInt32(0);
-                    // ReSharper disable PossibleLossOfFraction
-                    double time = userCount / 10834;
-                    // ReSharper restore PossibleLossOfFraction
-                    if (userCount > 1000)
-                    {
-                        warnings += "<br/><h3>More than 1000 Users</h3><p>This DotNetNuke Database has " + userCount +
-                                    " users. As the users and their profiles are transferred to a new format, it is estimated that the script will take ~" + time.ToString("F2") +
-                                    " minutes to execute.</p>";
-                    }
-                }
-            }
-            catch (Exception ex)
-            {
-                Logger.Error(ex);
-                warnings += Environment.NewLine + Environment.NewLine + ex.Message;
-            }
-
-
-            return warnings;
-        }
-
-        /// -----------------------------------------------------------------------------
-        /// <summary>
-        ///   DeleteInstallerFiles - clean up install config and installwizard files
-        ///   If installwizard is ran again this will be recreated via the dotnetnuke.install.config.resources file
-        /// </summary>
-        /// <remarks>
-        /// uses FileSystemUtils.DeleteFile as it checks for readonly attribute status
-        /// and changes it if required, as well as verifying file exists.
-        /// </remarks>
-        /// -----------------------------------------------------------------------------
-        public static void DeleteInstallerFiles()
-        {
-            var files = new List<string>
-            {
-                "DotNetNuke.install.config",
-                "DotNetNuke.install.config.resources",
-                "InstallWizard.aspx",
-                "InstallWizard.aspx.cs",
-                "InstallWizard.aspx.designer.cs",
-                "UpgradeWizard.aspx",
-                "UpgradeWizard.aspx.cs",
-                "UpgradeWizard.aspx.designer.cs",
-                "Install.aspx",
-                "Install.aspx.cs",
-                "Install.aspx.designer.cs",
-            };
-
-            foreach (var file in files)
-            {
-                try
-                {
-                    FileSystemUtils.DeleteFile(Path.Combine(AppDomain.CurrentDomain.BaseDirectory, "Install", file));
-                }
-                catch (Exception ex)
-                {
-                    Logger.Error("File deletion failed for [Install\\" + file + "]. PLEASE REMOVE THIS MANUALLY." + ex);
-                }
-            }
-        }
-
-        /// -----------------------------------------------------------------------------
-        /// <summary>
-        ///   DeleteFiles - clean up deprecated files and folders
-        /// </summary>
-        /// <remarks>
-        /// </remarks>
-        /// <param name="providerPath">Path to provider</param>
-        /// <param name = "version">The Version being Upgraded</param>
-        /// <param name="writeFeedback">Display status in UI?</param>
-        /// -----------------------------------------------------------------------------
-        public static string DeleteFiles(string providerPath, Version version, bool writeFeedback)
-        {
-            var stringVersion = GetStringVersionWithRevision(version);
-
-            DnnInstallLogger.InstallLogInfo(Localization.Localization.GetString("LogStart", Localization.Localization.GlobalResourceFile) + "DeleteFiles:" + stringVersion);
-            string exceptions = "";
-            if (writeFeedback)
-            {
-                HtmlUtils.WriteFeedback(HttpContext.Current.Response, 2, "Cleaning Up Files: " + stringVersion);
-            }
-
-            string listFile = Globals.InstallMapPath + "Cleanup\\" + stringVersion + ".txt";
-            try
-            {
-                if (File.Exists(listFile))
-                {
-                    exceptions = FileSystemUtils.DeleteFiles(File.ReadAllLines(listFile));
-                }
-            }
-            catch (Exception ex)
-            {
-                Logger.Error("Error cleanup file " + listFile, ex);
-
-                exceptions += $"Error: {ex.Message + ex.StackTrace}{Environment.NewLine}";
-                // log the results
-                DnnInstallLogger.InstallLogError(exceptions);
-                try
-                {
-                    using (StreamWriter streamWriter = File.CreateText(providerPath + stringVersion + "_Config.log"))
-                    {
-                        streamWriter.WriteLine(exceptions);
-                        streamWriter.Close();
-                    }
-                }
-                catch (Exception exc)
-                {
-                    Logger.Error(exc);
-                }
-            }
-
-            if (writeFeedback)
-            {
-                HtmlUtils.WriteSuccessError(HttpContext.Current.Response, (string.IsNullOrEmpty(exceptions)));
-            }
-
-            return exceptions;
-        }
-
-        private static string GetStringVersionWithRevision(Version version)
-        {
-            var stringVersion = GetStringVersion(version);
-            if (version.Revision > 0)
-            {
-                stringVersion += "." + version.Revision.ToString("D2");
-            }
-            return stringVersion;
-        }
-
-        ///-----------------------------------------------------------------------------
-        ///<summary>
-        ///  ExecuteScripts manages the Execution of Scripts from the Install/Scripts folder.
-        ///  It is also triggered by InstallDNN and UpgradeDNN
-        ///</summary>
-        ///<remarks>
-        ///</remarks>
-        ///<param name = "strProviderPath">The path to the Data Provider</param>
-        ///-----------------------------------------------------------------------------
-        public static void ExecuteScripts(string strProviderPath)
-        {
-            DnnInstallLogger.InstallLogInfo(Localization.Localization.GetString("LogStart", Localization.Localization.GlobalResourceFile) + "ExecuteScripts:" + strProviderPath);
-            string scriptPath = Globals.ApplicationMapPath + "\\Install\\Scripts\\";
-            if (Directory.Exists(scriptPath))
-            {
-                string[] files = Directory.GetFiles(scriptPath);
-                foreach (string file in files)
-                {
-                    //Execute if script is a provider script
-                    if (file.IndexOf("." + DefaultProvider) != -1)
-                    {
-                        ExecuteScript(file, true);
-                        // delete the file
-                        try
-                        {
-                            File.SetAttributes(file, FileAttributes.Normal);
-                            File.Delete(file);
-                        }
-                        catch (Exception exc)
-                        {
-                            Logger.Error(exc);
-                        }
-                    }
-                }
-            }
-        }
-
-        ///-----------------------------------------------------------------------------
-        ///<summary>
-        ///  ExecuteScript executes a special script
-        ///</summary>
-        ///<remarks>
-        ///</remarks>
-        ///<param name = "file">The script file to execute</param>
-        ///-----------------------------------------------------------------------------
-        public static void ExecuteScript(string file)
-        {
-            //Execute if script is a provider script
-            if (file.IndexOf("." + DefaultProvider) != -1)
-            {
-                ExecuteScript(file, true);
-            }
-        }
-
-        ///-----------------------------------------------------------------------------
-        ///<summary>
-        ///  GetInstallTemplate retrieves the Installation Template as specifeid in web.config
-        ///</summary>
-        ///<remarks>
-        ///</remarks>
-        ///<param name = "xmlDoc">The Xml Document to load</param>
-        ///<returns>A string which contains the error message - if appropriate</returns>
-        ///-----------------------------------------------------------------------------
-        public static string GetInstallTemplate(XmlDocument xmlDoc)
-        {
-            string errorMessage = Null.NullString;
-            string installTemplate = Config.GetSetting("InstallTemplate");
-            try
-            {
-                xmlDoc.Load(Globals.ApplicationMapPath + "\\Install\\" + installTemplate);
-            }
-            catch
-            {
-                // error
-                errorMessage = "Failed to load Install template.<br><br>";
-            }
-
-            return errorMessage;
-        }
-
-        /// <summary>
-        ///  SetInstalltemplate saves the XmlDocument back to Installation Template specified in web.config
-        /// </summary>
-        /// <param name="xmlDoc">The Xml Document to save</param>
-        /// <returns>A string which contains the error massage - if appropriate</returns>
-        public static string SetInstallTemplate(XmlDocument xmlDoc)
-        {
-            string errorMessage = Null.NullString;
-            string installTemplate = Config.GetSetting("InstallTemplate");
-            string filePath = Globals.ApplicationMapPath + "\\Install\\" + installTemplate;
-            try
-            {
-                //ensure the file is not read-only
-                var attributes = File.GetAttributes(filePath);
-                if ((attributes & FileAttributes.ReadOnly) == FileAttributes.ReadOnly)
-                {
-                    // file is readonly, then remove it
-                    attributes = attributes & ~FileAttributes.ReadOnly;
-                    File.SetAttributes(filePath, attributes);
-                }
-
-                xmlDoc.Save(filePath);
-            }
-            catch
-            {
-                // error
-                errorMessage = "Failed to save Install template.<br><br>";
-            }
-
-            return errorMessage;
-        }
-
-        ///-----------------------------------------------------------------------------
-        ///<summary>
-        ///  GetInstallVersion retrieves the Base Instal Version as specifeid in the install
-        ///  template
-        ///</summary>
-        ///<remarks>
-        ///</remarks>
-        ///<param name = "xmlDoc">The Install Template</param>
-        ///-----------------------------------------------------------------------------
-        public static Version GetInstallVersion(XmlDocument xmlDoc)
-        {
-            string version = Null.NullString;
-
-            //get base version
-            XmlNode node = xmlDoc.SelectSingleNode("//dotnetnuke");
-            if ((node != null))
-            {
-                version = XmlUtils.GetNodeValue(node.CreateNavigator(), "version");
-            }
-
-            return new Version(version);
-        }
-
-        ///-----------------------------------------------------------------------------
-        ///<summary>
-        ///  GetLogFile gets the filename for the version's log file
-        ///</summary>
-        ///<remarks>
-        ///</remarks>
-        ///<param name = "providerPath">The path to the Data Provider</param>
-        ///<param name = "version">The Version</param>
-        ///-----------------------------------------------------------------------------
-        public static string GetLogFile(string providerPath, Version version)
-        {
-            return providerPath + GetStringVersion(version) + ".log.resources";
-        }
-
-        ///-----------------------------------------------------------------------------
-        ///<summary>
-        ///  GetScriptFile gets the filename for the version
-        ///</summary>
-        ///<remarks>
-        ///</remarks>
-        ///<param name = "providerPath">The path to the Data Provider</param>
-        ///<param name = "version">The Version</param>
-        ///-----------------------------------------------------------------------------
-        public static string GetScriptFile(string providerPath, Version version)
-        {
-            return providerPath + GetStringVersion(version) + "." + DefaultProvider;
-        }
-
-        ///-----------------------------------------------------------------------------
-        ///<summary>
-        ///  GetStringVersion gets the Version String (xx.xx.xx) from the Version
-        ///</summary>
-        ///<remarks>
-        ///</remarks>
-        ///<param name = "version">The Version</param>
-        ///-----------------------------------------------------------------------------
-        public static string GetStringVersion(Version version)
-        {
-            var versionArray = new int[3];
-            versionArray[0] = version.Major;
-            versionArray[1] = version.Minor;
-            versionArray[2] = version.Build;
-            string stringVersion = Null.NullString;
-            for (int i = 0; i <= 2; i++)
-            {
-                if (versionArray[i] == 0)
-                {
-                    stringVersion += "00";
-                }
-                else if (versionArray[i] >= 1 && versionArray[i] <= 9)
-                {
-                    stringVersion += "0" + versionArray[i];
-                }
-                else
-                {
-                    stringVersion += versionArray[i].ToString();
-                }
-                if (i < 2)
-                {
-                    stringVersion += ".";
-                }
-            }
-            return stringVersion;
-        }
-
-        ///-----------------------------------------------------------------------------
-        ///<summary>
-        ///  GetSuperUser gets the superuser from the Install Template
-        ///</summary>
-        ///<remarks>
-        ///</remarks>
-        ///<param name = "xmlTemplate">The install Templae</param>
-        ///<param name = "writeFeedback">a flag to determine whether to output feedback</param>
-        ///-----------------------------------------------------------------------------
-        public static UserInfo GetSuperUser(XmlDocument xmlTemplate, bool writeFeedback)
-        {
-            DnnInstallLogger.InstallLogInfo(Localization.Localization.GetString("LogStart", Localization.Localization.GlobalResourceFile) + "GetSuperUser");
-            XmlNode node = xmlTemplate.SelectSingleNode("//dotnetnuke/superuser");
-            UserInfo superUser = null;
-            if ((node != null))
-            {
-                if (writeFeedback)
-                {
-                    HtmlUtils.WriteFeedback(HttpContext.Current.Response, 0, "Configuring SuperUser:<br>");
-                }
-
-                //Parse the SuperUsers nodes
-                string firstName = XmlUtils.GetNodeValue(node.CreateNavigator(), "firstname");
-                string lastName = XmlUtils.GetNodeValue(node.CreateNavigator(), "lastname");
-                string username = XmlUtils.GetNodeValue(node.CreateNavigator(), "username");
-                string password = XmlUtils.GetNodeValue(node.CreateNavigator(), "password");
-                string email = XmlUtils.GetNodeValue(node.CreateNavigator(), "email");
-                string locale = XmlUtils.GetNodeValue(node.CreateNavigator(), "locale");
-                string updatePassword = XmlUtils.GetNodeValue(node.CreateNavigator(), "updatepassword");
-
-                superUser = new UserInfo
-                {
-                    PortalID = -1,
-                    FirstName = firstName,
-                    LastName = lastName,
-                    Username = username,
-                    DisplayName = firstName + " " + lastName,
-                    Membership = { Password = password },
-                    Email = email,
-                    IsSuperUser = true
-                };
-                superUser.Membership.Approved = true;
-
-                superUser.Profile.FirstName = firstName;
-                superUser.Profile.LastName = lastName;
-                superUser.Profile.PreferredLocale = locale;
-                superUser.Profile.PreferredTimeZone = TimeZoneInfo.Local;
-
-                if (updatePassword.ToLowerInvariant() == "true")
-                {
-                    superUser.Membership.UpdatePassword = true;
-                }
-            }
-            return superUser;
-        }
-
-        ///-----------------------------------------------------------------------------
-        ///<summary>
-        ///  GetUpgradeScripts gets an ArrayList of the Scripts required to Upgrade to the
-        ///  current Assembly Version
-        ///</summary>
-        ///<remarks>
-        ///</remarks>
-        ///<param name = "providerPath">The path to the Data Provider</param>
-        ///<param name = "databaseVersion">The current Database Version</param>
-        ///-----------------------------------------------------------------------------
-        public static ArrayList GetUpgradeScripts(string providerPath, Version databaseVersion)
-        {
-            var scriptFiles = new ArrayList();
-            string[] files = Directory.GetFiles(providerPath, "*." + DefaultProvider);
-            Array.Sort(files); // The order of the returned file names is not guaranteed on certain NAS systems; use the Sort method if a specific sort order is required.
-
-            Logger.TraceFormat("GetUpgradedScripts databaseVersion:{0} applicationVersion:{1}", databaseVersion, ApplicationVersion);
-
-            foreach (string file in files)
-            {
-                // script file name must conform to ##.##.##.DefaultProviderName 
-                if (file != null)
-                {
-                    if (GetFileName(file).Length == 9 + DefaultProvider.Length)
-                    {
-                        var version = new Version(GetFileNameWithoutExtension(file));
-                        // check if script file is relevant for upgrade
-                        if (version > databaseVersion && version <= ApplicationVersion && GetFileName(file).Length == 9 + DefaultProvider.Length)
-                        {
-                            scriptFiles.Add(file);
-                            //check if any incrementals exist
-                            var incrementalfiles = AddAvailableIncrementalFiles(providerPath, version);
-                            if (incrementalfiles != null)
-                            {
-                                scriptFiles.AddRange(incrementalfiles);
-                            }
-
-                            Logger.TraceFormat("GetUpgradedScripts including {0}", file);
-                        }
-
-                        if (version == databaseVersion && version <= ApplicationVersion && GetFileName(file).Length == 9 + DefaultProvider.Length)
-                        {
-
-                            var incrementalfiles = AddAvailableIncrementalFiles(providerPath, version);
-                            if (incrementalfiles != null)
-                            {
-                                scriptFiles.AddRange(incrementalfiles);
-                            }
-
-                            Logger.TraceFormat("GetUpgradedScripts including {0}", file);
-                        }
-
-                        //else
-                        //{
-                        //    Logger.TraceFormat("GetUpgradedScripts excluding {0}", file);
-                        //}
-                    }
-                }
-            }
-
-
-            return scriptFiles;
-        }
-
-        private static string[] AddAvailableIncrementalFiles(string providerPath, Version version)
-        {
-            if (version.Major < 8)
-            {
-                return null;
-            }
-
-            var files = Directory.GetFiles(providerPath, GetStringVersion(version) + ".*." + DefaultProvider);
-            Array.Sort(files); // The order of the returned file names is not guaranteed; use the Sort method if a specific sort order is required.
-
-            return files;
-
-
-        }
-
-        private static string GetFileName(string file)
-        {
-            return Path.GetFileName(file);
-        }
-
-        ///-----------------------------------------------------------------------------
-        ///<summary>
-        ///  InitialiseHostSettings gets the Host Settings from the Install Template
-        ///</summary>
-        ///<remarks>
-        ///</remarks>
-        ///<param name = "xmlTemplate">The install Templae</param>
-        ///<param name = "writeFeedback">a flag to determine whether to output feedback</param>
-        ///-----------------------------------------------------------------------------
-        public static void InitialiseHostSettings(XmlDocument xmlTemplate, bool writeFeedback)
-        {
-            DnnInstallLogger.InstallLogInfo(Localization.Localization.GetString("LogStart", Localization.Localization.GlobalResourceFile) + "InitialiseHostSettings");
-            XmlNode node = xmlTemplate.SelectSingleNode("//dotnetnuke/settings");
-            if ((node != null))
-            {
-                if (writeFeedback)
-                {
-                    HtmlUtils.WriteFeedback(HttpContext.Current.Response, 0, "Loading Host Settings:<br>");
-                }
-
-                //Need to clear the cache to pick up new HostSettings from the SQLDataProvider script
-                DataCache.RemoveCache(DataCache.HostSettingsCacheKey);
-
-                //Parse the Settings nodes
-                foreach (XmlNode settingNode in node.ChildNodes)
-                {
-                    string settingName = settingNode.Name;
-                    string settingValue = settingNode.InnerText;
-                    if (settingNode.Attributes != null)
-                    {
-                        XmlAttribute secureAttrib = settingNode.Attributes["Secure"];
-                        bool settingIsSecure = false;
-                        if ((secureAttrib != null))
-                        {
-                            if (secureAttrib.Value.ToLowerInvariant() == "true")
-                            {
-                                settingIsSecure = true;
-                            }
-                        }
-
-                        string domainName = Globals.GetDomainName(HttpContext.Current.Request);
-
-                        switch (settingName)
-                        {
-                            case "HostURL":
-                                if (string.IsNullOrEmpty(settingValue))
-                                {
-                                    settingValue = domainName;
-                                }
-                                break;
-                            case "HostEmail":
-                                if (string.IsNullOrEmpty(settingValue))
-                                {
-                                    settingValue = "support@" + domainName;
-
-                                    //Remove any folders
-                                    settingValue = settingValue.Substring(0, settingValue.IndexOf("/"));
-
-                                    //Remove port number
-                                    if (settingValue.IndexOf(":") != -1)
-                                    {
-                                        settingValue = settingValue.Substring(0, settingValue.IndexOf(":"));
-                                    }
-                                }
-
-                                break;
-                        }
-
-
-                        HostController.Instance.Update(settingName, settingValue, settingIsSecure);
-                    }
-                }
-            }
-        }
-
-        ///-----------------------------------------------------------------------------
-        ///<summary>
-        ///  InstallDatabase runs all the "scripts" identifed in the Install Template to
-        ///  install the base version
-        ///</summary>
-        ///<remarks>
-        ///</remarks>
-        ///<param name="providerPath"></param>
-        ///<param name = "xmlDoc">The Xml Document to load</param>
-        ///<param name = "writeFeedback">A flag that determines whether to output feedback to the Response Stream</param>
-        ///<param name="version"></param>
-        ///<returns>A string which contains the error message - if appropriate</returns>
-        ///-----------------------------------------------------------------------------
-        public static string InstallDatabase(Version version, string providerPath, XmlDocument xmlDoc, bool writeFeedback)
-        {
-            DnnInstallLogger.InstallLogInfo(Localization.Localization.GetString("LogStart", Localization.Localization.GlobalResourceFile) + "InstallDatabase:" + Globals.FormatVersion(version));
-            string defaultProvider = Config.GetDefaultProvider("data").Name;
-            string message = Null.NullString;
-
-            //Output feedback line
-            if (writeFeedback)
-            {
-                HtmlUtils.WriteFeedback(HttpContext.Current.Response, 0, "Installing Version: " + Globals.FormatVersion(version) + "<br>");
-            }
-
-            //Parse the script nodes
-            XmlNode node = xmlDoc.SelectSingleNode("//dotnetnuke/scripts");
-            if ((node != null))
-            {
-                // Loop through the available scripts
-                message = (from XmlNode scriptNode in node.SelectNodes("script") select scriptNode.InnerText + "." + defaultProvider).Aggregate(message, (current, script) => current + ExecuteScript(providerPath + script, writeFeedback));
-            }
-
-            // update the version
-            Globals.UpdateDataBaseVersion(version);
-
-            //Optionally Install the memberRoleProvider
-            message += InstallMemberRoleProvider(providerPath, writeFeedback);
-
-            return message;
-        }
-
-        ///-----------------------------------------------------------------------------
-        ///<summary>
-        ///  InstallDNN manages the Installation of a new DotNetNuke Application
-        ///</summary>
-        ///<remarks>
-        ///</remarks>
-        ///<param name = "strProviderPath">The path to the Data Provider</param>
-        ///-----------------------------------------------------------------------------
-        public static void InstallDNN(string strProviderPath)
-        {
-            DnnInstallLogger.InstallLogInfo(Localization.Localization.GetString("LogStart", Localization.Localization.GlobalResourceFile) + "InstallDNN:" + strProviderPath);
-            var xmlDoc = new XmlDocument { XmlResolver = null };
-
-            // open the Install Template XML file
-            string errorMessage = GetInstallTemplate(xmlDoc);
-
-            if (string.IsNullOrEmpty(errorMessage))
-            {
-                //get base version
-                Version baseVersion = GetInstallVersion(xmlDoc);
-
-                //Install Base Version
-                InstallDatabase(baseVersion, strProviderPath, xmlDoc, true);
-
-                //Call Upgrade with the current DB Version to carry out any incremental upgrades
-                UpgradeDNN(strProviderPath, baseVersion);
-
-                // parse Host Settings if available
-                InitialiseHostSettings(xmlDoc, true);
-
-                //Create SuperUser only when it's not there (even soft deleted)
-                var superUsers = UserController.GetUsers(true, true, Null.NullInteger);
-                if (superUsers == null || superUsers.Count == 0)
-                {
-                    // parse SuperUser if Available
-                    UserInfo superUser = GetSuperUser(xmlDoc, true);
-                    UserController.CreateUser(ref superUser);
-                    superUsers.Add(superUser);
-                }
-
-                // parse File List if available
-                InstallFiles(xmlDoc, true);
-
-                //Run any addition scripts in the Scripts folder
-                HtmlUtils.WriteFeedback(HttpContext.Current.Response, 0, "Executing Additional Scripts:<br>");
-                ExecuteScripts(strProviderPath);
-
-                //Install optional resources if present
-                var packages = GetInstallPackages();
-                foreach (var package in packages)
-                {
-                    InstallPackage(package.Key, package.Value.PackageType, true);
-                }
-
-                //Set Status to None
-                Globals.SetStatus(Globals.UpgradeStatus.None);
-
-                //download LP (and templates) if not using en-us
-                IInstallationStep ensureLpAndTemplate = new UpdateLanguagePackStep();
-                ensureLpAndTemplate.Execute();
-
-                //install LP that contains templates if installing in a different language   
-                var installConfig = InstallController.Instance.GetInstallConfig();
-                string culture = installConfig.InstallCulture;
-                if (!culture.Equals("en-us", StringComparison.InvariantCultureIgnoreCase))
-                {
-                    string installFolder = HttpContext.Current.Server.MapPath("~/Install/language");
-                    string lpAndTemplates = installFolder + "\\installlanguage.resources";
-
-                    if (File.Exists(lpAndTemplates))
-                    {
-                        InstallPackage(lpAndTemplates, "Language", false);
-                    }
-                }
-
-
-
-                // parse portal(s) if available
-                XmlNodeList nodes = xmlDoc.SelectNodes("//dotnetnuke/portals/portal");
-                if (nodes != null)
-                {
-                    foreach (XmlNode node in nodes)
-                    {
-                        if ((node != null))
-                        {
-                            //add item to identity install from install wizard.
-                            if (HttpContext.Current != null)
-                            {
-                                HttpContext.Current.Items.Add("InstallFromWizard", true);
-                            }
-
-                            var portalHost = superUsers[0] as UserInfo;
-                            int portalId = AddPortal(node, true, 2, portalHost);
-                            if (portalId > -1)
-                            {
-                                HtmlUtils.WriteFeedback(HttpContext.Current.Response, 2, "<font color='green'>Successfully Installed Site " + portalId + ":</font><br>");
-                            }
-                            else
-                            {
-                                HtmlUtils.WriteFeedback(HttpContext.Current.Response, 2, "<font color='red'>Site failed to install:Error!</font><br>");
-                            }
-                        }
-                    }
-                }
-            }
-            else
-            {
-                //500 Error - Redirect to ErrorPage
-                if ((HttpContext.Current != null))
-                {
-                    string url = "~/ErrorPage.aspx?status=500&error=" + errorMessage;
-                    HttpContext.Current.Response.Clear();
-                    HttpContext.Current.Server.Transfer(url);
-                }
-            }
-        }
-
-        ///-----------------------------------------------------------------------------
-        ///<summary>
-        ///  InstallFiles intsalls any files listed in the Host Install Configuration file
-        ///</summary>
-        ///<remarks>
-        ///</remarks>
-        ///<param name = "xmlDoc">The Xml Document to load</param>
-        ///<param name = "writeFeedback">A flag that determines whether to output feedback to the Response Stream</param>
-        ///-----------------------------------------------------------------------------
-        public static void InstallFiles(XmlDocument xmlDoc, bool writeFeedback)
-        {
-            DnnInstallLogger.InstallLogInfo(Localization.Localization.GetString("LogStart", Localization.Localization.GlobalResourceFile) + "InstallFiles");
-            //Parse the file nodes
-            XmlNode node = xmlDoc.SelectSingleNode("//dotnetnuke/files");
-            if ((node != null))
-            {
-                if (writeFeedback)
-                {
-                    HtmlUtils.WriteFeedback(HttpContext.Current.Response, 0, "Loading Host Files:<br>");
-                }
-                ParseFiles(node, Null.NullInteger);
-            }
-
-            //Synchronise Host Folder
-            if (writeFeedback)
-            {
-                HtmlUtils.WriteFeedback(HttpContext.Current.Response, 0, "Synchronizing Host Files:<br>");
-            }
-
-            FolderManager.Instance.Synchronize(Null.NullInteger, "", true, true);
-        }
-
-        public static bool InstallPackage(string file, string packageType, bool writeFeedback)
-        {
-            DnnInstallLogger.InstallLogInfo(Localization.Localization.GetString("LogStart", Localization.Localization.GlobalResourceFile) + "InstallPackage:" + file);
-            bool success = Null.NullBoolean;
-            if (writeFeedback)
-            {
-                HtmlUtils.WriteFeedback(HttpContext.Current.Response, 2, "Installing Package File " + Path.GetFileNameWithoutExtension(file) + ": ");
-            }
-
-            bool deleteTempFolder = true;
-            if (packageType == "Skin" || packageType == "Container")
-            {
-                deleteTempFolder = Null.NullBoolean;
-            }
-
-            var installer = new Installer.Installer(new FileStream(file, FileMode.Open, FileAccess.Read), Globals.ApplicationMapPath, true, deleteTempFolder);
-
-            //Check if manifest is valid
-            if (installer.IsValid)
-            {
-                installer.InstallerInfo.RepairInstall = true;
-                success = installer.Install();
-            }
-            else
-            {
-                if (installer.InstallerInfo.ManifestFile == null)
-                {
-                    //Missing manifest
-                    if (packageType == "Skin" || packageType == "Container")
-                    {
-                        //Legacy Skin/Container
-                        string tempInstallFolder = installer.TempInstallFolder;
-                        string manifestFile = Path.Combine(tempInstallFolder, Path.GetFileNameWithoutExtension(file) + ".dnn");
-                        using (var manifestWriter = new StreamWriter(manifestFile))
-                        {
-                            manifestWriter.Write(LegacyUtil.CreateSkinManifest(file, packageType, tempInstallFolder));
-                        }
-
-                        installer = new Installer.Installer(tempInstallFolder, manifestFile, HttpContext.Current.Request.MapPath("."), true);
-
-                        //Set the Repair flag to true for Batch Install
-                        installer.InstallerInfo.RepairInstall = true;
-
-                        success = installer.Install();
-                    }
-                    else if (Globals.Status != Globals.UpgradeStatus.None)
-                    {
-                        var message = string.Format(Localization.Localization.GetString("InstallPackageError", Localization.Localization.ExceptionsResourceFile), file, "Manifest file missing");
-                        DnnInstallLogger.InstallLogError(message);
-                    }
-                }
-                else
-                {
-                    //log the failure log when installer is invalid and not caught by mainfest file missing.
-                    foreach (var log in installer.InstallerInfo.Log.Logs
-                                                .Where(l => l.Type == LogType.Failure))
-                    {
-                        Logger.Error(log.Description);
-                        DnnInstallLogger.InstallLogError(log.Description);
-                    }
-
-                    success = false;
-                }
-            }
-
-            if (writeFeedback)
-            {
-                HtmlUtils.WriteSuccessError(HttpContext.Current.Response, success);
-            }
-            if (success)
-            {
-                // delete file
-                try
-                {
-                    File.SetAttributes(file, FileAttributes.Normal);
-                    File.Delete(file);
-                }
-                catch (Exception exc)
-                {
-                    Logger.Error(exc);
-                }
-            }
-            return success;
-        }
-
-        /// <summary>
-        /// Gets a ist of installable extensions sorted to ensure dependencies are installed first
-        /// </summary>
-        /// <returns></returns>
-        public static IDictionary<string, PackageInfo> GetInstallPackages()
-        {
-            var packageTypes = new string[] { "Library", "Module", "Skin", "Container", "JavaScriptLibrary", "Language", "Provider", "AuthSystem", "Package" };
-            var invalidPackages = new List<string>();
-
-            var packages = new Dictionary<string, PackageInfo>();
-
-            ParsePackagesFromApplicationPath(packageTypes, packages, invalidPackages);
-
-            //Add packages with no dependency requirements
-            var sortedPackages = packages.Where(p => p.Value.Dependencies.Count == 0).ToDictionary(p => p.Key, p => p.Value);
-
-            var prevDependentCount = -1;
-
-            var dependentPackages = packages.Where(p => p.Value.Dependencies.Count > 0).ToDictionary(p => p.Key, p => p.Value);
-            var dependentCount = dependentPackages.Count;
-            while (dependentCount != prevDependentCount)
-            {
-                prevDependentCount = dependentCount;
-                var addedPackages = new List<string>();
-                foreach (var package in dependentPackages)
-                {
-                    if (package.Value.Dependencies.All(
-                            d => sortedPackages.Any(p => p.Value.Name.Equals(d.PackageName, StringComparison.OrdinalIgnoreCase) && p.Value.Version >= d.Version)))
-                    {
-                        sortedPackages.Add(package.Key, package.Value);
-                        addedPackages.Add(package.Key);
-                    }
-                }
-                foreach (var packageKey in addedPackages)
-                {
-                    dependentPackages.Remove(packageKey);
-                }
-                dependentCount = dependentPackages.Count;
-            }
-
-            //Add any packages whose dependency cannot be resolved
-            foreach (var package in dependentPackages)
-            {
-                sortedPackages.Add(package.Key, package.Value);
-            }
-
-            return sortedPackages;
-        }
-
-        private static void ParsePackagesFromApplicationPath(IEnumerable<string> packageTypes, Dictionary<string, PackageInfo> packages, List<string> invalidPackages)
-        {
-            foreach (var packageType in packageTypes)
-            {
-                var installPackagePath = Globals.ApplicationMapPath + "\\Install\\" + packageType;
-                if (!Directory.Exists(installPackagePath)) { continue; }
-
-                var files = Directory.GetFiles(installPackagePath);
-                if (files.Length <= 0) { continue; }
-                Array.Sort(files); // The order of the returned file names is not guaranteed on certain NAS systems; use the Sort method if a specific sort order is required.
-
-                var optionalPackages = new List<string>();
-                foreach (var file in files)
-                {
-                    var extension = Path.GetExtension(file.ToLowerInvariant());
-                    if (extension != ".zip" && extension != ".resources")
-                    {
-                        continue;
-                    }
-
-                    PackageController.ParsePackage(file, installPackagePath, packages, invalidPackages);
-                    if (packages.ContainsKey(file))
-                    {
-                        //check whether have version conflict and remove old version.
-                        var package = packages[file];
-
-                        var installedPackage = PackageController.Instance.GetExtensionPackage(Null.NullInteger,
-                            p => p.Name.Equals(package.Name, StringComparison.OrdinalIgnoreCase)
-                                    && p.PackageType.Equals(package.PackageType, StringComparison.OrdinalIgnoreCase));
-
-                        if (packages.Values.Count(p => p.FriendlyName.Equals(package.FriendlyName, StringComparison.OrdinalIgnoreCase)) > 1
-                                || installedPackage != null)
-                        {
-                            var oldPackages = packages.Where(kvp => kvp.Value.FriendlyName.Equals(package.FriendlyName, StringComparison.OrdinalIgnoreCase)
-                                                                        && kvp.Value.Version < package.Version).ToList();
-
-                            //if there already have higher version installed, remove current one from list.
-                            if (installedPackage != null && package.Version <= installedPackage.Version)
-                            {
-                                oldPackages.Add(new KeyValuePair<string, PackageInfo>(file, package));
-                            }
-
-                            if (oldPackages.Any())
-                            {
-                                foreach (var oldPackage in oldPackages)
-                                {
-                                    try
-                                    {
-                                        packages.Remove(oldPackage.Key);
-                                        FileWrapper.Instance.Delete(oldPackage.Key);
-                                    }
-                                    catch (Exception)
-                                    {
-                                        //do nothing here.
-                                    }
-                                }
-                            }
-                        }
-                    }
-
-                    if (extension != ".zip")
-                    {
-                        optionalPackages.Add(file);
-                    }
-                }
-
-                //remove optional
-                optionalPackages.ForEach(f =>
-                                         {
-                                             if (packages.ContainsKey(f))
-                                             {
-                                                 packages.Remove(f);
-                                             }
-                                         });
-            }
-        }
-
-        public static void InstallPackages(string packageType, bool writeFeedback)
-        {
-            DnnInstallLogger.InstallLogInfo(Localization.Localization.GetString("LogStart", Localization.Localization.GlobalResourceFile) + "InstallPackages:" + packageType);
-            if (writeFeedback)
-            {
-                HtmlUtils.WriteFeedback(HttpContext.Current.Response, 0, "Installing Optional " + packageType + "s:<br>");
-            }
-            string installPackagePath = Globals.ApplicationMapPath + "\\Install\\" + packageType;
-            if (Directory.Exists(installPackagePath))
-            {
-                foreach (string file in Directory.GetFiles(installPackagePath))
-                {
-
-                    if (Path.GetExtension(file.ToLowerInvariant()) == ".zip" /*|| installLanguage */)
-                    {
-
-                        InstallPackage(file, packageType, writeFeedback);
-                    }
-                }
-            }
-        }
-
-        public static bool IsNETFrameworkCurrent(string version)
-        {
-            bool isCurrent = Null.NullBoolean;
-            switch (version)
-            {
-                case "3.5":
-                    //Try and instantiate a 3.5 Class
-                    if (Reflection.CreateType("System.Data.Linq.DataContext", true) != null)
-                    {
-                        isCurrent = true;
-                    }
-                    break;
-                case "4.0":
-                    //Look for requestValidationMode attribute
-                    XmlDocument configFile = Config.Load();
-                    XPathNavigator configNavigator = configFile.CreateNavigator().SelectSingleNode("//configuration/system.web/httpRuntime|//configuration/location/system.web/httpRuntime");
-                    if (configNavigator != null && !string.IsNullOrEmpty(configNavigator.GetAttribute("requestValidationMode", "")))
-                    {
-                        isCurrent = true;
-                    }
-                    break;
-                case "4.5":
-                    //Try and instantiate a 4.5 Class
-                    if (Reflection.CreateType("System.Reflection.ReflectionContext", true) != null)
-                    {
-                        isCurrent = true;
-                    }
-                    break;
-            }
-            return isCurrent;
-        }
-
-        public static void RemoveAdminPages(string tabPath)
-        {
-            DnnInstallLogger.InstallLogInfo(Localization.Localization.GetString("LogStart", Localization.Localization.GlobalResourceFile) + "RemoveAdminPages:" + tabPath);
-
-            var portals = PortalController.Instance.GetPortals();
-            foreach (PortalInfo portal in portals)
-            {
-                var tabID = TabController.GetTabByTabPath(portal.PortalID, tabPath, Null.NullString);
-                if ((tabID != Null.NullInteger))
-                {
-                    TabController.Instance.DeleteTab(tabID, portal.PortalID);
-                }
-            }
-        }
-
-        public static void RemoveHostPage(string pageName)
-        {
-            DnnInstallLogger.InstallLogInfo(Localization.Localization.GetString("LogStart", Localization.Localization.GlobalResourceFile) + "RemoveHostPage:" + pageName);
-            TabInfo skinsTab = TabController.Instance.GetTabByName(pageName, Null.NullInteger);
-            if (skinsTab != null)
-            {
-                TabController.Instance.DeleteTab(skinsTab.TabID, Null.NullInteger);
-            }
-        }
-
-        public static void StartTimer()
-        {
-            //Start Upgrade Timer
-
-            _startTime = DateTime.Now;
-        }
-
-        public static void TryUpgradeNETFramework()
-        {
-            switch (Globals.NETFrameworkVersion.ToString(2))
-            {
-                case "3.5":
-                    if (!IsNETFrameworkCurrent("3.5"))
-                    {
-                        //Upgrade to .NET 3.5
-                        string upgradeFile = string.Format("{0}\\Config\\Net35.config", Globals.InstallMapPath);
-                        string message = UpdateConfig(upgradeFile, ApplicationVersion, ".NET 3.5 Upgrade");
-                        if (string.IsNullOrEmpty(message))
-                        {
-                            //Remove old AJAX file
-                            FileSystemUtils.DeleteFile(Path.Combine(Globals.ApplicationMapPath, "bin\\System.Web.Extensions.dll"));
-
-                            //Log Upgrade
-
-                            EventLogController.Instance.AddLog("UpgradeNet", "Upgraded Site to .NET 3.5", PortalController.Instance.GetCurrentPortalSettings(), UserController.Instance.GetCurrentUserInfo().UserID, EventLogController.EventLogType.HOST_ALERT);
-                        }
-                        else
-                        {
-                            //Log Failed Upgrade
-                            EventLogController.Instance.AddLog("UpgradeNet", string.Format("Upgrade to .NET 3.5 failed. Error reported during attempt to update:{0}", message), PortalController.Instance.GetCurrentPortalSettings(), UserController.Instance.GetCurrentUserInfo().UserID, EventLogController.EventLogType.HOST_ALERT);
-                        }
-                    }
-                    break;
-                case "4.0":
-                    if (!IsNETFrameworkCurrent("4.0"))
-                    {
-                        //Upgrade to .NET 4.0
-                        string upgradeFile = string.Format("{0}\\Config\\Net40.config", Globals.InstallMapPath);
-                        string strMessage = UpdateConfig(upgradeFile, ApplicationVersion, ".NET 4.0 Upgrade");
-                        EventLogController.Instance.AddLog("UpgradeNet",
-                                                  string.IsNullOrEmpty(strMessage)
-                                                      ? "Upgraded Site to .NET 4.0"
-                                                      : string.Format("Upgrade to .NET 4.0 failed. Error reported during attempt to update:{0}", strMessage),
-                                                  PortalController.Instance.GetCurrentPortalSettings(),
-                                                  UserController.Instance.GetCurrentUserInfo().UserID,
-                                                  EventLogController.EventLogType.HOST_ALERT);
-                    }
-                    break;
-            }
-        }
-
-        ///-----------------------------------------------------------------------------
-        ///<summary>
-        ///  UpgradeApplication - This overload is used for general application upgrade operations.
-        ///</summary>
-        ///<remarks>
-        ///  Since it is not version specific and is invoked whenever the application is
-        ///  restarted, the operations must be re-executable.
-        ///</remarks>
-        ///-----------------------------------------------------------------------------
-        public static void UpgradeApplication()
-        {
-            try
-            {
-                //Remove UpdatePanel from Login Control - not neccessary in popup.
-                var loginControl = ModuleControlController.GetModuleControlByControlKey("Login", -1);
-                loginControl.SupportsPartialRendering = false;
-
-                ModuleControlController.SaveModuleControl(loginControl, true);
-
-                //Upgrade to .NET 3.5/4.0
-                TryUpgradeNETFramework();
-
-                //Update the version of the client resources - so the cache is cleared
-                DataCache.ClearHostCache(false);
-                HostController.Instance.IncrementCrmVersion(true);
-            }
-            catch (Exception ex)
-            {
-                Logger.Error(ex);
-                var log = new LogInfo
-                {
-                    LogTypeKey = EventLogController.EventLogType.HOST_ALERT.ToString(),
-                    BypassBuffering = true
-                };
-                log.AddProperty("Upgraded DotNetNuke", "General");
-                log.AddProperty("Warnings", "Error: " + ex.Message + Environment.NewLine);
-                LogController.Instance.AddLog(log);
-                try
-                {
-                    Exceptions.Exceptions.LogException(ex);
-                }
-                catch (Exception exc)
-                {
-                    Logger.Error(exc);
-                }
-
-            }
-
-            //Remove any .txt and .config files that may exist in the Install folder
-            foreach (string file in Directory.GetFiles(Globals.InstallMapPath + "Cleanup\\", "??.??.??.txt")
-                                        .Concat(Directory.GetFiles(Globals.InstallMapPath + "Cleanup\\", "??.??.??.??.txt")))
-            {
-                FileSystemUtils.DeleteFile(file);
-            }
-            foreach (string file in Directory.GetFiles(Globals.InstallMapPath + "Config\\", "??.??.??.config")
-                                        .Concat(Directory.GetFiles(Globals.InstallMapPath + "Config\\", "??.??.??.??.config")))
-            {
-                FileSystemUtils.DeleteFile(file);
-            }
-        }
-
-        ///-----------------------------------------------------------------------------
-        ///<summary>
-        ///  UpgradeApplication - This overload is used for version specific application upgrade operations.
-        ///</summary>
-        ///<remarks>
-        ///  This should be used for file system modifications or upgrade operations which
-        ///  should only happen once. Database references are not recommended because future
-        ///  versions of the application may result in code incompatibilties.
-        ///</remarks>
-        ///-----------------------------------------------------------------------------
-        public static string UpgradeApplication(string providerPath, Version version, bool writeFeedback)
-        {
-            DnnInstallLogger.InstallLogInfo(Localization.Localization.GetString("LogStart", Localization.Localization.GlobalResourceFile) + Localization.Localization.GetString("ApplicationUpgrades", Localization.Localization.GlobalResourceFile) + ": " + version.ToString(3));
-            string exceptions = "";
-            if (writeFeedback)
-            {
-                HtmlUtils.WriteFeedback(HttpContext.Current.Response, 2, Localization.Localization.GetString("ApplicationUpgrades", Localization.Localization.GlobalResourceFile) + " : " + GetStringVersionWithRevision(version));
-            }
-            try
-            {
-                if (version.Revision == -1)
-                {
-                    switch (version.ToString(3))
-                    {
-                        case "3.2.3":
-                            UpgradeToVersion323();
-                            break;
-                        case "4.4.0":
-                            UpgradeToVersion440();
-                            break;
-                        case "4.7.0":
-                            UpgradeToVersion470();
-                            break;
-                        case "4.8.2":
-                            UpgradeToVersion482();
-                            break;
-                        case "5.0.0":
-                            UpgradeToVersion500();
-                            break;
-                        case "5.0.1":
-                            UpgradeToVersion501();
-                            break;
-                        case "5.1.0":
-                            UpgradeToVersion510();
-                            break;
-                        case "5.1.1.0":
-                            UpgradeToVersion511();
-                            break;
-                        case "5.1.3":
-                            UpgradeToVersion513();
-                            break;
-                        case "5.2.0":
-                            UpgradeToVersion520();
-                            break;
-                        case "5.2.1":
-                            UpgradeToVersion521();
-                            break;
-                        case "5.3.0":
-                            UpgradeToVersion530();
-                            break;
-                        case "5.4.0":
-                            UpgradeToVersion540();
-                            break;
-                        case "5.4.3":
-                            UpgradeToVersion543();
-                            break;
-                        case "5.5.0":
-                            UpgradeToVersion550();
-                            break;
-                        case "5.6.0":
-                            UpgradeToVersion560();
-                            break;
-                        case "5.6.2":
-                            UpgradeToVersion562();
-                            break;
-
-                        case "6.0.1":
-                            UpgradeToVersion601();
-                            break;
-                        case "6.0.2":
-                            UpgradeToVersion602();
-                            break;
-                        case "6.1.0":
-                            UpgradeToVersion610();
-                            break;
-                        case "6.1.2":
-                            UpgradeToVersion612();
-                            break;
-                        case "6.1.3":
-                            UpgradeToVersion613();
-                            break;
-                        case "6.2.0":
-                            UpgradeToVersion620();
-                            break;
-                        case "6.2.1":
-                            UpgradeToVersion621();
-                            break;
-                        case "6.2.4":
-                            UpgradeToVersion624();
-                            break;
-                        case "7.0.0":
-                            UpgradeToVersion700();
-                            break;
-                        case "7.1.0":
-                            UpgradeToVersion710();
-                            break;
-                        case "7.1.1":
-                            UpgradeToVersion711();
-                            break;
-                        case "7.1.2":
-                            UpgradeToVersion712();
-                            break;
-                        case "7.2.0":
-                            UpgradeToVersion720();
-                            break;
-                        case "7.2.1":
-                            UpgradeToVersion721();
-                            break;
-                        case "7.2.2":
-                            UpgradeToVersion722();
-                            break;
-                        case "7.3.2":
-                            UpgradeToVersion732();
-                            break;
-                        case "7.3.3":
-                            UpgradeToVersion733();
-                            break;
-                        case "7.4.0":
-                            UpgradeToVersion740();
-                            break;
-                        case "7.4.2":
-                            UpgradeToVersion742();
-                            break;
-                        case "9.1.0":
-                            UpgradeToVersion910();
-                            break;
-                        case "9.2.0":
-                            UpgradeToVersion920();
-                            break;
-                        case "9.2.1":
-                            UpgradeToVersion921();
-                            break;
-                        case "9.3.0":
-                            UpgradeToVersion930();
-                            break;
-                        case "9.4.1":
-                            UpgradeToVersion941();
-                            break;
-                        case "9.6.0":
-                            UpgradeToVersion960();
-                            break;
-                    }
-                }
-                else
-                {
-                    //Incremental
-                    switch (version.ToString(4))
-                    {
-                        case "8.0.0.6":
-                            UpgradeToVersion8006();
-                            break;
-                        case "8.0.0.7":
-                            UpgradeToVersion8007();
-                            break;
-                        case "8.0.0.13":
-                            UpgradeToVersion80013();
-                            break;
-                        case "8.0.0.16":
-                            UpgradeToVersion80016();
-                            break;
-                        case "8.0.0.26":
-                            UpgradeToVersion80026();
-                            break;
-                        case "8.0.0.27":
-                            UpgradeToVersion80027();
-                            break;
-                    }
-                }
-            }
-            catch (Exception ex)
-            {
-                Logger.Error(ex);
-                exceptions += string.Format("Error: {0}{1}", ex.Message + ex.StackTrace, Environment.NewLine);
-                // log the results
-                if (string.IsNullOrEmpty(exceptions))
-                {
-                    DnnInstallLogger.InstallLogInfo(Localization.Localization.GetString("LogEnd", Localization.Localization.GlobalResourceFile) + Localization.Localization.GetString("ApplicationUpgrades", Localization.Localization.GlobalResourceFile) + ": " + version.ToString(3));
-                }
-                else
-                {
-                    DnnInstallLogger.InstallLogError(exceptions);
-                }
-
-                try
-                {
-                    using (StreamWriter streamWriter = File.CreateText(providerPath + Globals.FormatVersion(version) + "_Application.log.resources"))
-                    {
-                        streamWriter.WriteLine(exceptions);
-                        streamWriter.Close();
-                    }
-                }
-                catch (Exception exc)
-                {
-                    Logger.Error(exc);
-                }
-            }
-
-            if (writeFeedback)
-            {
-                HtmlUtils.WriteSuccessError(HttpContext.Current.Response, (string.IsNullOrEmpty(exceptions)));
-            }
-
-            return exceptions;
-        }
-
-        private static void UpgradeToVersion8006()
-        {
-            RemoveAdminPages("//Admin//Languages");
-            RemoveAdminPages("//Admin//Lists");
-            RemoveAdminPages("//Admin//LogViewer");
-            RemoveAdminPages("//Admin//Newsletters");
-            RemoveAdminPages("//Admin//Pages");
-            RemoveAdminPages("//Admin//RecycleBin");
-            RemoveAdminPages("//Admin//SiteLog");
-            RemoveAdminPages("//Admin//SiteWizard");
-            RemoveAdminPages("//Admin//Vendors");
-            RemoveHostPage("Lists");
-            RemoveHostPage("Vendors");
-
-            var package = PackageController.Instance.GetExtensionPackage(-1, p => p.Name == "DotNetNuke.Vendors");
-            if (package != null)
-            {
-                PackageController.Instance.DeleteExtensionPackage(package);
-            }
-
-            package = PackageController.Instance.GetExtensionPackage(-1, p => p.Name == "DotNetNuke.SiteLog");
-            if (package != null)
-            {
-                PackageController.Instance.DeleteExtensionPackage(package);
-            }
-        }
-
-        private static void UpgradeToVersion8007()
-        {
-            RemoveHostPage("Dashboard");
-            RemoveHostPage("SQL");
-            RemoveHostPage("Configuration Manager");
-
-            UninstallPackage("DotNetNuke.ProfessionalPreview", "Module");
-            UninstallPackage("DotNetNuke.Dashboard", "Module");
-            UninstallPackage("DotNetNuke.Configuration Manager", "Module");
-        }
-
-        private static void UpgradeToVersion80013()
-        {
-            UninstallPackage("DotNetNuke.Newsletters", "Module");
-        }
-
-        private static void UpgradeToVersion80016()
-        {
-            UninstallPackage("Solutions", "Module");
-
-            RemoveAdminPages("//Admin//GoogleAnalytics");
-            UninstallPackage("DotNetNuke.Google Analytics", "Module");
-
-            RemoveAdminPages("//Admin//AdvancedSettings");
-            UninstallPackage("DotNetNuke.AdvancedSettings", "Module");
-            UninstallPackage("DotNetNuke.ContentList", "Module");
-
-            RemoveAdminPages("//Admin//Skins");
-            UninstallPackage("DotNetNuke.Skins", "Module");
-            UninstallPackage("DotNetNuke.Skin Designer", "Module");
-            UninstallPackage("DotNetNuke.Banners", "Module");
-
-            RemoveGettingStartedPages();
-        }
-
-        private static void UpgradeToVersion80026()
-        {
-            FixTabsMissingLocalizedFields();
-        }
-
-        private static void UpgradeToVersion80027()
-        {
-            RemoveAdminPages("//Admin//DynamicContentTypeManager");
-            UninstallPackage("Dnn.DynamicContentManager", "Module");
-            UninstallPackage("Dnn.DynamicContentViewer", "Module");
-        }
-
-        private static void UpgradeToVersion910()
-        {
-            RemoveHostPage("Host Settings");
-            RemoveHostPage("Site Management");
-            RemoveHostPage("Schedule");
-            RemoveHostPage("Superuser Accounts");
-            RemoveHostPage("Extensions");
-            RemoveHostPage("Device Detection Management");
-
-            RemoveAdminPages("//Admin//Extensions");
-            RemoveAdminPages("//Admin//SiteSettings");
-            RemoveAdminPages("//Admin//SecurityRoles");
-            RemoveAdminPages("//Admin//Taxonomy");
-            RemoveAdminPages("//Admin//SiteRedirectionManagement");
-            RemoveAdminPages("//Admin//DevicePreviewManagement");
-            RemoveAdminPages("//Admin//SearchAdmin");
-
-            // Normal Modules
-            UninstallPackage("DotNetNuke.MobileManagement", "Module");
-            UninstallPackage("DotNetNuke.Modules.PreviewProfileManagement", "Module");
-
-            UninstallPackage("DotNetNuke.Dashboard.WebServer", "DashboardControl");
-            UninstallPackage("DotNetNuke.Dashboard.Database", "DashboardControl");
-            UninstallPackage("DotNetNuke.Dashboard.Host", "DashboardControl");
-            UninstallPackage("DotNetNuke.Dashboard.Portals", "DashboardControl");
-            UninstallPackage("DotNetNuke.Dashboard.Modules", "DashboardControl");
-            UninstallPackage("DotNetNuke.Dashboard.Skins", "DashboardControl");
-
-            // Admin Modules
-            UninstallPackage("DotNetNuke.HostSettings", "Module");
-            UninstallPackage("DotNetNuke.Languages", "Module");
-            UninstallPackage("DotNetNuke.Lists", "Module");
-            UninstallPackage("DotNetNuke.LogViewer", "Module");
-            UninstallPackage("DotNetNuke.RecycleBin", "Module");
-            UninstallPackage("DotNetNuke.Sitemap", "Module");
-            UninstallPackage("DotNetNuke.SiteWizard", "Module");
-            UninstallPackage("Dnn.Themes", "Module"); // aka. Skin Management
-            UninstallPackage("DotNetNuke.Tabs", "Module");
-
-            // at last remove "/Admin" / "/Host" pages
-            UninstallPackage("DotNetNuke.Portals", "Module");
-            UninstallPackage("DotNetNuke.Scheduler", "Module");
-            UninstallPackage("DotNetNuke.SearchAdmin", "Module");
-            UninstallPackage("DotNetNuke.SQL", "Module");
-            UninstallPackage("DotNetNuke.Extensions", "Module");
-            UninstallPackage("DotNetNuke.Configuration Manager", "Module");
-            UninstallPackage("DotNetNuke.Dashboard", "Module");
-            UninstallPackage("DotNetNuke.Google Analytics", "Module");
-            UninstallPackage("DotNetNuke.Taxonomy", "Module");
-
-            UninstallPackage("UrlManagement", "Library", false);
-        }
-
-        private static void UpgradeToVersion920()
-        {
-            DataProvider.Instance().UnRegisterAssembly(Null.NullInteger, "SharpZipLib.dll");
-            DataProvider.Instance().RegisterAssembly(Null.NullInteger, "ICSharpCode.SharpZipLib.dll", "0.86.0");
-
-            RemoveAdminPages("//Admin//SearchEngineSiteMap");
-            RemoveAdminPages("//Admin//Solutions");
-            RemoveAdminPages("//Admin//BulkEmail");
-
-            RemoveHostPage("Marketplace");
-            RemoveHostPage("Module Definitions");
-            RemoveHostPage("Portals");
-
-            if (!HostTabExists("Superuser Accounts"))
-            {
-                //add SuperUser Accounts module and tab
-                var desktopModule = DesktopModuleController.GetDesktopModuleByModuleName("Security", Null.NullInteger);
-                if (desktopModule != null)
-                {
-                    var moduleDefId = ModuleDefinitionController
-                        .GetModuleDefinitionByFriendlyName("User Accounts", desktopModule.DesktopModuleID).ModuleDefID;
-
-                    //Create New Host Page (or get existing one)
-                    var newPage = AddHostPage("Superuser Accounts", "Manage host user accounts.",
-                        "~/Icons/Sigma/Users_16X16_Standard.png", "~/Icons/Sigma/Users_32X32_Standard.png", false);
-
-                    //Add Module To Page
-                    AddModuleToPage(newPage, moduleDefId, "SuperUser Accounts", "~/Icons/Sigma/Users_32X32_Standard.png");
-                }
-            }
-
-            var portalController = PortalController.Instance;
-            foreach (PortalInfo portal in portalController.GetPortals())
-            {
-                if (!string.IsNullOrEmpty(portal.ProcessorPassword))
-                {
-                    portalController.UpdatePortalInfo(portal);
-                }
-            }
-        }
-
-        private static void UpgradeToVersion921()
-        {
-            UninstallPackage("jQuery", "Javascript_Library", true, "1.9.1");
-            UninstallPackage("jQuery-UI", "Javascript_Library", true, "1.11.3");
-            UninstallPackage("jQuery-Migrate", "Javascript_Library", true, "1.2.1");
-        }
-
-        private static void UpgradeToVersion930()
-        {
-            var applicationName = System.Web.Security.Membership.ApplicationName;
-            if (string.IsNullOrWhiteSpace(applicationName))
-            {
-                Logger.Warn("Unable to run orphaned user check. Application name is missing or not defined.");
-                return;
-            }
-            using (var reader = DataProvider.Instance().ExecuteReader("DeleteOrphanedAspNetUsers", applicationName))
-            {
-                while (reader.Read())
-                {
-                    var errorMsg = reader["ErrorMessage"];
-                    if (errorMsg != null)
-                    {
-                        Logger.Error("Failed to remove orphaned aspnet users. Error: " +
-                            errorMsg.ToString());
-                    }
-                }
-            }
-        }
-
-        private static void UpgradeToVersion941()
-        {
-            // It's possible previous versions of DNN created invalid binding redirects with <dependentAssembly xmlns="">, which are ignored
-            // This finds these and removes them, adding a correct binding redirect if one doesn't exist
-            var webConfig = Config.Load();
-
-            var ns = new XmlNamespaceManager(webConfig.NameTable);
-            ns.AddNamespace("ab", "urn:schemas-microsoft-com:asm.v1");
-
-            var invalidDependentAssemblies = webConfig.SelectNodes("/configuration/runtime/ab:assemblyBinding/dependentAssembly", ns);
-            foreach (XmlNode dependentAssembly in invalidDependentAssemblies)
-            {
-                var assemblyBindingElement = dependentAssembly.ParentNode;
-                var assemblyIdentity = dependentAssembly.ChildNodes.Cast<XmlNode>().SingleOrDefault(n => n.LocalName.Equals("assemblyIdentity", StringComparison.Ordinal));
-                if (assemblyIdentity == null)
-                {
-                    assemblyBindingElement.RemoveChild(dependentAssembly);
-                    continue;
-                }
-
-                var name = assemblyIdentity.Attributes["name"]?.Value;
-                var publicKeyToken = assemblyIdentity.Attributes["publicKeyToken"]?.Value;
-                if (string.IsNullOrEmpty(name) || string.IsNullOrEmpty(publicKeyToken))
-                {
-                    assemblyBindingElement.RemoveChild(dependentAssembly);
-                    continue;
-                }
-
-                var dependentAssemblyXPath = $"/configuration/runtime/ab:assemblyBinding/ab:dependentAssembly[ab:assemblyIdentity/@name='{name}'][ab:assemblyIdentity/@publicKeyToken='{publicKeyToken}']";
-                var validDependentAssembly = webConfig.SelectSingleNode(dependentAssemblyXPath, ns);
-                if (validDependentAssembly != null)
-                {
-                    // a valid dependentAssembly exists for this assembly, just remove the invalid element
-                    assemblyBindingElement.RemoveChild(dependentAssembly);
-                    continue;
-                }
-
-                // otherwise, replace the invalid dependentAssembly with a valid version of it
-                AssemblyName assemblyName;
-                try
-                {
-                    assemblyName = AssemblyName.GetAssemblyName(Path.Combine(Globals.ApplicationMapPath, "bin", name + ".dll"));
-                }
-                catch
-                {
-                    assemblyBindingElement.RemoveChild(dependentAssembly);
-                    continue;
-                }
-
-                var validAssemblyIdentity = webConfig.CreateElement("assemblyIdentity", "urn:schemas-microsoft-com:asm.v1");
-                validAssemblyIdentity.AddAttribute("name", name);
-                validAssemblyIdentity.AddAttribute("publicKeyToken", publicKeyToken);
-
-                var validBindingRedirect = webConfig.CreateElement("bindingRedirect", "urn:schemas-microsoft-com:asm.v1");
-                validBindingRedirect.AddAttribute("oldVersion", "0.0.0.0-32767.32767.32767.32767");
-                validBindingRedirect.AddAttribute("newVersion", assemblyName.Version.ToString());
-
-                validDependentAssembly = webConfig.CreateElement("dependentAssembly", "urn:schemas-microsoft-com:asm.v1");
-                validDependentAssembly.AppendChild(validAssemblyIdentity);
-                validDependentAssembly.AppendChild(validBindingRedirect);
-
-                assemblyBindingElement.ReplaceChild(validDependentAssembly, dependentAssembly);
-            }
-
-            if (invalidDependentAssemblies.Count > 0)
-            {
-                Config.Save(webConfig);
-            }
-        }
-
-        private static void UpgradeToVersion960()
-        {
-            // Set default end user upload extension whitelist - ensure we don't add extensions that were not in the master list before
-            var toAdd = new List<string> { ".export" };
-            HostController.Instance.Update("FileExtensions", Host.AllowedExtensionWhitelist.ToStorageString(toAdd));
-            var exts = new FileExtensionWhitelist("jpg,jpeg,jpe,gif,bmp,png,svg,doc,docx,xls,xlsx,ppt,pptx,pdf,txt,zip,rar,ico,avi,mpg,mpeg,mp3,wmv,mov,wav,mp4,webm,ogv,export");
-            exts.RestrictBy(Host.AllowedExtensionWhitelist);
-            HostController.Instance.Update("DefaultEndUserExtensionWhitelist", exts.ToStorageString());
-        }
-
-        public static string UpdateConfig(string providerPath, Version version, bool writeFeedback)
-        {
-            var stringVersion = GetStringVersionWithRevision(version);
-
-            DnnInstallLogger.InstallLogInfo(Localization.Localization.GetString("LogStart", Localization.Localization.GlobalResourceFile) + "UpdateConfig:" + stringVersion);
-            if (writeFeedback)
-            {
-                HtmlUtils.WriteFeedback(HttpContext.Current.Response, 2, $"Updating Config Files: {stringVersion}");
-            }
-            string strExceptions = UpdateConfig(providerPath, Globals.InstallMapPath + "Config\\" + stringVersion + ".config", version, "Core Upgrade");
-            if (string.IsNullOrEmpty(strExceptions))
-            {
-                DnnInstallLogger.InstallLogInfo(Localization.Localization.GetString("LogEnd", Localization.Localization.GlobalResourceFile) + "UpdateConfig:" + stringVersion);
-            }
-            else
-            {
-                DnnInstallLogger.InstallLogError(strExceptions);
-            }
-
-            if (writeFeedback)
-            {
-                HtmlUtils.WriteSuccessError(HttpContext.Current.Response, (string.IsNullOrEmpty(strExceptions)));
-            }
-
-            return strExceptions;
-        }
-
-        public static string UpdateConfig(string configFile, Version version, string reason)
-        {
-            DnnInstallLogger.InstallLogInfo(Localization.Localization.GetString("LogStart", Localization.Localization.GlobalResourceFile) + "UpdateConfig:" + version.ToString(3));
-            string exceptions = "";
-            if (File.Exists(configFile))
-            {
-                //Create XmlMerge instance from config file source
-                StreamReader stream = File.OpenText(configFile);
-                try
-                {
-                    var merge = new XmlMerge(stream, version.ToString(3), reason);
-
-                    //Process merge
-                    merge.UpdateConfigs();
-                }
-                catch (Exception ex)
-                {
-                    exceptions += String.Format("Error: {0}{1}", ex.Message + ex.StackTrace, Environment.NewLine);
-                    Exceptions.Exceptions.LogException(ex);
-                }
-                finally
-                {
-                    //Close stream
-                    stream.Close();
-                }
-            }
-            if (string.IsNullOrEmpty(exceptions))
-            {
-                DnnInstallLogger.InstallLogInfo(Localization.Localization.GetString("LogEnd", Localization.Localization.GlobalResourceFile) + "UpdateConfig:" + version.ToString(3));
-            }
-            else
-            {
-                DnnInstallLogger.InstallLogError(exceptions);
-            }
-            return exceptions;
-        }
-
-
-        public static string UpdateConfig(string providerPath, string configFile, Version version, string reason)
-        {
-            DnnInstallLogger.InstallLogInfo(Localization.Localization.GetString("LogStart", Localization.Localization.GlobalResourceFile) + "UpdateConfig:" + version.ToString(3));
-            string exceptions = "";
-            if (File.Exists(configFile))
-            {
-                //Create XmlMerge instance from config file source
-                StreamReader stream = File.OpenText(configFile);
-                try
-                {
-                    var merge = new XmlMerge(stream, version.ToString(3), reason);
-
-                    //Process merge
-                    merge.UpdateConfigs();
-                }
-                catch (Exception ex)
-                {
-                    Logger.Error(ex);
-                    exceptions += string.Format("Error: {0}{1}", ex.Message + ex.StackTrace, Environment.NewLine);
-                    // log the results
-                    try
-                    {
-                        using (StreamWriter streamWriter = File.CreateText(providerPath + Globals.FormatVersion(version) + "_Config.log"))
-                        {
-                            streamWriter.WriteLine(exceptions);
-                            streamWriter.Close();
-                        }
-                    }
-                    catch (Exception exc)
-                    {
-                        Logger.Error(exc);
-                    }
-                }
-                finally
-                {
-                    //Close stream
-                    stream.Close();
-                }
-            }
-            if (string.IsNullOrEmpty(exceptions))
-            {
-                DnnInstallLogger.InstallLogInfo(Localization.Localization.GetString("LogEnd", Localization.Localization.GlobalResourceFile) + "UpdateConfig:" + version.ToString(3));
-            }
-            else
-            {
-                DnnInstallLogger.InstallLogError(exceptions);
-            }
-            return exceptions;
-        }
-
-
-        ///-----------------------------------------------------------------------------
-        ///<summary>
-        ///  UpgradeDNN manages the Upgrade of an exisiting DotNetNuke Application
-        ///</summary>
-        ///<remarks>
-        ///</remarks>
-        ///<param name = "providerPath">The path to the Data Provider</param>
-        ///<param name = "dataBaseVersion">The current Database Version</param>
-        ///-----------------------------------------------------------------------------
-        public static void UpgradeDNN(string providerPath, Version dataBaseVersion)
-        {
-            DnnInstallLogger.InstallLogInfo(Localization.Localization.GetString("LogStart", Localization.Localization.GlobalResourceFile) + "UpgradeDNN:" + Globals.FormatVersion(ApplicationVersion));
-            HtmlUtils.WriteFeedback(HttpContext.Current.Response, 0, "Upgrading to Version: " + Globals.FormatVersion(ApplicationVersion) + "<br/>");
-
-            //Process the Upgrade Script files
-            var versions = new List<Version>();
-            foreach (string scriptFile in GetUpgradeScripts(providerPath, dataBaseVersion))
-            {
-                var version = new Version(GetFileNameWithoutExtension(scriptFile));
-                bool scriptExecuted;
-                UpgradeVersion(scriptFile, true, out scriptExecuted);
-                if (scriptExecuted)
-                {
-                    versions.Add(version);
-                }
-            }
-
-            foreach (Version ver in versions)
-            {
-                //' perform version specific application upgrades
-                UpgradeApplication(providerPath, ver, true);
-            }
-
-            foreach (Version ver in versions)
-            {
-                // delete files which are no longer used
-                DeleteFiles(providerPath, ver, true);
-            }
-            foreach (Version ver in versions)
-            {
-                //execute config file updates
-                UpdateConfig(providerPath, ver, true);
-            }
-            DataProvider.Instance().SetCorePackageVersions();
-
-            // perform general application upgrades
-            HtmlUtils.WriteFeedback(HttpContext.Current.Response, 0, "Performing General Upgrades<br>");
-            DnnInstallLogger.InstallLogInfo(Localization.Localization.GetString("GeneralUpgrades", Localization.Localization.GlobalResourceFile));
-            UpgradeApplication();
-
-            DataCache.ClearHostCache(true);
-        }
-
-        internal static string GetFileNameWithoutExtension(string scriptFile)
-        {
-            return Path.GetFileNameWithoutExtension(scriptFile);
-        }
-
-        public static string UpgradeIndicator(Version version, bool isLocal, bool isSecureConnection)
-        {
-            return UpgradeIndicator(version, DotNetNukeContext.Current.Application.Type, DotNetNukeContext.Current.Application.Name, "", isLocal, isSecureConnection);
-        }
-
-        public static string UpgradeIndicator(Version version, string packageType, string packageName, string culture, bool isLocal, bool isSecureConnection)
-        {
-            string url = "";
-            if (Host.CheckUpgrade && version != new Version(0, 0, 0))
-            {
-                url = DotNetNukeContext.Current.Application.UpgradeUrl + "/update.aspx";
-                //use network path reference so it works in ssl-offload scenarios
-                url = url.Replace("http://", "//");
-                url += "?core=" + Globals.FormatVersion(Assembly.GetExecutingAssembly().GetName().Version, "00", 3, "");
-                url += "&version=" + Globals.FormatVersion(version, "00", 3, "");
-                url += "&type=" + packageType;
-                url += "&name=" + packageName;
-                if (packageType.ToLowerInvariant() == "module")
-                {
-                    var moduleType = (from m in InstalledModulesController.GetInstalledModules() where m.ModuleName == packageName select m).SingleOrDefault();
-                    if (moduleType != null)
-                    {
-                        url += "&no=" + moduleType.Instances;
-                    }
-                }
-                url += "&id=" + Host.GUID;
-                if (packageType.Equals(DotNetNukeContext.Current.Application.Type, StringComparison.OrdinalIgnoreCase))
-                {
-                    if (!String.IsNullOrEmpty(HostController.Instance.GetString("NewsletterSubscribeEmail")))
-                    {
-                        url += "&email=" + HttpUtility.UrlEncode(HostController.Instance.GetString("NewsletterSubscribeEmail"));
-                    }
-
-                    var portals = PortalController.Instance.GetPortals();
-                    url += "&no=" + portals.Count;
-                    url += "&os=" + Globals.FormatVersion(Globals.OperatingSystemVersion, "00", 2, "");
-                    url += "&net=" + Globals.FormatVersion(Globals.NETFrameworkVersion, "00", 2, "");
-                    url += "&db=" + Globals.FormatVersion(Globals.DatabaseEngineVersion, "00", 2, "");
-                    var source = Config.GetSetting("Source");
-                    if (!string.IsNullOrEmpty(source))
-                    {
-                        url += "&src=" + source;
-                    }
-                }
-                if (!string.IsNullOrEmpty(culture))
-                {
-                    url += "&culture=" + culture;
-                }
-            }
-            return url;
-        }
-
-        public static string UpgradeRedirect()
-        {
-            return UpgradeRedirect(ApplicationVersion, DotNetNukeContext.Current.Application.Type, DotNetNukeContext.Current.Application.Name, "");
-        }
-
-        public static string UpgradeRedirect(Version version, string packageType, string packageName, string culture)
-        {
-            string url;
-            if (!string.IsNullOrEmpty(Config.GetSetting("UpdateServiceRedirect")))
-            {
-                url = Config.GetSetting("UpdateServiceRedirect");
-            }
-            else
-            {
-                url = DotNetNukeContext.Current.Application.UpgradeUrl + "/redirect.aspx";
-                url += "?core=" + Globals.FormatVersion(Assembly.GetExecutingAssembly().GetName().Version, "00", 3, "");
-                url += "&version=" + Globals.FormatVersion(version, "00", 3, "");
-                url += "&type=" + packageType;
-                url += "&name=" + packageName;
-                if (!string.IsNullOrEmpty(culture))
-                {
-                    url += "&culture=" + culture;
-                }
-            }
-            return url;
-        }
-
-        ///-----------------------------------------------------------------------------
-        ///<summary>
-        ///  UpgradeVersion upgrades a single version
-        ///</summary>
-        ///<remarks>
-        ///</remarks>
-        ///<param name = "scriptFile">The upgrade script file</param>
-        ///<param name="writeFeedback">Write status to Response Stream?</param>
-        ///-----------------------------------------------------------------------------
-        public static string UpgradeVersion(string scriptFile, bool writeFeedback)
-        {
-            bool scriptExecuted;
-            return UpgradeVersion(scriptFile, writeFeedback, out scriptExecuted);
-        }
-
-        ///-----------------------------------------------------------------------------
-        ///<summary>
-        ///  UpgradeVersion upgrades a single version
-        ///</summary>
-        ///<remarks>
-        ///</remarks>
-        ///<param name="scriptFile">The upgrade script file</param>
-        ///<param name="writeFeedback">Write status to Response Stream?</param>
-        /// <param name="scriptExecuted">Identity whether the script file executed.</param>
-        ///-----------------------------------------------------------------------------
-        public static string UpgradeVersion(string scriptFile, bool writeFeedback, out bool scriptExecuted)
-        {
-            DnnInstallLogger.InstallLogInfo(Localization.Localization.GetString("LogStart", Localization.Localization.GlobalResourceFile) + "UpgradeVersion:" + scriptFile);
-            var version = new Version(GetFileNameWithoutExtension(scriptFile));
-            string exceptions = Null.NullString;
-            scriptExecuted = false;
-
-            // verify script has not already been run
-            if (!Globals.FindDatabaseVersion(version.Major, version.Minor, version.Build))
-            {
-                // execute script file (and version upgrades) for version
-                exceptions = ExecuteScript(scriptFile, writeFeedback);
-                scriptExecuted = true;
-
-                // update the version
-                Globals.UpdateDataBaseVersion(version);
-
-                var log = new LogInfo
-                {
-                    LogTypeKey = EventLogController.EventLogType.HOST_ALERT.ToString(),
-                    BypassBuffering = true
-                };
-                log.AddProperty("Upgraded DotNetNuke", "Version: " + Globals.FormatVersion(version));
-                if (exceptions.Length > 0)
-                {
-                    log.AddProperty("Warnings", exceptions);
-                }
-                else
-                {
-                    log.AddProperty("No Warnings", "");
-                }
-                LogController.Instance.AddLog(log);
-            }
-
-            if (version.Revision > 0 &&
-                version.Revision > Globals.GetLastAppliedIteration(version))
-            {
-                // execute script file (and version upgrades) for version
-                exceptions = ExecuteScript(scriptFile, writeFeedback);
-                scriptExecuted = true;
-
-                // update the increment
-                Globals.UpdateDataBaseVersionIncrement(version, version.Revision);
-
-                var log = new LogInfo
-                {
-                    LogTypeKey = EventLogController.EventLogType.HOST_ALERT.ToString(),
-                    BypassBuffering = true
-                };
-                log.AddProperty("Upgraded DotNetNuke", "Version: " + Globals.FormatVersion(version) + ", Iteration:" + version.Revision);
-                if (exceptions.Length > 0)
-                {
-                    log.AddProperty("Warnings", exceptions);
-                }
-                else
-                {
-                    log.AddProperty("No Warnings", "");
-                }
-                LogController.Instance.AddLog(log);
-            }
-
-            if (string.IsNullOrEmpty(exceptions))
-            {
-                DnnInstallLogger.InstallLogInfo(Localization.Localization.GetString("LogStart", Localization.Localization.GlobalResourceFile) + "UpgradeVersion:" + scriptFile);
-            }
-            else
-            {
-                DnnInstallLogger.InstallLogError(exceptions);
-            }
-            return exceptions;
-        }
-
-        protected static bool IsLanguageEnabled(int portalid, string code)
-        {
-            Locale enabledLanguage;
-            return LocaleController.Instance.GetLocales(portalid).TryGetValue(code, out enabledLanguage);
-        }
-
-        public static bool UpdateNewtonsoftVersion()
-        {
-            try
-            {
-                //check whether current binding already specific to correct version.
-                if (NewtonsoftNeedUpdate())
-                {
-                    lock (_threadLocker)
-                    {
-                        if (NewtonsoftNeedUpdate())
-                        {
-                            var matchedFiles = Directory.GetFiles(Path.Combine(Globals.ApplicationMapPath, "Install\\Module"), "Newtonsoft.Json_*_Install.zip");
-                            if (matchedFiles.Length > 0)
-                            {
-                                return InstallPackage(matchedFiles[0], "Library", false);
-                            }
-                        }
-                    }
-                }
-            }
-            catch (Exception ex)
-            {
-                Logger.Error(ex);
-            }
-
-            return false;
-        }
-
-        public static string ActivateLicense()
-        {
-            var isLicensable = (File.Exists(HttpContext.Current.Server.MapPath("~\\bin\\DotNetNuke.Professional.dll")) || File.Exists(HttpContext.Current.Server.MapPath("~\\bin\\DotNetNuke.Enterprise.dll")));
-            var activationResult = "";
-
-            if (isLicensable)
-            {
-                var sku = File.Exists(HttpContext.Current.Server.MapPath("~\\bin\\DotNetNuke.Enterprise.dll")) ? "DNNENT" : "DNNPRO";
-                HtmlUtils.WriteFeedback(HttpContext.Current.Response, 2, Localization.Localization.GetString("ActivatingLicense", Localization.Localization.GlobalResourceFile));
-
-                var installConfig = InstallController.Instance.GetInstallConfig();
-                var licenseConfig = (installConfig != null) ? installConfig.License : null;
-
-                if (licenseConfig != null)
-                {
-                    dynamic licenseActivation = Reflection.CreateObject(Reflection.CreateType("DotNetNuke.Professional.LicenseActivation.ViewLicx"));
-                    licenseActivation.AutoActivation(licenseConfig.AccountEmail, licenseConfig.InvoiceNumber, licenseConfig.WebServer, licenseConfig.LicenseType, sku);
-                    activationResult = licenseActivation.LicenseResult;
-
-                    //Log Event to Event Log
-                    EventLogController.Instance.AddLog("License Activation",
-                                       "License Activated during install for: " + licenseConfig.AccountEmail + " | invoice: " + licenseConfig.InvoiceNumber,
-                                       EventLogController.EventLogType.HOST_ALERT);
-                }
-            }
-
-            return activationResult;
-        }
-
-        public static bool RemoveInvalidAntiForgeryCookie()
-        {
-            //DNN-9394: when upgrade from old version which use MVC version below than 5, it may saved antiforgery cookie
-            // with a different cookie name which join the root path even equals to "/", then it will cause API request failed.
-            // we need remove the cookie during upgrade process.
-            var appPath = HttpRuntime.AppDomainAppVirtualPath;
-            if (appPath == "/" && HttpContext.Current != null)
-            {
-                var cookieSuffix = Convert.ToBase64String(Encoding.UTF8.GetBytes(appPath)).Replace('+', '.').Replace('/', '-').Replace('=', '_');
-                var cookieName = $"__RequestVerificationToken_{cookieSuffix}";
-                var invalidCookie = HttpContext.Current.Request.Cookies[cookieName];
-                if (invalidCookie != null)
-                {
-                    invalidCookie.Expires = DateTime.Now.AddYears(-1);
-                    HttpContext.Current.Response.Cookies.Add(invalidCookie);
-
-                    return true;
-                }
-            }
-
-            return false;
-        }
-
-        internal static void CheckFipsCompilanceAssemblies()
-        {
-            var currentVersion = Globals.FormatVersion(DotNetNukeContext.Current.Application.Version);
-            if (CryptoConfig.AllowOnlyFipsAlgorithms && HostController.Instance.GetString(FipsCompilanceAssembliesCheckedKey) != currentVersion)
-            {
-                var assemblyFolder = Path.Combine(Globals.ApplicationMapPath, FipsCompilanceAssembliesFolder);
-                var assemblyFiles = Directory.GetFiles(assemblyFolder, "*.dll", SearchOption.TopDirectoryOnly);
-                foreach (var assemblyFile in assemblyFiles)
-                {
-                    FixFipsCompilanceAssembly(assemblyFile);
-                }
-
-                HostController.Instance.Update(FipsCompilanceAssembliesCheckedKey, currentVersion);
-
-                if (HttpContext.Current != null)
-                {
-                    Globals.Redirect(HttpContext.Current.Request.RawUrl, true);
-                }
-            }
-        }
-
-        private static void FixFipsCompilanceAssembly(string filePath)
-        {
-            try
-            {
-                var fileName = Path.GetFileName(filePath);
-                if (string.IsNullOrEmpty(fileName))
-                {
-                    return;
-                }
-
-                var assemblyPath = Path.Combine(Globals.ApplicationMapPath, "bin", fileName);
-                if (File.Exists(assemblyPath))
-                {
-                    var backupFolder = Path.Combine(Globals.ApplicationMapPath, FipsCompilanceAssembliesFolder, "Backup");
-                    if (!Directory.Exists(backupFolder))
-                    {
-                        Directory.CreateDirectory(backupFolder);
-                    }
-
-                    File.Copy(assemblyPath, Path.Combine(backupFolder, fileName + "." + DateTime.Now.Ticks), true);
-                    File.Copy(filePath, assemblyPath, true);
-                }
-            }
-            catch (Exception ex)
-            {
-                Logger.Error(ex);
-            }
-        }
-
-        private static void FixTabsMissingLocalizedFields()
-        {
-            var portals = PortalController.Instance.GetPortals();
-            IDictionary<string, XmlDocument> resourcesDict = new Dictionary<string, XmlDocument>();
-            var localizeFieldRegex = new Regex("^\\[Tab[\\w\\.]+?\\.Text\\]$");
-            foreach (PortalInfo portal in portals)
-            {
-                if (portal.AdminTabId > Null.NullInteger)
-                {
-                    var adminTabs = TabController.GetTabsByParent(portal.AdminTabId, portal.PortalID);
-                    foreach (var tab in adminTabs)
-                    {
-                        var tabChanged = false;
-                        if (!string.IsNullOrEmpty(tab.Title) && localizeFieldRegex.IsMatch(tab.Title))
-                        {
-                            tab.Title = FindLocalizedContent(tab.Title, portal.CultureCode, ref resourcesDict);
-                            tabChanged = true;
-                        }
-
-                        if (!string.IsNullOrEmpty(tab.Description) && localizeFieldRegex.IsMatch(tab.Description))
-                        {
-                            tab.Description = FindLocalizedContent(tab.Description, portal.CultureCode, ref resourcesDict);
-                            tabChanged = true;
-                        }
-
-                        if (tabChanged)
-                        {
-                            TabController.Instance.UpdateTab(tab);
-                        }
-                    }
-                }
-            }
-        }
-
-        private static string FindLocalizedContent(string field, string cultureCode, ref IDictionary<string, XmlDocument> resourcesDict)
-        {
-            var xmlDocument = FindLanguageXmlDocument(cultureCode, ref resourcesDict);
-            if (xmlDocument != null)
-            {
-                var key = field.Substring(1, field.Length - 2);
-                var localizedTitleNode = xmlDocument.SelectSingleNode("//data[@name=\"" + key + "\"]");
-                if (localizedTitleNode != null)
-                {
-                    var valueNode = localizedTitleNode.SelectSingleNode("value");
-                    if (valueNode != null)
-                    {
-                        var content = valueNode.InnerText;
-
-                        if (!string.IsNullOrEmpty(content))
-                        {
-                            return content;
-                        }
-                    }
-                }
-            }
-
-            return string.Empty;
-        }
-
-        private static XmlDocument FindLanguageXmlDocument(string cultureCode, ref IDictionary<string, XmlDocument> resourcesDict)
-        {
-            if (string.IsNullOrEmpty(cultureCode))
-            {
-                cultureCode = Localization.Localization.SystemLocale;
-            }
-
-            if (resourcesDict.ContainsKey(cultureCode))
-            {
-                return resourcesDict[cultureCode];
-            }
-
-            try
-            {
-                var languageFilePath = Path.Combine(Globals.HostMapPath,
-                    string.Format("Default Website.template.{0}.resx", cultureCode));
-                if (!File.Exists(languageFilePath))
-                {
-                    languageFilePath = Path.Combine(Globals.HostMapPath,
-                        string.Format("Default Website.template.{0}.resx", Localization.Localization.SystemLocale));
-                }
-
-                var xmlDocument = new XmlDocument { XmlResolver = null };
-                xmlDocument.Load(languageFilePath);
-
-                resourcesDict.Add(cultureCode, xmlDocument);
-
-                return xmlDocument;
-            }
-            catch (Exception ex)
-            {
-                Logger.Error(ex);
-
-                return null;
-            }
-        }
-
-        private static bool NewtonsoftNeedUpdate()
-        {
-            var currentConfig = Config.Load();
-            var nsmgr = new XmlNamespaceManager(currentConfig.NameTable);
-            nsmgr.AddNamespace("ab", "urn:schemas-microsoft-com:asm.v1");
-            var bindingNode = currentConfig.SelectSingleNode(
-                "/configuration/runtime/ab:assemblyBinding/ab:dependentAssembly[ab:assemblyIdentity/@name='Newtonsoft.Json']/ab:bindingRedirect", nsmgr);
-
-            var newVersion = bindingNode?.Attributes?["newVersion"].Value;
-            if (!string.IsNullOrEmpty(newVersion) && new Version(newVersion) >= new Version(10, 0, 0, 0))
-            {
-                return false;
-            }
-
-            return true;
-        }
-
-        #endregion
-    }
-}
+﻿// 
+// Copyright (c) .NET Foundation. All rights reserved.
+// Licensed under the MIT License. See LICENSE file in the project root for full license information.
+// 
+#region Usings
+
+using System;
+using System.Collections;
+using System.Collections.Generic;
+using System.Configuration;
+using System.Data;
+using System.Data.SqlClient;
+using System.IO;
+using System.Linq;
+using System.Reflection;
+using System.Security.Cryptography;
+using System.Text;
+using System.Text.RegularExpressions;
+using System.Threading;
+using System.Web;
+using System.Web.Configuration;
+using System.Xml;
+using System.Xml.XPath;
+
+using DotNetNuke.Application;
+using DotNetNuke.Common;
+using DotNetNuke.Common.Lists;
+using DotNetNuke.Common.Utilities;
+using DotNetNuke.Data;
+using DotNetNuke.Entities.Content;
+using DotNetNuke.Entities.Content.Taxonomy;
+using DotNetNuke.Entities.Content.Workflow;
+using DotNetNuke.Entities.Controllers;
+using DotNetNuke.Entities.Host;
+using DotNetNuke.Entities.Modules;
+using DotNetNuke.Entities.Modules.Definitions;
+using DotNetNuke.Entities.Portals;
+using DotNetNuke.Entities.Profile;
+using DotNetNuke.Entities.Tabs;
+using DotNetNuke.Entities.Users;
+using DotNetNuke.Entities.Users.Social;
+using DotNetNuke.Framework;
+using DotNetNuke.Framework.JavaScriptLibraries;
+using DotNetNuke.Framework.Providers;
+using DotNetNuke.Instrumentation;
+using DotNetNuke.Security;
+using DotNetNuke.Security.Permissions;
+using DotNetNuke.Security.Roles;
+using DotNetNuke.Services.Analytics;
+using DotNetNuke.Services.Authentication;
+using DotNetNuke.Services.EventQueue.Config;
+using DotNetNuke.Services.FileSystem;
+using DotNetNuke.Services.FileSystem.Internal;
+using DotNetNuke.Services.Installer;
+using DotNetNuke.Services.Installer.Dependencies;
+using DotNetNuke.Services.Installer.Log;
+using DotNetNuke.Services.Installer.Packages;
+using DotNetNuke.Services.Localization;
+using DotNetNuke.Services.Localization.Internal;
+using DotNetNuke.Services.Log.EventLog;
+using DotNetNuke.Services.Search;
+using DotNetNuke.Services.Social.Messaging.Internal;
+using DotNetNuke.Services.Social.Notifications;
+using DotNetNuke.Services.Upgrade.InternalController.Steps;
+using DotNetNuke.Services.Upgrade.Internals;
+using DotNetNuke.Services.Upgrade.Internals.Steps;
+using DotNetNuke.UI.Internals;
+
+using ICSharpCode.SharpZipLib.Zip;
+
+using Assembly = System.Reflection.Assembly;
+using FileInfo = DotNetNuke.Services.FileSystem.FileInfo;
+using ModuleInfo = DotNetNuke.Entities.Modules.ModuleInfo;
+using Util = DotNetNuke.Entities.Content.Common.Util;
+
+#endregion
+
+namespace DotNetNuke.Services.Upgrade
+{
+    ///-----------------------------------------------------------------------------
+    ///<summary>
+    ///  The Upgrade class provides Shared/Static methods to Upgrade/Install
+    ///  a DotNetNuke Application
+    ///</summary>
+    ///<remarks>
+    ///</remarks>
+    ///-----------------------------------------------------------------------------
+    public class Upgrade
+    {
+        private static readonly ILog Logger = LoggerSource.Instance.GetLogger(typeof(Upgrade));
+        private static readonly object _threadLocker = new object();
+
+        #region Private Shared Field
+
+        private static DateTime _startTime;
+        private const string FipsCompilanceAssembliesCheckedKey = "FipsCompilanceAssembliesChecked";
+        private const string FipsCompilanceAssembliesFolder = "App_Data\\FipsCompilanceAssemblies";
+
+        #endregion
+
+        #region Public Properties
+
+        public static string DefaultProvider
+        {
+            get
+            {
+                return Config.GetDefaultProvider("data").Name;
+            }
+        }
+
+        public static TimeSpan RunTime
+        {
+            get
+            {
+                DateTime currentTime = DateTime.Now;
+                return currentTime.Subtract(_startTime);
+            }
+        }
+
+        #endregion
+
+        #region Private Methods
+
+        private static Version ApplicationVersion
+        {
+            get
+            {
+                return Assembly.GetExecutingAssembly().GetName().Version;
+            }
+        }
+
+        /// -----------------------------------------------------------------------------
+        /// <summary>
+        /// AddAdminPages adds an Admin Page and an associated Module to all configured Portals
+        /// </summary>
+        ///	<param name="tabName">The Name to give this new Tab</param>
+        /// <param name="description">Description.</param>
+        ///	<param name="tabIconFile">The Icon for this new Tab</param>
+        /// <param name="tabIconFileLarge">The large Icon for this new Tab</param>
+        ///	<param name="isVisible">A flag indicating whether the tab is visible</param>
+        ///	<param name="moduleDefId">The Module Deinition Id for the module to be aded to this tab</param>
+        ///	<param name="moduleTitle">The Module's title</param>
+        ///	<param name="moduleIconFile">The Module's icon</param>
+        /// -----------------------------------------------------------------------------
+        private static void AddAdminPages(string tabName, string description, string tabIconFile, string tabIconFileLarge, bool isVisible, int moduleDefId, string moduleTitle, string moduleIconFile)
+        {
+            DnnInstallLogger.InstallLogInfo(Localization.Localization.GetString("LogStart", Localization.Localization.GlobalResourceFile) + "AddAdminPages:" + tabName);
+            //Call overload with InheritPermisions=True
+            AddAdminPages(tabName, description, tabIconFile, tabIconFileLarge, isVisible, moduleDefId, moduleTitle, moduleIconFile, true);
+
+        }
+
+        private static void AddAdminRoleToPage(string tabPath)
+        {
+            DnnInstallLogger.InstallLogInfo(Localization.Localization.GetString("LogStart", Localization.Localization.GlobalResourceFile) + "AddAdminRoleToPage:" + tabPath);
+
+            foreach (PortalInfo portal in PortalController.Instance.GetPortals())
+            {
+                int tabID = TabController.GetTabByTabPath(portal.PortalID, tabPath, Null.NullString);
+                if ((tabID != Null.NullInteger))
+                {
+                    TabInfo tab = TabController.Instance.GetTab(tabID, portal.PortalID, true);
+
+                    if ((tab.TabPermissions.Count == 0))
+                    {
+                        AddPagePermission(tab.TabPermissions, "View", Convert.ToInt32(portal.AdministratorRoleId));
+                        AddPagePermission(tab.TabPermissions, "Edit", Convert.ToInt32(portal.AdministratorRoleId));
+                        TabPermissionController.SaveTabPermissions(tab);
+                    }
+                }
+            }
+        }
+
+        private static void AddConsoleModuleSettings(int moduleID)
+        {
+            DnnInstallLogger.InstallLogInfo(Localization.Localization.GetString("LogStart", Localization.Localization.GlobalResourceFile) + "AddConsoleModuleSettings:" + moduleID);
+
+            ModuleController.Instance.UpdateModuleSetting(moduleID, "DefaultSize", "IconFileLarge");
+            ModuleController.Instance.UpdateModuleSetting(moduleID, "AllowSizeChange", "False");
+            ModuleController.Instance.UpdateModuleSetting(moduleID, "DefaultView", "Hide");
+            ModuleController.Instance.UpdateModuleSetting(moduleID, "AllowViewChange", "False");
+            ModuleController.Instance.UpdateModuleSetting(moduleID, "ShowTooltip", "True");
+        }
+
+        private static void AddEventQueueApplicationStartFirstRequest()
+        {
+            //Add new EventQueue Event
+            var config = EventQueueConfiguration.GetConfig();
+            if (config != null)
+            {
+                if (!config.PublishedEvents.ContainsKey("Application_Start_FirstRequest"))
+                {
+                    foreach (SubscriberInfo subscriber in config.EventQueueSubscribers.Values)
+                    {
+                        EventQueueConfiguration.RegisterEventSubscription(config, "Application_Start_FirstRequest", subscriber);
+                    }
+
+                    EventQueueConfiguration.SaveConfig(config, string.Format("{0}EventQueue\\EventQueue.config", Globals.HostMapPath));
+                }
+            }
+        }
+
+        /// -----------------------------------------------------------------------------
+        /// <summary>
+        /// AddModuleControl adds a new Module Control to the system
+        /// </summary>
+        /// <remarks>
+        /// </remarks>
+        ///	<param name="moduleDefId">The Module Definition Id</param>
+        ///	<param name="controlKey">The key for this control in the Definition</param>
+        ///	<param name="controlTitle">The title of this control</param>
+        ///	<param name="controlSrc">Te source of ths control</param>
+        ///	<param name="iconFile">The icon file</param>
+        ///	<param name="controlType">The type of control</param>
+        ///	<param name="viewOrder">The vieworder for this module</param>
+        ///	<param name="helpURL">The Help Url</param>
+        /// -----------------------------------------------------------------------------
+        private static void AddModuleControl(int moduleDefId, string controlKey, string controlTitle, string controlSrc, string iconFile, SecurityAccessLevel controlType, int viewOrder, string helpURL)
+        {
+            AddModuleControl(moduleDefId, controlKey, controlTitle, controlSrc, iconFile, controlType, viewOrder, helpURL, false);
+        }
+
+        private static void AddModuleControl(int moduleDefId, string controlKey, string controlTitle, string controlSrc, string iconFile, SecurityAccessLevel controlType, int viewOrder, string helpURL, bool supportsPartialRendering)
+        {
+            DnnInstallLogger.InstallLogInfo(Localization.Localization.GetString("LogStart", Localization.Localization.GlobalResourceFile) + "AddModuleControl:" + moduleDefId);
+            // check if module control exists
+            var moduleControl = ModuleControlController.GetModuleControlByControlKey(controlKey, moduleDefId);
+            if (moduleControl == null)
+            {
+                moduleControl = new ModuleControlInfo
+                {
+                    ModuleControlID = Null.NullInteger,
+                    ModuleDefID = moduleDefId,
+                    ControlKey = controlKey,
+                    ControlTitle = controlTitle,
+                    ControlSrc = controlSrc,
+                    ControlType = controlType,
+                    ViewOrder = viewOrder,
+                    IconFile = iconFile,
+                    HelpURL = helpURL,
+                    SupportsPartialRendering = supportsPartialRendering
+                };
+
+                ModuleControlController.AddModuleControl(moduleControl);
+            }
+        }
+
+        /// -----------------------------------------------------------------------------
+        /// <summary>
+        /// AddModuleDefinition adds a new Core Module Definition to the system
+        /// </summary>
+        /// <remarks>
+        ///	This overload allows the caller to determine whether the module has a controller
+        /// class
+        /// </remarks>
+        ///	<param name="desktopModuleName">The Friendly Name of the Module to Add</param>
+        ///	<param name="description">Description of the Module</param>
+        ///	<param name="moduleDefinitionName">The Module Definition Name</param>
+        ///	<param name="premium">A flag representing whether the module is a Premium module</param>
+        ///	<param name="admin">A flag representing whether the module is an Admin module</param>
+        ///	<returns>The Module Definition Id of the new Module</returns>
+        /// -----------------------------------------------------------------------------
+        private static int AddModuleDefinition(string desktopModuleName, string description, string moduleDefinitionName, bool premium, bool admin)
+        {
+            return AddModuleDefinition(desktopModuleName, description, moduleDefinitionName, "", false, premium, admin);
+        }
+
+        /// -----------------------------------------------------------------------------
+        /// <summary>
+        /// AddModuleDefinition adds a new Core Module Definition to the system
+        /// </summary>
+        /// <remarks>
+        ///	This overload allows the caller to determine whether the module has a controller
+        /// class
+        /// </remarks>
+        ///	<param name="desktopModuleName">The Friendly Name of the Module to Add</param>
+        ///	<param name="description">Description of the Module</param>
+        ///	<param name="moduleDefinitionName">The Module Definition Name</param>
+        /// <param name="businessControllerClass">Business Control Class.</param>
+        /// <param name="isPortable">Whether the module is enable for portals.</param>
+        ///	<param name="premium">A flag representing whether the module is a Premium module</param>
+        ///	<param name="admin">A flag representing whether the module is an Admin module</param>
+        ///	<returns>The Module Definition Id of the new Module</returns>
+        /// -----------------------------------------------------------------------------
+        private static int AddModuleDefinition(string desktopModuleName, string description, string moduleDefinitionName, string businessControllerClass, bool isPortable, bool premium, bool admin)
+        {
+            DnnInstallLogger.InstallLogInfo(Localization.Localization.GetString("LogStart", Localization.Localization.GlobalResourceFile) + "AddModuleDefinition:" + desktopModuleName);
+            // check if desktop module exists
+            var desktopModule = DesktopModuleController.GetDesktopModuleByModuleName(desktopModuleName, Null.NullInteger);
+            if (desktopModule == null)
+            {
+                var package = new PackageInfo
+                {
+                    Description = description,
+                    FriendlyName = desktopModuleName,
+                    Name = string.Concat("DotNetNuke.", desktopModuleName),
+                    PackageType = "Module",
+                    Owner = "DNN",
+                    Organization = ".NET Foundation",
+                    Url = "https://dnncommunity.org",
+                    Email = "info@dnncommunity.org"
+                };
+                if (desktopModuleName == "Extensions" || desktopModuleName == "Skin Designer")
+                {
+                    package.IsSystemPackage = true;
+                }
+                package.Version = new Version(1, 0, 0);
+
+                PackageController.Instance.SaveExtensionPackage(package);
+
+                string moduleName = desktopModuleName.Replace(" ", "");
+                desktopModule = new DesktopModuleInfo
+                {
+                    DesktopModuleID = Null.NullInteger,
+                    PackageID = package.PackageID,
+                    FriendlyName = desktopModuleName,
+                    FolderName = "Admin/" + moduleName,
+                    ModuleName = moduleName,
+                    Description = description,
+                    Version = "01.00.00",
+                    BusinessControllerClass = businessControllerClass,
+                    IsPortable = isPortable,
+                    SupportedFeatures = 0
+                };
+                if ((isPortable))
+                {
+                    desktopModule.SupportedFeatures = 1;
+                }
+                desktopModule.IsPremium = premium;
+                desktopModule.IsAdmin = admin;
+
+                desktopModule.DesktopModuleID = DesktopModuleController.SaveDesktopModule(desktopModule, false, false);
+
+                if (!premium)
+                {
+                    DesktopModuleController.AddDesktopModuleToPortals(desktopModule.DesktopModuleID);
+                }
+            }
+
+            // check if module definition exists
+            var moduleDefinition = ModuleDefinitionController.GetModuleDefinitionByFriendlyName(moduleDefinitionName, desktopModule.DesktopModuleID);
+            if (moduleDefinition == null)
+            {
+                moduleDefinition = new ModuleDefinitionInfo { ModuleDefID = Null.NullInteger, DesktopModuleID = desktopModule.DesktopModuleID, FriendlyName = moduleDefinitionName };
+
+                moduleDefinition.ModuleDefID = ModuleDefinitionController.SaveModuleDefinition(moduleDefinition, false, false);
+            }
+            return moduleDefinition.ModuleDefID;
+        }
+
+        /// -----------------------------------------------------------------------------
+        /// <summary>
+        /// AddModuleToPage adds a module to a Page
+        /// </summary>
+        /// <remarks>
+        /// This overload assumes ModulePermissions will be inherited
+        /// </remarks>
+        ///	<param name="page">The Page to add the Module to</param>
+        ///	<param name="moduleDefId">The Module Deinition Id for the module to be aded to this tab</param>
+        ///	<param name="moduleTitle">The Module's title</param>
+        ///	<param name="moduleIconFile">The Module's icon</param>
+        /// -----------------------------------------------------------------------------
+        private static int AddModuleToPage(TabInfo page, int moduleDefId, string moduleTitle, string moduleIconFile)
+        {
+            //Call overload with InheritPermisions=True
+            return AddModuleToPage(page, moduleDefId, moduleTitle, moduleIconFile, true);
+        }
+
+        /// -----------------------------------------------------------------------------
+        /// <summary>
+        /// AddPage adds a Tab Page
+        /// </summary>
+        /// <remarks>
+        /// Adds a Tab to a parentTab
+        /// </remarks>
+        ///	<param name="parentTab">The Parent Tab</param>
+        ///	<param name="tabName">The Name to give this new Tab</param>
+        /// <param name="description">Description.</param>
+        ///	<param name="tabIconFile">The Icon for this new Tab</param>
+        /// <param name="tabIconFileLarge">The Large Icon for this new Tab</param>
+        ///	<param name="isVisible">A flag indicating whether the tab is visible</param>
+        ///	<param name="permissions">Page Permissions Collection for this page</param>
+        /// <param name="isAdmin">Is an admin page</param>
+        /// -----------------------------------------------------------------------------
+        private static TabInfo AddPage(TabInfo parentTab, string tabName, string description, string tabIconFile, string tabIconFileLarge, bool isVisible, TabPermissionCollection permissions, bool isAdmin)
+        {
+            int parentId = Null.NullInteger;
+            int portalId = Null.NullInteger;
+
+            if ((parentTab != null))
+            {
+                parentId = parentTab.TabID;
+                portalId = parentTab.PortalID;
+            }
+
+
+            return AddPage(portalId, parentId, tabName, description, tabIconFile, tabIconFileLarge, isVisible, permissions, isAdmin);
+        }
+
+        /// -----------------------------------------------------------------------------
+        /// <summary>
+        /// AddPage adds a Tab Page
+        /// </summary>
+        ///	<param name="portalId">The Id of the Portal</param>
+        ///	<param name="parentId">The Id of the Parent Tab</param>
+        ///	<param name="tabName">The Name to give this new Tab</param>
+        /// <param name="description">Description.</param>
+        ///	<param name="tabIconFile">The Icon for this new Tab</param>
+        /// <param name="tabIconFileLarge">The large Icon for this new Tab</param>
+        ///	<param name="isVisible">A flag indicating whether the tab is visible</param>
+        ///	<param name="permissions">Page Permissions Collection for this page</param>
+        /// <param name="isAdmin">Is and admin page</param>
+        /// -----------------------------------------------------------------------------
+        private static TabInfo AddPage(int portalId, int parentId, string tabName, string description, string tabIconFile, string tabIconFileLarge, bool isVisible, TabPermissionCollection permissions, bool isAdmin)
+        {
+            DnnInstallLogger.InstallLogInfo(Localization.Localization.GetString("LogStart", Localization.Localization.GlobalResourceFile) + "AddPage:" + tabName);
+
+            TabInfo tab = TabController.Instance.GetTabByName(tabName, portalId, parentId);
+
+            if (tab == null || tab.ParentId != parentId)
+            {
+                tab = new TabInfo
+                {
+                    TabID = Null.NullInteger,
+                    PortalID = portalId,
+                    TabName = tabName,
+                    Title = "",
+                    Description = description,
+                    KeyWords = "",
+                    IsVisible = isVisible,
+                    DisableLink = false,
+                    ParentId = parentId,
+                    IconFile = tabIconFile,
+                    IconFileLarge = tabIconFileLarge,
+                    IsDeleted = false
+                };
+                tab.TabID = TabController.Instance.AddTab(tab, !isAdmin);
+
+                if (((permissions != null)))
+                {
+                    foreach (TabPermissionInfo tabPermission in permissions)
+                    {
+                        tab.TabPermissions.Add(tabPermission, true);
+                    }
+                    TabPermissionController.SaveTabPermissions(tab);
+                }
+            }
+            return tab;
+        }
+
+        /// -----------------------------------------------------------------------------
+        /// <summary>
+        /// AddPagePermission adds a TabPermission to a TabPermission Collection
+        /// </summary>
+        ///	<param name="permissions">Page Permissions Collection for this page</param>
+        ///	<param name="key">The Permission key</param>
+        ///	<param name="roleId">The role given the permission</param>
+        /// -----------------------------------------------------------------------------
+        private static void AddPagePermission(TabPermissionCollection permissions, string key, int roleId)
+        {
+            DnnInstallLogger.InstallLogInfo(Localization.Localization.GetString("LogStart", Localization.Localization.GlobalResourceFile) + "AddPagePermission:" + key);
+            var permissionController = new PermissionController();
+            var permission = (PermissionInfo)permissionController.GetPermissionByCodeAndKey("SYSTEM_TAB", key)[0];
+
+            var tabPermission = new TabPermissionInfo { PermissionID = permission.PermissionID, RoleID = roleId, AllowAccess = true };
+
+            permissions.Add(tabPermission);
+        }
+
+
+        /// -----------------------------------------------------------------------------
+        /// <summary>
+        /// AddSearchResults adds a top level Hidden Search Results Page
+        /// </summary>
+        ///	<param name="moduleDefId">The Module Deinition Id for the Search Results Module</param>
+        /// -----------------------------------------------------------------------------
+        private static void AddSearchResults(int moduleDefId)
+        {
+            DnnInstallLogger.InstallLogInfo(Localization.Localization.GetString("LogStart", Localization.Localization.GlobalResourceFile) + "AddSearchResults:" + moduleDefId);
+            var portals = PortalController.Instance.GetPortals();
+            int intPortal;
+
+            //Add Page to Admin Menu of all configured Portals
+            for (intPortal = 0; intPortal <= portals.Count - 1; intPortal++)
+            {
+                var tabPermissions = new TabPermissionCollection();
+
+                var portal = (PortalInfo)portals[intPortal];
+
+                AddPagePermission(tabPermissions, "View", Convert.ToInt32(Globals.glbRoleAllUsers));
+                AddPagePermission(tabPermissions, "View", Convert.ToInt32(portal.AdministratorRoleId));
+                AddPagePermission(tabPermissions, "Edit", Convert.ToInt32(portal.AdministratorRoleId));
+
+                //Create New Page (or get existing one)
+                var tab = AddPage(portal.PortalID, Null.NullInteger, "Search Results", "", "", "", false, tabPermissions, false);
+
+                //Add Module To Page
+                AddModuleToPage(tab, moduleDefId, "Search Results", "");
+            }
+        }
+
+        /// -----------------------------------------------------------------------------
+        /// <summary>
+        /// AddSkinControl adds a new Module Control to the system
+        /// </summary>
+        /// <remarks>
+        /// </remarks>
+        ///	<param name="controlKey">The key for this control in the Definition</param>
+        /// <param name="packageName">Package Name.</param>
+        ///	<param name="controlSrc">Te source of ths control</param>
+        /// -----------------------------------------------------------------------------
+        private static void AddSkinControl(string controlKey, string packageName, string controlSrc)
+        {
+            DnnInstallLogger.InstallLogInfo(Localization.Localization.GetString("LogStart", Localization.Localization.GlobalResourceFile) + "AddSkinControl:" + controlKey);
+            // check if skin control exists
+            SkinControlInfo skinControl = SkinControlController.GetSkinControlByKey(controlKey);
+            if (skinControl == null)
+            {
+                var package = new PackageInfo { Name = packageName, FriendlyName = string.Concat(controlKey, "SkinObject"), PackageType = "SkinObject", Version = new Version(1, 0, 0) };
+                LegacyUtil.ParsePackageName(package);
+
+                PackageController.Instance.SaveExtensionPackage(package);
+
+                skinControl = new SkinControlInfo { PackageID = package.PackageID, ControlKey = controlKey, ControlSrc = controlSrc, SupportsPartialRendering = false };
+
+                SkinControlController.SaveSkinControl(skinControl);
+            }
+        }
+
+        private static void AddDefaultModuleIcons()
+        {
+            DnnInstallLogger.InstallLogInfo(Localization.Localization.GetString("LogStart", Localization.Localization.GlobalResourceFile) + "AddDefaultModuleIcons");
+            var pkg = PackageController.Instance.GetExtensionPackage(Null.NullInteger, p => p.Name == "DotNetNuke.Google Analytics");
+            if (pkg != null)
+            {
+                pkg.FolderName = "DesktopModules/Admin/Analytics";
+                pkg.IconFile = "~/DesktopModules/Admin/Analytics/analytics.gif";
+                PackageController.Instance.SaveExtensionPackage(pkg);
+            }
+
+            pkg = PackageController.Instance.GetExtensionPackage(Null.NullInteger, p => p.Name == "DotNetNuke.Configuration Manager");
+            if (pkg != null)
+            {
+                pkg.FolderName = "DesktopModules/Admin/XmlMerge";
+                pkg.IconFile = "~/DesktopModules/Admin/XmlMerge/xmlMerge.png";
+                PackageController.Instance.SaveExtensionPackage(pkg);
+            }
+
+            pkg = PackageController.Instance.GetExtensionPackage(Null.NullInteger, p => p.Name == "DotNetNuke.Console");
+            if (pkg != null)
+            {
+                pkg.FolderName = "DesktopModules/Admin/Console";
+                pkg.IconFile = "~/DesktopModules/Admin/Console/console.gif";
+                PackageController.Instance.SaveExtensionPackage(pkg);
+            }
+
+            pkg = PackageController.Instance.GetExtensionPackage(Null.NullInteger, p => p.Name == "DotNetNuke.ContentList");
+            if (pkg != null)
+            {
+                pkg.FolderName = "DesktopModules/Admin/ContentList";
+                pkg.IconFile = "~/DesktopModules/Admin/ContentList/contentList.gif";
+                PackageController.Instance.SaveExtensionPackage(pkg);
+            }
+
+            pkg = PackageController.Instance.GetExtensionPackage(Null.NullInteger, p => p.Name == "DotNetNuke.Dashboard");
+            if (pkg != null)
+            {
+                pkg.FolderName = "DesktopModules/Admin/Dashboard";
+                pkg.IconFile = "~/DesktopModules/Admin/Dashboard/dashboard.gif";
+                PackageController.Instance.SaveExtensionPackage(pkg);
+            }
+
+            pkg = PackageController.Instance.GetExtensionPackage(Null.NullInteger, p => p.Name == "DotNetNuke.Languages");
+            if (pkg != null)
+            {
+                pkg.FolderName = "DesktopModules/Admin/Languages";
+                pkg.IconFile = "~/DesktopModules/Admin/Languages/languages.gif";
+                PackageController.Instance.SaveExtensionPackage(pkg);
+            }
+
+            pkg = PackageController.Instance.GetExtensionPackage(Null.NullInteger, p => p.Name == "DotNetNuke.Marketplace");
+            if (pkg != null)
+            {
+                pkg.FolderName = "DesktopModules/Admin/Marketplace";
+                pkg.IconFile = "~/DesktopModules/Admin/Marketplace/marketplace.gif";
+                PackageController.Instance.SaveExtensionPackage(pkg);
+            }
+
+            pkg = PackageController.Instance.GetExtensionPackage(Null.NullInteger, p => p.Name == "DotNetNuke.Sitemap");
+            if (pkg != null)
+            {
+                pkg.FolderName = "DesktopModules/Admin/Sitemap";
+                pkg.IconFile = "~/DesktopModules/Admin/Sitemap/sitemap.gif";
+                PackageController.Instance.SaveExtensionPackage(pkg);
+            }
+
+            pkg = PackageController.Instance.GetExtensionPackage(Null.NullInteger, p => p.Name == "DotNetNuke.Skin Designer");
+            if (pkg != null)
+            {
+                pkg.FolderName = "DesktopModules/Admin/SkinDesigner";
+                pkg.IconFile = "~/DesktopModules/Admin/SkinDesigner/skinDesigner.gif";
+                PackageController.Instance.SaveExtensionPackage(pkg);
+            }
+
+            pkg = PackageController.Instance.GetExtensionPackage(Null.NullInteger, p => p.Name == "DotNetNuke.Skins");
+            if (pkg != null)
+            {
+                pkg.FolderName = "DesktopModules/Admin/Skins";
+                pkg.IconFile = "~/DesktopModules/Admin/Skins/skins.gif";
+                PackageController.Instance.SaveExtensionPackage(pkg);
+            }
+
+            pkg = PackageController.Instance.GetExtensionPackage(Null.NullInteger, p => p.Name == "DotNetNuke.ViewProfile");
+            if (pkg != null)
+            {
+                pkg.FolderName = "DesktopModules/Admin/ViewProfile";
+                pkg.IconFile = "~/DesktopModules/Admin/ViewProfile/viewProfile.gif";
+                PackageController.Instance.SaveExtensionPackage(pkg);
+            }
+
+            pkg = PackageController.Instance.GetExtensionPackage(Null.NullInteger, p => p.Name == "DotNetNuke.ProfessionalPreview");
+            if (pkg != null)
+            {
+                pkg.FolderName = "DesktopModules/Admin/ProfessionalPreview";
+                pkg.IconFile = "~/DesktopModules/Admin/ProfessionalPreview/professionalPreview.gif";
+                PackageController.Instance.SaveExtensionPackage(pkg);
+            }
+        }
+
+        private static void AddModuleCategories()
+        {
+            DnnInstallLogger.InstallLogInfo(Localization.Localization.GetString("LogStart", Localization.Localization.GlobalResourceFile) + "AddModuleCategories");
+            DesktopModuleController.AddModuleCategory("< None >");
+            DesktopModuleController.AddModuleCategory("Admin");
+            DesktopModuleController.AddModuleCategory("Common");
+
+
+            foreach (var desktopModuleInfo in DesktopModuleController.GetDesktopModules(Null.NullInteger))
+            {
+                bool update = false;
+                switch (desktopModuleInfo.Value.ModuleName)
+                {
+                    case "Portals":
+                    case "SQL":
+                    case "HostSettings":
+                    case "Scheduler":
+                    case "SearchAdmin":
+                    case "Lists":
+                    case "Extensions":
+                    case "WhatsNew":
+                    case "Dashboard":
+                    case "Marketplace":
+                    case "ConfigurationManager":
+                    case "Security":
+                    case "Tabs":
+                    case "Vendors":
+                    case "Banners":
+                    case "FileManager":
+                    case "SiteLog":
+                    case "Newsletters":
+                    case "RecycleBin":
+                    case "LogViewer":
+                    case "SiteWizard":
+                    case "Languages":
+                    case "Skins":
+                    case "SkinDesigner":
+                    case "GoogleAnalytics":
+                    case "Sitemap":
+                    case "DotNetNuke.Taxonomy":
+                        desktopModuleInfo.Value.Category = "Admin";
+                        update = true;
+                        break;
+                    default:
+                        break;
+                }
+                if (update)
+                {
+                    if (desktopModuleInfo.Value.PackageID == Null.NullInteger)
+                    {
+                        LegacyUtil.ProcessLegacyModule(desktopModuleInfo.Value);
+                    }
+                    DesktopModuleController.SaveDesktopModule(desktopModuleInfo.Value, false, false);
+                }
+            }
+        }
+
+        /// -----------------------------------------------------------------------------
+        /// <summary>
+        /// CoreModuleExists determines whether a Core Module exists on the system
+        /// </summary>
+        /// <remarks>
+        /// </remarks>
+        ///	<param name="desktopModuleName">The Friendly Name of the Module</param>
+        ///	<returns>True if the Module exists, otherwise False</returns>
+        /// -----------------------------------------------------------------------------
+        private static bool CoreModuleExists(string desktopModuleName)
+        {
+            var desktopModule = DesktopModuleController.GetDesktopModuleByModuleName(desktopModuleName, Null.NullInteger);
+
+            return ((desktopModule != null));
+        }
+
+        private static void EnableModalPopUps()
+        {
+            DnnInstallLogger.InstallLogInfo(Localization.Localization.GetString("LogStart", Localization.Localization.GlobalResourceFile) + "EnableModalPopUps");
+            foreach (var desktopModuleInfo in DesktopModuleController.GetDesktopModules(Null.NullInteger))
+            {
+                switch (desktopModuleInfo.Value.ModuleName)
+                {
+                    case "Portals":
+                    case "SQL":
+                    case "HostSettings":
+                    case "Scheduler":
+                    case "SearchAdmin":
+                    case "Lists":
+                    case "Extensions":
+                    case "WhatsNew":
+                    case "Dashboard":
+                    case "Marketplace":
+                    case "ConfigurationManager":
+                    case "Security":
+                    case "Tabs":
+                    case "Vendors":
+                    case "Banners":
+                    case "FileManager":
+                    case "SiteLog":
+                    case "Newsletters":
+                    case "RecycleBin":
+                    case "LogViewer":
+                    case "SiteWizard":
+                    case "Languages":
+                    case "Skins":
+                    case "SkinDesigner":
+                    case "GoogleAnalytics":
+                    case "Sitemap":
+                    case "DotNetNuke.Taxonomy":
+                        foreach (ModuleDefinitionInfo definition in desktopModuleInfo.Value.ModuleDefinitions.Values)
+                        {
+                            foreach (ModuleControlInfo control in definition.ModuleControls.Values)
+                            {
+                                if (!String.IsNullOrEmpty(control.ControlKey))
+                                {
+                                    control.SupportsPopUps = true;
+                                    ModuleControlController.SaveModuleControl(control, false);
+                                }
+                            }
+                        }
+                        break;
+                    default:
+                        break;
+                }
+            }
+
+            foreach (ModuleControlInfo control in ModuleControlController.GetModuleControlsByModuleDefinitionID(Null.NullInteger).Values)
+            {
+                control.SupportsPopUps = true;
+                ModuleControlController.SaveModuleControl(control, false);
+            }
+        }
+
+        /// -----------------------------------------------------------------------------
+        /// <summary>
+        /// ExecuteScript executes a SQl script file
+        /// </summary>
+        /// <remarks>
+        /// </remarks>
+        ///	<param name="scriptFile">The script to Execute</param>
+        /// <param name="writeFeedback">Need to output feedback message.</param>
+        /// -----------------------------------------------------------------------------
+        internal static string ExecuteScript(string scriptFile, bool writeFeedback)
+        {
+            DnnInstallLogger.InstallLogInfo(Localization.Localization.GetString("LogStart", Localization.Localization.GlobalResourceFile) + "ExecuteScript:" + scriptFile);
+            if (writeFeedback)
+            {
+                HtmlUtils.WriteFeedback(HttpContext.Current.Response, 2, Localization.Localization.GetString("ExecutingScript", Localization.Localization.GlobalResourceFile) + ":" + Path.GetFileName(scriptFile));
+            }
+
+            // read script file for installation
+            string script = FileSystemUtils.ReadFile(scriptFile);
+
+            // execute SQL installation script
+            string exceptions = DataProvider.Instance().ExecuteScript(script);
+
+            //add installer logging
+            if (string.IsNullOrEmpty(exceptions))
+            {
+                DnnInstallLogger.InstallLogInfo(Localization.Localization.GetString("LogEnd", Localization.Localization.GlobalResourceFile) + "ExecuteScript:" + scriptFile);
+            }
+            else
+            {
+                DnnInstallLogger.InstallLogError(exceptions);
+            }
+
+            // log the results
+            try
+            {
+                using (var streamWriter = File.CreateText(scriptFile.Replace("." + DefaultProvider, "") + ".log.resources"))
+                {
+                    streamWriter.WriteLine(exceptions);
+                    streamWriter.Close();
+                }
+            }
+            catch (Exception exc)
+            {
+                //does not have permission to create the log file
+                Logger.Error(exc);
+            }
+
+            if (writeFeedback)
+            {
+                string resourcesFile = Path.GetFileName(scriptFile);
+                if (!String.IsNullOrEmpty(resourcesFile))
+                {
+                    HtmlUtils.WriteScriptSuccessError(HttpContext.Current.Response, (string.IsNullOrEmpty(exceptions)), resourcesFile.Replace("." + DefaultProvider, ".log.resources"));
+                }
+            }
+
+            return exceptions;
+        }
+
+        /// -----------------------------------------------------------------------------
+        /// <summary>
+        /// GetModuleDefinition gets the Module Definition Id of a module
+        /// </summary>
+        ///	<param name="desktopModuleName">The Friendly Name of the Module to Add</param>
+        ///	<param name="moduleDefinitionName">The Module Definition Name</param>
+        ///	<returns>The Module Definition Id of the Module (-1 if no module definition)</returns>
+        /// -----------------------------------------------------------------------------
+        private static int GetModuleDefinition(string desktopModuleName, string moduleDefinitionName)
+        {
+            // get desktop module
+            var desktopModule = DesktopModuleController.GetDesktopModuleByModuleName(desktopModuleName, Null.NullInteger);
+            if (desktopModule == null)
+            {
+                return -1;
+            }
+
+            // get module definition
+            ModuleDefinitionInfo objModuleDefinition = ModuleDefinitionController.GetModuleDefinitionByFriendlyName(moduleDefinitionName, desktopModule.DesktopModuleID);
+            if (objModuleDefinition == null)
+            {
+                return -1;
+            }
+
+
+            return objModuleDefinition.ModuleDefID;
+        }
+
+        /// -----------------------------------------------------------------------------
+        /// <summary>
+        /// HostTabExists determines whether a tab of a given name exists under the Host tab
+        /// </summary>
+        /// <remarks>
+        /// </remarks>
+        ///	<param name="tabName">The Name of the Tab</param>
+        ///	<returns>True if the Tab exists, otherwise False</returns>
+        /// -----------------------------------------------------------------------------
+        private static bool HostTabExists(string tabName)
+        {
+            bool tabExists = false;
+            var hostTab = TabController.Instance.GetTabByName("Host", Null.NullInteger);
+
+            var tab = TabController.Instance.GetTabByName(tabName, Null.NullInteger, hostTab.TabID);
+            if ((tab != null))
+            {
+                tabExists = true;
+            }
+
+
+            return tabExists;
+        }
+
+        /// -----------------------------------------------------------------------------
+        /// <summary>
+        /// InstallMemberRoleProvider - Installs the MemberRole Provider Db objects
+        /// </summary>
+        /// <remarks>
+        /// </remarks>
+        ///	<param name="providerPath">The Path to the Provider Directory</param>
+        /// <param name="writeFeedback">Whether need to output feedback message.</param>
+        /// -----------------------------------------------------------------------------
+        internal static string InstallMemberRoleProvider(string providerPath, bool writeFeedback)
+        {
+            DnnInstallLogger.InstallLogInfo(Localization.Localization.GetString("LogStart", Localization.Localization.GlobalResourceFile) + "InstallMemberRoleProvider");
+
+            string exceptions = "";
+
+            bool installMemberRole = true;
+            if ((Config.GetSetting("InstallMemberRole") != null))
+            {
+                installMemberRole = bool.Parse(Config.GetSetting("InstallMemberRole"));
+            }
+
+            if (installMemberRole)
+            {
+                if (writeFeedback)
+                {
+                    HtmlUtils.WriteFeedback(HttpContext.Current.Response, 0, "Installing MemberRole Provider:<br>");
+                }
+
+                //Install Common
+                exceptions += InstallMemberRoleProviderScript(providerPath, "InstallCommon", writeFeedback);
+                //Install Membership
+                exceptions += InstallMemberRoleProviderScript(providerPath, "InstallMembership", writeFeedback);
+                //Install Profile
+                //exceptions += InstallMemberRoleProviderScript(providerPath, "InstallProfile", writeFeedback);
+                //Install Roles
+                //exceptions += InstallMemberRoleProviderScript(providerPath, "InstallRoles", writeFeedback);
+            }
+
+            if (String.IsNullOrEmpty(exceptions))
+            {
+                DnnInstallLogger.InstallLogInfo(Localization.Localization.GetString("LogEnd", Localization.Localization.GlobalResourceFile) + "InstallMemberRoleProvider");
+            }
+            else
+            {
+                DnnInstallLogger.InstallLogError(exceptions);
+            }
+
+            return exceptions;
+        }
+
+        /// -----------------------------------------------------------------------------
+        /// <summary>
+        /// InstallMemberRoleProviderScript - Installs a specific MemberRole Provider script
+        /// </summary>
+        /// <remarks>
+        /// </remarks>
+        ///	<param name="providerPath">The Path to the Provider Directory</param>
+        ///	<param name="scriptFile">The Name of the Script File</param>
+        ///	<param name="writeFeedback">Whether or not to echo results</param>
+        private static string InstallMemberRoleProviderScript(string providerPath, string scriptFile, bool writeFeedback)
+        {
+            if (writeFeedback)
+            {
+                HtmlUtils.WriteFeedback(HttpContext.Current.Response, 2, "Executing Script: " + scriptFile + "<br>");
+            }
+
+            string exceptions = DataProvider.Instance().ExecuteScript(FileSystemUtils.ReadFile(providerPath + scriptFile + ".sql"));
+
+            // log the results
+            try
+            {
+                using (StreamWriter streamWriter = File.CreateText(providerPath + scriptFile + ".log.resources"))
+                {
+                    streamWriter.WriteLine(exceptions);
+                    streamWriter.Close();
+                }
+            }
+            catch (Exception exc)
+            {
+                //does not have permission to create the log file
+                Logger.Error(exc);
+            }
+
+            return exceptions;
+        }
+
+        /// -----------------------------------------------------------------------------
+        /// <summary>
+        /// ParseFiles parses the Host Template's Files node
+        /// </summary>
+        /// <remarks>
+        /// </remarks>
+        ///	<param name="node">The Files node</param>
+        ///	<param name="portalId">The PortalId (-1 for Host Files)</param>
+        /// -----------------------------------------------------------------------------
+        private static void ParseFiles(XmlNode node, int portalId)
+        {
+            //Parse the File nodes
+            if (node != null)
+            {
+                XmlNodeList nodes = node.SelectNodes("file");
+                if (nodes != null)
+                {
+                    var folderManager = FolderManager.Instance;
+                    var fileManager = FileManager.Instance;
+
+                    foreach (XmlNode fileNode in nodes)
+                    {
+                        string fileName = XmlUtils.GetNodeValue(fileNode.CreateNavigator(), "filename");
+                        string extension = XmlUtils.GetNodeValue(fileNode.CreateNavigator(), "extension");
+                        long size = long.Parse(XmlUtils.GetNodeValue(fileNode.CreateNavigator(), "size"));
+                        int width = XmlUtils.GetNodeValueInt(fileNode, "width");
+                        int height = XmlUtils.GetNodeValueInt(fileNode, "height");
+                        string contentType = XmlUtils.GetNodeValue(fileNode.CreateNavigator(), "contentType");
+                        string folder = XmlUtils.GetNodeValue(fileNode.CreateNavigator(), "folder");
+
+                        var folderInfo = folderManager.GetFolder(portalId, folder);
+                        var file = new FileInfo(portalId, fileName, extension, (int)size, width, height, contentType, folder, folderInfo.FolderID, folderInfo.StorageLocation, true);
+
+                        using (var fileContent = fileManager.GetFileContent(file))
+                        {
+                            var addedFile = fileManager.AddFile(folderInfo, file.FileName, fileContent, false);
+
+                            file.FileId = addedFile.FileId;
+                            file.EnablePublishPeriod = addedFile.EnablePublishPeriod;
+                            file.EndDate = addedFile.EndDate;
+                            file.StartDate = addedFile.StartDate;
+                        }
+
+                        fileManager.UpdateFile(file);
+                    }
+                }
+            }
+        }
+
+        /// -----------------------------------------------------------------------------
+        /// <summary>
+        /// RemoveCoreModule removes a Core Module from the system
+        /// </summary>
+        /// <remarks>
+        /// </remarks>
+        ///	<param name="desktopModuleName">The Friendly Name of the Module to Remove</param>
+        ///	<param name="parentTabName">The Name of the parent Tab/Page for this module</param>
+        ///	<param name="tabName">The Name to tab that contains the Module</param>
+        ///	<param name="removeTab">A flag to determine whether to remove the Tab if it has no
+        ///	other modules</param>
+        /// -----------------------------------------------------------------------------
+        private static void RemoveCoreModule(string desktopModuleName, string parentTabName, string tabName, bool removeTab)
+        {
+            DnnInstallLogger.InstallLogInfo(Localization.Localization.GetString("LogStart", Localization.Localization.GlobalResourceFile) + "RemoveCoreModule:" + desktopModuleName);
+
+            int moduleDefId = Null.NullInteger;
+            int desktopModuleId = 0;
+
+            //Find and remove the Module from the Tab
+            switch (parentTabName)
+            {
+                case "Host":
+                    var tab = TabController.Instance.GetTabByName("Host", Null.NullInteger, Null.NullInteger);
+
+                    if (tab != null)
+                    {
+                        moduleDefId = RemoveModule(desktopModuleName, tabName, tab.TabID, removeTab);
+                    }
+                    break;
+                case "Admin":
+                    var portals = PortalController.Instance.GetPortals();
+
+                    //Iterate through the Portals to remove the Module from the Tab
+                    for (int intPortal = 0; intPortal <= portals.Count - 1; intPortal++)
+                    {
+                        var portal = (PortalInfo)portals[intPortal];
+                        moduleDefId = RemoveModule(desktopModuleName, tabName, portal.AdminTabId, removeTab);
+                    }
+                    break;
+            }
+
+            DesktopModuleInfo desktopModule = null;
+            if (moduleDefId == Null.NullInteger)
+            {
+                desktopModule = DesktopModuleController.GetDesktopModuleByModuleName(desktopModuleName, Null.NullInteger);
+                desktopModuleId = desktopModule.DesktopModuleID;
+            }
+            else
+            {
+                //Get the Module Definition
+                ModuleDefinitionInfo moduleDefinition = ModuleDefinitionController.GetModuleDefinitionByID(moduleDefId);
+                if (moduleDefinition != null)
+                {
+                    desktopModuleId = moduleDefinition.DesktopModuleID;
+                    desktopModule = DesktopModuleController.GetDesktopModule(desktopModuleId, Null.NullInteger);
+                }
+            }
+
+            if (desktopModule != null)
+            {
+                //Delete the Desktop Module
+                var desktopModuleController = new DesktopModuleController();
+                desktopModuleController.DeleteDesktopModule(desktopModuleId);
+
+                //Delete the Package
+                PackageController.Instance.DeleteExtensionPackage(PackageController.Instance.GetExtensionPackage(Null.NullInteger, p => p.PackageID == desktopModule.PackageID));
+            }
+        }
+
+        public static int RemoveModule(string desktopModuleName, string tabName, int parentId, bool removeTab)
+        {
+            DnnInstallLogger.InstallLogInfo(Localization.Localization.GetString("LogStart", Localization.Localization.GlobalResourceFile) + "RemoveModule:" + desktopModuleName);
+            TabInfo tab = TabController.Instance.GetTabByName(tabName, Null.NullInteger, parentId);
+            int moduleDefId = 0;
+            int count = 0;
+
+            //Get the Modules on the Tab
+            if (tab != null)
+            {
+                foreach (KeyValuePair<int, ModuleInfo> kvp in ModuleController.Instance.GetTabModules(tab.TabID))
+                {
+                    var module = kvp.Value;
+                    if (module.DesktopModule.FriendlyName == desktopModuleName)
+                    {
+                        //Delete the Module from the Modules list
+                        ModuleController.Instance.DeleteTabModule(module.TabID, module.ModuleID, false);
+                        moduleDefId = module.ModuleDefID;
+                    }
+                    else
+                    {
+                        count += 1;
+                    }
+                }
+
+                //If Tab has no modules optionally remove tab
+                if (count == 0 && removeTab)
+                {
+                    TabController.Instance.DeleteTab(tab.TabID, tab.PortalID);
+                }
+            }
+
+            return moduleDefId;
+        }
+
+        private static void RemoveModuleControl(int moduleDefId, string controlKey)
+        {
+            DnnInstallLogger.InstallLogInfo(Localization.Localization.GetString("LogStart", Localization.Localization.GlobalResourceFile) + "RemoveModuleControl:" + moduleDefId);
+            // get Module Control
+            var moduleControl = ModuleControlController.GetModuleControlByControlKey(controlKey, moduleDefId);
+            if (moduleControl != null)
+            {
+                ModuleControlController.DeleteModuleControl(moduleControl.ModuleControlID);
+            }
+        }
+
+        private static void RemoveModuleFromPortals(string friendlyName)
+        {
+            DnnInstallLogger.InstallLogInfo(Localization.Localization.GetString("LogStart", Localization.Localization.GlobalResourceFile) + "RemoveModuleFromPortals:" + friendlyName);
+            DesktopModuleInfo desktopModule = DesktopModuleController.GetDesktopModuleByFriendlyName(friendlyName);
+            if (desktopModule != null)
+            {
+                //Module was incorrectly assigned as "IsPremium=False"
+                if (desktopModule.PackageID > Null.NullInteger)
+                {
+                    desktopModule.IsPremium = true;
+                    DesktopModuleController.SaveDesktopModule(desktopModule, false, true);
+                }
+
+                //Remove the module from Portals
+                DesktopModuleController.RemoveDesktopModuleFromPortals(desktopModule.DesktopModuleID);
+            }
+        }
+
+        private static bool TabPermissionExists(TabPermissionInfo tabPermission, int portalID)
+        {
+            return TabPermissionController.GetTabPermissions(tabPermission.TabID, portalID).Cast<TabPermissionInfo>().Any(permission => permission.TabID == tabPermission.TabID && permission.RoleID == tabPermission.RoleID && permission.PermissionID == tabPermission.PermissionID);
+        }
+
+        private static void FavIconsToPortalSettings()
+        {
+            DnnInstallLogger.InstallLogInfo(Localization.Localization.GetString("LogStart", Localization.Localization.GlobalResourceFile) + "FavIconsToPortalSettings");
+            const string fileName = "favicon.ico";
+            var portals = PortalController.Instance.GetPortals().Cast<PortalInfo>();
+
+            foreach (var portalInfo in portals)
+            {
+                string localPath = Path.Combine(portalInfo.HomeDirectoryMapPath, fileName);
+
+                if (File.Exists(localPath))
+                {
+                    try
+                    {
+                        int fileId;
+                        var folder = FolderManager.Instance.GetFolder(portalInfo.PortalID, "");
+                        if (!FileManager.Instance.FileExists(folder, fileName))
+                        {
+                            using (var stream = File.OpenRead(localPath))
+                            {
+                                FileManager.Instance.AddFile(folder, fileName, stream, /*overwrite*/ false);
+                            }
+                        }
+                        fileId = FileManager.Instance.GetFile(folder, fileName).FileId;
+
+                        new FavIcon(portalInfo.PortalID).Update(fileId);
+                    }
+                    catch (Exception e)
+                    {
+                        string message = string.Format("Unable to setup Favicon for Portal: {0}", portalInfo.PortalName);
+                        var log = new LogInfo { LogTypeKey = EventLogController.EventLogType.ADMIN_ALERT.ToString() };
+                        log.AddProperty("Issue", message);
+                        log.AddProperty("ExceptionMessage", e.Message);
+                        log.AddProperty("StackTrace", e.StackTrace);
+                        LogController.Instance.AddLog(log);
+
+                        Logger.Warn(message, e);
+                    }
+                }
+            }
+        }
+
+        private static void AddIconToAllowedFiles()
+        {
+            DnnInstallLogger.InstallLogInfo(Localization.Localization.GetString("LogStart", Localization.Localization.GlobalResourceFile) + "AddIconToAllowedFiles");
+            var toAdd = new List<string> { ".ico" };
+            HostController.Instance.Update("FileExtensions", Host.AllowedExtensionWhitelist.ToStorageString(toAdd));
+        }
+
+        private static void UpgradeToVersion323()
+        {
+            //add new SecurityException
+            string configFile = Globals.HostMapPath + "Logs\\LogConfig\\SecurityExceptionTemplate.xml.resources";
+            LogController.Instance.AddLogType(configFile, Null.NullString);
+        }
+
+        private static void UpgradeToVersion440()
+        {
+            // remove module cache files with *.htm extension ( they are now securely named *.resources )
+            var portals = PortalController.Instance.GetPortals();
+            foreach (PortalInfo objPortal in portals)
+            {
+                if (Directory.Exists(Globals.ApplicationMapPath + "\\Portals\\" + objPortal.PortalID + "\\Cache\\"))
+                {
+                    string[] files = Directory.GetFiles(Globals.ApplicationMapPath + "\\Portals\\" + objPortal.PortalID + "\\Cache\\", "*.htm");
+                    foreach (string file in files)
+                    {
+                        File.Delete(file);
+                    }
+                }
+            }
+        }
+
+        private static void UpgradeToVersion470()
+        {
+            string hostTemplateFile = Globals.HostMapPath + "Templates\\Default.page.template";
+            if (File.Exists(hostTemplateFile))
+            {
+                ArrayList portals = PortalController.Instance.GetPortals();
+                foreach (PortalInfo portal in portals)
+                {
+                    string portalTemplateFolder = portal.HomeDirectoryMapPath + "Templates\\";
+
+                    if (!Directory.Exists(portalTemplateFolder))
+                    {
+                        //Create Portal Templates folder
+                        Directory.CreateDirectory(portalTemplateFolder);
+                    }
+                    string portalTemplateFile = portalTemplateFolder + "Default.page.template";
+                    if (!File.Exists(portalTemplateFile))
+                    {
+                        File.Copy(hostTemplateFile, portalTemplateFile);
+
+                        //Synchronize the Templates folder to ensure the templates are accessible
+                        FolderManager.Instance.Synchronize(portal.PortalID, "Templates/", false, true);
+                    }
+                }
+            }
+        }
+
+        private static void UpgradeToVersion482()
+        {
+            //checks for the very rare case where the default validationkey prior to 4.08.02
+            //is still being used and updates it
+            Config.UpdateValidationKey();
+        }
+
+        private static void UpgradeToVersion500()
+        {
+            ArrayList portals = PortalController.Instance.GetPortals();
+
+            //Add Edit Permissions for Admin Tabs to legacy portals
+            var permissionController = new PermissionController();
+            ArrayList permissions = permissionController.GetPermissionByCodeAndKey("SYSTEM_TAB", "EDIT");
+            int permissionId = -1;
+            if (permissions.Count == 1)
+            {
+                var permission = permissions[0] as PermissionInfo;
+                if (permission != null)
+                {
+                    permissionId = permission.PermissionID;
+                }
+
+                foreach (PortalInfo portal in portals)
+                {
+                    var adminTab = TabController.Instance.GetTab(portal.AdminTabId, portal.PortalID, true);
+                    if (adminTab != null)
+                    {
+                        var tabPermission = new TabPermissionInfo { TabID = adminTab.TabID, PermissionID = permissionId, AllowAccess = true, RoleID = portal.AdministratorRoleId };
+                        if (!TabPermissionExists(tabPermission, portal.PortalID))
+                        {
+                            adminTab.TabPermissions.Add(tabPermission);
+                        }
+
+                        //Save Tab Permissions to Data Base
+                        TabPermissionController.SaveTabPermissions(adminTab);
+
+                        foreach (var childTab in TabController.GetTabsByParent(portal.AdminTabId, portal.PortalID))
+                        {
+                            tabPermission = new TabPermissionInfo { TabID = childTab.TabID, PermissionID = permissionId, AllowAccess = true, RoleID = portal.AdministratorRoleId };
+                            if (!TabPermissionExists(tabPermission, portal.PortalID))
+                            {
+                                childTab.TabPermissions.Add(tabPermission);
+                            }
+                            //Save Tab Permissions to Data Base
+                            TabPermissionController.SaveTabPermissions(childTab);
+                        }
+                    }
+                }
+            }
+
+            //Update Host/Admin modules Visibility setting
+            bool superTabProcessed = Null.NullBoolean;
+            foreach (PortalInfo portal in portals)
+            {
+                if (!superTabProcessed)
+                {
+                    //Process Host Tabs
+                    foreach (TabInfo childTab in TabController.GetTabsByParent(portal.SuperTabId, Null.NullInteger))
+                    {
+                        foreach (ModuleInfo tabModule in ModuleController.Instance.GetTabModules(childTab.TabID).Values)
+                        {
+                            tabModule.Visibility = VisibilityState.None;
+                            ModuleController.Instance.UpdateModule(tabModule);
+                        }
+                    }
+                }
+
+                //Process Portal Tabs
+                foreach (TabInfo childTab in TabController.GetTabsByParent(portal.AdminTabId, portal.PortalID))
+                {
+                    foreach (ModuleInfo tabModule in ModuleController.Instance.GetTabModules(childTab.TabID).Values)
+                    {
+                        tabModule.Visibility = VisibilityState.None;
+                        ModuleController.Instance.UpdateModule(tabModule);
+                    }
+                }
+            }
+
+            //Upgrade PortalDesktopModules to support new "model"
+            permissions = permissionController.GetPermissionByCodeAndKey("SYSTEM_DESKTOPMODULE", "DEPLOY");
+            if (permissions.Count == 1)
+            {
+                var permission = permissions[0] as PermissionInfo;
+                if (permission != null)
+                {
+                    permissionId = permission.PermissionID;
+                }
+                foreach (PortalInfo portal in portals)
+                {
+                    foreach (DesktopModuleInfo desktopModule in DesktopModuleController.GetDesktopModules(Null.NullInteger).Values)
+                    {
+                        if (!desktopModule.IsPremium)
+                        {
+                            //Parse the permissions
+                            var deployPermissions = new DesktopModulePermissionCollection();
+                            DesktopModulePermissionInfo deployPermission;
+
+                            // if Not IsAdmin add Registered Users
+                            if (!desktopModule.IsAdmin)
+                            {
+                                deployPermission = new DesktopModulePermissionInfo { PermissionID = permissionId, AllowAccess = true, RoleID = portal.RegisteredRoleId };
+                                deployPermissions.Add(deployPermission);
+                            }
+
+                            // if Not a Host Module add Administrators
+                            const string hostModules = "Portals, SQL, HostSettings, Scheduler, SearchAdmin, Lists, SkinDesigner, Extensions";
+                            if (!hostModules.Contains(desktopModule.ModuleName))
+                            {
+                                deployPermission = new DesktopModulePermissionInfo { PermissionID = permissionId, AllowAccess = true, RoleID = portal.AdministratorRoleId };
+                                deployPermissions.Add(deployPermission);
+                            }
+
+                            //Add Portal/Module to PortalDesktopModules
+                            DesktopModuleController.AddDesktopModuleToPortal(portal.PortalID, desktopModule, deployPermissions, false);
+                        }
+                    }
+
+                    DataCache.ClearPortalCache(portal.PortalID, true);
+                }
+            }
+
+            LegacyUtil.ProcessLegacyModules();
+            LegacyUtil.ProcessLegacyLanguages();
+            LegacyUtil.ProcessLegacySkins();
+            LegacyUtil.ProcessLegacySkinControls();
+        }
+
+        private static void UpgradeToVersion501()
+        {
+            //add new Cache Error Event Type
+            string configFile = string.Format("{0}Logs\\LogConfig\\CacheErrorTemplate.xml.resources", Globals.HostMapPath);
+            LogController.Instance.AddLogType(configFile, Null.NullString);
+        }
+
+        private static void UpgradeToVersion510()
+        {
+            int moduleDefId;
+
+            //add Dashboard module and tab
+            if (HostTabExists("Dashboard") == false)
+            {
+                moduleDefId = AddModuleDefinition("Dashboard", "Provides a snapshot of your DotNetNuke Application.", "Dashboard", true, true);
+                AddModuleControl(moduleDefId, "", "", "DesktopModules/Admin/Dashboard/Dashboard.ascx", "icon_dashboard_32px.gif", SecurityAccessLevel.Host, 0);
+                AddModuleControl(moduleDefId, "Export", "", "DesktopModules/Admin/Dashboard/Export.ascx", "", SecurityAccessLevel.Host, 0);
+                AddModuleControl(moduleDefId, "DashboardControls", "", "DesktopModules/Admin/Dashboard/DashboardControls.ascx", "", SecurityAccessLevel.Host, 0);
+
+                //Create New Host Page (or get existing one)
+                TabInfo dashboardPage = AddHostPage("Dashboard", "Summary view of application and site settings.", "~/images/icon_dashboard_16px.gif", "~/images/icon_dashboard_32px.gif", true);
+
+                //Add Module To Page
+                AddModuleToPage(dashboardPage, moduleDefId, "Dashboard", "~/images/icon_dashboard_32px.gif");
+            }
+            else
+            {
+                //Module was incorrectly assigned as "IsPremium=False"
+                RemoveModuleFromPortals("Dashboard");
+                //fix path for dashboarcontrols
+                moduleDefId = GetModuleDefinition("Dashboard", "Dashboard");
+                RemoveModuleControl(moduleDefId, "DashboardControls");
+                AddModuleControl(moduleDefId, "DashboardControls", "", "DesktopModules/Admin/Dashboard/DashboardControls.ascx", "", SecurityAccessLevel.Host, 0);
+            }
+
+            //Add the Extensions Module
+            if (CoreModuleExists("Extensions") == false)
+            {
+                moduleDefId = AddModuleDefinition("Extensions", "", "Extensions");
+                AddModuleControl(moduleDefId, "", "", "DesktopModules/Admin/Extensions/Extensions.ascx", "~/images/icon_extensions_32px.png", SecurityAccessLevel.View, 0);
+                AddModuleControl(moduleDefId, "Edit", "Edit Feature", "DesktopModules/Admin/Extensions/EditExtension.ascx", "~/images/icon_extensions_32px.png", SecurityAccessLevel.Edit, 0);
+                AddModuleControl(moduleDefId, "PackageWriter", "Package Writer", "DesktopModules/Admin/Extensions/PackageWriter.ascx", "~/images/icon_extensions_32px.png", SecurityAccessLevel.Host, 0);
+                AddModuleControl(moduleDefId, "EditControl", "Edit Control", "DesktopModules/Admin/Extensions/Editors/EditModuleControl.ascx", "~/images/icon_extensions_32px.png", SecurityAccessLevel.Host, 0);
+                AddModuleControl(moduleDefId, "ImportModuleDefinition", "Import Module Definition", "DesktopModules/Admin/Extensions/Editors/ImportModuleDefinition.ascx", "~/images/icon_extensions_32px.png", SecurityAccessLevel.Host, 0);
+                AddModuleControl(moduleDefId, "BatchInstall", "Batch Install", "DesktopModules/Admin/Extensions/BatchInstall.ascx", "~/images/icon_extensions_32px.png", SecurityAccessLevel.Host, 0);
+                AddModuleControl(moduleDefId, "NewExtension", "New Extension Wizard", "DesktopModules/Admin/Extensions/ExtensionWizard.ascx", "~/images/icon_extensions_32px.png", SecurityAccessLevel.Host, 0);
+                AddModuleControl(moduleDefId, "UsageDetails", "Usage Information", "DesktopModules/Admin/Extensions/UsageDetails.ascx", "~/images/icon_extensions_32px.png", SecurityAccessLevel.Host, 0, "", true);
+            }
+            else
+            {
+                moduleDefId = GetModuleDefinition("Extensions", "Extensions");
+                RemoveModuleControl(moduleDefId, "EditLanguage");
+                RemoveModuleControl(moduleDefId, "TimeZone");
+                RemoveModuleControl(moduleDefId, "Verify");
+                RemoveModuleControl(moduleDefId, "LanguageSettings");
+                RemoveModuleControl(moduleDefId, "EditResourceKey");
+                RemoveModuleControl(moduleDefId, "EditSkins");
+                AddModuleControl(moduleDefId, "UsageDetails", "Usage Information", "DesktopModules/Admin/Extensions/UsageDetails.ascx", "~/images/icon_extensions_32px.png", SecurityAccessLevel.Host, 0, "", true);
+
+                //Module was incorrectly assigned as "IsPremium=False"
+                RemoveModuleFromPortals("Extensions");
+            }
+
+            //Remove Module Definitions Module from Host Page (if present)
+            RemoveCoreModule("Module Definitions", "Host", "Module Definitions", false);
+
+            //Remove old Module Definition DynamicContentValidator module
+            DesktopModuleController.DeleteDesktopModule("Module Definition DynamicContentValidator");
+
+            //Get Module Definitions
+            TabInfo definitionsPage = TabController.Instance.GetTabByName("Module Definitions", Null.NullInteger);
+
+            //Add Module To Page if not present
+            int moduleId = AddModuleToPage(definitionsPage, moduleDefId, "Module Definitions", "~/images/icon_moduledefinitions_32px.gif");
+            ModuleController.Instance.UpdateModuleSetting(moduleId, "Extensions_Mode", "Module");
+
+            //Add Extensions Host Page
+            TabInfo extensionsPage = AddHostPage("Extensions", "Install, add, modify and delete extensions, such as modules, skins and language packs.", "~/images/icon_extensions_16px.gif", "~/images/icon_extensions_32px.png", true);
+
+            moduleId = AddModuleToPage(extensionsPage, moduleDefId, "Extensions", "~/images/icon_extensions_32px.png");
+            ModuleController.Instance.UpdateModuleSetting(moduleId, "Extensions_Mode", "All");
+
+            //Add Extensions Module to Admin Page for all Portals
+            AddAdminPages("Extensions", "Install, add, modify and delete extensions, such as modules, skins and language packs.", "~/images/icon_extensions_16px.gif", "~/images/icon_extensions_32px.png", true, moduleDefId, "Extensions", "~/images/icon_extensions_32px.png");
+
+            //Remove Host Languages Page
+            RemoveHostPage("Languages");
+
+            //Remove Admin > Authentication Pages
+            RemoveAdminPages("//Admin//Authentication");
+
+            //Remove old Languages module
+            DesktopModuleController.DeleteDesktopModule("Languages");
+
+            //Add new Languages module
+            moduleDefId = AddModuleDefinition("Languages", "", "Languages", false, false);
+            AddModuleControl(moduleDefId, "", "", "DesktopModules/Admin/Languages/languageeditor.ascx", "~/images/icon_language_32px.gif", SecurityAccessLevel.View, 0);
+            AddModuleControl(moduleDefId, "Edit", "Edit Language", "DesktopModules/Admin/Languages/EditLanguage.ascx", "~/images/icon_language_32px.gif", SecurityAccessLevel.Edit, 0);
+            AddModuleControl(moduleDefId, "EditResourceKey", "Full Language Editor", "DesktopModules/Admin/Languages/languageeditorext.ascx", "~/images/icon_language_32px.gif", SecurityAccessLevel.Edit, 0);
+            AddModuleControl(moduleDefId, "LanguageSettings", "Language Settings", "DesktopModules/Admin/Languages/LanguageSettings.ascx", "", SecurityAccessLevel.Edit, 0);
+            AddModuleControl(moduleDefId, "TimeZone", "TimeZone Editor", "DesktopModules/Admin/Languages/timezoneeditor.ascx", "~/images/icon_language_32px.gif", SecurityAccessLevel.Host, 0);
+            AddModuleControl(moduleDefId, "Verify", "Resource File Verifier", "DesktopModules/Admin/Languages/resourceverifier.ascx", "", SecurityAccessLevel.Host, 0);
+            AddModuleControl(moduleDefId, "PackageWriter", "Language Pack Writer", "DesktopModules/Admin/Languages/LanguagePackWriter.ascx", "", SecurityAccessLevel.Host, 0);
+
+            //Add Module to Admin Page for all Portals
+            AddAdminPages("Languages", "Manage Language Resources.", "~/images/icon_language_16px.gif", "~/images/icon_language_32px.gif", true, moduleDefId, "Language Editor", "~/images/icon_language_32px.gif");
+
+            //Remove Host Skins Page
+            RemoveHostPage("Skins");
+
+            //Remove old Skins module
+            DesktopModuleController.DeleteDesktopModule("Skins");
+
+            //Add new Skins module
+            moduleDefId = AddModuleDefinition("Skins", "", "Skins", false, false);
+            AddModuleControl(moduleDefId, "", "", "DesktopModules/Admin/Skins/editskins.ascx", "~/images/icon_skins_32px.gif", SecurityAccessLevel.View, 0);
+
+            //Add Module to Admin Page for all Portals
+            AddAdminPages("Skins", "Manage Skin Resources.", "~/images/icon_skins_16px.gif", "~/images/icon_skins_32px.gif", true, moduleDefId, "Skin Editor", "~/images/icon_skins_32px.gif");
+
+            //Remove old Skin Designer module
+            DesktopModuleController.DeleteDesktopModule("Skin Designer");
+            DesktopModuleController.DeleteDesktopModule("SkinDesigner");
+
+            //Add new Skin Designer module
+            moduleDefId = AddModuleDefinition("Skin Designer", "Allows you to modify skin attributes.", "Skin Designer", true, true);
+            AddModuleControl(moduleDefId, "", "", "DesktopModules/Admin/SkinDesigner/Attributes.ascx", "~/images/icon_skins_32px.gif", SecurityAccessLevel.Host, 0);
+
+            //Add new Skin Designer to every Admin Skins Tab
+            AddModuleToPages("//Admin//Skins", moduleDefId, "Skin Designer", "~/images/icon_skins_32px.gif", true);
+
+            //Remove Admin Whats New Page
+            RemoveAdminPages("//Admin//WhatsNew");
+
+            //WhatsNew needs to be set to IsPremium and removed from all portals
+            RemoveModuleFromPortals("WhatsNew");
+
+            //Create New WhatsNew Host Page (or get existing one)
+            TabInfo newPage = AddHostPage("What's New", "Provides a summary of the major features for each release.", "~/images/icon_whatsnew_16px.gif", "~/images/icon_whatsnew_32px.gif", true);
+
+            //Add WhatsNew Module To Page
+            moduleDefId = GetModuleDefinition("WhatsNew", "WhatsNew");
+            AddModuleToPage(newPage, moduleDefId, "What's New", "~/images/icon_whatsnew_32px.gif");
+
+            //add console module
+            moduleDefId = AddModuleDefinition("Console", "Display children pages as icon links for navigation.", "Console", "DotNetNuke.Modules.Console.Components.ConsoleController", true, false, false);
+            AddModuleControl(moduleDefId, "", "Console", "DesktopModules/Admin/Console/ViewConsole.ascx", "", SecurityAccessLevel.Anonymous, 0);
+            AddModuleControl(moduleDefId, "Settings", "Console Settings", "DesktopModules/Admin/Console/Settings.ascx", "", SecurityAccessLevel.Admin, 0);
+
+            //add console module to host page
+            moduleId = AddModuleToPage("//Host", Null.NullInteger, moduleDefId, "Basic Features", "", true);
+            int tabId = TabController.GetTabByTabPath(Null.NullInteger, "//Host", Null.NullString);
+            TabInfo tab;
+
+            //add console settings for host page
+            if ((tabId != Null.NullInteger))
+            {
+                tab = TabController.Instance.GetTab(tabId, Null.NullInteger, true);
+                if (((tab != null)))
+                {
+                    AddConsoleModuleSettings(moduleId);
+                }
+            }
+
+            //add module to all admin pages
+            foreach (PortalInfo portal in PortalController.Instance.GetPortals())
+            {
+                tabId = TabController.GetTabByTabPath(portal.PortalID, "//Admin", Null.NullString);
+                if ((tabId != Null.NullInteger))
+                {
+                    tab = TabController.Instance.GetTab(tabId, portal.PortalID, true);
+                    if (((tab != null)))
+                    {
+                        moduleId = AddModuleToPage(tab, moduleDefId, "Basic Features", "", true);
+                        AddConsoleModuleSettings(moduleId);
+                    }
+                }
+            }
+
+            //Add Google Analytics module
+            moduleDefId = AddModuleDefinition("Google Analytics", "Configure Site Google Analytics settings.", "GoogleAnalytics", false, false);
+            AddModuleControl(moduleDefId, "", "Google Analytics", "DesktopModules/Admin/Analytics/GoogleAnalyticsSettings.ascx", "", SecurityAccessLevel.Admin, 0);
+            AddAdminPages("Google Analytics", "Configure Site Google Analytics settings.", "~/images/icon_analytics_16px.gif", "~/images/icon_analytics_32px.gif", true, moduleDefId, "Google Analytics", "~/images/icon_analytics_32px.gif");
+        }
+
+        private static void UpgradeToVersion511()
+        {
+            //New Admin pages may not have administrator permission
+            //Add Admin role if it does not exist for google analytics or extensions
+            AddAdminRoleToPage("//Admin//Extensions");
+            AddAdminRoleToPage("//Admin//GoogleAnalytics");
+        }
+
+        private static void UpgradeToVersion513()
+        {
+            //Ensure that default language is present (not neccessarily enabled)
+            var defaultLanguage = LocaleController.Instance.GetLocale("en-US") ?? new Locale();
+            defaultLanguage.Code = "en-US";
+            defaultLanguage.Text = "English (United States)";
+            Localization.Localization.SaveLanguage(defaultLanguage);
+
+            //Ensure that there is a Default Authorization System
+            var package = PackageController.Instance.GetExtensionPackage(Null.NullInteger, p => p.Name == "DefaultAuthentication");
+            if (package == null)
+            {
+                package = new PackageInfo
+                {
+                    Name = "DefaultAuthentication",
+                    FriendlyName = "Default Authentication",
+                    Description = "The Default UserName/Password Authentication System for DotNetNuke.",
+                    PackageType = "Auth_System",
+                    Version = new Version(1, 0, 0),
+                    Owner = "DNN",
+                    License = Localization.Localization.GetString("License", Localization.Localization.GlobalResourceFile),
+                    Organization = ".NET Foundation",
+                    Url = "https://dnncommunity.org",
+                    Email = "info@dnncommunity.org",
+                    ReleaseNotes = "There are no release notes for this version.",
+                    IsSystemPackage = true
+                };
+                PackageController.Instance.SaveExtensionPackage(package);
+
+                //Add Authentication System
+                var authSystem = AuthenticationController.GetAuthenticationServiceByType("DNN") ?? new AuthenticationInfo();
+                authSystem.PackageID = package.PackageID;
+                authSystem.AuthenticationType = "DNN";
+                authSystem.SettingsControlSrc = "DesktopModules/AuthenticationServices/DNN/Settings.ascx";
+                authSystem.LoginControlSrc = "DesktopModules/AuthenticationServices/DNN/Login.ascx";
+                authSystem.IsEnabled = true;
+
+                if (authSystem.AuthenticationID == Null.NullInteger)
+                {
+                    AuthenticationController.AddAuthentication(authSystem);
+                }
+                else
+                {
+                    AuthenticationController.UpdateAuthentication(authSystem);
+                }
+            }
+        }
+
+        private static void UpgradeToVersion520()
+        {
+            //Add new ViewSource control
+            AddModuleControl(Null.NullInteger, "ViewSource", "View Module Source", "Admin/Modules/ViewSource.ascx", "~/images/icon_source_32px.gif", SecurityAccessLevel.Host, 0, "", true);
+
+            //Add Marketplace module definition
+            int moduleDefId = AddModuleDefinition("Marketplace", "Search for DotNetNuke modules, extension and skins.", "Marketplace");
+            AddModuleControl(moduleDefId, "", "", "DesktopModules/Admin/Marketplace/Marketplace.ascx", "~/images/icon_marketplace_32px.gif", SecurityAccessLevel.Host, 0);
+
+            //Add marketplace Module To Page
+            TabInfo newPage = AddHostPage("Marketplace", "Search for DotNetNuke modules, extension and skins.", "~/images/icon_marketplace_16px.gif", "~/images/icon_marketplace_32px.gif", true);
+            moduleDefId = GetModuleDefinition("Marketplace", "Marketplace");
+            AddModuleToPage(newPage, moduleDefId, "Marketplace", "~/images/icon_marketplace_32px.gif");
+        }
+
+        private static void UpgradeToVersion521()
+        {
+            // UpgradeDefaultLanguages is a temporary procedure containing code that
+            // needed to execute after the 5.1.3 application upgrade code above
+            DataProvider.Instance().ExecuteNonQuery("UpgradeDefaultLanguages");
+
+            // This procedure is not intended to be part of the database schema
+            // and is therefore dropped once it has been executed.
+            using (DataProvider.Instance().ExecuteSQL("DROP PROCEDURE {databaseOwner}{objectQualifier}UpgradeDefaultLanguages"))
+            {
+            }
+        }
+
+        private static void UpgradeToVersion530()
+        {
+            //update languages module
+            int moduleDefId = GetModuleDefinition("Languages", "Languages");
+            RemoveModuleControl(moduleDefId, "");
+            AddModuleControl(moduleDefId, "", "", "DesktopModules/Admin/Languages/languageEnabler.ascx", "~/images/icon_language_32px.gif", SecurityAccessLevel.View, 0, "", true);
+            AddModuleControl(moduleDefId, "Editor", "", "DesktopModules/Admin/Languages/languageeditor.ascx", "~/images/icon_language_32px.gif", SecurityAccessLevel.View, 0);
+
+            //Add new View Profile module
+            moduleDefId = AddModuleDefinition("ViewProfile", "", "ViewProfile", false, false);
+            AddModuleControl(moduleDefId, "", "", "DesktopModules/Admin/ViewProfile/ViewProfile.ascx", "~/images/icon_profile_32px.gif", SecurityAccessLevel.View, 0);
+            AddModuleControl(moduleDefId, "Settings", "Settings", "DesktopModules/Admin/ViewProfile/Settings.ascx", "~/images/icon_profile_32px.gif", SecurityAccessLevel.Edit, 0);
+
+            //Add new Sitemap settings module
+            moduleDefId = AddModuleDefinition("Sitemap", "", "Sitemap", false, false);
+            AddModuleControl(moduleDefId, "", "", "DesktopModules/Admin/Sitemap/SitemapSettings.ascx", "~/images/icon_analytics_32px.gif", SecurityAccessLevel.View, 0);
+            AddAdminPages("Search Engine Sitemap", "Configure the sitemap for submission to common search engines.", "~/images/icon_analytics_16px.gif", "~/images/icon_analytics_32px.gif", true, moduleDefId, "Search Engine Sitemap", "~/images/icon_analytics_32px.gif");
+
+
+            //Add new Photo Profile field to Host
+            var listController = new ListController();
+            Dictionary<string, ListEntryInfo> dataTypes = listController.GetListEntryInfoDictionary("DataType");
+
+            var properties = ProfileController.GetPropertyDefinitionsByPortal(Null.NullInteger);
+            ProfileController.AddDefaultDefinition(Null.NullInteger, "Preferences", "Photo", "Image", 0, properties.Count * 2 + 2, UserVisibilityMode.AllUsers, dataTypes);
+
+            string installTemplateFile = string.Format("{0}Template\\UserProfile.page.template", Globals.InstallMapPath);
+            string hostTemplateFile = string.Format("{0}Templates\\UserProfile.page.template", Globals.HostMapPath);
+            if (File.Exists(installTemplateFile))
+            {
+                if (!File.Exists(hostTemplateFile))
+                {
+                    File.Copy(installTemplateFile, hostTemplateFile);
+                }
+            }
+            if (File.Exists(hostTemplateFile))
+            {
+                ArrayList portals = PortalController.Instance.GetPortals();
+                foreach (PortalInfo portal in portals)
+                {
+                    properties = ProfileController.GetPropertyDefinitionsByPortal(portal.PortalID);
+
+                    //Add new Photo Profile field to Portal
+                    ProfileController.AddDefaultDefinition(portal.PortalID, "Preferences", "Photo", "Image", 0, properties.Count * 2 + 2, UserVisibilityMode.AllUsers, dataTypes);
+
+                    //Rename old Default Page template
+                    string defaultPageTemplatePath = string.Format("{0}Templates\\Default.page.template", portal.HomeDirectoryMapPath);
+                    if (File.Exists(defaultPageTemplatePath))
+                    {
+                        File.Move(defaultPageTemplatePath, String.Format("{0}Templates\\Default_old.page.template", portal.HomeDirectoryMapPath));
+                    }
+
+                    //Update Default profile template in every portal
+                    PortalController.Instance.CopyPageTemplate("Default.page.template", portal.HomeDirectoryMapPath);
+
+                    //Add User profile template to every portal
+                    PortalController.Instance.CopyPageTemplate("UserProfile.page.template", portal.HomeDirectoryMapPath);
+
+                    //Synchronize the Templates folder to ensure the templates are accessible
+                    FolderManager.Instance.Synchronize(portal.PortalID, "Templates/", false, true);
+
+                    var xmlDoc = new XmlDocument { XmlResolver = null };
+                    try
+                    {
+                        // open the XML file
+                        xmlDoc.Load(hostTemplateFile);
+                    }
+                    catch (Exception ex)
+                    {
+                        Exceptions.Exceptions.LogException(ex);
+                    }
+
+                    XmlNode userTabNode = xmlDoc.SelectSingleNode("//portal/tabs/tab");
+                    if (userTabNode != null)
+                    {
+                        string tabName = XmlUtils.GetNodeValue(userTabNode.CreateNavigator(), "name");
+
+                        var userTab = TabController.Instance.GetTabByName(tabName, portal.PortalID) ?? TabController.DeserializeTab(userTabNode, null, portal.PortalID, PortalTemplateModuleAction.Merge);
+
+                        //Update SiteSettings to point to the new page
+                        if (portal.UserTabId > Null.NullInteger)
+                        {
+                            portal.RegisterTabId = portal.UserTabId;
+                        }
+                        else
+                        {
+                            portal.UserTabId = userTab.TabID;
+                        }
+                    }
+                    PortalController.Instance.UpdatePortalInfo(portal);
+
+                    //Add Users folder to every portal
+                    string usersFolder = string.Format("{0}Users\\", portal.HomeDirectoryMapPath);
+
+                    if (!Directory.Exists(usersFolder))
+                    {
+                        //Create Users folder
+                        Directory.CreateDirectory(usersFolder);
+
+                        //Synchronize the Users folder to ensure the user folder is accessible
+                        FolderManager.Instance.Synchronize(portal.PortalID, "Users/", false, true);
+                    }
+                }
+            }
+            AddEventQueueApplicationStartFirstRequest();
+
+            //Change Key for Module Defintions;
+            moduleDefId = GetModuleDefinition("Extensions", "Extensions");
+            RemoveModuleControl(moduleDefId, "ImportModuleDefinition");
+            AddModuleControl(moduleDefId, "EditModuleDefinition", "Edit Module Definition", "DesktopModules/Admin/Extensions/Editors/EditModuleDefinition.ascx", "~/images/icon_extensions_32px.png", SecurityAccessLevel.Host, 0);
+
+            //Module was incorrectly assigned as "IsPremium=False"
+            RemoveModuleFromPortals("Users And Roles");
+        }
+
+        private static void UpgradeToVersion540()
+        {
+            var configDoc = Config.Load();
+            var configNavigator = configDoc.CreateNavigator().SelectSingleNode("/configuration/system.web.extensions");
+            if (configNavigator == null)
+            {
+                //attempt to remove "System.Web.Extensions" configuration section
+                string upgradeFile = string.Format("{0}\\Config\\SystemWebExtensions.config", Globals.InstallMapPath);
+                string message = UpdateConfig(upgradeFile, ApplicationVersion, "Remove System.Web.Extensions");
+                EventLogController.Instance.AddLog("UpgradeConfig",
+                                          string.IsNullOrEmpty(message)
+                                              ? "Remove System Web Extensions"
+                                              : string.Format("Remove System Web Extensions failed. Error reported during attempt to update:{0}", message),
+                                          PortalController.Instance.GetCurrentPortalSettings(),
+                                          UserController.Instance.GetCurrentUserInfo().UserID,
+                                          EventLogController.EventLogType.HOST_ALERT);
+            }
+
+            //Add Styles Skin Object
+            AddSkinControl("TAGS", "DotNetNuke.TagsSkinObject", "Admin/Skins/Tags.ascx");
+
+            //Add Content List module definition
+            int moduleDefId = AddModuleDefinition("ContentList", "This module displays a list of content by tag.", "Content List");
+            AddModuleControl(moduleDefId, "", "", "DesktopModules/Admin/ContentList/ContentList.ascx", "", SecurityAccessLevel.View, 0);
+
+            //Update registration page
+            ArrayList portals = PortalController.Instance.GetPortals();
+            foreach (PortalInfo portal in portals)
+            {
+                //objPortal.RegisterTabId = objPortal.UserTabId;
+                PortalController.Instance.UpdatePortalInfo(portal);
+
+                //Add ContentList to Search Results Page
+                int tabId = TabController.GetTabByTabPath(portal.PortalID, "//SearchResults", Null.NullString);
+                TabInfo searchPage = TabController.Instance.GetTab(tabId, portal.PortalID, false);
+                AddModuleToPage(searchPage, moduleDefId, "Results", "");
+            }
+        }
+
+        private static void UpgradeToVersion543()
+        {
+            // get log file path
+            string logFilePath = DataProvider.Instance().GetProviderPath();
+            if (Directory.Exists(logFilePath))
+            {
+                //get log files
+                foreach (string fileName in Directory.GetFiles(logFilePath, "*.log"))
+                {
+                    if (File.Exists(fileName + ".resources"))
+                    {
+                        File.Delete(fileName + ".resources");
+                    }
+                    //copy requires use of move
+                    File.Move(fileName, fileName + ".resources");
+                }
+            }
+        }
+
+        private static void UpgradeToVersion550()
+        {
+            //update languages module
+            int moduleDefId = GetModuleDefinition("Languages", "Languages");
+            AddModuleControl(moduleDefId, "TranslationStatus", "", "DesktopModules/Admin/Languages/TranslationStatus.ascx", "~/images/icon_language_32px.gif", SecurityAccessLevel.Edit, 0);
+
+            //due to an error in 5.3.0 we need to recheck and readd Application_Start_FirstRequest
+            AddEventQueueApplicationStartFirstRequest();
+
+            // check if UserProfile page template exists in Host folder and if not, copy it from Install folder
+            string installTemplateFile = string.Format("{0}Templates\\UserProfile.page.template", Globals.InstallMapPath);
+            if (File.Exists(installTemplateFile))
+            {
+                string hostTemplateFile = string.Format("{0}Templates\\UserProfile.page.template", Globals.HostMapPath);
+                if (!File.Exists(hostTemplateFile))
+                {
+                    File.Copy(installTemplateFile, hostTemplateFile);
+                }
+            }
+
+            //Fix the permission for User Folders
+            foreach (PortalInfo portal in PortalController.Instance.GetPortals())
+            {
+                foreach (FolderInfo folder in FolderManager.Instance.GetFolders(portal.PortalID))
+                {
+                    if (folder.FolderPath.StartsWith("Users/"))
+                    {
+                        foreach (PermissionInfo permission in PermissionController.GetPermissionsByFolder())
+                        {
+                            if (permission.PermissionKey.Equals("READ", StringComparison.InvariantCultureIgnoreCase))
+                            {
+                                //Add All Users Read Access to the folder
+                                int roleId = Int32.Parse(Globals.glbRoleAllUsers);
+                                if (!folder.FolderPermissions.Contains(permission.PermissionKey, folder.FolderID, roleId, Null.NullInteger))
+                                {
+                                    var folderPermission = new FolderPermissionInfo(permission) { FolderID = folder.FolderID, UserID = Null.NullInteger, RoleID = roleId, AllowAccess = true };
+
+                                    folder.FolderPermissions.Add(folderPermission);
+                                }
+                            }
+                        }
+
+                        FolderPermissionController.SaveFolderPermissions(folder);
+                    }
+                }
+                //Remove user page template from portal if it exists (from 5.3)
+                if (File.Exists(string.Format("{0}Templates\\UserProfile.page.template", portal.HomeDirectoryMapPath)))
+                {
+                    File.Delete(string.Format("{0}Templates\\UserProfile.page.template", portal.HomeDirectoryMapPath));
+                }
+            }
+
+            //DNN-12894 -   Country Code for "United Kingdom" is incorrect
+            var listController = new ListController();
+            var listItem = listController.GetListEntryInfo("Country", "UK");
+            if (listItem != null)
+            {
+                listItem.Value = "GB";
+                listController.UpdateListEntry(listItem);
+            }
+
+
+            foreach (PortalInfo portal in PortalController.Instance.GetPortals())
+            {
+                //fix issue where portal default language may be disabled
+                string defaultLanguage = portal.DefaultLanguage;
+                if (!IsLanguageEnabled(portal.PortalID, defaultLanguage))
+                {
+                    Locale language = LocaleController.Instance.GetLocale(defaultLanguage);
+                    Localization.Localization.AddLanguageToPortal(portal.PortalID, language.LanguageId, true);
+                }
+                //preemptively create any missing localization records rather than relying on dynamic creation
+                foreach (Locale locale in LocaleController.Instance.GetLocales(portal.PortalID).Values)
+                {
+                    DataProvider.Instance().EnsureLocalizationExists(portal.PortalID, locale.Code);
+                }
+            }
+        }
+
+        private static void UpgradeToVersion560()
+        {
+            //Add .htmtemplate file extension
+            var toAdd = new List<string> { ".htmtemplate" };
+            HostController.Instance.Update("FileExtensions", Host.AllowedExtensionWhitelist.ToStorageString(toAdd));
+
+            //Add new Xml Merge module
+            int moduleDefId = AddModuleDefinition("Configuration Manager", "", "Configuration Manager", false, false);
+            AddModuleControl(moduleDefId, "", "", "DesktopModules/Admin/XmlMerge/XmlMerge.ascx", "~/images/icon_configuration_32px.png", SecurityAccessLevel.Host, 0);
+
+            //Add Module To Page
+            TabInfo hostPage = AddHostPage("Configuration Manager", "Modify configuration settings for your site", "~/images/icon_configuration_16px.png", "~/images/icon_configuration_32px.png", true);
+            AddModuleToPage(hostPage, moduleDefId, "Configuration Manager", "~/images/icon_configuration_32px.png");
+
+            //Update Google Analytics Script in SiteAnalysis.config
+            var googleAnalyticsController = new GoogleAnalyticsController();
+            googleAnalyticsController.UpgradeModule("05.06.00");
+
+            //Updated LanguageSettings.ascx control to be a Settings control
+            ModuleDefinitionInfo languageModule = ModuleDefinitionController.GetModuleDefinitionByFriendlyName("Languages");
+            ModuleControlInfo moduleControl = ModuleControlController.GetModuleControlsByModuleDefinitionID(languageModule.ModuleDefID)["LanguageSettings"];
+            moduleControl.ControlKey = "Settings";
+            ModuleControlController.UpdateModuleControl(moduleControl);
+        }
+
+        private static void UpgradeToVersion562()
+        {
+            //Add new Photo Profile field to Host
+            var listController = new ListController();
+            Dictionary<string, ListEntryInfo> dataTypes = listController.GetListEntryInfoDictionary("DataType");
+
+            var properties = ProfileController.GetPropertyDefinitionsByPortal(Null.NullInteger);
+            ProfileController.AddDefaultDefinition(Null.NullInteger, "Preferences", "Photo", "Image", 0, properties.Count * 2 + 2, UserVisibilityMode.AllUsers, dataTypes);
+
+            HostController.Instance.Update("AutoAddPortalAlias", Globals.Status == Globals.UpgradeStatus.Install ? "Y" : "N");
+
+            // remove the system message module from the admin tab
+            // System Messages are now managed through Localization
+            if (CoreModuleExists("System Messages"))
+            {
+                RemoveCoreModule("System Messages", "Admin", "Site Settings", false);
+            }
+
+            // remove portal alias module
+            if (CoreModuleExists("PortalAliases"))
+            {
+                RemoveCoreModule("PortalAliases", "Admin", "Site Settings", false);
+            }
+
+            // add the log viewer module to the admin tab
+            int moduleDefId;
+            if (CoreModuleExists("LogViewer") == false)
+            {
+                moduleDefId = AddModuleDefinition("LogViewer", "Allows you to view log entries for site events.", "Log Viewer");
+                AddModuleControl(moduleDefId, "", "", "DesktopModules/Admin/LogViewer/LogViewer.ascx", "", SecurityAccessLevel.Admin, 0);
+                AddModuleControl(moduleDefId, "Edit", "Edit Log Settings", "DesktopModules/Admin/LogViewer/EditLogTypes.ascx", "", SecurityAccessLevel.Host, 0);
+
+                //Add the Module/Page to all configured portals
+                AddAdminPages("Log Viewer", "View a historical log of database events such as event schedules, exceptions, account logins, module and page changes, user account activities, security role activities, etc.", "icon_viewstats_16px.gif", "icon_viewstats_32px.gif", true, moduleDefId, "Log Viewer", "icon_viewstats_16px.gif");
+            }
+
+            // add the schedule module to the host tab
+            TabInfo newPage;
+            if (CoreModuleExists("Scheduler") == false)
+            {
+                moduleDefId = AddModuleDefinition("Scheduler", "Allows you to schedule tasks to be run at specified intervals.", "Scheduler");
+                AddModuleControl(moduleDefId, "", "", "DesktopModules/Admin/Scheduler/ViewSchedule.ascx", "", SecurityAccessLevel.Admin, 0);
+                AddModuleControl(moduleDefId, "Edit", "Edit Schedule", "DesktopModules/Admin/Scheduler/EditSchedule.ascx", "", SecurityAccessLevel.Host, 0);
+                AddModuleControl(moduleDefId, "History", "Schedule History", "DesktopModules/Admin/Scheduler/ViewScheduleHistory.ascx", "", SecurityAccessLevel.Host, 0);
+                AddModuleControl(moduleDefId, "Status", "Schedule Status", "DesktopModules/Admin/Scheduler/ViewScheduleStatus.ascx", "", SecurityAccessLevel.Host, 0);
+
+                //Create New Host Page (or get existing one)
+                newPage = AddHostPage("Schedule", "Add, modify and delete scheduled tasks to be run at specified intervals.", "icon_scheduler_16px.gif", "icon_scheduler_32px.gif", true);
+
+                //Add Module To Page
+                AddModuleToPage(newPage, moduleDefId, "Schedule", "icon_scheduler_16px.gif");
+            }
+
+            // add the Search Admin module to the host tab
+            if (CoreModuleExists("SearchAdmin") == false)
+            {
+                moduleDefId = AddModuleDefinition("SearchAdmin", "The Search Admininstrator provides the ability to manage search settings.", "Search Admin");
+                AddModuleControl(moduleDefId, "", "", "DesktopModules/Admin/SearchAdmin/SearchAdmin.ascx", "", SecurityAccessLevel.Host, 0);
+
+                //Create New Host Page (or get existing one)
+                newPage = AddHostPage("Search Admin", "Manage search settings associated with DotNetNuke's search capability.", "icon_search_16px.gif", "icon_search_32px.gif", true);
+
+                //Add Module To Page
+                AddModuleToPage(newPage, moduleDefId, "Search Admin", "icon_search_16px.gif");
+            }
+
+            // add the Search Input module
+            if (CoreModuleExists("SearchInput") == false)
+            {
+                moduleDefId = AddModuleDefinition("SearchInput", "The Search Input module provides the ability to submit a search to a given search results module.", "Search Input", false, false);
+                AddModuleControl(moduleDefId, "", "", "DesktopModules/Admin/SearchInput/SearchInput.ascx", "", SecurityAccessLevel.Anonymous, 0);
+                AddModuleControl(moduleDefId, "Settings", "Search Input Settings", "DesktopModules/Admin/SearchInput/Settings.ascx", "", SecurityAccessLevel.Edit, 0);
+            }
+
+            // add the Search Results module
+            if (CoreModuleExists("SearchResults") == false)
+            {
+                moduleDefId = AddModuleDefinition("SearchResults", "The Search Reasults module provides the ability to display search results.", "Search Results", false, false);
+                AddModuleControl(moduleDefId, "", "", "DesktopModules/Admin/SearchResults/SearchResults.ascx", "", SecurityAccessLevel.Anonymous, 0);
+                AddModuleControl(moduleDefId, "Settings", "Search Results Settings", "DesktopModules/Admin/SearchResults/Settings.ascx", "", SecurityAccessLevel.Edit, 0);
+
+                //Add the Search Module/Page to all configured portals
+                AddSearchResults(moduleDefId);
+            }
+
+            // add the site wizard module to the admin tab
+            if (CoreModuleExists("SiteWizard") == false)
+            {
+                moduleDefId = AddModuleDefinition("SiteWizard", "The Administrator can use this user-friendly wizard to set up the common Extensions of the Portal/Site.", "Site Wizard");
+                AddModuleControl(moduleDefId, "", "", "DesktopModules/Admin/SiteWizard/Sitewizard.ascx", "", SecurityAccessLevel.Admin, 0);
+                AddAdminPages("Site Wizard", "Configure portal settings, page design and apply a site template using a step-by-step wizard.", "icon_wizard_16px.gif", "icon_wizard_32px.gif", true, moduleDefId, "Site Wizard", "icon_wizard_16px.gif");
+            }
+
+            //add Lists module and tab
+            if (HostTabExists("Lists") == false)
+            {
+                moduleDefId = AddModuleDefinition("Lists", "Allows you to edit common lists.", "Lists");
+                AddModuleControl(moduleDefId, "", "", "DesktopModules/Admin/Lists/ListEditor.ascx", "", SecurityAccessLevel.Host, 0);
+
+                //Create New Host Page (or get existing one)
+                newPage = AddHostPage("Lists", "Manage common lists.", "icon_lists_16px.gif", "icon_lists_32px.gif", true);
+
+                //Add Module To Page
+                AddModuleToPage(newPage, moduleDefId, "Lists", "icon_lists_16px.gif");
+            }
+
+            if (HostTabExists("Superuser Accounts") == false)
+            {
+                //add SuperUser Accounts module and tab
+                DesktopModuleInfo objDesktopModuleInfo = DesktopModuleController.GetDesktopModuleByModuleName("Security", Null.NullInteger);
+                moduleDefId = ModuleDefinitionController.GetModuleDefinitionByFriendlyName("User Accounts", objDesktopModuleInfo.DesktopModuleID).ModuleDefID;
+
+                //Create New Host Page (or get existing one)
+                newPage = AddHostPage("Superuser Accounts", "Manage host user accounts.", "icon_users_16px.gif", "icon_users_32px.gif", true);
+
+                //Add Module To Page
+                AddModuleToPage(newPage, moduleDefId, "SuperUser Accounts", "icon_users_32px.gif");
+            }
+
+            //Add Edit Role Groups
+            moduleDefId = GetModuleDefinition("Security", "Security Roles");
+            AddModuleControl(moduleDefId, "EditGroup", "Edit Role Groups", "DesktopModules/Admin/Security/EditGroups.ascx", "icon_securityroles_32px.gif", SecurityAccessLevel.Edit, Null.NullInteger);
+            AddModuleControl(moduleDefId, "UserSettings", "Manage User Settings", "DesktopModules/Admin/Security/UserSettings.ascx", "~/images/settings.gif", SecurityAccessLevel.Edit, Null.NullInteger);
+
+            //Add User Accounts Controls
+            moduleDefId = GetModuleDefinition("Security", "User Accounts");
+            AddModuleControl(moduleDefId, "ManageProfile", "Manage Profile Definition", "DesktopModules/Admin/Security/ProfileDefinitions.ascx", "icon_users_32px.gif", SecurityAccessLevel.Edit, Null.NullInteger);
+            AddModuleControl(moduleDefId, "EditProfileProperty", "Edit Profile Property Definition", "DesktopModules/Admin/Security/EditProfileDefinition.ascx", "icon_users_32px.gif", SecurityAccessLevel.Edit, Null.NullInteger);
+            AddModuleControl(moduleDefId, "UserSettings", "Manage User Settings", "DesktopModules/Admin/Security/UserSettings.ascx", "~/images/settings.gif", SecurityAccessLevel.Edit, Null.NullInteger);
+            AddModuleControl(Null.NullInteger, "Profile", "Profile", "DesktopModules/Admin/Security/ManageUsers.ascx", "icon_users_32px.gif", SecurityAccessLevel.Anonymous, Null.NullInteger);
+            AddModuleControl(Null.NullInteger, "SendPassword", "Send Password", "DesktopModules/Admin/Security/SendPassword.ascx", "", SecurityAccessLevel.Anonymous, Null.NullInteger);
+            AddModuleControl(Null.NullInteger, "ViewProfile", "View Profile", "DesktopModules/Admin/Security/ViewProfile.ascx", "icon_users_32px.gif", SecurityAccessLevel.Anonymous, Null.NullInteger);
+
+            //Update Child Portal subHost.aspx
+            UpdateChildPortalsDefaultPage();
+
+            // add the solutions explorer module to the admin tab
+            if (CoreModuleExists("Solutions") == false)
+            {
+                moduleDefId = AddModuleDefinition("Solutions", "Browse additional solutions for your application.", "Solutions", false, false);
+                AddModuleControl(moduleDefId, "", "", "DesktopModules/Admin/Solutions/Solutions.ascx", "", SecurityAccessLevel.Admin, 0);
+                AddAdminPages("Solutions", "DotNetNuke Solutions Explorer page provides easy access to locate free and commercial DotNetNuke modules, skin and more.", "icon_solutions_16px.gif", "icon_solutions_32px.gif", true, moduleDefId, "Solutions Explorer", "icon_solutions_32px.gif");
+            }
+
+
+            //Add Search Skin Object
+            AddSkinControl("SEARCH", "DotNetNuke.SearchSkinObject", "Admin/Skins/Search.ascx");
+
+            //Add TreeView Skin Object
+            AddSkinControl("TREEVIEW", "DotNetNuke.TreeViewSkinObject", "Admin/Skins/TreeViewMenu.ascx");
+
+            //Add Text Skin Object
+            AddSkinControl("TEXT", "DotNetNuke.TextSkinObject", "Admin/Skins/Text.ascx");
+
+            //Add Styles Skin Object
+
+            AddSkinControl("STYLES", "DotNetNuke.StylesSkinObject", "Admin/Skins/Styles.ascx");
+        }
+
+        private static void UpgradeToVersion600()
+        {
+            var hostPages = TabController.Instance.GetTabsByPortal(Null.NullInteger);
+
+            //This ensures that all host pages have a tab path.
+            //so they can be found later. (DNNPRO-17129)
+            foreach (var hostPage in hostPages.Values)
+            {
+                hostPage.TabPath = Globals.GenerateTabPath(hostPage.ParentId, hostPage.TabName);
+                TabController.Instance.UpdateTab(hostPage);
+            }
+
+            var settings = PortalController.Instance.GetCurrentPortalSettings();
+
+            if (settings != null)
+            {
+                var hostTab = TabController.Instance.GetTab(settings.SuperTabId, Null.NullInteger, false);
+                hostTab.IsVisible = false;
+                TabController.Instance.UpdateTab(hostTab);
+                foreach (var module in ModuleController.Instance.GetTabModules(settings.SuperTabId).Values)
+                {
+                    ModuleController.Instance.UpdateTabModuleSetting(module.TabModuleID, "hideadminborder", "true");
+                }
+            }
+
+            //remove timezone editor
+            int moduleDefId = GetModuleDefinition("Languages", "Languages");
+            RemoveModuleControl(moduleDefId, "TimeZone");
+
+            //6.0 requires the old TimeZone property to be marked as Deleted - Delete for Host
+            ProfilePropertyDefinition ppdHostTimeZone = ProfileController.GetPropertyDefinitionByName(Null.NullInteger, "TimeZone");
+            if (ppdHostTimeZone != null)
+            {
+                ProfileController.DeletePropertyDefinition(ppdHostTimeZone);
+            }
+
+            foreach (PortalInfo portal in PortalController.Instance.GetPortals())
+            {
+                //update timezoneinfo
+#pragma warning disable 612,618
+                TimeZoneInfo timeZoneInfo = Localization.Localization.ConvertLegacyTimeZoneOffsetToTimeZoneInfo(portal.TimeZoneOffset);
+#pragma warning restore 612,618
+                PortalController.UpdatePortalSetting(portal.PortalID, "TimeZone", timeZoneInfo.Id, false);
+
+                //6.0 requires the old TimeZone property to be marked as Deleted - Delete for Portals
+                ProfilePropertyDefinition ppdTimeZone = ProfileController.GetPropertyDefinitionByName(portal.PortalID, "TimeZone");
+                if (ppdTimeZone != null)
+                {
+                    ProfileController.DeletePropertyDefinition(ppdTimeZone);
+                }
+
+                var adminTab = TabController.Instance.GetTab(portal.AdminTabId, portal.PortalID, false);
+
+                adminTab.IsVisible = false;
+                TabController.Instance.UpdateTab(adminTab);
+
+                foreach (var module in ModuleController.Instance.GetTabModules(portal.AdminTabId).Values)
+                {
+                    ModuleController.Instance.UpdateTabModuleSetting(module.TabModuleID, "hideadminborder", "true");
+                }
+            }
+
+            //Ensure that Display Beta Notice setting is present
+            var displayBetaNotice = Host.DisplayBetaNotice;
+            HostController.Instance.Update("DisplayBetaNotice", displayBetaNotice ? "Y" : "N");
+
+            moduleDefId = GetModuleDefinition("Languages", "Languages");
+            AddModuleControl(moduleDefId, "EnableContent", "Enable Localized Content", "DesktopModules/Admin/Languages/EnableLocalizedContent.ascx", "", SecurityAccessLevel.Host, 0, null, false);
+
+            AddDefaultModuleIcons();
+
+            AddIconToAllowedFiles();
+
+            FavIconsToPortalSettings();
+
+            var tab = TabController.Instance.GetTabByName("Host", Null.NullInteger, Null.NullInteger);
+
+            if (tab != null)
+            {
+                RemoveModule("Extensions", "Module Definitions", tab.TabID, true);
+                RemoveModule("Marketplace", "Marketplace", tab.TabID, true);
+            }
+        }
+
+        private static void UpgradeToVersion601()
+        {
+            //List module needs to be available to Portals also
+            var pkg = PackageController.Instance.GetExtensionPackage(Null.NullInteger, p => p.Name == "DotNetNuke.Lists");
+            if (pkg != null)
+            {
+                //List package is no longer a system package
+                pkg.IsSystemPackage = false;
+                PackageController.Instance.SaveExtensionPackage(pkg);
+
+                //List desktop module is no longer premium or admin module
+                var desktopModule = DesktopModuleController.GetDesktopModuleByPackageID(pkg.PackageID);
+                desktopModule.IsAdmin = false;
+                desktopModule.IsPremium = false;
+                DesktopModuleController.SaveDesktopModule(desktopModule, false, true);
+
+                var permissionController = new PermissionController();
+                ArrayList permissions = permissionController.GetPermissionByCodeAndKey("SYSTEM_DESKTOPMODULE", "DEPLOY");
+                if (permissions.Count == 1)
+                {
+                    var permission = permissions[0] as PermissionInfo;
+                    if (permission != null)
+                    {
+                        foreach (PortalInfo portal in PortalController.Instance.GetPortals())
+                        {
+                            //ensure desktop module is not present in the portal
+                            var pdmi = DesktopModuleController.GetPortalDesktopModule(portal.PortalID, desktopModule.DesktopModuleID);
+                            if (pdmi == null)
+                            {
+                                //Parse the permissions
+                                var deployPermissions = new DesktopModulePermissionCollection();
+                                var deployPermission = new DesktopModulePermissionInfo { PermissionID = permission.PermissionID, AllowAccess = true, RoleID = portal.AdministratorRoleId };
+                                deployPermissions.Add(deployPermission);
+
+                                //Add Portal/Module to PortalDesktopModules
+                                DesktopModuleController.AddDesktopModuleToPortal(portal.PortalID, desktopModule, deployPermissions, true);
+                            }
+                        }
+                    }
+                }
+            }
+        }
+
+        private static void UpgradeToVersion602()
+        {
+            //Add avi,mpg,mpeg,mp3,wmv,mov,wav extensions
+            var exts = new List<string> { ".avi", ".mpg", ".mpeg", ".mp3", ".wmv", ".mov", ".wav" };
+            HostController.Instance.Update("FileExtensions", Host.AllowedExtensionWhitelist.ToStorageString(exts));
+
+            //Fix the icons for SiteMap page
+            foreach (PortalInfo portal in PortalController.Instance.GetPortals())
+            {
+                var siteMap = TabController.Instance.GetTabByName("Search Engine SiteMap", portal.PortalID);
+
+                if (siteMap != null)
+                {
+                    siteMap.IconFile = "~/Icons/Sigma/Sitemap_16X16_Standard.png";
+                    siteMap.IconFileLarge = "~/Icons/Sigma/Sitemap_32X32_Standard.png";
+                    TabController.Instance.UpdateTab(siteMap);
+                }
+            }
+        }
+
+        private static void UpgradeToVersion610()
+        {
+            AddModuleCategories();
+
+            //update languages module
+            int moduleDefId = GetModuleDefinition("Languages", "Languages");
+            AddModuleControl(moduleDefId, "LocalizePages", "Localize Pages", "DesktopModules/Admin/Languages/LocalizePages.ascx", "~/images/icon_language_32px.gif", SecurityAccessLevel.Edit, 0, Null.NullString, true);
+
+            //add store control
+            moduleDefId = AddModuleDefinition("Extensions", "", "Extensions");
+            AddModuleControl(moduleDefId, "Store", "Store Details", "DesktopModules/Admin/Extensions/Store.ascx", "~/images/icon_extensions_32px.png", SecurityAccessLevel.Host, 0);
+
+            EnableModalPopUps();
+
+            var tab = TabController.Instance.GetTabByName("Portals", Null.NullInteger);
+            tab.TabName = "Site Management";
+            TabController.Instance.UpdateTab(tab);
+
+            foreach (var module in ModuleController.Instance.GetTabModules(tab.TabID).Values)
+            {
+                if (module.ModuleTitle == "Portals")
+                {
+                    module.ModuleTitle = "Site Management";
+                    ModuleController.Instance.UpdateModule(module);
+                }
+            }
+
+            //Add List module to Admin page of every portal                      
+            ModuleDefinitionInfo mDef = ModuleDefinitionController.GetModuleDefinitionByFriendlyName("Lists");
+            if (mDef != null)
+            {
+                AddAdminPages("Lists",
+                                "Manage common lists",
+                                "~/Icons/Sigma/Lists_16X16_Standard.png",
+                                "~/Icons/Sigma/Lists_32X32_Standard.png",
+                                true,
+                                mDef.ModuleDefID,
+                                "Lists",
+                                "~/Icons/Sigma/Lists_16X16_Standard.png",
+                                true);
+            }
+
+            //update DotNetNuke.Portals' friend name to 'Sites'.
+            var portalPackage = PackageController.Instance.GetExtensionPackage(Null.NullInteger, p => p.Name == "DotNetNuke.Portals");
+            if (portalPackage != null)
+            {
+                portalPackage.FriendlyName = "Sites";
+                PackageController.Instance.SaveExtensionPackage(portalPackage);
+            }
+
+            //add mobile preview control
+            AddModuleControl(Null.NullInteger, "MobilePreview", "Mobile Preview", "DesktopModules/Admin/MobilePreview/Preview.ascx", string.Empty, SecurityAccessLevel.Admin, Null.NullInteger);
+        }
+
+        private static void UpgradeToVersion612()
+        {
+            //update DotNetNuke.Portals' friend name to 'Sites'.
+            var portalPackage = PackageController.Instance.GetExtensionPackage(Null.NullInteger, p => p.Name == "DotNetNuke.Portals");
+            if (portalPackage != null)
+            {
+                portalPackage.FriendlyName = "Site Management";
+                portalPackage.Description =
+                    "The Super User can manage the various parent and child sites within the install instance. This module allows you to add a new site, modify an existing site, and delete a site.";
+                PackageController.Instance.SaveExtensionPackage(portalPackage);
+            }
+
+            //update 'Portal' to 'Sites' in package description.
+            portalPackage = PackageController.Instance.GetExtensionPackage(Null.NullInteger, p => p.Name == "DotNetNuke.Tabs");
+            if (portalPackage != null)
+            {
+                portalPackage.Description =
+                    "Administrators can manage the Pages within the site. This module allows you to create a new page, modify an existing page, delete pages, change the page order, and change the hierarchical page level.";
+                PackageController.Instance.SaveExtensionPackage(portalPackage);
+            }
+
+            portalPackage = PackageController.Instance.GetExtensionPackage(Null.NullInteger, p => p.Name == "DotNetNuke.Vendors");
+            if (portalPackage != null)
+            {
+                portalPackage.Description =
+                    "Administrators can manage the Vendors and Banners associated to the site. This module allows you to add a new vendor, modify an existing vendor, and delete a vendor.";
+                PackageController.Instance.SaveExtensionPackage(portalPackage);
+            }
+
+            portalPackage = PackageController.Instance.GetExtensionPackage(Null.NullInteger, p => p.Name == "DotNetNuke.SiteLog");
+            if (portalPackage != null)
+            {
+                portalPackage.Description =
+                    "Administrators can view the details of visitors using their site. There are a variety of reports available to display information regarding site usage, membership, and volumes.";
+                PackageController.Instance.SaveExtensionPackage(portalPackage);
+            }
+
+            portalPackage = PackageController.Instance.GetExtensionPackage(Null.NullInteger, p => p.Name == "DotNetNuke.SiteWizard");
+            if (portalPackage != null)
+            {
+                portalPackage.Description =
+                    "The Administrator can use this user-friendly wizard to set up the common features of the site.";
+                PackageController.Instance.SaveExtensionPackage(portalPackage);
+            }
+
+            portalPackage = PackageController.Instance.GetExtensionPackage(Null.NullInteger, p => p.Name == "DotNetNuke.Security");
+            if (portalPackage != null)
+            {
+                portalPackage.Description =
+                    "Administrators can manage the security roles defined for their site. The module allows you to add new security roles, modify existing security roles, delete security roles, and manage the users assigned to security roles.";
+                PackageController.Instance.SaveExtensionPackage(portalPackage);
+            }
+
+            portalPackage = PackageController.Instance.GetExtensionPackage(Null.NullInteger, p => p.Name == "DotNetNuke.LogViewer");
+            if (portalPackage != null)
+            {
+                portalPackage.Description =
+                    "Allows you to view log entries for site events.";
+                PackageController.Instance.SaveExtensionPackage(portalPackage);
+            }
+
+            portalPackage = PackageController.Instance.GetExtensionPackage(Null.NullInteger, p => p.Name == "DotNetNuke.Google Analytics");
+            if (portalPackage != null)
+            {
+                portalPackage.Description =
+                    "Configure Site Google Analytics settings.";
+                PackageController.Instance.SaveExtensionPackage(portalPackage);
+            }
+        }
+
+        private static void UpgradeToVersion613()
+        {
+            //Rename admin pages page's title to 'Page Management'.
+            foreach (PortalInfo portal in PortalController.Instance.GetPortals())
+            {
+                var pagesTabId = TabController.GetTabByTabPath(portal.PortalID, "//Admin//Pages", Null.NullString);
+
+                if (pagesTabId != Null.NullInteger)
+                {
+                    var pagesTab = TabController.Instance.GetTab(pagesTabId, portal.PortalID, false);
+                    if (pagesTab != null && pagesTab.Title == "Pages")
+                    {
+                        pagesTab.Title = "Page Management";
+                        TabController.Instance.UpdateTab(pagesTab);
+                    }
+                }
+            }
+        }
+
+        private static void UpgradeToVersion620()
+        {
+            //add host (system) profanityfilter list
+            const string listName = "ProfanityFilter";
+            var listController = new ListController();
+            var entry = new ListEntryInfo();
+            {
+                entry.DefinitionID = Null.NullInteger;
+                entry.PortalID = Null.NullInteger;
+                entry.ListName = listName;
+                entry.Value = "ReplaceWithNothing";
+                entry.Text = "FindThisText";
+                entry.SystemList = true;
+            }
+            listController.AddListEntry(entry);
+
+            //add same list to each portal
+            foreach (PortalInfo portal in PortalController.Instance.GetPortals())
+            {
+                entry.PortalID = portal.PortalID;
+                entry.SystemList = false;
+                entry.ListName = listName + "-" + portal.PortalID;
+                listController.AddListEntry(entry);
+
+                //also create default social relationship entries for the portal
+                RelationshipController.Instance.CreateDefaultRelationshipsForPortal(portal.PortalID);
+            }
+
+            //Convert old Messages to new schema
+            ConvertOldMessages();
+
+            //Replace old Messaging module on User Profile with new 
+            ReplaceMessagingModule();
+
+            //Move Photo Property to the end of the propert list.
+            MovePhotoProperty();
+
+            //Update Child Portal's Default Page
+            UpdateChildPortalsDefaultPage();
+
+            //Add core notification types
+            AddCoreNotificationTypesFor620();
+
+            //Console module should not be IPortable
+            var consoleModule = DesktopModuleController.GetDesktopModuleByModuleName("Console", Null.NullInteger);
+            consoleModule.SupportedFeatures = 0;
+            consoleModule.BusinessControllerClass = "";
+            DesktopModuleController.SaveDesktopModule(consoleModule, false, false);
+        }
+
+        private static void UpgradeToVersion621()
+        {
+            //update administrators' role description.
+            foreach (PortalInfo portal in PortalController.Instance.GetPortals())
+            {
+                //update about me's template
+                var myProfileTabId = TabController.GetTabByTabPath(portal.PortalID, "//ActivityFeed//MyProfile", string.Empty);
+                if (myProfileTabId != Null.NullInteger)
+                {
+                    var tabModules = ModuleController.Instance.GetTabModules(myProfileTabId);
+                    foreach (var module in tabModules.Values)
+                    {
+                        var settings = module.TabModuleSettings;
+                        if (settings.ContainsKey("ProfileTemplate") && settings["ProfileTemplate"].ToString().Contains("<div class=\"pBio\">"))
+                        {
+                            var template = @"<div class=""pBio"">
+                                    <h3 data-bind=""text: AboutMeText""></h3>
+                                    <span data-bind=""text: EmptyAboutMeText, visible: Biography().length==0""></span>
+                                    <p data-bind=""html: Biography""></p>
+                                    </div>
+                                    <div class=""pAddress"">
+                                    <h3 data-bind=""text: LocationText""></h3>
+                                    <span data-bind=""text: EmptyLocationText, visible: Street().length=0 && Location().length==0 && Country().length==0 && PostalCode().length==0""></span>
+                                    <p><span data-bind=""text: Street()""></span><span data-bind=""visible: Street().length > 0""><br/></span>
+                                    <span data-bind=""text: Location()""></span><span data-bind=""visible: Location().length > 0""><br/></span>
+                                    <span data-bind=""text: Country()""></span><span data-bind=""visible: Country().length > 0""><br/></span>
+                                    <span data-bind=""text: PostalCode()""></span>
+                                    </p>
+                                    </div>
+                                    <div class=""pContact"">
+                                    <h3 data-bind=""text: GetInTouchText""></h3>
+                                    <span data-bind=""text: EmptyGetInTouchText, visible: Telephone().length==0 && Email().length==0 && Website().length==0 && IM().length==0""></span>
+                                    <ul>
+                                    <li data-bind=""visible: Telephone().length > 0""><strong><span data-bind=""text: TelephoneText"">:</span></strong> <span data-bind=""text: Telephone()""></span></li>
+                                    <li data-bind=""visible: Email().length > 0""><strong><span data-bind=""text: EmailText"">:</span></strong> <span data-bind=""text: Email()""></span></li>
+                                    <li data-bind=""visible: Website().length > 0""><strong><span data-bind=""text: WebsiteText"">:</span></strong> <span data-bind=""text: Website()""></span></li>
+                                    <li data-bind=""visible: IM().length > 0""><strong><span data-bind=""text: IMText"">:</span></strong> <span data-bind=""text: IM()""></span></li>
+                                    </ul>
+                                    </div>
+                                    <div class=""dnnClear""></div>";
+                            ModuleController.Instance.UpdateTabModuleSetting(module.TabModuleID, "ProfileTemplate", template);
+                        }
+                    }
+                }
+            }
+        }
+
+        private static void UpgradeToVersion623()
+        {
+#pragma warning disable 618
+            if (Host.jQueryUrl == "http://ajax.googleapis.com/ajax/libs/jquery/1/jquery.min.js")
+            {
+                HostController.Instance.Update("jQueryUrl", jQuery.DefaultHostedUrl);
+            }
+
+            if (Host.jQueryUIUrl == "http://ajax.googleapis.com/ajax/libs/jqueryui/1/jquery-ui.min.js")
+            {
+                HostController.Instance.Update("jQueryUIUrl", jQuery.DefaultUIHostedUrl);
+            }
+#pragma warning restore 618
+        }
+
+        private static void UpgradeToVersion624()
+        {
+            UninstallPackage("DotNetNuke.MarketPlace", "Module");
+        }
+
+        private static void UpgradeToVersion700()
+        {
+            // add the site Advanced Settings module to the admin tab
+            if (CoreModuleExists("AdvancedSettings") == false)
+            {
+                var moduleDefId = AddModuleDefinition("AdvancedSettings", "", "Advanced Settings");
+                AddModuleControl(moduleDefId, "", "", "DesktopModules/Admin/AdvancedSettings/AdvancedSettings.ascx", "", SecurityAccessLevel.Admin, 0);
+                AddAdminPages("Advanced Settings",
+                            "",
+                            "~/Icons/Sigma/AdvancedSettings_16X16_Standard.png",
+                            "~/Icons/Sigma/AdvancedSettings_32X32_Standard.png",
+                            true,
+                            moduleDefId,
+                            "Advanced Settings",
+                            "~/Icons/Sigma/AdvancedSettings_16X16_Standard.png");
+            }
+
+            ConvertCoreNotificationTypeActionsFor700();
+
+            //Remove Feed Explorer module
+            DesktopModuleController.DeleteDesktopModule("FeedExplorer");
+            DesktopModuleController.DeleteDesktopModule("Solutions");
+
+            //Register Newtonsoft assembly
+            DataProvider.Instance().RegisterAssembly(Null.NullInteger, "Newtonsoft.Json.dll", "4.5.6");
+
+            //subhost.aspx was updated
+            UpdateChildPortalsDefaultPage();
+        }
+
+        private static void UpgradeToVersion710()
+        {
+            //create a placeholder entry - uses the most common 5 character password (seed list is 6 characters and above)
+            const string listName = "BannedPasswords";
+            var listController = new ListController();
+            var entry = new ListEntryInfo();
+            {
+                entry.DefinitionID = Null.NullInteger;
+                entry.PortalID = Null.NullInteger;
+                entry.ListName = listName;
+                entry.Value = "12345";
+                entry.Text = "Placeholder";
+                entry.SystemList = false;
+            }
+
+            //add list to each portal and update primary alias
+            foreach (PortalInfo portal in PortalController.Instance.GetPortals())
+            {
+                entry.PortalID = portal.PortalID;
+                entry.SystemList = false;
+                entry.ListName = listName + "-" + portal.PortalID;
+                listController.AddListEntry(entry);
+
+                var defaultAlias = PortalController.GetPortalSetting("DefaultPortalAlias", portal.PortalID, String.Empty);
+                if (!String.IsNullOrEmpty(defaultAlias))
+                {
+                    foreach (var alias in PortalAliasController.Instance.GetPortalAliasesByPortalId(portal.PortalID).Where(alias => alias.HTTPAlias == defaultAlias))
+                    {
+                        alias.IsPrimary = true;
+                        PortalAliasController.Instance.UpdatePortalAlias(alias);
+                    }
+                }
+            }
+
+            // Add File Content Type
+            var typeController = new ContentTypeController();
+            var contentTypeFile = (from t in typeController.GetContentTypes() where t.ContentType == "File" select t).SingleOrDefault();
+
+            if (contentTypeFile == null)
+            {
+                typeController.AddContentType(new ContentType { ContentType = "File" });
+            }
+
+            var fileContentType = (from t in typeController.GetContentTypes() where t.ContentType == "File" select t).SingleOrDefault();
+
+
+            //only perform following for an existing installation upgrading
+            if (Globals.Status == Globals.UpgradeStatus.Upgrade)
+            {
+                UpdateFoldersForParentId();
+                ImportDocumentLibraryCategories();
+                ImportDocumentLibraryCategoryAssoc(fileContentType);
+            }
+
+            //Add 404 Log
+            var logTypeInfo = new LogTypeInfo
+            {
+                LogTypeKey = EventLogController.EventLogType.PAGE_NOT_FOUND_404.ToString(),
+                LogTypeFriendlyName = "HTTP Error Code 404 Page Not Found",
+                LogTypeDescription = "",
+                LogTypeCSSClass = "OperationFailure",
+                LogTypeOwner = "DotNetNuke.Logging.EventLogType"
+            };
+            LogController.Instance.AddLogType(logTypeInfo);
+
+            //Add LogType
+            var logTypeConf = new LogTypeConfigInfo
+            {
+                LoggingIsActive = true,
+                LogTypeKey = EventLogController.EventLogType.PAGE_NOT_FOUND_404.ToString(),
+                KeepMostRecent = "100",
+                NotificationThreshold = 1,
+                NotificationThresholdTime = 1,
+                NotificationThresholdTimeType = LogTypeConfigInfo.NotificationThresholdTimeTypes.Seconds,
+                MailFromAddress = Null.NullString,
+                MailToAddress = Null.NullString,
+                LogTypePortalID = "*"
+            };
+            LogController.Instance.AddLogTypeConfigInfo(logTypeConf);
+
+            UninstallPackage("DotNetNuke.SearchInput", "Module");
+
+            //enable password strength meter for new installs only
+            HostController.Instance.Update("EnableStrengthMeter", Globals.Status == Globals.UpgradeStatus.Install ? "Y" : "N");
+
+            //Add IP filter log type
+            var logTypeFilterInfo = new LogTypeInfo
+            {
+                LogTypeKey = EventLogController.EventLogType.IP_LOGIN_BANNED.ToString(),
+                LogTypeFriendlyName = "HTTP Error Code 403.6 forbidden ip address rejected",
+                LogTypeDescription = "",
+                LogTypeCSSClass = "OperationFailure",
+                LogTypeOwner = "DotNetNuke.Logging.EventLogType"
+            };
+            LogController.Instance.AddLogType(logTypeFilterInfo);
+
+            //Add LogType
+            var logTypeFilterConf = new LogTypeConfigInfo
+            {
+                LoggingIsActive = true,
+                LogTypeKey = EventLogController.EventLogType.IP_LOGIN_BANNED.ToString(),
+                KeepMostRecent = "100",
+                NotificationThreshold = 1,
+                NotificationThresholdTime = 1,
+                NotificationThresholdTimeType = LogTypeConfigInfo.NotificationThresholdTimeTypes.Seconds,
+                MailFromAddress = Null.NullString,
+                MailToAddress = Null.NullString,
+                LogTypePortalID = "*"
+            };
+            LogController.Instance.AddLogTypeConfigInfo(logTypeFilterConf);
+
+            int tabID = TabController.GetTabByTabPath(Null.NullInteger, "//Host//SearchAdmin", Null.NullString);
+            if (tabID > Null.NullInteger)
+            {
+                TabController.Instance.DeleteTab(tabID, Null.NullInteger);
+            }
+
+            var modDef = ModuleDefinitionController.GetModuleDefinitionByFriendlyName("Search Admin");
+
+            if (modDef != null)
+                AddAdminPages("Search Admin", "Manage search settings associated with DotNetNuke's search capability.", "~/Icons/Sigma/Search_16x16_Standard.png", "~/Icons/Sigma/Search_32x32_Standard.png", true, modDef.ModuleDefID, "Search Admin", "");
+
+            CopyGettingStartedStyles();
+        }
+
+        private static void UpgradeToVersion711()
+        {
+            DesktopModuleController.DeleteDesktopModule("FileManager");
+
+            //Add TabUrl Logtypes
+            var logTypeInfo = new LogTypeInfo
+            {
+                LogTypeKey = EventLogController.EventLogType.TABURL_CREATED.ToString(),
+                LogTypeFriendlyName = "TabURL created",
+                LogTypeDescription = "",
+                LogTypeCSSClass = "OperationSuccess",
+                LogTypeOwner = "DotNetNuke.Logging.EventLogType"
+            };
+            LogController.Instance.AddLogType(logTypeInfo);
+
+            logTypeInfo.LogTypeKey = EventLogController.EventLogType.TABURL_UPDATED.ToString();
+            logTypeInfo.LogTypeFriendlyName = "TabURL updated";
+            LogController.Instance.AddLogType(logTypeInfo);
+
+            logTypeInfo.LogTypeKey = EventLogController.EventLogType.TABURL_DELETED.ToString();
+            logTypeInfo.LogTypeFriendlyName = "TabURL deleted";
+            LogController.Instance.AddLogType(logTypeInfo);
+
+        }
+
+        private static void UpgradeToVersion712()
+        {
+            //update console module in Admin/Host page to set OrderTabsByHierarchy setting to true.
+            foreach (PortalInfo portal in PortalController.Instance.GetPortals())
+            {
+                var tabId = TabController.GetTabByTabPath(portal.PortalID, "//Admin", Null.NullString);
+                if (tabId != Null.NullInteger)
+                {
+                    foreach (var module in ModuleController.Instance.GetTabModules(tabId).Where(m => m.Value.ModuleDefinition.FriendlyName == "Console"))
+                    {
+                        ModuleController.Instance.UpdateModuleSetting(module.Key, "OrderTabsByHierarchy", "True");
+                    }
+                }
+            }
+
+            var hostTabId = TabController.GetTabByTabPath(Null.NullInteger, "//Host", Null.NullString);
+            if (hostTabId != Null.NullInteger)
+            {
+                foreach (var module in ModuleController.Instance.GetTabModules(hostTabId).Where(m => m.Value.ModuleDefinition.FriendlyName == "Console"))
+                {
+                    ModuleController.Instance.UpdateModuleSetting(module.Key, "OrderTabsByHierarchy", "True");
+                }
+            }
+        }
+
+        private static void UpgradeToVersion720()
+        {
+            var desktopModule = DesktopModuleController.GetDesktopModuleByModuleName("51Degrees.mobi", Null.NullInteger);
+            if (desktopModule != null)
+            {
+                DesktopModuleController.RemoveDesktopModuleFromPortals(desktopModule.DesktopModuleID);
+            }
+
+            desktopModule = DesktopModuleController.GetDesktopModuleByModuleName("DotNetNuke.RadEditorProvider", Null.NullInteger);
+            if (desktopModule != null)
+            {
+                DesktopModuleController.RemoveDesktopModuleFromPortals(desktopModule.DesktopModuleID);
+            }
+
+            //ensure old codeplex module is uninstalled - need to check for both variants of package name
+            UninstallPackage("DotNetNuke.Module Creator", "Module");
+            UninstallPackage("DNNCorp.ModuleCreator", "Module");
+
+            DesktopModuleController.AddModuleCategory("Developer");
+            var moduleDefId = AddModuleDefinition("Module Creator", "Development of modules.", "Module Creator");
+            AddModuleControl(moduleDefId, "", "", "DesktopModules/Admin/ModuleCreator/CreateModule.ascx", "~/DesktopModules/Admin/ModuleCreator/icon.png", SecurityAccessLevel.Host, 0);
+            if (ModuleDefinitionController.GetModuleDefinitionByID(moduleDefId) != null)
+            {
+                var desktopModuleId = ModuleDefinitionController.GetModuleDefinitionByID(moduleDefId).DesktopModuleID;
+                desktopModule = DesktopModuleController.GetDesktopModule(desktopModuleId, Null.NullInteger);
+                desktopModule.Category = "Developer";
+                DesktopModuleController.SaveDesktopModule(desktopModule, false, false);
+
+                var package = PackageController.Instance.GetExtensionPackage(Null.NullInteger, p => p.PackageID == desktopModule.PackageID);
+                package.IconFile = "~/Icons/Sigma/ModuleCreator_32x32.png";
+                PackageController.Instance.SaveExtensionPackage(package);
+            }
+
+            var typeController = new ContentTypeController();
+            var fileContentType = (from t in typeController.GetContentTypes() where t.ContentType == "File" select t).SingleOrDefault();
+
+            //only perform following for an existing installation upgrading
+            if (Globals.Status == Globals.UpgradeStatus.Upgrade)
+            {
+                ImportDocumentLibraryCategories();
+                ImportDocumentLibraryCategoryAssoc(fileContentType);
+            }
+
+            //fixes issue introduced by eventlog's being defined in upgrade.cs
+            PortalController.EnsureRequiredEventLogTypesExist();
+
+            //Remove Professional Features pages from CE
+            int advancedFeaturesTabId = TabController.GetTabByTabPath(Null.NullInteger, "//Host//ProfessionalFeatures", Null.NullString);
+            if (DotNetNukeContext.Current.Application.Name == "DNNCORP.CE")
+            {
+                foreach (var tab in TabController.GetTabsByParent(advancedFeaturesTabId, Null.NullInteger))
+                {
+                    TabController.Instance.DeleteTab(tab.TabID, Null.NullInteger);
+                }
+                TabController.Instance.DeleteTab(advancedFeaturesTabId, Null.NullInteger);
+            }
+
+            //Remove Whats New
+            int whatsNewTabId = TabController.GetTabByTabPath(Null.NullInteger, "//Host//WhatsNew", Null.NullString);
+            TabController.Instance.DeleteTab(whatsNewTabId, Null.NullInteger);
+
+            //Remove WhatsNew module
+            DesktopModuleController.DeleteDesktopModule("WhatsNew");
+
+            //read plaintext password via old API and encrypt
+            var current = HostController.Instance.GetString("SMTPPassword");
+            if (!string.IsNullOrEmpty(current))
+            {
+                HostController.Instance.UpdateEncryptedString("SMTPPassword", current, Config.GetDecryptionkey());
+            }
+        }
+
+        private static void UpgradeToVersion721()
+        {
+            try
+            {
+                //the username maybe html encode when register in 7.1.2, it will caught unicode charactors changed, need use InputFilter to correct the value.
+                var portalSecurity = PortalSecurity.Instance;
+                using (var reader = DataProvider.Instance().ExecuteSQL("SELECT UserID, Username FROM {databaseOwner}[{objectQualifier}Users] WHERE Username LIKE '%&%'"))
+                {
+                    while (reader.Read())
+                    {
+                        var userId = Convert.ToInt32(reader["UserID"]);
+                        var userName = reader["Username"].ToString();
+
+                        if (userName != HttpUtility.HtmlDecode(userName))
+                        {
+                            userName = portalSecurity.InputFilter(HttpUtility.HtmlDecode(userName),
+                                                                 PortalSecurity.FilterFlag.NoScripting |
+                                                                 PortalSecurity.FilterFlag.NoAngleBrackets |
+                                                                 PortalSecurity.FilterFlag.NoMarkup);
+
+                            UserController.ChangeUsername(userId, userName);
+                        }
+                    }
+                }
+            }
+            catch (Exception ex)
+            {
+                Logger.Error(ex);
+            }
+
+            AddManageUsersModulePermissions();
+        }
+
+        private static void UpgradeToVersion722()
+        {
+            UninstallPackage("DotNetNuke.Messaging", "Module");
+
+            //add event log type:POTENTIAL_PAYPAL_PAYMENT_FRAUD
+            if (!DoesLogTypeExists(EventLogController.EventLogType.POTENTIAL_PAYPAL_PAYMENT_FRAUD.ToString()))
+            {
+                var logTypeInfo = new LogTypeInfo
+                {
+                    LogTypeKey =
+                                              EventLogController.EventLogType.POTENTIAL_PAYPAL_PAYMENT_FRAUD.ToString(),
+                    LogTypeFriendlyName = "Potential Paypal Payment Fraud",
+                    LogTypeDescription = "",
+                    LogTypeCSSClass = "OperationFailure",
+                    LogTypeOwner = "DotNetNuke.Logging.EventLogType"
+                };
+                LogController.Instance.AddLogType(logTypeInfo);
+            }
+
+            //AdvancedSettings module needs to be made a system package
+            var pkg = PackageController.Instance.GetExtensionPackage(Null.NullInteger, p => p.Name == "DotNetNuke.AdvancedSettings");
+            if (pkg != null)
+            {
+                pkg.IsSystemPackage = true;
+                PackageController.Instance.SaveExtensionPackage(pkg);
+            }
+
+            //Site Wizard module needs to be made a system package
+            pkg = PackageController.Instance.GetExtensionPackage(Null.NullInteger, p => p.Name == "DotNetNuke.SiteWizard");
+            if (pkg != null)
+            {
+                pkg.IsSystemPackage = true;
+                PackageController.Instance.SaveExtensionPackage(pkg);
+            }
+
+            //Site Log module needs to be made a system package
+            pkg = PackageController.Instance.GetExtensionPackage(Null.NullInteger, p => p.Name == "DotNetNuke.SiteLog");
+            if (pkg != null)
+            {
+                pkg.IsSystemPackage = true;
+                PackageController.Instance.SaveExtensionPackage(pkg);
+            }
+
+            //Module Creator module needs to be made a system package
+            pkg = PackageController.Instance.GetExtensionPackage(Null.NullInteger, p => p.Name == "DotNetNuke.Module Creator");
+            if (pkg != null)
+            {
+                pkg.IsSystemPackage = true;
+                PackageController.Instance.SaveExtensionPackage(pkg);
+            }
+
+            //Telerik.Web module needs to be made a system package
+            pkg = PackageController.Instance.GetExtensionPackage(Null.NullInteger, p => p.Name == "DotNetNuke.Telerik.Web");
+            if (pkg != null)
+            {
+                pkg.IsSystemPackage = true;
+                PackageController.Instance.SaveExtensionPackage(pkg);
+            }
+
+            //jQuery needs to be made a system package
+            pkg = PackageController.Instance.GetExtensionPackage(Null.NullInteger, p => p.Name == "jQuery");
+            if (pkg != null)
+            {
+                pkg.IsSystemPackage = true;
+                PackageController.Instance.SaveExtensionPackage(pkg);
+            }
+
+            //jQuery-Migrate needs to be made a system package
+            pkg = PackageController.Instance.GetExtensionPackage(Null.NullInteger, p => p.Name == "jQuery-Migrate");
+            if (pkg != null)
+            {
+                pkg.IsSystemPackage = true;
+                PackageController.Instance.SaveExtensionPackage(pkg);
+            }
+
+            //Make ConfigurationManager Premium
+            MakeModulePremium(@"ConfigurationManager");
+
+            //Make ConfigurationManager Premium
+            MakeModulePremium(@"Dashboard");
+
+            //Make ProfessionalPreview Premium
+            MakeModulePremium(@"ProfessionalPreview");
+        }
+
+        private static void UpgradeToVersion730()
+        {
+#pragma warning disable 612,618
+            if (jQuery.UseHostedScript)
+            {
+                HostController.Instance.Update("CDNEnabled", "True", true);
+
+                var jquery = JavaScriptLibraryController.Instance.GetLibrary(l => l.LibraryName == CommonJs.jQuery);
+                jquery.CDNPath = jQuery.HostedUrl;
+                JavaScriptLibraryController.Instance.SaveLibrary(jquery);
+
+                var jqueryui = JavaScriptLibraryController.Instance.GetLibrary(l => l.LibraryName == CommonJs.jQueryUI);
+                jqueryui.CDNPath = jQuery.HostedUIUrl;
+                JavaScriptLibraryController.Instance.SaveLibrary(jqueryui);
+
+                var jquerymigrate = JavaScriptLibraryController.Instance.GetLibrary(l => l.LibraryName == CommonJs.jQueryMigrate);
+                jquerymigrate.CDNPath = jQuery.HostedMigrateUrl;
+                JavaScriptLibraryController.Instance.SaveLibrary(jquerymigrate);
+            }
+#pragma warning restore 612,618
+        }
+
+        private static void UpgradeToVersion732()
+        {
+            //Register System referenced 3rd party assemblies.
+            DataProvider.Instance().RegisterAssembly(Null.NullInteger, "Lucene.Net.dll", "3.0.3");
+            DataProvider.Instance().RegisterAssembly(Null.NullInteger, "Lucene.Net.Contrib.FastVectorHighlighter.dll", "3.0.3");
+            DataProvider.Instance().RegisterAssembly(Null.NullInteger, "Lucene.Net.Contrib.Analyzers.dll", "3.0.3");
+            DataProvider.Instance().RegisterAssembly(Null.NullInteger, "Microsoft.ApplicationBlocks.Data.dll", "2.0.0");
+            DataProvider.Instance().RegisterAssembly(Null.NullInteger, "Microsoft.Web.Helpers.dll", "2.0.20710");
+            DataProvider.Instance().RegisterAssembly(Null.NullInteger, "Microsoft.Web.Infrastructure.dll", "1.0.20105");
+            DataProvider.Instance().RegisterAssembly(Null.NullInteger, "Newtonsoft.Json.dll", "4.5.7");
+            DataProvider.Instance().RegisterAssembly(Null.NullInteger, "PetaPoco.dll", "5.0.1");
+            DataProvider.Instance().RegisterAssembly(Null.NullInteger, "SharpZipLib.dll", "0.81.0");
+            DataProvider.Instance().RegisterAssembly(Null.NullInteger, "System.Net.Http.dll", "1.0.0");
+            DataProvider.Instance().RegisterAssembly(Null.NullInteger, "System.Net.Http.Formatting.dll", "4.0.20710");
+            DataProvider.Instance().RegisterAssembly(Null.NullInteger, "System.Net.Http.WebRequest.dll", "1.0.0");
+            DataProvider.Instance().RegisterAssembly(Null.NullInteger, "System.Web.Helpers.dll", "2.0.20216");
+            DataProvider.Instance().RegisterAssembly(Null.NullInteger, "System.Web.Http.dll", "4.0.20710");
+            DataProvider.Instance().RegisterAssembly(Null.NullInteger, "System.Web.Http.WebHost.dll", "4.0.20710");
+            DataProvider.Instance().RegisterAssembly(Null.NullInteger, "System.Web.Razor.dll", "2.0.20216");
+            DataProvider.Instance().RegisterAssembly(Null.NullInteger, "System.Web.WebPages.Deployment.dll", "2.0.20710");
+            DataProvider.Instance().RegisterAssembly(Null.NullInteger, "System.Web.WebPages.dll", "2.0.20710");
+            DataProvider.Instance().RegisterAssembly(Null.NullInteger, "System.Web.WebPages.Razor.dll", "2.0.20126");
+            DataProvider.Instance().RegisterAssembly(Null.NullInteger, "WebFormsMvp.dll", "1.4.1");
+            DataProvider.Instance().RegisterAssembly(Null.NullInteger, "WebMatrix.Data.dll", "2.0.20126");
+            DataProvider.Instance().RegisterAssembly(Null.NullInteger, "WebMatrix.WebData.dll", "2.0.20126");
+
+            //update help url
+            HostController.Instance.Update("HelpURL", "https://dnndocs.com", false);
+        }
+
+        private static void UpgradeToVersion733()
+        {
+            var notificationType = new NotificationType { Name = "NewUnauthorizedUserRegistration", Description = "New Unauthorized User Registration Notification" };
+            NotificationsController.Instance.CreateNotificationType(notificationType);
+
+            var actions = new List<NotificationTypeAction>
+                              {
+                                  new NotificationTypeAction
+                                      {
+                                          NameResourceKey = "AuthorizeUser",
+                                          DescriptionResourceKey = "AuthorizeUserDescription",
+                                          APICall = "API/InternalServices/NewUserNotificationService/Authorize"
+                                      },
+                                  new NotificationTypeAction
+                                      {
+                                          NameResourceKey = "RejectUser",
+                                          DescriptionResourceKey = "RejectUserDescription",
+                                          APICall = "API/InternalServices/NewUserNotificationService/Reject"
+                                      }
+                              };
+
+            NotificationsController.Instance.SetNotificationTypeActions(actions, notificationType.NotificationTypeId);
+        }
+
+        private static void UpgradeToVersion740()
+        {
+            string PageHeadTextForUpgrade = "<meta content=\"text/html; charset=UTF-8\" http-equiv=\"Content-Type\" />" + "\n" +
+                                               "<meta name=\"REVISIT-AFTER\" content=\"1 DAYS\" />" + "\n" +
+                                               "<meta name=\"RATING\" content=\"GENERAL\" />" + "\n" +
+
+                                                "<meta name=\"RESOURCE-TYPE\" content=\"DOCUMENT\" />" + "\n" +
+                                                "<meta content=\"text/javascript\" http-equiv=\"Content-Script-Type\" />" + "\n" +
+                                                "<meta content=\"text/css\" http-equiv=\"Content-Style-Type\" />" + "\n";
+            ArrayList portals = PortalController.Instance.GetPortals();
+            foreach (PortalInfo portal in portals)
+            {
+                PortalController.UpdatePortalSetting(portal.PortalID, "PageHeadText", PageHeadTextForUpgrade);
+            }
+
+            RemoveContentListModuleFromSearchResultsPage();
+            ReIndexUserSearch();
+        }
+
+        private static void UpgradeToVersion742()
+        {
+            var containerFolder = string.Format("{0}Containers\\DarkKnightMobile", Globals.HostMapPath);
+            var skinFolder = string.Format("{0}Skins\\DarkKnightMobile", Globals.HostMapPath);
+            if (!Directory.Exists(skinFolder))
+            {
+                UninstallPackage("DarkKnightMobile", "Skin"); //Skin  
+            }
+
+            if (!Directory.Exists(containerFolder))
+            {
+                UninstallPackage("DarkKnightMobile", "Container"); //Container  
+            }
+        }
+
+        private static void ReIndexUserSearch()
+        {
+            var portals = PortalController.Instance.GetPortals();
+            foreach (PortalInfo portal in portals)
+            {
+                PortalController.UpdatePortalSetting(portal.PortalID, UserIndexer.UserIndexResetFlag, "TRUE");
+            }
+        }
+
+        private static void RemoveContentListModuleFromSearchResultsPage()
+        {
+            var portals = PortalController.Instance.GetPortals();
+            foreach (PortalInfo portal in portals)
+            {
+                foreach (KeyValuePair<int, ModuleInfo> kvp in ModuleController.Instance.GetTabModules(portal.SearchTabId))
+                {
+                    var module = kvp.Value;
+                    if (module.DesktopModule.FriendlyName == "ContentList")
+                    {
+                        //Delete the Module from the Modules list
+                        ModuleController.Instance.DeleteTabModule(module.TabID, module.ModuleID, false);
+                        break;
+                    }
+                }
+            }
+        }
+
+        private static void AddManageUsersModulePermissions()
+        {
+            var permCtl = new PermissionController();
+            var desktopInfo = DesktopModuleController.GetDesktopModuleByModuleName("Security", Null.NullInteger);
+            //add new user dialog
+            var md = ModuleDefinitionController.GetModuleDefinitionByFriendlyName("User Account", desktopInfo.DesktopModuleID);
+            try
+            {
+                var pi = new PermissionInfo
+                {
+                    ModuleDefID = md.ModuleDefID,
+                    PermissionCode = "SECURITY_MODULE",
+                    PermissionKey = "MANAGEUSER",
+                    PermissionName = "Manage User"
+                };
+
+                permCtl.AddPermission(pi);
+
+            }
+            catch
+            {
+                //suppress
+            }
+            md = ModuleDefinitionController.GetModuleDefinitionByFriendlyName("User Accounts", desktopInfo.DesktopModuleID);
+            try
+            {
+                var pi = new PermissionInfo
+                {
+                    ModuleDefID = md.ModuleDefID,
+                    PermissionCode = "SECURITY_MODULE",
+                    PermissionKey = "MANAGEUSERS",
+                    PermissionName = "Manage Users"
+                };
+
+                permCtl.AddPermission(pi);
+
+            }
+            catch
+            {
+                //suppress
+            }
+            md = ModuleDefinitionController.GetModuleDefinitionByFriendlyName("Security Roles", desktopInfo.DesktopModuleID);
+            try
+            {
+                var pi = new PermissionInfo
+                {
+                    ModuleDefID = md.ModuleDefID,
+                    PermissionCode = "SECURITY_MODULE",
+                    PermissionKey = "MANAGEROLES",
+                    PermissionName = "Manage Roles"
+                };
+
+                permCtl.AddPermission(pi);
+
+            }
+            catch
+            {
+                //suppress
+            }
+
+        }
+
+        private static ContentItem CreateFileContentItem()
+        {
+            var typeController = new ContentTypeController();
+            var contentTypeFile = (from t in typeController.GetContentTypes() where t.ContentType == "File" select t).SingleOrDefault();
+
+            if (contentTypeFile == null)
+            {
+                contentTypeFile = new ContentType { ContentType = "File" };
+                contentTypeFile.ContentTypeId = typeController.AddContentType(contentTypeFile);
+            }
+
+            var objContent = new ContentItem
+            {
+                ContentTypeId = contentTypeFile.ContentTypeId,
+                Indexed = false,
+            };
+
+            objContent.ContentItemId = DotNetNuke.Entities.Content.Common.Util.GetContentController().AddContentItem(objContent);
+
+            return objContent;
+        }
+
+        private static void ImportDocumentLibraryCategoryAssoc(ContentType fileContentType)
+        {
+            DataProvider dataProvider = DataProvider.Instance();
+            IDataReader dr;
+            try
+            {
+                var termController = new TermController();
+                var vocabulary = new VocabularyController().GetVocabularies().Single(v => v.Name == "Tags");
+                var terms = termController.GetTermsByVocabulary(vocabulary.VocabularyId);
+                using (dr = dataProvider.ExecuteReader("ImportDocumentLibraryCategoryAssoc"))
+                {
+                    while (dr.Read())
+                    {
+                        var file = FileManager.Instance.GetFile((int)dr["FileId"]);
+                        ContentItem attachContentItem;
+                        if (file.ContentItemID == Null.NullInteger)
+                        {
+                            attachContentItem = CreateFileContentItem();
+                            file.ContentItemID = attachContentItem.ContentItemId;
+                            FileManager.Instance.UpdateFile(file);
+                        }
+                        else
+                        {
+                            attachContentItem = Util.GetContentController().GetContentItem(file.ContentItemID);
+                        }
+
+                        var term = terms.SingleOrDefault(t => t.Name == dr["CategoryName"].ToString());
+                        if (term == null)
+                        {
+                            term = new Term(dr["CategoryName"].ToString(), null, vocabulary.VocabularyId);
+                            termController.AddTerm(term);
+                        }
+                        termController.AddTermToContent(term, attachContentItem);
+                    }
+                }
+            }
+            catch (Exception ex)
+            {
+                Logger.Error(ex);
+            }
+        }
+
+        private static void ImportDocumentLibraryCategories()
+        {
+            VocabularyController vocabularyController = new VocabularyController();
+            var defaultTags = (from v in vocabularyController.GetVocabularies() where v.IsSystem && v.Name == "Tags" select v).SingleOrDefault();
+
+            DataProvider dataProvider = DataProvider.Instance();
+            dataProvider.ExecuteNonQuery("ImportDocumentLibraryCategories", defaultTags.VocabularyId);
+        }
+
+        private static void UpdateFoldersForParentId()
+        {
+            DnnInstallLogger.InstallLogInfo(Localization.Localization.GetString("LogStart", Localization.Localization.GlobalResourceFile) + "UpgradeFolders");
+            //Move old messages to new format. Do this in smaller batches so we can send feedback to browser and don't time out
+            var foldersToConvert = DataProvider.Instance().GetLegacyFolderCount();
+            var foldersRemaining = foldersToConvert;
+
+            if (foldersRemaining > 0)
+            {
+                //Create an empty line
+                HtmlUtils.WriteFeedback(HttpContext.Current.Response, 2, "<br/>", false);
+            }
+
+            while (foldersRemaining > 0)
+            {
+                HtmlUtils.WriteFeedback(HttpContext.Current.Response, 2, string.Format("Converting old Folders to new format. Total: {0} [Remaining: {1}]<br/>", foldersToConvert, foldersRemaining));
+                try
+                {
+                    using (DataProvider.Instance().UpdateLegacyFolders())
+                    {
+                    }
+                }
+                catch (Exception ex)
+                {
+                    Exceptions.Exceptions.LogException(ex);
+                }
+
+                foldersRemaining = DataProvider.Instance().GetLegacyFolderCount();
+            }
+
+            if (foldersToConvert > 0)
+            {
+                HtmlUtils.WriteFeedback(HttpContext.Current.Response, 2, string.Format("Conversion of old Folders Completed. Total Converted: {0}<br/>", foldersToConvert));
+            }
+        }
+
+
+        private static void UninstallPackage(string packageName, string packageType, bool deleteFiles = true, string version = "")
+        {
+            DnnInstallLogger.InstallLogInfo(string.Concat(Localization.Localization.GetString("LogStart", Localization.Localization.GlobalResourceFile), "Uninstallation of Package:", packageName, " Type:", packageType, " Version:", version));
+
+            var searchInput = PackageController.Instance.GetExtensionPackage(Null.NullInteger, p =>
+                p.Name.Equals(packageName, StringComparison.OrdinalIgnoreCase)
+                && p.PackageType.Equals(packageType, StringComparison.OrdinalIgnoreCase)
+                && (string.IsNullOrEmpty(version) || p.Version.ToString() == version));
+            if (searchInput != null)
+            {
+                var searchInputInstaller = new Installer.Installer(searchInput, Globals.ApplicationMapPath);
+                searchInputInstaller.UnInstall(deleteFiles);
+            }
+        }
+
+        private static void ConvertCoreNotificationTypeActionsFor700()
+        {
+            var notificationTypeNames = new[] { "FriendRequest", "FollowerRequest", "FollowBackRequest", "TranslationSubmitted" };
+
+            foreach (var name in notificationTypeNames)
+            {
+                var nt = NotificationsController.Instance.GetNotificationType(name);
+
+                if (nt != null)
+                {
+                    var actions = NotificationsController.Instance.GetNotificationTypeActions(nt.NotificationTypeId).ToList();
+
+                    if (actions.Any())
+                    {
+
+                        foreach (var action in actions)
+                        {
+                            action.APICall = action.APICall.Replace(".ashx", "");
+                            NotificationsController.Instance.DeleteNotificationTypeAction(
+                                action.NotificationTypeActionId);
+                        }
+
+                        NotificationsController.Instance.SetNotificationTypeActions(actions, nt.NotificationTypeId);
+                    }
+                }
+                else
+                {
+                    AddMissingNotificationTypes(name);
+                }
+            }
+        }
+
+        private static void AddMissingNotificationTypes(string notificationTypeName)
+        {
+            switch (notificationTypeName)
+            {
+                case "FriendRequest":
+                    var friendRequestType = new NotificationType { Name = notificationTypeName, Description = "Friend Request" };
+                    var friendRequestTypeActions = new List<NotificationTypeAction>();
+                    friendRequestTypeActions.Add(new NotificationTypeAction
+                    {
+                        NameResourceKey = "Accept",
+                        DescriptionResourceKey = "AcceptFriend",
+                        APICall = "API/InternalServices/RelationshipService/AcceptFriend"
+                    });
+                    NotificationsController.Instance.CreateNotificationType(friendRequestType);
+                    NotificationsController.Instance.SetNotificationTypeActions(friendRequestTypeActions, friendRequestType.NotificationTypeId);
+                    break;
+                case "FollowerRequest":
+                    var followerRequestType = new NotificationType { Name = notificationTypeName, Description = "Follower Request" };
+                    NotificationsController.Instance.CreateNotificationType(followerRequestType);
+                    break;
+                case "FollowBackRequest":
+                    var followBackRequestType = new NotificationType { Name = notificationTypeName, Description = "Follow Back Request" };
+                    var followBackRequestTypeActions = new List<NotificationTypeAction>();
+                    followBackRequestTypeActions.Add(new NotificationTypeAction
+                    {
+                        NameResourceKey = "FollowBack",
+                        DescriptionResourceKey = "FollowBack",
+                        ConfirmResourceKey = "",
+                        APICall = "API/InternalServices/RelationshipService/FollowBack"
+                    });
+                    NotificationsController.Instance.CreateNotificationType(followBackRequestType);
+                    NotificationsController.Instance.SetNotificationTypeActions(followBackRequestTypeActions, followBackRequestType.NotificationTypeId);
+                    break;
+                case "TranslationSubmitted":
+                    var translationSubmittedType = new NotificationType { Name = notificationTypeName, Description = "Translation Submitted" };
+                    NotificationsController.Instance.CreateNotificationType(translationSubmittedType);
+                    break;
+                default:
+                    break;
+            }
+        }
+
+        private static void AddCoreNotificationTypesFor620()
+        {
+            DnnInstallLogger.InstallLogInfo(Localization.Localization.GetString("LogStart", Localization.Localization.GlobalResourceFile) + "AddCoreNotificationTypesFor620");
+            var actions = new List<NotificationTypeAction>();
+
+            //Friend request
+            var type = new NotificationType { Name = "FriendRequest", Description = "Friend Request" };
+            actions.Add(new NotificationTypeAction
+            {
+                NameResourceKey = "Accept",
+                DescriptionResourceKey = "AcceptFriend",
+                APICall = "API/InternalServices/RelationshipService/AcceptFriend"
+            });
+            NotificationsController.Instance.CreateNotificationType(type);
+            NotificationsController.Instance.SetNotificationTypeActions(actions, type.NotificationTypeId);
+
+            //Follower
+            type = new NotificationType { Name = "FollowerRequest", Description = "Follower Request" };
+            NotificationsController.Instance.CreateNotificationType(type);
+
+            //Follow Back
+            type = new NotificationType { Name = "FollowBackRequest", Description = "Follow Back Request" };
+            actions.Clear();
+            actions.Add(new NotificationTypeAction
+            {
+                NameResourceKey = "FollowBack",
+                DescriptionResourceKey = "FollowBack",
+                ConfirmResourceKey = "",
+                APICall = "API/InternalServices/RelationshipService/FollowBack"
+            });
+            NotificationsController.Instance.CreateNotificationType(type);
+            NotificationsController.Instance.SetNotificationTypeActions(actions, type.NotificationTypeId);
+
+            //Translation submitted
+            type = new NotificationType { Name = "TranslationSubmitted", Description = "Translation Submitted" };
+            NotificationsController.Instance.CreateNotificationType(type);
+        }
+
+        private static void ConvertOldMessages()
+        {
+            DnnInstallLogger.InstallLogInfo(Localization.Localization.GetString("LogStart", Localization.Localization.GlobalResourceFile) + "ConvertOldMessages");
+            //Move old messages to new format. Do this in smaller batches so we can send feedback to browser and don't time out
+            var messagesToConvert = InternalMessagingController.Instance.CountLegacyMessages();
+            var messagesRemaining = messagesToConvert;
+            const int batchSize = 500;
+
+            if (messagesRemaining > 0)
+            {
+                //Create an empty line
+                HtmlUtils.WriteFeedback(HttpContext.Current.Response, 2, "<br/>", false);
+            }
+
+            while (messagesRemaining > 0)
+            {
+                HtmlUtils.WriteFeedback(HttpContext.Current.Response, 2, string.Format("Converting old Messages to new format. Total: {0} [Remaining: {1}]<br/>", messagesToConvert, messagesRemaining));
+                try
+                {
+                    InternalMessagingController.Instance.ConvertLegacyMessages(0, batchSize);
+                }
+                catch (Exception ex)
+                {
+                    Exceptions.Exceptions.LogException(ex);
+                }
+
+                messagesRemaining -= batchSize;
+            }
+
+            if (messagesToConvert > 0)
+            {
+                HtmlUtils.WriteFeedback(HttpContext.Current.Response, 2, string.Format("Conversion of old Messages Completed. Total Converted: {0}<br/>", messagesToConvert));
+            }
+        }
+
+        private static void ReplaceMessagingModule()
+        {
+            DnnInstallLogger.InstallLogInfo(Localization.Localization.GetString("LogStart", Localization.Localization.GlobalResourceFile) + "ReplaceMessagingModule");
+            var moduleDefinition = ModuleDefinitionController.GetModuleDefinitionByFriendlyName("Message Center");
+            if (moduleDefinition == null) return;
+
+            var portals = PortalController.Instance.GetPortals();
+            foreach (PortalInfo portal in portals)
+            {
+                if (portal.UserTabId > Null.NullInteger)
+                {
+                    //Find TabInfo
+                    TabInfo tab = TabController.Instance.GetTab(portal.UserTabId, portal.PortalID, true);
+                    if (tab != null)
+                    {
+                        //Add new module to the page
+                        AddModuleToPage(tab, moduleDefinition.ModuleDefID, "Message Center", "", true);
+                    }
+
+                    foreach (KeyValuePair<int, ModuleInfo> kvp in ModuleController.Instance.GetTabModules(portal.UserTabId))
+                    {
+                        var module = kvp.Value;
+                        if (module.DesktopModule.FriendlyName == "Messaging")
+                        {
+                            //Delete the Module from the Modules list
+                            ModuleController.Instance.DeleteTabModule(module.TabID, module.ModuleID, false);
+                            break;
+                        }
+                    }
+                }
+            }
+        }
+
+        public static void MakeModulePremium(string moduleName)
+        {
+            var desktopModule = DesktopModuleController.GetDesktopModuleByModuleName(moduleName, -1);
+            if (desktopModule != null)
+            {
+                desktopModule.IsAdmin = true;
+                desktopModule.IsPremium = true;
+                DesktopModuleController.SaveDesktopModule(desktopModule, false, true);
+
+                //Remove Portal/Module to PortalDesktopModules
+                DesktopModuleController.RemoveDesktopModuleFromPortals(desktopModule.DesktopModuleID);
+            }
+        }
+
+
+        private static void MovePhotoProperty()
+        {
+            DnnInstallLogger.InstallLogInfo(Localization.Localization.GetString("LogStart", Localization.Localization.GlobalResourceFile) + "MovePhotoProperty");
+            foreach (PortalInfo portal in PortalController.Instance.GetPortals())
+            {
+                var properties = ProfileController.GetPropertyDefinitionsByPortal(portal.PortalID).Cast<ProfilePropertyDefinition>();
+                var propPhoto = properties.FirstOrDefault(p => p.PropertyName == "Photo");
+                if (propPhoto != null)
+                {
+                    var maxOrder = properties.Max(p => p.ViewOrder);
+                    if (propPhoto.ViewOrder != maxOrder)
+                    {
+                        properties.Where(p => p.ViewOrder > propPhoto.ViewOrder).ToList().ForEach(p =>
+                        {
+                            p.ViewOrder -= 2;
+                            ProfileController.UpdatePropertyDefinition(p);
+                        });
+                        propPhoto.ViewOrder = maxOrder;
+                        ProfileController.UpdatePropertyDefinition(propPhoto);
+                    }
+                }
+            }
+        }
+
+        private static void UpdateChildPortalsDefaultPage()
+        {
+            DnnInstallLogger.InstallLogInfo(Localization.Localization.GetString("LogStart", Localization.Localization.GlobalResourceFile) + "UpdateChildPortalsDefaultPage");
+            //Update Child Portal subHost.aspx
+            foreach (PortalAliasInfo aliasInfo in PortalAliasController.Instance.GetPortalAliases().Values)
+            {
+                //For the alias to be for a child it must be of the form ...../child
+                int intChild = aliasInfo.HTTPAlias.IndexOf("/");
+                if (intChild != -1 && intChild != (aliasInfo.HTTPAlias.Length - 1))
+                {
+                    var childPath = Globals.ApplicationMapPath + "\\" + aliasInfo.HTTPAlias.Substring(intChild + 1);
+                    if (!string.IsNullOrEmpty(Globals.ApplicationPath))
+                    {
+                        childPath = childPath.Replace("\\", "/");
+                        childPath = childPath.Replace(Globals.ApplicationPath, "");
+                    }
+                    childPath = childPath.Replace("/", "\\");
+                    // check if File exists and make sure it's not the site's main default.aspx page
+                    string childDefaultPage = childPath + "\\" + Globals.glbDefaultPage;
+                    if (childPath != Globals.ApplicationMapPath && File.Exists(childDefaultPage))
+                    {
+                        var objDefault = new System.IO.FileInfo(childDefaultPage);
+                        var objSubHost = new System.IO.FileInfo(Globals.HostMapPath + "subhost.aspx");
+                        // check if upgrade is necessary
+                        if (objDefault.Length != objSubHost.Length)
+                        {
+                            //check file is readonly
+                            bool wasReadonly = false;
+                            FileAttributes attributes = File.GetAttributes(childDefaultPage);
+                            if ((attributes & FileAttributes.ReadOnly) == FileAttributes.ReadOnly)
+                            {
+                                wasReadonly = true;
+                                //remove readonly attribute
+                                File.SetAttributes(childDefaultPage, FileAttributes.Normal);
+                            }
+
+                            //Rename existing file                                
+                            File.Copy(childDefaultPage, childPath + "\\old_" + Globals.glbDefaultPage, true);
+
+                            //copy file
+                            File.Copy(Globals.HostMapPath + "subhost.aspx", childDefaultPage, true);
+
+                            //set back the readonly attribute
+                            if (wasReadonly)
+                            {
+                                File.SetAttributes(childDefaultPage, FileAttributes.ReadOnly);
+                            }
+                        }
+                    }
+                }
+            }
+        }
+
+        private static void CopyGettingStartedStyles()
+        {
+            //copy getting started css to portals folder.
+            var hostGettingStartedFile = string.Format("{0}GettingStarted.css", Globals.HostMapPath);
+            foreach (PortalInfo portal in PortalController.Instance.GetPortals())
+            {
+
+                if (File.Exists(hostGettingStartedFile))
+                {
+                    var portalFile = portal.HomeDirectoryMapPath + "GettingStarted.css";
+                    if (!File.Exists(portalFile))
+                    {
+                        File.Copy(hostGettingStartedFile, portalFile);
+                    }
+                }
+
+                //update the getting started page to have this custom style sheet.
+                var gettingStartedTabId = PortalController.GetPortalSettingAsInteger("GettingStartedTabId", portal.PortalID, Null.NullInteger);
+                if (gettingStartedTabId > Null.NullInteger)
+                {
+                    // check if tab exists
+                    if (TabController.Instance.GetTab(gettingStartedTabId, portal.PortalID, true) != null)
+                    {
+                        TabController.Instance.UpdateTabSetting(gettingStartedTabId, "CustomStylesheet", "GettingStarted.css");
+                    }
+                }
+            }
+        }
+
+        private static void RemoveGettingStartedPages()
+        {
+            foreach (PortalInfo portal in PortalController.Instance.GetPortals())
+            {
+                try
+                {
+                    var fileInfo = FileManager.Instance.GetFile(portal.PortalID, "GettingStarted.css");
+                    if (fileInfo != null)
+                    {
+                        FileManager.Instance.DeleteFile(fileInfo);
+                    }
+
+                    var gettingStartedTabId = PortalController.GetPortalSettingAsInteger("GettingStartedTabId", portal.PortalID, Null.NullInteger);
+                    if (gettingStartedTabId > Null.NullInteger)
+                    {
+                        // remove getting started page from portal
+                        if (TabController.Instance.GetTab(gettingStartedTabId, portal.PortalID, true) != null)
+                        {
+                            TabController.Instance.DeleteTab(gettingStartedTabId, portal.PortalID);
+                        }
+                        PortalController.DeletePortalSetting(portal.PortalID, "GettingStartedTabId");
+                    }
+                }
+                catch (Exception ex)
+                {
+                    Logger.Error(ex);
+                }
+            }
+        }
+
+        private static bool DoesLogTypeExists(string logTypeKey)
+        {
+            LogTypeInfo logType;
+            Dictionary<string, LogTypeInfo> logTypeDictionary = LogController.Instance.GetLogTypeInfoDictionary();
+            logTypeDictionary.TryGetValue(logTypeKey, out logType);
+            if (logType == null)
+            {
+                return false;
+            }
+            return true;
+        }
+
+        #endregion
+
+        #region Public Methods
+
+        ///-----------------------------------------------------------------------------
+        ///<summary>
+        ///  AddAdminPages adds an Admin Page and an associated Module to all configured Portals
+        ///</summary>
+        ///<param name = "tabName">The Name to give this new Tab</param>
+        ///<param name="description"></param>
+        ///<param name = "tabIconFile">The Icon for this new Tab</param>
+        ///<param name="tabIconFileLarge"></param>
+        ///<param name = "isVisible">A flag indicating whether the tab is visible</param>
+        ///<param name = "moduleDefId">The Module Deinition Id for the module to be aded to this tab</param>
+        ///<param name = "moduleTitle">The Module's title</param>
+        ///<param name = "moduleIconFile">The Module's icon</param>
+        ///<param name = "inheritPermissions">Modules Inherit the Pages View Permisions</param>
+        ///-----------------------------------------------------------------------------
+        public static void AddAdminPages(string tabName, string description, string tabIconFile, string tabIconFileLarge, bool isVisible, int moduleDefId, string moduleTitle, string moduleIconFile, bool inheritPermissions)
+        {
+            ArrayList portals = PortalController.Instance.GetPortals();
+
+            //Add Page to Admin Menu of all configured Portals
+            for (var index = 0; index <= portals.Count - 1; index++)
+            {
+                var portal = (PortalInfo)portals[index];
+
+                //Create New Admin Page (or get existing one)
+                var newPage = AddAdminPage(portal, tabName, description, tabIconFile, tabIconFileLarge, isVisible);
+
+                //Add Module To Page
+                AddModuleToPage(newPage, moduleDefId, moduleTitle, moduleIconFile, inheritPermissions);
+            }
+        }
+
+        ///-----------------------------------------------------------------------------
+        ///<summary>
+        ///  AddAdminPage adds an Admin Tab Page
+        ///</summary>
+        ///<param name = "portal">The Portal</param>
+        ///<param name = "tabName">The Name to give this new Tab</param>
+        ///<param name="description"></param>
+        ///<param name = "tabIconFile">The Icon for this new Tab</param>
+        ///<param name="tabIconFileLarge"></param>
+        ///<param name = "isVisible">A flag indicating whether the tab is visible</param>
+        ///-----------------------------------------------------------------------------
+        public static TabInfo AddAdminPage(PortalInfo portal, string tabName, string description, string tabIconFile, string tabIconFileLarge, bool isVisible)
+        {
+            DnnInstallLogger.InstallLogInfo(Localization.Localization.GetString("LogStart", Localization.Localization.GlobalResourceFile) + "AddAdminPage:" + tabName);
+            TabInfo adminPage = TabController.Instance.GetTab(portal.AdminTabId, portal.PortalID, false);
+
+            if ((adminPage != null))
+            {
+                var tabPermissionCollection = new TabPermissionCollection();
+                AddPagePermission(tabPermissionCollection, "View", Convert.ToInt32(portal.AdministratorRoleId));
+                AddPagePermission(tabPermissionCollection, "Edit", Convert.ToInt32(portal.AdministratorRoleId));
+                return AddPage(adminPage, tabName, description, tabIconFile, tabIconFileLarge, isVisible, tabPermissionCollection, true);
+            }
+            return null;
+        }
+
+        ///-----------------------------------------------------------------------------
+        ///<summary>
+        ///  AddHostPage adds a Host Tab Page
+        ///</summary>
+        ///<param name = "tabName">The Name to give this new Tab</param>
+        ///<param name="description"></param>
+        ///<param name = "tabIconFile">The Icon for this new Tab</param>
+        ///<param name="tabIconFileLarge"></param>
+        ///<param name = "isVisible">A flag indicating whether the tab is visible</param>
+        ///-----------------------------------------------------------------------------
+        public static TabInfo AddHostPage(string tabName, string description, string tabIconFile, string tabIconFileLarge, bool isVisible)
+        {
+            DnnInstallLogger.InstallLogInfo(Localization.Localization.GetString("LogStart", Localization.Localization.GlobalResourceFile) + "AddHostPage:" + tabName);
+            TabInfo hostPage = TabController.Instance.GetTabByName("Host", Null.NullInteger);
+
+            if ((hostPage != null))
+            {
+                return AddPage(hostPage, tabName, description, tabIconFile, tabIconFileLarge, isVisible, new TabPermissionCollection(), true);
+            }
+            return null;
+        }
+
+        ///-----------------------------------------------------------------------------
+        ///<summary>
+        ///  AddModuleControl adds a new Module Control to the system
+        ///</summary>
+        ///<remarks>
+        ///</remarks>
+        ///<param name = "moduleDefId">The Module Definition Id</param>
+        ///<param name = "controlKey">The key for this control in the Definition</param>
+        ///<param name = "controlTitle">The title of this control</param>
+        ///<param name = "controlSrc">Te source of ths control</param>
+        ///<param name = "iconFile">The icon file</param>
+        ///<param name = "controlType">The type of control</param>
+        ///<param name = "viewOrder">The vieworder for this module</param>
+        ///-----------------------------------------------------------------------------
+        public static void AddModuleControl(int moduleDefId, string controlKey, string controlTitle, string controlSrc, string iconFile, SecurityAccessLevel controlType, int viewOrder)
+        {
+            //Call Overload with HelpUrl = Null.NullString
+            AddModuleControl(moduleDefId, controlKey, controlTitle, controlSrc, iconFile, controlType, viewOrder, Null.NullString);
+        }
+
+        ///-----------------------------------------------------------------------------
+        ///<summary>
+        ///  AddModuleDefinition adds a new Core Module Definition to the system
+        ///</summary>
+        ///<remarks>
+        ///  This overload asumes the module is an Admin module and not a Premium Module
+        ///</remarks>
+        ///<param name = "desktopModuleName">The Friendly Name of the Module to Add</param>
+        ///<param name = "description">Description of the Module</param>
+        ///<param name = "moduleDefinitionName">The Module Definition Name</param>
+        ///<returns>The Module Definition Id of the new Module</returns>
+        ///-----------------------------------------------------------------------------
+        public static int AddModuleDefinition(string desktopModuleName, string description, string moduleDefinitionName)
+        {
+            //Call overload with Premium=False and Admin=True
+            return AddModuleDefinition(desktopModuleName, description, moduleDefinitionName, false, true);
+        }
+
+        ///-----------------------------------------------------------------------------
+        ///<summary>
+        ///  AddModuleToPage adds a module to a Page
+        ///</summary>
+        ///<remarks>
+        ///</remarks>
+        ///<param name = "page">The Page to add the Module to</param>
+        ///<param name = "moduleDefId">The Module Deinition Id for the module to be aded to this tab</param>
+        ///<param name = "moduleTitle">The Module's title</param>
+        ///<param name = "moduleIconFile">The Module's icon</param>
+        ///<param name = "inheritPermissions">Inherit the Pages View Permisions</param>
+        ///-----------------------------------------------------------------------------
+		public static int AddModuleToPage(TabInfo page, int moduleDefId, string moduleTitle, string moduleIconFile, bool inheritPermissions)
+        {
+            return AddModuleToPage(page, moduleDefId, moduleTitle, moduleIconFile, inheritPermissions, true, Globals.glbDefaultPane);
+        }
+
+        public static int AddModuleToPage(TabInfo page, int moduleDefId, string moduleTitle, string moduleIconFile, bool inheritPermissions, bool displayTitle, string paneName)
+        {
+            DnnInstallLogger.InstallLogInfo(Localization.Localization.GetString("LogStart", Localization.Localization.GlobalResourceFile) + "AddModuleToPage:" + moduleDefId);
+            ModuleInfo moduleInfo;
+            int moduleId = Null.NullInteger;
+
+            if ((page != null))
+            {
+                bool isDuplicate = false;
+                foreach (var kvp in ModuleController.Instance.GetTabModules(page.TabID))
+                {
+                    moduleInfo = kvp.Value;
+                    if (moduleInfo.ModuleDefID == moduleDefId)
+                    {
+                        isDuplicate = true;
+                        moduleId = moduleInfo.ModuleID;
+                    }
+                }
+
+                if (!isDuplicate)
+                {
+                    moduleInfo = new ModuleInfo
+                    {
+                        ModuleID = Null.NullInteger,
+                        PortalID = page.PortalID,
+                        TabID = page.TabID,
+                        ModuleOrder = -1,
+                        ModuleTitle = moduleTitle,
+                        PaneName = paneName,
+                        ModuleDefID = moduleDefId,
+                        CacheTime = 0,
+                        IconFile = moduleIconFile,
+                        AllTabs = false,
+                        Visibility = VisibilityState.None,
+                        InheritViewPermissions = inheritPermissions,
+                        DisplayTitle = displayTitle
+                    };
+
+                    ModuleController.Instance.InitialModulePermission(moduleInfo, moduleInfo.TabID, inheritPermissions ? 0 : 1);
+
+                    moduleInfo.TabModuleSettings["hideadminborder"] = "True";
+
+                    try
+                    {
+                        moduleId = ModuleController.Instance.AddModule(moduleInfo);
+
+                    }
+                    catch (Exception exc)
+                    {
+                        Logger.Error(exc);
+                        DnnInstallLogger.InstallLogError(exc);
+                    }
+                }
+            }
+            DnnInstallLogger.InstallLogInfo(Localization.Localization.GetString("LogEnd", Localization.Localization.GlobalResourceFile) + "AddModuleToPage:" + moduleDefId);
+            return moduleId;
+        }
+
+
+        public static int AddModuleToPage(string tabPath, int portalId, int moduleDefId, string moduleTitle, string moduleIconFile, bool inheritPermissions)
+        {
+            int moduleId = Null.NullInteger;
+
+            int tabID = TabController.GetTabByTabPath(portalId, tabPath, Null.NullString);
+            if ((tabID != Null.NullInteger))
+            {
+                TabInfo tab = TabController.Instance.GetTab(tabID, portalId, true);
+                if ((tab != null))
+                {
+                    moduleId = AddModuleToPage(tab, moduleDefId, moduleTitle, moduleIconFile, inheritPermissions);
+                }
+            }
+            return moduleId;
+        }
+
+        public static void AddModuleToPages(string tabPath, int moduleDefId, string moduleTitle, string moduleIconFile, bool inheritPermissions)
+        {
+            var portals = PortalController.Instance.GetPortals();
+            foreach (PortalInfo portal in portals)
+            {
+                int tabID = TabController.GetTabByTabPath(portal.PortalID, tabPath, Null.NullString);
+                if ((tabID != Null.NullInteger))
+                {
+                    var tab = TabController.Instance.GetTab(tabID, portal.PortalID, true);
+                    if ((tab != null))
+                    {
+                        AddModuleToPage(tab, moduleDefId, moduleTitle, moduleIconFile, inheritPermissions);
+                    }
+                }
+            }
+        }
+
+        /// -----------------------------------------------------------------------------
+        /// <summary>
+        ///   AddPortal manages the Installation of a new DotNetNuke Portal
+        /// </summary>
+        /// <remarks>
+        /// </remarks>
+        /// -----------------------------------------------------------------------------
+        public static int AddPortal(XmlNode node, bool status, int indent, UserInfo superUser = null)
+        {
+
+            int portalId = -1;
+            try
+            {
+                string hostMapPath = Globals.HostMapPath;
+                string childPath = "";
+                string domain = "";
+
+                if ((HttpContext.Current != null))
+                {
+                    domain = Globals.GetDomainName(HttpContext.Current.Request, true).ToLowerInvariant().Replace("/install", "");
+                }
+                DnnInstallLogger.InstallLogInfo(Localization.Localization.GetString("LogStart", Localization.Localization.GlobalResourceFile) + "AddPortal:" + domain);
+                string portalName = XmlUtils.GetNodeValue(node.CreateNavigator(), "portalname");
+                if (status)
+                {
+                    if (HttpContext.Current != null)
+                    {
+                        HtmlUtils.WriteFeedback(HttpContext.Current.Response, indent, "Creating Site: " + portalName + "<br>");
+                    }
+                }
+
+                XmlNode adminNode = node.SelectSingleNode("administrator");
+                if (adminNode != null)
+                {
+                    string firstName = XmlUtils.GetNodeValue(adminNode.CreateNavigator(), "firstname");
+                    string lastName = XmlUtils.GetNodeValue(adminNode.CreateNavigator(), "lastname");
+                    string username = XmlUtils.GetNodeValue(adminNode.CreateNavigator(), "username");
+                    string password = XmlUtils.GetNodeValue(adminNode.CreateNavigator(), "password");
+                    string email = XmlUtils.GetNodeValue(adminNode.CreateNavigator(), "email");
+                    string description = XmlUtils.GetNodeValue(node.CreateNavigator(), "description");
+                    string keyWords = XmlUtils.GetNodeValue(node.CreateNavigator(), "keywords");
+                    string templateFileName = XmlUtils.GetNodeValue(node.CreateNavigator(), "templatefile");
+                    string serverPath = Globals.ApplicationMapPath + "\\";
+                    bool isChild = bool.Parse(XmlUtils.GetNodeValue(node.CreateNavigator(), "ischild"));
+                    string homeDirectory = XmlUtils.GetNodeValue(node.CreateNavigator(), "homedirectory");
+
+                    //Get the Portal Alias
+                    XmlNodeList portalAliases = node.SelectNodes("portalaliases/portalalias");
+                    string strPortalAlias = domain;
+                    if (portalAliases != null)
+                    {
+                        if (portalAliases.Count > 0)
+                        {
+                            if (!string.IsNullOrEmpty(portalAliases[0].InnerText))
+                            {
+                                strPortalAlias = portalAliases[0].InnerText;
+                            }
+                        }
+                    }
+
+                    //Create default email
+                    if (string.IsNullOrEmpty(email))
+                    {
+                        email = "admin@" + domain.Replace("www.", "");
+                        //Remove any domain subfolder information ( if it exists )
+                        if (email.IndexOf("/") != -1)
+                        {
+                            email = email.Substring(0, email.IndexOf("/"));
+                        }
+                    }
+
+                    if (isChild)
+                    {
+                        childPath = PortalController.GetPortalFolder(strPortalAlias);
+                    }
+
+                    var template = FindBestTemplate(templateFileName);
+                    var userInfo = superUser ?? CreateUserInfo(firstName, lastName, username, password, email);
+
+
+                    //Create Portal
+                    portalId = PortalController.Instance.CreatePortal(portalName,
+                                                             userInfo,
+                                                             description,
+                                                             keyWords,
+                                                             template,
+                                                             homeDirectory,
+                                                             strPortalAlias,
+                                                             serverPath,
+                                                             serverPath + childPath,
+                                                             isChild);
+
+                    if (portalId > -1)
+                    {
+                        //Add Extra Aliases
+                        if (portalAliases != null)
+                        {
+                            foreach (XmlNode portalAlias in portalAliases)
+                            {
+                                if (!string.IsNullOrEmpty(portalAlias.InnerText))
+                                {
+                                    if (status)
+                                    {
+                                        if (HttpContext.Current != null)
+                                        {
+                                            HtmlUtils.WriteFeedback(HttpContext.Current.Response, indent, "Creating Site Alias: " + portalAlias.InnerText + "<br>");
+                                        }
+                                    }
+                                    PortalController.Instance.AddPortalAlias(portalId, portalAlias.InnerText);
+                                }
+                            }
+                        }
+
+                        //Force Administrator to Update Password on first log in
+                        PortalInfo portal = PortalController.Instance.GetPortal(portalId);
+                        UserInfo adminUser = UserController.GetUserById(portalId, portal.AdministratorId);
+                        adminUser.Membership.UpdatePassword = true;
+                        UserController.UpdateUser(portalId, adminUser);
+                    }
+
+
+                    return portalId;
+                }
+            }
+            catch (Exception ex)
+            {
+                Logger.Error(ex);
+
+                if (HttpContext.Current != null)
+                {
+                    HtmlUtils.WriteFeedback(HttpContext.Current.Response, indent, "<font color='red'>Error!</font> " + ex.Message + ex.StackTrace + "<br>");
+                    DnnInstallLogger.InstallLogError(ex);
+                }
+                // failure
+                portalId = -1;
+            }
+            return portalId;
+        }
+
+        /// -----------------------------------------------------------------------------
+        /// <summary>
+        ///   Obsolete, AddPortal manages the Installation of a new DotNetNuke Portal
+        /// </summary>
+        /// <remarks>
+        /// </remarks>
+        /// -----------------------------------------------------------------------------
+        [Obsolete("Deprecated in DNN 9.3.0, will be removed in 11.0.0. Use the overloaded method with the 'superUser' parameter instead. Scheduled removal in v11.0.0.")]
+        public static int AddPortal(XmlNode node, bool status, int indent)
+        {
+            return AddPortal(node, status, indent, null);
+        }
+
+        internal static UserInfo CreateUserInfo(string firstName, string lastName, string userName, string password, string email)
+        {
+            DnnInstallLogger.InstallLogInfo(Localization.Localization.GetString("LogStart", Localization.Localization.GlobalResourceFile) + "CreateUserInfo:" + userName);
+            var adminUser = new UserInfo
+            {
+                FirstName = firstName,
+                LastName = lastName,
+                Username = userName,
+                DisplayName = firstName + " " + lastName,
+                Membership = { Password = password },
+                Email = email,
+                IsSuperUser = false
+            };
+            adminUser.Membership.Approved = true;
+            adminUser.Profile.FirstName = firstName;
+            adminUser.Profile.LastName = lastName;
+            adminUser.Membership.UpdatePassword = true;
+            return adminUser;
+        }
+
+        internal static PortalController.PortalTemplateInfo FindBestTemplate(string templateFileName, string currentCulture)
+        {
+            if (string.IsNullOrEmpty(currentCulture))
+                currentCulture = Localization.Localization.SystemLocale;
+
+            var templates = PortalController.Instance.GetAvailablePortalTemplates();
+
+            var defaultTemplates =
+                templates.Where(x => Path.GetFileName(x.TemplateFilePath) == templateFileName).ToList();
+
+            var match = defaultTemplates.FirstOrDefault(x => x.CultureCode.ToLowerInvariant() == currentCulture);
+            if (match == null)
+            {
+                match = defaultTemplates.FirstOrDefault(x => x.CultureCode.ToLowerInvariant().StartsWith(currentCulture.Substring(0, 2)));
+            }
+            if (match == null)
+            {
+                match = defaultTemplates.FirstOrDefault(x => string.IsNullOrEmpty(x.CultureCode));
+            }
+
+            if (match == null)
+            {
+                throw new Exception("Unable to locate specified portal template: " + templateFileName);
+            }
+
+            return match;
+        }
+
+        internal static PortalController.PortalTemplateInfo FindBestTemplate(string templateFileName)
+        {
+            //Load Template
+            var installTemplate = new XmlDocument { XmlResolver = null };
+            Upgrade.GetInstallTemplate(installTemplate);
+            //Parse the root node
+            XmlNode rootNode = installTemplate.SelectSingleNode("//dotnetnuke");
+            String currentCulture = "";
+            if (rootNode != null)
+            {
+                currentCulture = XmlUtils.GetNodeValue(rootNode.CreateNavigator(), "installCulture");
+            }
+
+            if (String.IsNullOrEmpty(currentCulture))
+            {
+                currentCulture = Localization.Localization.SystemLocale;
+            }
+            currentCulture = currentCulture.ToLowerInvariant();
+
+            return FindBestTemplate(templateFileName, currentCulture);
+        }
+
+        public static string BuildUserTable(IDataReader dr, string header, string message)
+        {
+            string warnings = Null.NullString;
+            var stringBuilder = new StringBuilder();
+            bool hasRows = false;
+
+            stringBuilder.Append("<h3>" + header + "</h3>");
+            stringBuilder.Append("<p>" + message + "</p>");
+            stringBuilder.Append("<table cellspacing='4' cellpadding='4' border='0'>");
+            stringBuilder.Append("<tr>");
+            stringBuilder.Append("<td class='NormalBold'>ID</td>");
+            stringBuilder.Append("<td class='NormalBold'>UserName</td>");
+            stringBuilder.Append("<td class='NormalBold'>First Name</td>");
+            stringBuilder.Append("<td class='NormalBold'>Last Name</td>");
+            stringBuilder.Append("<td class='NormalBold'>Email</td>");
+            stringBuilder.Append("</tr>");
+            while (dr.Read())
+            {
+                hasRows = true;
+                stringBuilder.Append("<tr>");
+                stringBuilder.Append("<td class='Norma'>" + dr.GetInt32(0) + "</td>");
+                stringBuilder.Append("<td class='Norma'>" + dr.GetString(1) + "</td>");
+                stringBuilder.Append("<td class='Norma'>" + dr.GetString(2) + "</td>");
+                stringBuilder.Append("<td class='Norma'>" + dr.GetString(3) + "</td>");
+                stringBuilder.Append("<td class='Norma'>" + dr.GetString(4) + "</td>");
+                stringBuilder.Append("</tr>");
+            }
+
+            stringBuilder.Append("</table>");
+
+            if (hasRows)
+            {
+                warnings = stringBuilder.ToString();
+            }
+
+
+            return warnings;
+        }
+
+        /// -----------------------------------------------------------------------------
+        /// <summary>
+        ///   CheckUpgrade checks whether there are any possible upgrade issues
+        /// </summary>
+        /// -----------------------------------------------------------------------------
+        public static string CheckUpgrade()
+        {
+            DataProvider dataProvider = DataProvider.Instance();
+            IDataReader dr;
+            string warnings = Null.NullString;
+
+            try
+            {
+                using (dr = dataProvider.ExecuteReader("CheckUpgrade"))
+                {
+                    warnings = BuildUserTable(dr, "Duplicate SuperUsers", "We have detected that the following SuperUsers have duplicate entries as Portal Users. Although, no longer supported, these users may have been created in early Betas of DNN v3.0. You need to be aware that after the upgrade, these users will only be able to log in using the Super User Account's password.");
+
+                    if (dr.NextResult())
+                    {
+                        warnings += BuildUserTable(dr, "Duplicate Portal Users", "We have detected that the following Users have duplicate entries (they exist in more than one portal). You need to be aware that after the upgrade, the password for some of these users may have been automatically changed (as the system now only uses one password per user, rather than one password per user per portal). It is important to remember that your Users can always retrieve their password using the Password Reminder feature, which will be sent to the Email addess shown in the table.");
+                    }
+                }
+            }
+            catch (SqlException ex)
+            {
+                Logger.Error(ex);
+                warnings += ex.Message;
+            }
+            catch (Exception ex)
+            {
+                Logger.Error(ex);
+                warnings += ex.Message;
+            }
+
+            try
+            {
+                using (dr = dataProvider.ExecuteReader("GetUserCount"))
+                {
+                    dr.Read();
+                    int userCount = dr.GetInt32(0);
+                    // ReSharper disable PossibleLossOfFraction
+                    double time = userCount / 10834;
+                    // ReSharper restore PossibleLossOfFraction
+                    if (userCount > 1000)
+                    {
+                        warnings += "<br/><h3>More than 1000 Users</h3><p>This DotNetNuke Database has " + userCount +
+                                    " users. As the users and their profiles are transferred to a new format, it is estimated that the script will take ~" + time.ToString("F2") +
+                                    " minutes to execute.</p>";
+                    }
+                }
+            }
+            catch (Exception ex)
+            {
+                Logger.Error(ex);
+                warnings += Environment.NewLine + Environment.NewLine + ex.Message;
+            }
+
+
+            return warnings;
+        }
+
+        /// -----------------------------------------------------------------------------
+        /// <summary>
+        ///   DeleteInstallerFiles - clean up install config and installwizard files
+        ///   If installwizard is ran again this will be recreated via the dotnetnuke.install.config.resources file
+        /// </summary>
+        /// <remarks>
+        /// uses FileSystemUtils.DeleteFile as it checks for readonly attribute status
+        /// and changes it if required, as well as verifying file exists.
+        /// </remarks>
+        /// -----------------------------------------------------------------------------
+        public static void DeleteInstallerFiles()
+        {
+            var files = new List<string>
+            {
+                "DotNetNuke.install.config",
+                "DotNetNuke.install.config.resources",
+                "InstallWizard.aspx",
+                "InstallWizard.aspx.cs",
+                "InstallWizard.aspx.designer.cs",
+                "UpgradeWizard.aspx",
+                "UpgradeWizard.aspx.cs",
+                "UpgradeWizard.aspx.designer.cs",
+                "Install.aspx",
+                "Install.aspx.cs",
+                "Install.aspx.designer.cs",
+            };
+
+            foreach (var file in files)
+            {
+                try
+                {
+                    FileSystemUtils.DeleteFile(Path.Combine(AppDomain.CurrentDomain.BaseDirectory, "Install", file));
+                }
+                catch (Exception ex)
+                {
+                    Logger.Error("File deletion failed for [Install\\" + file + "]. PLEASE REMOVE THIS MANUALLY." + ex);
+                }
+            }
+        }
+
+        /// -----------------------------------------------------------------------------
+        /// <summary>
+        ///   DeleteFiles - clean up deprecated files and folders
+        /// </summary>
+        /// <remarks>
+        /// </remarks>
+        /// <param name="providerPath">Path to provider</param>
+        /// <param name = "version">The Version being Upgraded</param>
+        /// <param name="writeFeedback">Display status in UI?</param>
+        /// -----------------------------------------------------------------------------
+        public static string DeleteFiles(string providerPath, Version version, bool writeFeedback)
+        {
+            var stringVersion = GetStringVersionWithRevision(version);
+
+            DnnInstallLogger.InstallLogInfo(Localization.Localization.GetString("LogStart", Localization.Localization.GlobalResourceFile) + "DeleteFiles:" + stringVersion);
+            string exceptions = "";
+            if (writeFeedback)
+            {
+                HtmlUtils.WriteFeedback(HttpContext.Current.Response, 2, "Cleaning Up Files: " + stringVersion);
+            }
+
+            string listFile = Globals.InstallMapPath + "Cleanup\\" + stringVersion + ".txt";
+            try
+            {
+                if (File.Exists(listFile))
+                {
+                    exceptions = FileSystemUtils.DeleteFiles(File.ReadAllLines(listFile));
+                }
+            }
+            catch (Exception ex)
+            {
+                Logger.Error("Error cleanup file " + listFile, ex);
+
+                exceptions += $"Error: {ex.Message + ex.StackTrace}{Environment.NewLine}";
+                // log the results
+                DnnInstallLogger.InstallLogError(exceptions);
+                try
+                {
+                    using (StreamWriter streamWriter = File.CreateText(providerPath + stringVersion + "_Config.log"))
+                    {
+                        streamWriter.WriteLine(exceptions);
+                        streamWriter.Close();
+                    }
+                }
+                catch (Exception exc)
+                {
+                    Logger.Error(exc);
+                }
+            }
+
+            if (writeFeedback)
+            {
+                HtmlUtils.WriteSuccessError(HttpContext.Current.Response, (string.IsNullOrEmpty(exceptions)));
+            }
+
+            return exceptions;
+        }
+
+        private static string GetStringVersionWithRevision(Version version)
+        {
+            var stringVersion = GetStringVersion(version);
+            if (version.Revision > 0)
+            {
+                stringVersion += "." + version.Revision.ToString("D2");
+            }
+            return stringVersion;
+        }
+
+        ///-----------------------------------------------------------------------------
+        ///<summary>
+        ///  ExecuteScripts manages the Execution of Scripts from the Install/Scripts folder.
+        ///  It is also triggered by InstallDNN and UpgradeDNN
+        ///</summary>
+        ///<remarks>
+        ///</remarks>
+        ///<param name = "strProviderPath">The path to the Data Provider</param>
+        ///-----------------------------------------------------------------------------
+        public static void ExecuteScripts(string strProviderPath)
+        {
+            DnnInstallLogger.InstallLogInfo(Localization.Localization.GetString("LogStart", Localization.Localization.GlobalResourceFile) + "ExecuteScripts:" + strProviderPath);
+            string scriptPath = Globals.ApplicationMapPath + "\\Install\\Scripts\\";
+            if (Directory.Exists(scriptPath))
+            {
+                string[] files = Directory.GetFiles(scriptPath);
+                foreach (string file in files)
+                {
+                    //Execute if script is a provider script
+                    if (file.IndexOf("." + DefaultProvider) != -1)
+                    {
+                        ExecuteScript(file, true);
+                        // delete the file
+                        try
+                        {
+                            File.SetAttributes(file, FileAttributes.Normal);
+                            File.Delete(file);
+                        }
+                        catch (Exception exc)
+                        {
+                            Logger.Error(exc);
+                        }
+                    }
+                }
+            }
+        }
+
+        ///-----------------------------------------------------------------------------
+        ///<summary>
+        ///  ExecuteScript executes a special script
+        ///</summary>
+        ///<remarks>
+        ///</remarks>
+        ///<param name = "file">The script file to execute</param>
+        ///-----------------------------------------------------------------------------
+        public static void ExecuteScript(string file)
+        {
+            //Execute if script is a provider script
+            if (file.IndexOf("." + DefaultProvider) != -1)
+            {
+                ExecuteScript(file, true);
+            }
+        }
+
+        ///-----------------------------------------------------------------------------
+        ///<summary>
+        ///  GetInstallTemplate retrieves the Installation Template as specifeid in web.config
+        ///</summary>
+        ///<remarks>
+        ///</remarks>
+        ///<param name = "xmlDoc">The Xml Document to load</param>
+        ///<returns>A string which contains the error message - if appropriate</returns>
+        ///-----------------------------------------------------------------------------
+        public static string GetInstallTemplate(XmlDocument xmlDoc)
+        {
+            string errorMessage = Null.NullString;
+            string installTemplate = Config.GetSetting("InstallTemplate");
+            try
+            {
+                xmlDoc.Load(Globals.ApplicationMapPath + "\\Install\\" + installTemplate);
+            }
+            catch
+            {
+                // error
+                errorMessage = "Failed to load Install template.<br><br>";
+            }
+
+            return errorMessage;
+        }
+
+        /// <summary>
+        ///  SetInstalltemplate saves the XmlDocument back to Installation Template specified in web.config
+        /// </summary>
+        /// <param name="xmlDoc">The Xml Document to save</param>
+        /// <returns>A string which contains the error massage - if appropriate</returns>
+        public static string SetInstallTemplate(XmlDocument xmlDoc)
+        {
+            string errorMessage = Null.NullString;
+            string installTemplate = Config.GetSetting("InstallTemplate");
+            string filePath = Globals.ApplicationMapPath + "\\Install\\" + installTemplate;
+            try
+            {
+                //ensure the file is not read-only
+                var attributes = File.GetAttributes(filePath);
+                if ((attributes & FileAttributes.ReadOnly) == FileAttributes.ReadOnly)
+                {
+                    // file is readonly, then remove it
+                    attributes = attributes & ~FileAttributes.ReadOnly;
+                    File.SetAttributes(filePath, attributes);
+                }
+
+                xmlDoc.Save(filePath);
+            }
+            catch
+            {
+                // error
+                errorMessage = "Failed to save Install template.<br><br>";
+            }
+
+            return errorMessage;
+        }
+
+        ///-----------------------------------------------------------------------------
+        ///<summary>
+        ///  GetInstallVersion retrieves the Base Instal Version as specifeid in the install
+        ///  template
+        ///</summary>
+        ///<remarks>
+        ///</remarks>
+        ///<param name = "xmlDoc">The Install Template</param>
+        ///-----------------------------------------------------------------------------
+        public static Version GetInstallVersion(XmlDocument xmlDoc)
+        {
+            string version = Null.NullString;
+
+            //get base version
+            XmlNode node = xmlDoc.SelectSingleNode("//dotnetnuke");
+            if ((node != null))
+            {
+                version = XmlUtils.GetNodeValue(node.CreateNavigator(), "version");
+            }
+
+            return new Version(version);
+        }
+
+        ///-----------------------------------------------------------------------------
+        ///<summary>
+        ///  GetLogFile gets the filename for the version's log file
+        ///</summary>
+        ///<remarks>
+        ///</remarks>
+        ///<param name = "providerPath">The path to the Data Provider</param>
+        ///<param name = "version">The Version</param>
+        ///-----------------------------------------------------------------------------
+        public static string GetLogFile(string providerPath, Version version)
+        {
+            return providerPath + GetStringVersion(version) + ".log.resources";
+        }
+
+        ///-----------------------------------------------------------------------------
+        ///<summary>
+        ///  GetScriptFile gets the filename for the version
+        ///</summary>
+        ///<remarks>
+        ///</remarks>
+        ///<param name = "providerPath">The path to the Data Provider</param>
+        ///<param name = "version">The Version</param>
+        ///-----------------------------------------------------------------------------
+        public static string GetScriptFile(string providerPath, Version version)
+        {
+            return providerPath + GetStringVersion(version) + "." + DefaultProvider;
+        }
+
+        ///-----------------------------------------------------------------------------
+        ///<summary>
+        ///  GetStringVersion gets the Version String (xx.xx.xx) from the Version
+        ///</summary>
+        ///<remarks>
+        ///</remarks>
+        ///<param name = "version">The Version</param>
+        ///-----------------------------------------------------------------------------
+        public static string GetStringVersion(Version version)
+        {
+            var versionArray = new int[3];
+            versionArray[0] = version.Major;
+            versionArray[1] = version.Minor;
+            versionArray[2] = version.Build;
+            string stringVersion = Null.NullString;
+            for (int i = 0; i <= 2; i++)
+            {
+                if (versionArray[i] == 0)
+                {
+                    stringVersion += "00";
+                }
+                else if (versionArray[i] >= 1 && versionArray[i] <= 9)
+                {
+                    stringVersion += "0" + versionArray[i];
+                }
+                else
+                {
+                    stringVersion += versionArray[i].ToString();
+                }
+                if (i < 2)
+                {
+                    stringVersion += ".";
+                }
+            }
+            return stringVersion;
+        }
+
+        ///-----------------------------------------------------------------------------
+        ///<summary>
+        ///  GetSuperUser gets the superuser from the Install Template
+        ///</summary>
+        ///<remarks>
+        ///</remarks>
+        ///<param name = "xmlTemplate">The install Templae</param>
+        ///<param name = "writeFeedback">a flag to determine whether to output feedback</param>
+        ///-----------------------------------------------------------------------------
+        public static UserInfo GetSuperUser(XmlDocument xmlTemplate, bool writeFeedback)
+        {
+            DnnInstallLogger.InstallLogInfo(Localization.Localization.GetString("LogStart", Localization.Localization.GlobalResourceFile) + "GetSuperUser");
+            XmlNode node = xmlTemplate.SelectSingleNode("//dotnetnuke/superuser");
+            UserInfo superUser = null;
+            if ((node != null))
+            {
+                if (writeFeedback)
+                {
+                    HtmlUtils.WriteFeedback(HttpContext.Current.Response, 0, "Configuring SuperUser:<br>");
+                }
+
+                //Parse the SuperUsers nodes
+                string firstName = XmlUtils.GetNodeValue(node.CreateNavigator(), "firstname");
+                string lastName = XmlUtils.GetNodeValue(node.CreateNavigator(), "lastname");
+                string username = XmlUtils.GetNodeValue(node.CreateNavigator(), "username");
+                string password = XmlUtils.GetNodeValue(node.CreateNavigator(), "password");
+                string email = XmlUtils.GetNodeValue(node.CreateNavigator(), "email");
+                string locale = XmlUtils.GetNodeValue(node.CreateNavigator(), "locale");
+                string updatePassword = XmlUtils.GetNodeValue(node.CreateNavigator(), "updatepassword");
+
+                superUser = new UserInfo
+                {
+                    PortalID = -1,
+                    FirstName = firstName,
+                    LastName = lastName,
+                    Username = username,
+                    DisplayName = firstName + " " + lastName,
+                    Membership = { Password = password },
+                    Email = email,
+                    IsSuperUser = true
+                };
+                superUser.Membership.Approved = true;
+
+                superUser.Profile.FirstName = firstName;
+                superUser.Profile.LastName = lastName;
+                superUser.Profile.PreferredLocale = locale;
+                superUser.Profile.PreferredTimeZone = TimeZoneInfo.Local;
+
+                if (updatePassword.ToLowerInvariant() == "true")
+                {
+                    superUser.Membership.UpdatePassword = true;
+                }
+            }
+            return superUser;
+        }
+
+        ///-----------------------------------------------------------------------------
+        ///<summary>
+        ///  GetUpgradeScripts gets an ArrayList of the Scripts required to Upgrade to the
+        ///  current Assembly Version
+        ///</summary>
+        ///<remarks>
+        ///</remarks>
+        ///<param name = "providerPath">The path to the Data Provider</param>
+        ///<param name = "databaseVersion">The current Database Version</param>
+        ///-----------------------------------------------------------------------------
+        public static ArrayList GetUpgradeScripts(string providerPath, Version databaseVersion)
+        {
+            var scriptFiles = new ArrayList();
+            string[] files = Directory.GetFiles(providerPath, "*." + DefaultProvider);
+            Array.Sort(files); // The order of the returned file names is not guaranteed on certain NAS systems; use the Sort method if a specific sort order is required.
+
+            Logger.TraceFormat("GetUpgradedScripts databaseVersion:{0} applicationVersion:{1}", databaseVersion, ApplicationVersion);
+
+            foreach (string file in files)
+            {
+                // script file name must conform to ##.##.##.DefaultProviderName 
+                if (file != null)
+                {
+                    if (GetFileName(file).Length == 9 + DefaultProvider.Length)
+                    {
+                        var version = new Version(GetFileNameWithoutExtension(file));
+                        // check if script file is relevant for upgrade
+                        if (version > databaseVersion && version <= ApplicationVersion && GetFileName(file).Length == 9 + DefaultProvider.Length)
+                        {
+                            scriptFiles.Add(file);
+                            //check if any incrementals exist
+                            var incrementalfiles = AddAvailableIncrementalFiles(providerPath, version);
+                            if (incrementalfiles != null)
+                            {
+                                scriptFiles.AddRange(incrementalfiles);
+                            }
+
+                            Logger.TraceFormat("GetUpgradedScripts including {0}", file);
+                        }
+
+                        if (version == databaseVersion && version <= ApplicationVersion && GetFileName(file).Length == 9 + DefaultProvider.Length)
+                        {
+
+                            var incrementalfiles = AddAvailableIncrementalFiles(providerPath, version);
+                            if (incrementalfiles != null)
+                            {
+                                scriptFiles.AddRange(incrementalfiles);
+                            }
+
+                            Logger.TraceFormat("GetUpgradedScripts including {0}", file);
+                        }
+
+                        //else
+                        //{
+                        //    Logger.TraceFormat("GetUpgradedScripts excluding {0}", file);
+                        //}
+                    }
+                }
+            }
+
+
+            return scriptFiles;
+        }
+
+        private static string[] AddAvailableIncrementalFiles(string providerPath, Version version)
+        {
+            if (version.Major < 8)
+            {
+                return null;
+            }
+
+            var files = Directory.GetFiles(providerPath, GetStringVersion(version) + ".*." + DefaultProvider);
+            Array.Sort(files); // The order of the returned file names is not guaranteed; use the Sort method if a specific sort order is required.
+
+            return files;
+
+
+        }
+
+        private static string GetFileName(string file)
+        {
+            return Path.GetFileName(file);
+        }
+
+        ///-----------------------------------------------------------------------------
+        ///<summary>
+        ///  InitialiseHostSettings gets the Host Settings from the Install Template
+        ///</summary>
+        ///<remarks>
+        ///</remarks>
+        ///<param name = "xmlTemplate">The install Templae</param>
+        ///<param name = "writeFeedback">a flag to determine whether to output feedback</param>
+        ///-----------------------------------------------------------------------------
+        public static void InitialiseHostSettings(XmlDocument xmlTemplate, bool writeFeedback)
+        {
+            DnnInstallLogger.InstallLogInfo(Localization.Localization.GetString("LogStart", Localization.Localization.GlobalResourceFile) + "InitialiseHostSettings");
+            XmlNode node = xmlTemplate.SelectSingleNode("//dotnetnuke/settings");
+            if ((node != null))
+            {
+                if (writeFeedback)
+                {
+                    HtmlUtils.WriteFeedback(HttpContext.Current.Response, 0, "Loading Host Settings:<br>");
+                }
+
+                //Need to clear the cache to pick up new HostSettings from the SQLDataProvider script
+                DataCache.RemoveCache(DataCache.HostSettingsCacheKey);
+
+                //Parse the Settings nodes
+                foreach (XmlNode settingNode in node.ChildNodes)
+                {
+                    string settingName = settingNode.Name;
+                    string settingValue = settingNode.InnerText;
+                    if (settingNode.Attributes != null)
+                    {
+                        XmlAttribute secureAttrib = settingNode.Attributes["Secure"];
+                        bool settingIsSecure = false;
+                        if ((secureAttrib != null))
+                        {
+                            if (secureAttrib.Value.ToLowerInvariant() == "true")
+                            {
+                                settingIsSecure = true;
+                            }
+                        }
+
+                        string domainName = Globals.GetDomainName(HttpContext.Current.Request);
+
+                        switch (settingName)
+                        {
+                            case "HostURL":
+                                if (string.IsNullOrEmpty(settingValue))
+                                {
+                                    settingValue = domainName;
+                                }
+                                break;
+                            case "HostEmail":
+                                if (string.IsNullOrEmpty(settingValue))
+                                {
+                                    settingValue = "support@" + domainName;
+
+                                    //Remove any folders
+                                    settingValue = settingValue.Substring(0, settingValue.IndexOf("/"));
+
+                                    //Remove port number
+                                    if (settingValue.IndexOf(":") != -1)
+                                    {
+                                        settingValue = settingValue.Substring(0, settingValue.IndexOf(":"));
+                                    }
+                                }
+
+                                break;
+                        }
+
+
+                        HostController.Instance.Update(settingName, settingValue, settingIsSecure);
+                    }
+                }
+            }
+        }
+
+        ///-----------------------------------------------------------------------------
+        ///<summary>
+        ///  InstallDatabase runs all the "scripts" identifed in the Install Template to
+        ///  install the base version
+        ///</summary>
+        ///<remarks>
+        ///</remarks>
+        ///<param name="providerPath"></param>
+        ///<param name = "xmlDoc">The Xml Document to load</param>
+        ///<param name = "writeFeedback">A flag that determines whether to output feedback to the Response Stream</param>
+        ///<param name="version"></param>
+        ///<returns>A string which contains the error message - if appropriate</returns>
+        ///-----------------------------------------------------------------------------
+        public static string InstallDatabase(Version version, string providerPath, XmlDocument xmlDoc, bool writeFeedback)
+        {
+            DnnInstallLogger.InstallLogInfo(Localization.Localization.GetString("LogStart", Localization.Localization.GlobalResourceFile) + "InstallDatabase:" + Globals.FormatVersion(version));
+            string defaultProvider = Config.GetDefaultProvider("data").Name;
+            string message = Null.NullString;
+
+            //Output feedback line
+            if (writeFeedback)
+            {
+                HtmlUtils.WriteFeedback(HttpContext.Current.Response, 0, "Installing Version: " + Globals.FormatVersion(version) + "<br>");
+            }
+
+            //Parse the script nodes
+            XmlNode node = xmlDoc.SelectSingleNode("//dotnetnuke/scripts");
+            if ((node != null))
+            {
+                // Loop through the available scripts
+                message = (from XmlNode scriptNode in node.SelectNodes("script") select scriptNode.InnerText + "." + defaultProvider).Aggregate(message, (current, script) => current + ExecuteScript(providerPath + script, writeFeedback));
+            }
+
+            // update the version
+            Globals.UpdateDataBaseVersion(version);
+
+            //Optionally Install the memberRoleProvider
+            message += InstallMemberRoleProvider(providerPath, writeFeedback);
+
+            return message;
+        }
+
+        ///-----------------------------------------------------------------------------
+        ///<summary>
+        ///  InstallDNN manages the Installation of a new DotNetNuke Application
+        ///</summary>
+        ///<remarks>
+        ///</remarks>
+        ///<param name = "strProviderPath">The path to the Data Provider</param>
+        ///-----------------------------------------------------------------------------
+        public static void InstallDNN(string strProviderPath)
+        {
+            DnnInstallLogger.InstallLogInfo(Localization.Localization.GetString("LogStart", Localization.Localization.GlobalResourceFile) + "InstallDNN:" + strProviderPath);
+            var xmlDoc = new XmlDocument { XmlResolver = null };
+
+            // open the Install Template XML file
+            string errorMessage = GetInstallTemplate(xmlDoc);
+
+            if (string.IsNullOrEmpty(errorMessage))
+            {
+                //get base version
+                Version baseVersion = GetInstallVersion(xmlDoc);
+
+                //Install Base Version
+                InstallDatabase(baseVersion, strProviderPath, xmlDoc, true);
+
+                //Call Upgrade with the current DB Version to carry out any incremental upgrades
+                UpgradeDNN(strProviderPath, baseVersion);
+
+                // parse Host Settings if available
+                InitialiseHostSettings(xmlDoc, true);
+
+                //Create SuperUser only when it's not there (even soft deleted)
+                var superUsers = UserController.GetUsers(true, true, Null.NullInteger);
+                if (superUsers == null || superUsers.Count == 0)
+                {
+                    // parse SuperUser if Available
+                    UserInfo superUser = GetSuperUser(xmlDoc, true);
+                    UserController.CreateUser(ref superUser);
+                    superUsers.Add(superUser);
+                }
+
+                // parse File List if available
+                InstallFiles(xmlDoc, true);
+
+                //Run any addition scripts in the Scripts folder
+                HtmlUtils.WriteFeedback(HttpContext.Current.Response, 0, "Executing Additional Scripts:<br>");
+                ExecuteScripts(strProviderPath);
+
+                //Install optional resources if present
+                var packages = GetInstallPackages();
+                foreach (var package in packages)
+                {
+                    InstallPackage(package.Key, package.Value.PackageType, true);
+                }
+
+                //Set Status to None
+                Globals.SetStatus(Globals.UpgradeStatus.None);
+
+                //download LP (and templates) if not using en-us
+                IInstallationStep ensureLpAndTemplate = new UpdateLanguagePackStep();
+                ensureLpAndTemplate.Execute();
+
+                //install LP that contains templates if installing in a different language   
+                var installConfig = InstallController.Instance.GetInstallConfig();
+                string culture = installConfig.InstallCulture;
+                if (!culture.Equals("en-us", StringComparison.InvariantCultureIgnoreCase))
+                {
+                    string installFolder = HttpContext.Current.Server.MapPath("~/Install/language");
+                    string lpAndTemplates = installFolder + "\\installlanguage.resources";
+
+                    if (File.Exists(lpAndTemplates))
+                    {
+                        InstallPackage(lpAndTemplates, "Language", false);
+                    }
+                }
+
+
+
+                // parse portal(s) if available
+                XmlNodeList nodes = xmlDoc.SelectNodes("//dotnetnuke/portals/portal");
+                if (nodes != null)
+                {
+                    foreach (XmlNode node in nodes)
+                    {
+                        if ((node != null))
+                        {
+                            //add item to identity install from install wizard.
+                            if (HttpContext.Current != null)
+                            {
+                                HttpContext.Current.Items.Add("InstallFromWizard", true);
+                            }
+
+                            var portalHost = superUsers[0] as UserInfo;
+                            int portalId = AddPortal(node, true, 2, portalHost);
+                            if (portalId > -1)
+                            {
+                                HtmlUtils.WriteFeedback(HttpContext.Current.Response, 2, "<font color='green'>Successfully Installed Site " + portalId + ":</font><br>");
+                            }
+                            else
+                            {
+                                HtmlUtils.WriteFeedback(HttpContext.Current.Response, 2, "<font color='red'>Site failed to install:Error!</font><br>");
+                            }
+                        }
+                    }
+                }
+            }
+            else
+            {
+                //500 Error - Redirect to ErrorPage
+                if ((HttpContext.Current != null))
+                {
+                    string url = "~/ErrorPage.aspx?status=500&error=" + errorMessage;
+                    HttpContext.Current.Response.Clear();
+                    HttpContext.Current.Server.Transfer(url);
+                }
+            }
+        }
+
+        ///-----------------------------------------------------------------------------
+        ///<summary>
+        ///  InstallFiles intsalls any files listed in the Host Install Configuration file
+        ///</summary>
+        ///<remarks>
+        ///</remarks>
+        ///<param name = "xmlDoc">The Xml Document to load</param>
+        ///<param name = "writeFeedback">A flag that determines whether to output feedback to the Response Stream</param>
+        ///-----------------------------------------------------------------------------
+        public static void InstallFiles(XmlDocument xmlDoc, bool writeFeedback)
+        {
+            DnnInstallLogger.InstallLogInfo(Localization.Localization.GetString("LogStart", Localization.Localization.GlobalResourceFile) + "InstallFiles");
+            //Parse the file nodes
+            XmlNode node = xmlDoc.SelectSingleNode("//dotnetnuke/files");
+            if ((node != null))
+            {
+                if (writeFeedback)
+                {
+                    HtmlUtils.WriteFeedback(HttpContext.Current.Response, 0, "Loading Host Files:<br>");
+                }
+                ParseFiles(node, Null.NullInteger);
+            }
+
+            //Synchronise Host Folder
+            if (writeFeedback)
+            {
+                HtmlUtils.WriteFeedback(HttpContext.Current.Response, 0, "Synchronizing Host Files:<br>");
+            }
+
+            FolderManager.Instance.Synchronize(Null.NullInteger, "", true, true);
+        }
+
+        public static bool InstallPackage(string file, string packageType, bool writeFeedback)
+        {
+            DnnInstallLogger.InstallLogInfo(Localization.Localization.GetString("LogStart", Localization.Localization.GlobalResourceFile) + "InstallPackage:" + file);
+            bool success = Null.NullBoolean;
+            if (writeFeedback)
+            {
+                HtmlUtils.WriteFeedback(HttpContext.Current.Response, 2, "Installing Package File " + Path.GetFileNameWithoutExtension(file) + ": ");
+            }
+
+            bool deleteTempFolder = true;
+            if (packageType == "Skin" || packageType == "Container")
+            {
+                deleteTempFolder = Null.NullBoolean;
+            }
+
+            var installer = new Installer.Installer(new FileStream(file, FileMode.Open, FileAccess.Read), Globals.ApplicationMapPath, true, deleteTempFolder);
+
+            //Check if manifest is valid
+            if (installer.IsValid)
+            {
+                installer.InstallerInfo.RepairInstall = true;
+                success = installer.Install();
+            }
+            else
+            {
+                if (installer.InstallerInfo.ManifestFile == null)
+                {
+                    //Missing manifest
+                    if (packageType == "Skin" || packageType == "Container")
+                    {
+                        //Legacy Skin/Container
+                        string tempInstallFolder = installer.TempInstallFolder;
+                        string manifestFile = Path.Combine(tempInstallFolder, Path.GetFileNameWithoutExtension(file) + ".dnn");
+                        using (var manifestWriter = new StreamWriter(manifestFile))
+                        {
+                            manifestWriter.Write(LegacyUtil.CreateSkinManifest(file, packageType, tempInstallFolder));
+                        }
+
+                        installer = new Installer.Installer(tempInstallFolder, manifestFile, HttpContext.Current.Request.MapPath("."), true);
+
+                        //Set the Repair flag to true for Batch Install
+                        installer.InstallerInfo.RepairInstall = true;
+
+                        success = installer.Install();
+                    }
+                    else if (Globals.Status != Globals.UpgradeStatus.None)
+                    {
+                        var message = string.Format(Localization.Localization.GetString("InstallPackageError", Localization.Localization.ExceptionsResourceFile), file, "Manifest file missing");
+                        DnnInstallLogger.InstallLogError(message);
+                    }
+                }
+                else
+                {
+                    //log the failure log when installer is invalid and not caught by mainfest file missing.
+                    foreach (var log in installer.InstallerInfo.Log.Logs
+                                                .Where(l => l.Type == LogType.Failure))
+                    {
+                        Logger.Error(log.Description);
+                        DnnInstallLogger.InstallLogError(log.Description);
+                    }
+
+                    success = false;
+                }
+            }
+
+            if (writeFeedback)
+            {
+                HtmlUtils.WriteSuccessError(HttpContext.Current.Response, success);
+            }
+            if (success)
+            {
+                // delete file
+                try
+                {
+                    File.SetAttributes(file, FileAttributes.Normal);
+                    File.Delete(file);
+                }
+                catch (Exception exc)
+                {
+                    Logger.Error(exc);
+                }
+            }
+            return success;
+        }
+
+        /// <summary>
+        /// Gets a ist of installable extensions sorted to ensure dependencies are installed first
+        /// </summary>
+        /// <returns></returns>
+        public static IDictionary<string, PackageInfo> GetInstallPackages()
+        {
+            var packageTypes = new string[] { "Library", "Module", "Skin", "Container", "JavaScriptLibrary", "Language", "Provider", "AuthSystem", "Package" };
+            var invalidPackages = new List<string>();
+
+            var packages = new Dictionary<string, PackageInfo>();
+
+            ParsePackagesFromApplicationPath(packageTypes, packages, invalidPackages);
+
+            //Add packages with no dependency requirements
+            var sortedPackages = packages.Where(p => p.Value.Dependencies.Count == 0).ToDictionary(p => p.Key, p => p.Value);
+
+            var prevDependentCount = -1;
+
+            var dependentPackages = packages.Where(p => p.Value.Dependencies.Count > 0).ToDictionary(p => p.Key, p => p.Value);
+            var dependentCount = dependentPackages.Count;
+            while (dependentCount != prevDependentCount)
+            {
+                prevDependentCount = dependentCount;
+                var addedPackages = new List<string>();
+                foreach (var package in dependentPackages)
+                {
+                    if (package.Value.Dependencies.All(
+                            d => sortedPackages.Any(p => p.Value.Name.Equals(d.PackageName, StringComparison.OrdinalIgnoreCase) && p.Value.Version >= d.Version)))
+                    {
+                        sortedPackages.Add(package.Key, package.Value);
+                        addedPackages.Add(package.Key);
+                    }
+                }
+                foreach (var packageKey in addedPackages)
+                {
+                    dependentPackages.Remove(packageKey);
+                }
+                dependentCount = dependentPackages.Count;
+            }
+
+            //Add any packages whose dependency cannot be resolved
+            foreach (var package in dependentPackages)
+            {
+                sortedPackages.Add(package.Key, package.Value);
+            }
+
+            return sortedPackages;
+        }
+
+        private static void ParsePackagesFromApplicationPath(IEnumerable<string> packageTypes, Dictionary<string, PackageInfo> packages, List<string> invalidPackages)
+        {
+            foreach (var packageType in packageTypes)
+            {
+                var installPackagePath = Globals.ApplicationMapPath + "\\Install\\" + packageType;
+                if (!Directory.Exists(installPackagePath)) { continue; }
+
+                var files = Directory.GetFiles(installPackagePath);
+                if (files.Length <= 0) { continue; }
+                Array.Sort(files); // The order of the returned file names is not guaranteed on certain NAS systems; use the Sort method if a specific sort order is required.
+
+                var optionalPackages = new List<string>();
+                foreach (var file in files)
+                {
+                    var extension = Path.GetExtension(file.ToLowerInvariant());
+                    if (extension != ".zip" && extension != ".resources")
+                    {
+                        continue;
+                    }
+
+                    PackageController.ParsePackage(file, installPackagePath, packages, invalidPackages);
+                    if (packages.ContainsKey(file))
+                    {
+                        //check whether have version conflict and remove old version.
+                        var package = packages[file];
+
+                        var installedPackage = PackageController.Instance.GetExtensionPackage(Null.NullInteger,
+                            p => p.Name.Equals(package.Name, StringComparison.OrdinalIgnoreCase)
+                                    && p.PackageType.Equals(package.PackageType, StringComparison.OrdinalIgnoreCase));
+
+                        if (packages.Values.Count(p => p.FriendlyName.Equals(package.FriendlyName, StringComparison.OrdinalIgnoreCase)) > 1
+                                || installedPackage != null)
+                        {
+                            var oldPackages = packages.Where(kvp => kvp.Value.FriendlyName.Equals(package.FriendlyName, StringComparison.OrdinalIgnoreCase)
+                                                                        && kvp.Value.Version < package.Version).ToList();
+
+                            //if there already have higher version installed, remove current one from list.
+                            if (installedPackage != null && package.Version <= installedPackage.Version)
+                            {
+                                oldPackages.Add(new KeyValuePair<string, PackageInfo>(file, package));
+                            }
+
+                            if (oldPackages.Any())
+                            {
+                                foreach (var oldPackage in oldPackages)
+                                {
+                                    try
+                                    {
+                                        packages.Remove(oldPackage.Key);
+                                        FileWrapper.Instance.Delete(oldPackage.Key);
+                                    }
+                                    catch (Exception)
+                                    {
+                                        //do nothing here.
+                                    }
+                                }
+                            }
+                        }
+                    }
+
+                    if (extension != ".zip")
+                    {
+                        optionalPackages.Add(file);
+                    }
+                }
+
+                //remove optional
+                optionalPackages.ForEach(f =>
+                                         {
+                                             if (packages.ContainsKey(f))
+                                             {
+                                                 packages.Remove(f);
+                                             }
+                                         });
+            }
+        }
+
+        public static void InstallPackages(string packageType, bool writeFeedback)
+        {
+            DnnInstallLogger.InstallLogInfo(Localization.Localization.GetString("LogStart", Localization.Localization.GlobalResourceFile) + "InstallPackages:" + packageType);
+            if (writeFeedback)
+            {
+                HtmlUtils.WriteFeedback(HttpContext.Current.Response, 0, "Installing Optional " + packageType + "s:<br>");
+            }
+            string installPackagePath = Globals.ApplicationMapPath + "\\Install\\" + packageType;
+            if (Directory.Exists(installPackagePath))
+            {
+                foreach (string file in Directory.GetFiles(installPackagePath))
+                {
+
+                    if (Path.GetExtension(file.ToLowerInvariant()) == ".zip" /*|| installLanguage */)
+                    {
+
+                        InstallPackage(file, packageType, writeFeedback);
+                    }
+                }
+            }
+        }
+
+        public static bool IsNETFrameworkCurrent(string version)
+        {
+            bool isCurrent = Null.NullBoolean;
+            switch (version)
+            {
+                case "3.5":
+                    //Try and instantiate a 3.5 Class
+                    if (Reflection.CreateType("System.Data.Linq.DataContext", true) != null)
+                    {
+                        isCurrent = true;
+                    }
+                    break;
+                case "4.0":
+                    //Look for requestValidationMode attribute
+                    XmlDocument configFile = Config.Load();
+                    XPathNavigator configNavigator = configFile.CreateNavigator().SelectSingleNode("//configuration/system.web/httpRuntime|//configuration/location/system.web/httpRuntime");
+                    if (configNavigator != null && !string.IsNullOrEmpty(configNavigator.GetAttribute("requestValidationMode", "")))
+                    {
+                        isCurrent = true;
+                    }
+                    break;
+                case "4.5":
+                    //Try and instantiate a 4.5 Class
+                    if (Reflection.CreateType("System.Reflection.ReflectionContext", true) != null)
+                    {
+                        isCurrent = true;
+                    }
+                    break;
+            }
+            return isCurrent;
+        }
+
+        public static void RemoveAdminPages(string tabPath)
+        {
+            DnnInstallLogger.InstallLogInfo(Localization.Localization.GetString("LogStart", Localization.Localization.GlobalResourceFile) + "RemoveAdminPages:" + tabPath);
+
+            var portals = PortalController.Instance.GetPortals();
+            foreach (PortalInfo portal in portals)
+            {
+                var tabID = TabController.GetTabByTabPath(portal.PortalID, tabPath, Null.NullString);
+                if ((tabID != Null.NullInteger))
+                {
+                    TabController.Instance.DeleteTab(tabID, portal.PortalID);
+                }
+            }
+        }
+
+        public static void RemoveHostPage(string pageName)
+        {
+            DnnInstallLogger.InstallLogInfo(Localization.Localization.GetString("LogStart", Localization.Localization.GlobalResourceFile) + "RemoveHostPage:" + pageName);
+            TabInfo skinsTab = TabController.Instance.GetTabByName(pageName, Null.NullInteger);
+            if (skinsTab != null)
+            {
+                TabController.Instance.DeleteTab(skinsTab.TabID, Null.NullInteger);
+            }
+        }
+
+        public static void StartTimer()
+        {
+            //Start Upgrade Timer
+
+            _startTime = DateTime.Now;
+        }
+
+        public static void TryUpgradeNETFramework()
+        {
+            switch (Globals.NETFrameworkVersion.ToString(2))
+            {
+                case "3.5":
+                    if (!IsNETFrameworkCurrent("3.5"))
+                    {
+                        //Upgrade to .NET 3.5
+                        string upgradeFile = string.Format("{0}\\Config\\Net35.config", Globals.InstallMapPath);
+                        string message = UpdateConfig(upgradeFile, ApplicationVersion, ".NET 3.5 Upgrade");
+                        if (string.IsNullOrEmpty(message))
+                        {
+                            //Remove old AJAX file
+                            FileSystemUtils.DeleteFile(Path.Combine(Globals.ApplicationMapPath, "bin\\System.Web.Extensions.dll"));
+
+                            //Log Upgrade
+
+                            EventLogController.Instance.AddLog("UpgradeNet", "Upgraded Site to .NET 3.5", PortalController.Instance.GetCurrentPortalSettings(), UserController.Instance.GetCurrentUserInfo().UserID, EventLogController.EventLogType.HOST_ALERT);
+                        }
+                        else
+                        {
+                            //Log Failed Upgrade
+                            EventLogController.Instance.AddLog("UpgradeNet", string.Format("Upgrade to .NET 3.5 failed. Error reported during attempt to update:{0}", message), PortalController.Instance.GetCurrentPortalSettings(), UserController.Instance.GetCurrentUserInfo().UserID, EventLogController.EventLogType.HOST_ALERT);
+                        }
+                    }
+                    break;
+                case "4.0":
+                    if (!IsNETFrameworkCurrent("4.0"))
+                    {
+                        //Upgrade to .NET 4.0
+                        string upgradeFile = string.Format("{0}\\Config\\Net40.config", Globals.InstallMapPath);
+                        string strMessage = UpdateConfig(upgradeFile, ApplicationVersion, ".NET 4.0 Upgrade");
+                        EventLogController.Instance.AddLog("UpgradeNet",
+                                                  string.IsNullOrEmpty(strMessage)
+                                                      ? "Upgraded Site to .NET 4.0"
+                                                      : string.Format("Upgrade to .NET 4.0 failed. Error reported during attempt to update:{0}", strMessage),
+                                                  PortalController.Instance.GetCurrentPortalSettings(),
+                                                  UserController.Instance.GetCurrentUserInfo().UserID,
+                                                  EventLogController.EventLogType.HOST_ALERT);
+                    }
+                    break;
+            }
+        }
+
+        ///-----------------------------------------------------------------------------
+        ///<summary>
+        ///  UpgradeApplication - This overload is used for general application upgrade operations.
+        ///</summary>
+        ///<remarks>
+        ///  Since it is not version specific and is invoked whenever the application is
+        ///  restarted, the operations must be re-executable.
+        ///</remarks>
+        ///-----------------------------------------------------------------------------
+        public static void UpgradeApplication()
+        {
+            try
+            {
+                //Remove UpdatePanel from Login Control - not neccessary in popup.
+                var loginControl = ModuleControlController.GetModuleControlByControlKey("Login", -1);
+                loginControl.SupportsPartialRendering = false;
+
+                ModuleControlController.SaveModuleControl(loginControl, true);
+
+                //Upgrade to .NET 3.5/4.0
+                TryUpgradeNETFramework();
+
+                //Update the version of the client resources - so the cache is cleared
+                DataCache.ClearHostCache(false);
+                HostController.Instance.IncrementCrmVersion(true);
+            }
+            catch (Exception ex)
+            {
+                Logger.Error(ex);
+                var log = new LogInfo
+                {
+                    LogTypeKey = EventLogController.EventLogType.HOST_ALERT.ToString(),
+                    BypassBuffering = true
+                };
+                log.AddProperty("Upgraded DotNetNuke", "General");
+                log.AddProperty("Warnings", "Error: " + ex.Message + Environment.NewLine);
+                LogController.Instance.AddLog(log);
+                try
+                {
+                    Exceptions.Exceptions.LogException(ex);
+                }
+                catch (Exception exc)
+                {
+                    Logger.Error(exc);
+                }
+
+            }
+
+            //Remove any .txt and .config files that may exist in the Install folder
+            foreach (string file in Directory.GetFiles(Globals.InstallMapPath + "Cleanup\\", "??.??.??.txt")
+                                        .Concat(Directory.GetFiles(Globals.InstallMapPath + "Cleanup\\", "??.??.??.??.txt")))
+            {
+                FileSystemUtils.DeleteFile(file);
+            }
+            foreach (string file in Directory.GetFiles(Globals.InstallMapPath + "Config\\", "??.??.??.config")
+                                        .Concat(Directory.GetFiles(Globals.InstallMapPath + "Config\\", "??.??.??.??.config")))
+            {
+                FileSystemUtils.DeleteFile(file);
+            }
+        }
+
+        ///-----------------------------------------------------------------------------
+        ///<summary>
+        ///  UpgradeApplication - This overload is used for version specific application upgrade operations.
+        ///</summary>
+        ///<remarks>
+        ///  This should be used for file system modifications or upgrade operations which
+        ///  should only happen once. Database references are not recommended because future
+        ///  versions of the application may result in code incompatibilties.
+        ///</remarks>
+        ///-----------------------------------------------------------------------------
+        public static string UpgradeApplication(string providerPath, Version version, bool writeFeedback)
+        {
+            DnnInstallLogger.InstallLogInfo(Localization.Localization.GetString("LogStart", Localization.Localization.GlobalResourceFile) + Localization.Localization.GetString("ApplicationUpgrades", Localization.Localization.GlobalResourceFile) + ": " + version.ToString(3));
+            string exceptions = "";
+            if (writeFeedback)
+            {
+                HtmlUtils.WriteFeedback(HttpContext.Current.Response, 2, Localization.Localization.GetString("ApplicationUpgrades", Localization.Localization.GlobalResourceFile) + " : " + GetStringVersionWithRevision(version));
+            }
+            try
+            {
+                if (version.Revision == -1)
+                {
+                    switch (version.ToString(3))
+                    {
+                        case "3.2.3":
+                            UpgradeToVersion323();
+                            break;
+                        case "4.4.0":
+                            UpgradeToVersion440();
+                            break;
+                        case "4.7.0":
+                            UpgradeToVersion470();
+                            break;
+                        case "4.8.2":
+                            UpgradeToVersion482();
+                            break;
+                        case "5.0.0":
+                            UpgradeToVersion500();
+                            break;
+                        case "5.0.1":
+                            UpgradeToVersion501();
+                            break;
+                        case "5.1.0":
+                            UpgradeToVersion510();
+                            break;
+                        case "5.1.1.0":
+                            UpgradeToVersion511();
+                            break;
+                        case "5.1.3":
+                            UpgradeToVersion513();
+                            break;
+                        case "5.2.0":
+                            UpgradeToVersion520();
+                            break;
+                        case "5.2.1":
+                            UpgradeToVersion521();
+                            break;
+                        case "5.3.0":
+                            UpgradeToVersion530();
+                            break;
+                        case "5.4.0":
+                            UpgradeToVersion540();
+                            break;
+                        case "5.4.3":
+                            UpgradeToVersion543();
+                            break;
+                        case "5.5.0":
+                            UpgradeToVersion550();
+                            break;
+                        case "5.6.0":
+                            UpgradeToVersion560();
+                            break;
+                        case "5.6.2":
+                            UpgradeToVersion562();
+                            break;
+                        case "6.0.0":
+                            UpgradeToVersion600();
+                            break;
+                        case "6.0.1":
+                            UpgradeToVersion601();
+                            break;
+                        case "6.0.2":
+                            UpgradeToVersion602();
+                            break;
+                        case "6.1.0":
+                            UpgradeToVersion610();
+                            break;
+                        case "6.1.2":
+                            UpgradeToVersion612();
+                            break;
+                        case "6.1.3":
+                            UpgradeToVersion613();
+                            break;
+                        case "6.2.0":
+                            UpgradeToVersion620();
+                            break;
+                        case "6.2.1":
+                            UpgradeToVersion621();
+                            break;
+                        case "6.2.3":
+                            UpgradeToVersion623();
+                            break;
+                        case "6.2.4":
+                            UpgradeToVersion624();
+                            break;
+                        case "7.0.0":
+                            UpgradeToVersion700();
+                            break;
+                        case "7.1.0":
+                            UpgradeToVersion710();
+                            break;
+                        case "7.1.1":
+                            UpgradeToVersion711();
+                            break;
+                        case "7.1.2":
+                            UpgradeToVersion712();
+                            break;
+                        case "7.2.0":
+                            UpgradeToVersion720();
+                            break;
+                        case "7.2.1":
+                            UpgradeToVersion721();
+                            break;
+                        case "7.2.2":
+                            UpgradeToVersion722();
+                            break;
+                        case "7.3.0":
+                            UpgradeToVersion730();
+                            break;
+                        case "7.3.2":
+                            UpgradeToVersion732();
+                            break;
+                        case "7.3.3":
+                            UpgradeToVersion733();
+                            break;
+                        case "7.4.0":
+                            UpgradeToVersion740();
+                            break;
+                        case "7.4.2":
+                            UpgradeToVersion742();
+                            break;
+                        case "9.1.0":
+                            UpgradeToVersion910();
+                            break;
+                        case "9.2.0":
+                            UpgradeToVersion920();
+                            break;
+                        case "9.2.1":
+                            UpgradeToVersion921();
+                            break;
+                        case "9.3.0":
+                            UpgradeToVersion930();
+                            break;
+                        case "9.4.1":
+                            UpgradeToVersion941();
+                            break;
+                        case "9.6.0":
+                            UpgradeToVersion960();
+                            break;
+                    }
+                }
+                else
+                {
+                    //Incremental
+                    switch (version.ToString(4))
+                    {
+                        case "8.0.0.6":
+                            UpgradeToVersion8006();
+                            break;
+                        case "8.0.0.7":
+                            UpgradeToVersion8007();
+                            break;
+                        case "8.0.0.13":
+                            UpgradeToVersion80013();
+                            break;
+                        case "8.0.0.16":
+                            UpgradeToVersion80016();
+                            break;
+                        case "8.0.0.26":
+                            UpgradeToVersion80026();
+                            break;
+                        case "8.0.0.27":
+                            UpgradeToVersion80027();
+                            break;
+                    }
+                }
+            }
+            catch (Exception ex)
+            {
+                Logger.Error(ex);
+                exceptions += string.Format("Error: {0}{1}", ex.Message + ex.StackTrace, Environment.NewLine);
+                // log the results
+                if (string.IsNullOrEmpty(exceptions))
+                {
+                    DnnInstallLogger.InstallLogInfo(Localization.Localization.GetString("LogEnd", Localization.Localization.GlobalResourceFile) + Localization.Localization.GetString("ApplicationUpgrades", Localization.Localization.GlobalResourceFile) + ": " + version.ToString(3));
+                }
+                else
+                {
+                    DnnInstallLogger.InstallLogError(exceptions);
+                }
+
+                try
+                {
+                    using (StreamWriter streamWriter = File.CreateText(providerPath + Globals.FormatVersion(version) + "_Application.log.resources"))
+                    {
+                        streamWriter.WriteLine(exceptions);
+                        streamWriter.Close();
+                    }
+                }
+                catch (Exception exc)
+                {
+                    Logger.Error(exc);
+                }
+            }
+
+            if (writeFeedback)
+            {
+                HtmlUtils.WriteSuccessError(HttpContext.Current.Response, (string.IsNullOrEmpty(exceptions)));
+            }
+
+            return exceptions;
+        }
+
+        private static void UpgradeToVersion8006()
+        {
+            RemoveAdminPages("//Admin//Languages");
+            RemoveAdminPages("//Admin//Lists");
+            RemoveAdminPages("//Admin//LogViewer");
+            RemoveAdminPages("//Admin//Newsletters");
+            RemoveAdminPages("//Admin//Pages");
+            RemoveAdminPages("//Admin//RecycleBin");
+            RemoveAdminPages("//Admin//SiteLog");
+            RemoveAdminPages("//Admin//SiteWizard");
+            RemoveAdminPages("//Admin//Vendors");
+            RemoveHostPage("Lists");
+            RemoveHostPage("Vendors");
+
+            var package = PackageController.Instance.GetExtensionPackage(-1, p => p.Name == "DotNetNuke.Vendors");
+            if (package != null)
+            {
+                PackageController.Instance.DeleteExtensionPackage(package);
+            }
+
+            package = PackageController.Instance.GetExtensionPackage(-1, p => p.Name == "DotNetNuke.SiteLog");
+            if (package != null)
+            {
+                PackageController.Instance.DeleteExtensionPackage(package);
+            }
+        }
+
+        private static void UpgradeToVersion8007()
+        {
+            RemoveHostPage("Dashboard");
+            RemoveHostPage("SQL");
+            RemoveHostPage("Configuration Manager");
+
+            UninstallPackage("DotNetNuke.ProfessionalPreview", "Module");
+            UninstallPackage("DotNetNuke.Dashboard", "Module");
+            UninstallPackage("DotNetNuke.Configuration Manager", "Module");
+        }
+
+        private static void UpgradeToVersion80013()
+        {
+            UninstallPackage("DotNetNuke.Newsletters", "Module");
+        }
+
+        private static void UpgradeToVersion80016()
+        {
+            UninstallPackage("Solutions", "Module");
+
+            RemoveAdminPages("//Admin//GoogleAnalytics");
+            UninstallPackage("DotNetNuke.Google Analytics", "Module");
+
+            RemoveAdminPages("//Admin//AdvancedSettings");
+            UninstallPackage("DotNetNuke.AdvancedSettings", "Module");
+            UninstallPackage("DotNetNuke.ContentList", "Module");
+
+            RemoveAdminPages("//Admin//Skins");
+            UninstallPackage("DotNetNuke.Skins", "Module");
+            UninstallPackage("DotNetNuke.Skin Designer", "Module");
+            UninstallPackage("DotNetNuke.Banners", "Module");
+
+            RemoveGettingStartedPages();
+        }
+
+        private static void UpgradeToVersion80026()
+        {
+            FixTabsMissingLocalizedFields();
+        }
+
+        private static void UpgradeToVersion80027()
+        {
+            RemoveAdminPages("//Admin//DynamicContentTypeManager");
+            UninstallPackage("Dnn.DynamicContentManager", "Module");
+            UninstallPackage("Dnn.DynamicContentViewer", "Module");
+        }
+
+        private static void UpgradeToVersion910()
+        {
+            RemoveHostPage("Host Settings");
+            RemoveHostPage("Site Management");
+            RemoveHostPage("Schedule");
+            RemoveHostPage("Superuser Accounts");
+            RemoveHostPage("Extensions");
+            RemoveHostPage("Device Detection Management");
+
+            RemoveAdminPages("//Admin//Extensions");
+            RemoveAdminPages("//Admin//SiteSettings");
+            RemoveAdminPages("//Admin//SecurityRoles");
+            RemoveAdminPages("//Admin//Taxonomy");
+            RemoveAdminPages("//Admin//SiteRedirectionManagement");
+            RemoveAdminPages("//Admin//DevicePreviewManagement");
+            RemoveAdminPages("//Admin//SearchAdmin");
+
+            // Normal Modules
+            UninstallPackage("DotNetNuke.MobileManagement", "Module");
+            UninstallPackage("DotNetNuke.Modules.PreviewProfileManagement", "Module");
+
+            UninstallPackage("DotNetNuke.Dashboard.WebServer", "DashboardControl");
+            UninstallPackage("DotNetNuke.Dashboard.Database", "DashboardControl");
+            UninstallPackage("DotNetNuke.Dashboard.Host", "DashboardControl");
+            UninstallPackage("DotNetNuke.Dashboard.Portals", "DashboardControl");
+            UninstallPackage("DotNetNuke.Dashboard.Modules", "DashboardControl");
+            UninstallPackage("DotNetNuke.Dashboard.Skins", "DashboardControl");
+
+            // Admin Modules
+            UninstallPackage("DotNetNuke.HostSettings", "Module");
+            UninstallPackage("DotNetNuke.Languages", "Module");
+            UninstallPackage("DotNetNuke.Lists", "Module");
+            UninstallPackage("DotNetNuke.LogViewer", "Module");
+            UninstallPackage("DotNetNuke.RecycleBin", "Module");
+            UninstallPackage("DotNetNuke.Sitemap", "Module");
+            UninstallPackage("DotNetNuke.SiteWizard", "Module");
+            UninstallPackage("Dnn.Themes", "Module"); // aka. Skin Management
+            UninstallPackage("DotNetNuke.Tabs", "Module");
+
+            // at last remove "/Admin" / "/Host" pages
+            UninstallPackage("DotNetNuke.Portals", "Module");
+            UninstallPackage("DotNetNuke.Scheduler", "Module");
+            UninstallPackage("DotNetNuke.SearchAdmin", "Module");
+            UninstallPackage("DotNetNuke.SQL", "Module");
+            UninstallPackage("DotNetNuke.Extensions", "Module");
+            UninstallPackage("DotNetNuke.Configuration Manager", "Module");
+            UninstallPackage("DotNetNuke.Dashboard", "Module");
+            UninstallPackage("DotNetNuke.Google Analytics", "Module");
+            UninstallPackage("DotNetNuke.Taxonomy", "Module");
+
+            UninstallPackage("UrlManagement", "Library", false);
+        }
+
+        private static void UpgradeToVersion920()
+        {
+            DataProvider.Instance().UnRegisterAssembly(Null.NullInteger, "SharpZipLib.dll");
+            DataProvider.Instance().RegisterAssembly(Null.NullInteger, "ICSharpCode.SharpZipLib.dll", "0.86.0");
+
+            RemoveAdminPages("//Admin//SearchEngineSiteMap");
+            RemoveAdminPages("//Admin//Solutions");
+            RemoveAdminPages("//Admin//BulkEmail");
+
+            RemoveHostPage("Marketplace");
+            RemoveHostPage("Module Definitions");
+            RemoveHostPage("Portals");
+
+            if (!HostTabExists("Superuser Accounts"))
+            {
+                //add SuperUser Accounts module and tab
+                var desktopModule = DesktopModuleController.GetDesktopModuleByModuleName("Security", Null.NullInteger);
+                if (desktopModule != null)
+                {
+                    var moduleDefId = ModuleDefinitionController
+                        .GetModuleDefinitionByFriendlyName("User Accounts", desktopModule.DesktopModuleID).ModuleDefID;
+
+                    //Create New Host Page (or get existing one)
+                    var newPage = AddHostPage("Superuser Accounts", "Manage host user accounts.",
+                        "~/Icons/Sigma/Users_16X16_Standard.png", "~/Icons/Sigma/Users_32X32_Standard.png", false);
+
+                    //Add Module To Page
+                    AddModuleToPage(newPage, moduleDefId, "SuperUser Accounts", "~/Icons/Sigma/Users_32X32_Standard.png");
+                }
+            }
+
+            var portalController = PortalController.Instance;
+            foreach (PortalInfo portal in portalController.GetPortals())
+            {
+                if (!string.IsNullOrEmpty(portal.ProcessorPassword))
+                {
+                    portalController.UpdatePortalInfo(portal);
+                }
+            }
+        }
+
+        private static void UpgradeToVersion921()
+        {
+            UninstallPackage("jQuery", "Javascript_Library", true, "1.9.1");
+            UninstallPackage("jQuery-UI", "Javascript_Library", true, "1.11.3");
+            UninstallPackage("jQuery-Migrate", "Javascript_Library", true, "1.2.1");
+        }
+
+        private static void UpgradeToVersion930()
+        {
+            var applicationName = System.Web.Security.Membership.ApplicationName;
+            if (string.IsNullOrWhiteSpace(applicationName))
+            {
+                Logger.Warn("Unable to run orphaned user check. Application name is missing or not defined.");
+                return;
+            }
+            using (var reader = DataProvider.Instance().ExecuteReader("DeleteOrphanedAspNetUsers", applicationName))
+            {
+                while (reader.Read())
+                {
+                    var errorMsg = reader["ErrorMessage"];
+                    if (errorMsg != null)
+                    {
+                        Logger.Error("Failed to remove orphaned aspnet users. Error: " +
+                            errorMsg.ToString());
+                    }
+                }
+            }
+        }
+
+        private static void UpgradeToVersion941()
+        {
+            // It's possible previous versions of DNN created invalid binding redirects with <dependentAssembly xmlns="">, which are ignored
+            // This finds these and removes them, adding a correct binding redirect if one doesn't exist
+            var webConfig = Config.Load();
+
+            var ns = new XmlNamespaceManager(webConfig.NameTable);
+            ns.AddNamespace("ab", "urn:schemas-microsoft-com:asm.v1");
+
+            var invalidDependentAssemblies = webConfig.SelectNodes("/configuration/runtime/ab:assemblyBinding/dependentAssembly", ns);
+            foreach (XmlNode dependentAssembly in invalidDependentAssemblies)
+            {
+                var assemblyBindingElement = dependentAssembly.ParentNode;
+                var assemblyIdentity = dependentAssembly.ChildNodes.Cast<XmlNode>().SingleOrDefault(n => n.LocalName.Equals("assemblyIdentity", StringComparison.Ordinal));
+                if (assemblyIdentity == null)
+                {
+                    assemblyBindingElement.RemoveChild(dependentAssembly);
+                    continue;
+                }
+
+                var name = assemblyIdentity.Attributes["name"]?.Value;
+                var publicKeyToken = assemblyIdentity.Attributes["publicKeyToken"]?.Value;
+                if (string.IsNullOrEmpty(name) || string.IsNullOrEmpty(publicKeyToken))
+                {
+                    assemblyBindingElement.RemoveChild(dependentAssembly);
+                    continue;
+                }
+
+                var dependentAssemblyXPath = $"/configuration/runtime/ab:assemblyBinding/ab:dependentAssembly[ab:assemblyIdentity/@name='{name}'][ab:assemblyIdentity/@publicKeyToken='{publicKeyToken}']";
+                var validDependentAssembly = webConfig.SelectSingleNode(dependentAssemblyXPath, ns);
+                if (validDependentAssembly != null)
+                {
+                    // a valid dependentAssembly exists for this assembly, just remove the invalid element
+                    assemblyBindingElement.RemoveChild(dependentAssembly);
+                    continue;
+                }
+
+                // otherwise, replace the invalid dependentAssembly with a valid version of it
+                AssemblyName assemblyName;
+                try
+                {
+                    assemblyName = AssemblyName.GetAssemblyName(Path.Combine(Globals.ApplicationMapPath, "bin", name + ".dll"));
+                }
+                catch
+                {
+                    assemblyBindingElement.RemoveChild(dependentAssembly);
+                    continue;
+                }
+
+                var validAssemblyIdentity = webConfig.CreateElement("assemblyIdentity", "urn:schemas-microsoft-com:asm.v1");
+                validAssemblyIdentity.AddAttribute("name", name);
+                validAssemblyIdentity.AddAttribute("publicKeyToken", publicKeyToken);
+
+                var validBindingRedirect = webConfig.CreateElement("bindingRedirect", "urn:schemas-microsoft-com:asm.v1");
+                validBindingRedirect.AddAttribute("oldVersion", "0.0.0.0-32767.32767.32767.32767");
+                validBindingRedirect.AddAttribute("newVersion", assemblyName.Version.ToString());
+
+                validDependentAssembly = webConfig.CreateElement("dependentAssembly", "urn:schemas-microsoft-com:asm.v1");
+                validDependentAssembly.AppendChild(validAssemblyIdentity);
+                validDependentAssembly.AppendChild(validBindingRedirect);
+
+                assemblyBindingElement.ReplaceChild(validDependentAssembly, dependentAssembly);
+            }
+
+            if (invalidDependentAssemblies.Count > 0)
+            {
+                Config.Save(webConfig);
+            }
+        }
+
+        private static void UpgradeToVersion960()
+        {
+            // Set default end user upload extension whitelist - ensure we don't add extensions that were not in the master list before
+            var toAdd = new List<string> { ".export" };
+            HostController.Instance.Update("FileExtensions", Host.AllowedExtensionWhitelist.ToStorageString(toAdd));
+            var exts = new FileExtensionWhitelist("jpg,jpeg,jpe,gif,bmp,png,svg,doc,docx,xls,xlsx,ppt,pptx,pdf,txt,zip,rar,ico,avi,mpg,mpeg,mp3,wmv,mov,wav,mp4,webm,ogv,export");
+            exts.RestrictBy(Host.AllowedExtensionWhitelist);
+            HostController.Instance.Update("DefaultEndUserExtensionWhitelist", exts.ToStorageString());
+        }
+
+        public static string UpdateConfig(string providerPath, Version version, bool writeFeedback)
+        {
+            var stringVersion = GetStringVersionWithRevision(version);
+
+            DnnInstallLogger.InstallLogInfo(Localization.Localization.GetString("LogStart", Localization.Localization.GlobalResourceFile) + "UpdateConfig:" + stringVersion);
+            if (writeFeedback)
+            {
+                HtmlUtils.WriteFeedback(HttpContext.Current.Response, 2, $"Updating Config Files: {stringVersion}");
+            }
+            string strExceptions = UpdateConfig(providerPath, Globals.InstallMapPath + "Config\\" + stringVersion + ".config", version, "Core Upgrade");
+            if (string.IsNullOrEmpty(strExceptions))
+            {
+                DnnInstallLogger.InstallLogInfo(Localization.Localization.GetString("LogEnd", Localization.Localization.GlobalResourceFile) + "UpdateConfig:" + stringVersion);
+            }
+            else
+            {
+                DnnInstallLogger.InstallLogError(strExceptions);
+            }
+
+            if (writeFeedback)
+            {
+                HtmlUtils.WriteSuccessError(HttpContext.Current.Response, (string.IsNullOrEmpty(strExceptions)));
+            }
+
+            return strExceptions;
+        }
+
+        public static string UpdateConfig(string configFile, Version version, string reason)
+        {
+            DnnInstallLogger.InstallLogInfo(Localization.Localization.GetString("LogStart", Localization.Localization.GlobalResourceFile) + "UpdateConfig:" + version.ToString(3));
+            string exceptions = "";
+            if (File.Exists(configFile))
+            {
+                //Create XmlMerge instance from config file source
+                StreamReader stream = File.OpenText(configFile);
+                try
+                {
+                    var merge = new XmlMerge(stream, version.ToString(3), reason);
+
+                    //Process merge
+                    merge.UpdateConfigs();
+                }
+                catch (Exception ex)
+                {
+                    exceptions += String.Format("Error: {0}{1}", ex.Message + ex.StackTrace, Environment.NewLine);
+                    Exceptions.Exceptions.LogException(ex);
+                }
+                finally
+                {
+                    //Close stream
+                    stream.Close();
+                }
+            }
+            if (string.IsNullOrEmpty(exceptions))
+            {
+                DnnInstallLogger.InstallLogInfo(Localization.Localization.GetString("LogEnd", Localization.Localization.GlobalResourceFile) + "UpdateConfig:" + version.ToString(3));
+            }
+            else
+            {
+                DnnInstallLogger.InstallLogError(exceptions);
+            }
+            return exceptions;
+        }
+
+
+        public static string UpdateConfig(string providerPath, string configFile, Version version, string reason)
+        {
+            DnnInstallLogger.InstallLogInfo(Localization.Localization.GetString("LogStart", Localization.Localization.GlobalResourceFile) + "UpdateConfig:" + version.ToString(3));
+            string exceptions = "";
+            if (File.Exists(configFile))
+            {
+                //Create XmlMerge instance from config file source
+                StreamReader stream = File.OpenText(configFile);
+                try
+                {
+                    var merge = new XmlMerge(stream, version.ToString(3), reason);
+
+                    //Process merge
+                    merge.UpdateConfigs();
+                }
+                catch (Exception ex)
+                {
+                    Logger.Error(ex);
+                    exceptions += string.Format("Error: {0}{1}", ex.Message + ex.StackTrace, Environment.NewLine);
+                    // log the results
+                    try
+                    {
+                        using (StreamWriter streamWriter = File.CreateText(providerPath + Globals.FormatVersion(version) + "_Config.log"))
+                        {
+                            streamWriter.WriteLine(exceptions);
+                            streamWriter.Close();
+                        }
+                    }
+                    catch (Exception exc)
+                    {
+                        Logger.Error(exc);
+                    }
+                }
+                finally
+                {
+                    //Close stream
+                    stream.Close();
+                }
+            }
+            if (string.IsNullOrEmpty(exceptions))
+            {
+                DnnInstallLogger.InstallLogInfo(Localization.Localization.GetString("LogEnd", Localization.Localization.GlobalResourceFile) + "UpdateConfig:" + version.ToString(3));
+            }
+            else
+            {
+                DnnInstallLogger.InstallLogError(exceptions);
+            }
+            return exceptions;
+        }
+
+
+        ///-----------------------------------------------------------------------------
+        ///<summary>
+        ///  UpgradeDNN manages the Upgrade of an exisiting DotNetNuke Application
+        ///</summary>
+        ///<remarks>
+        ///</remarks>
+        ///<param name = "providerPath">The path to the Data Provider</param>
+        ///<param name = "dataBaseVersion">The current Database Version</param>
+        ///-----------------------------------------------------------------------------
+        public static void UpgradeDNN(string providerPath, Version dataBaseVersion)
+        {
+            DnnInstallLogger.InstallLogInfo(Localization.Localization.GetString("LogStart", Localization.Localization.GlobalResourceFile) + "UpgradeDNN:" + Globals.FormatVersion(ApplicationVersion));
+            HtmlUtils.WriteFeedback(HttpContext.Current.Response, 0, "Upgrading to Version: " + Globals.FormatVersion(ApplicationVersion) + "<br/>");
+
+            //Process the Upgrade Script files
+            var versions = new List<Version>();
+            foreach (string scriptFile in GetUpgradeScripts(providerPath, dataBaseVersion))
+            {
+                var version = new Version(GetFileNameWithoutExtension(scriptFile));
+                bool scriptExecuted;
+                UpgradeVersion(scriptFile, true, out scriptExecuted);
+                if (scriptExecuted)
+                {
+                    versions.Add(version);
+                }
+            }
+
+            foreach (Version ver in versions)
+            {
+                //' perform version specific application upgrades
+                UpgradeApplication(providerPath, ver, true);
+            }
+
+            foreach (Version ver in versions)
+            {
+                // delete files which are no longer used
+                DeleteFiles(providerPath, ver, true);
+            }
+            foreach (Version ver in versions)
+            {
+                //execute config file updates
+                UpdateConfig(providerPath, ver, true);
+            }
+            DataProvider.Instance().SetCorePackageVersions();
+
+            // perform general application upgrades
+            HtmlUtils.WriteFeedback(HttpContext.Current.Response, 0, "Performing General Upgrades<br>");
+            DnnInstallLogger.InstallLogInfo(Localization.Localization.GetString("GeneralUpgrades", Localization.Localization.GlobalResourceFile));
+            UpgradeApplication();
+
+            DataCache.ClearHostCache(true);
+        }
+
+        internal static string GetFileNameWithoutExtension(string scriptFile)
+        {
+            return Path.GetFileNameWithoutExtension(scriptFile);
+        }
+
+        public static string UpgradeIndicator(Version version, bool isLocal, bool isSecureConnection)
+        {
+            return UpgradeIndicator(version, DotNetNukeContext.Current.Application.Type, DotNetNukeContext.Current.Application.Name, "", isLocal, isSecureConnection);
+        }
+
+        public static string UpgradeIndicator(Version version, string packageType, string packageName, string culture, bool isLocal, bool isSecureConnection)
+        {
+            string url = "";
+            if (Host.CheckUpgrade && version != new Version(0, 0, 0))
+            {
+                url = DotNetNukeContext.Current.Application.UpgradeUrl + "/update.aspx";
+                //use network path reference so it works in ssl-offload scenarios
+                url = url.Replace("http://", "//");
+                url += "?core=" + Globals.FormatVersion(Assembly.GetExecutingAssembly().GetName().Version, "00", 3, "");
+                url += "&version=" + Globals.FormatVersion(version, "00", 3, "");
+                url += "&type=" + packageType;
+                url += "&name=" + packageName;
+                if (packageType.ToLowerInvariant() == "module")
+                {
+                    var moduleType = (from m in InstalledModulesController.GetInstalledModules() where m.ModuleName == packageName select m).SingleOrDefault();
+                    if (moduleType != null)
+                    {
+                        url += "&no=" + moduleType.Instances;
+                    }
+                }
+                url += "&id=" + Host.GUID;
+                if (packageType.Equals(DotNetNukeContext.Current.Application.Type, StringComparison.OrdinalIgnoreCase))
+                {
+                    if (!String.IsNullOrEmpty(HostController.Instance.GetString("NewsletterSubscribeEmail")))
+                    {
+                        url += "&email=" + HttpUtility.UrlEncode(HostController.Instance.GetString("NewsletterSubscribeEmail"));
+                    }
+
+                    var portals = PortalController.Instance.GetPortals();
+                    url += "&no=" + portals.Count;
+                    url += "&os=" + Globals.FormatVersion(Globals.OperatingSystemVersion, "00", 2, "");
+                    url += "&net=" + Globals.FormatVersion(Globals.NETFrameworkVersion, "00", 2, "");
+                    url += "&db=" + Globals.FormatVersion(Globals.DatabaseEngineVersion, "00", 2, "");
+                    var source = Config.GetSetting("Source");
+                    if (!string.IsNullOrEmpty(source))
+                    {
+                        url += "&src=" + source;
+                    }
+                }
+                if (!string.IsNullOrEmpty(culture))
+                {
+                    url += "&culture=" + culture;
+                }
+            }
+            return url;
+        }
+
+        public static string UpgradeRedirect()
+        {
+            return UpgradeRedirect(ApplicationVersion, DotNetNukeContext.Current.Application.Type, DotNetNukeContext.Current.Application.Name, "");
+        }
+
+        public static string UpgradeRedirect(Version version, string packageType, string packageName, string culture)
+        {
+            string url;
+            if (!string.IsNullOrEmpty(Config.GetSetting("UpdateServiceRedirect")))
+            {
+                url = Config.GetSetting("UpdateServiceRedirect");
+            }
+            else
+            {
+                url = DotNetNukeContext.Current.Application.UpgradeUrl + "/redirect.aspx";
+                url += "?core=" + Globals.FormatVersion(Assembly.GetExecutingAssembly().GetName().Version, "00", 3, "");
+                url += "&version=" + Globals.FormatVersion(version, "00", 3, "");
+                url += "&type=" + packageType;
+                url += "&name=" + packageName;
+                if (!string.IsNullOrEmpty(culture))
+                {
+                    url += "&culture=" + culture;
+                }
+            }
+            return url;
+        }
+
+        ///-----------------------------------------------------------------------------
+        ///<summary>
+        ///  UpgradeVersion upgrades a single version
+        ///</summary>
+        ///<remarks>
+        ///</remarks>
+        ///<param name = "scriptFile">The upgrade script file</param>
+        ///<param name="writeFeedback">Write status to Response Stream?</param>
+        ///-----------------------------------------------------------------------------
+        public static string UpgradeVersion(string scriptFile, bool writeFeedback)
+        {
+            bool scriptExecuted;
+            return UpgradeVersion(scriptFile, writeFeedback, out scriptExecuted);
+        }
+
+        ///-----------------------------------------------------------------------------
+        ///<summary>
+        ///  UpgradeVersion upgrades a single version
+        ///</summary>
+        ///<remarks>
+        ///</remarks>
+        ///<param name="scriptFile">The upgrade script file</param>
+        ///<param name="writeFeedback">Write status to Response Stream?</param>
+        /// <param name="scriptExecuted">Identity whether the script file executed.</param>
+        ///-----------------------------------------------------------------------------
+        public static string UpgradeVersion(string scriptFile, bool writeFeedback, out bool scriptExecuted)
+        {
+            DnnInstallLogger.InstallLogInfo(Localization.Localization.GetString("LogStart", Localization.Localization.GlobalResourceFile) + "UpgradeVersion:" + scriptFile);
+            var version = new Version(GetFileNameWithoutExtension(scriptFile));
+            string exceptions = Null.NullString;
+            scriptExecuted = false;
+
+            // verify script has not already been run
+            if (!Globals.FindDatabaseVersion(version.Major, version.Minor, version.Build))
+            {
+                // execute script file (and version upgrades) for version
+                exceptions = ExecuteScript(scriptFile, writeFeedback);
+                scriptExecuted = true;
+
+                // update the version
+                Globals.UpdateDataBaseVersion(version);
+
+                var log = new LogInfo
+                {
+                    LogTypeKey = EventLogController.EventLogType.HOST_ALERT.ToString(),
+                    BypassBuffering = true
+                };
+                log.AddProperty("Upgraded DotNetNuke", "Version: " + Globals.FormatVersion(version));
+                if (exceptions.Length > 0)
+                {
+                    log.AddProperty("Warnings", exceptions);
+                }
+                else
+                {
+                    log.AddProperty("No Warnings", "");
+                }
+                LogController.Instance.AddLog(log);
+            }
+
+            if (version.Revision > 0 &&
+                version.Revision > Globals.GetLastAppliedIteration(version))
+            {
+                // execute script file (and version upgrades) for version
+                exceptions = ExecuteScript(scriptFile, writeFeedback);
+                scriptExecuted = true;
+
+                // update the increment
+                Globals.UpdateDataBaseVersionIncrement(version, version.Revision);
+
+                var log = new LogInfo
+                {
+                    LogTypeKey = EventLogController.EventLogType.HOST_ALERT.ToString(),
+                    BypassBuffering = true
+                };
+                log.AddProperty("Upgraded DotNetNuke", "Version: " + Globals.FormatVersion(version) + ", Iteration:" + version.Revision);
+                if (exceptions.Length > 0)
+                {
+                    log.AddProperty("Warnings", exceptions);
+                }
+                else
+                {
+                    log.AddProperty("No Warnings", "");
+                }
+                LogController.Instance.AddLog(log);
+            }
+
+            if (string.IsNullOrEmpty(exceptions))
+            {
+                DnnInstallLogger.InstallLogInfo(Localization.Localization.GetString("LogStart", Localization.Localization.GlobalResourceFile) + "UpgradeVersion:" + scriptFile);
+            }
+            else
+            {
+                DnnInstallLogger.InstallLogError(exceptions);
+            }
+            return exceptions;
+        }
+
+        protected static bool IsLanguageEnabled(int portalid, string code)
+        {
+            Locale enabledLanguage;
+            return LocaleController.Instance.GetLocales(portalid).TryGetValue(code, out enabledLanguage);
+        }
+
+        public static bool UpdateNewtonsoftVersion()
+        {
+            try
+            {
+                //check whether current binding already specific to correct version.
+                if (NewtonsoftNeedUpdate())
+                {
+                    lock (_threadLocker)
+                    {
+                        if (NewtonsoftNeedUpdate())
+                        {
+                            var matchedFiles = Directory.GetFiles(Path.Combine(Globals.ApplicationMapPath, "Install\\Module"), "Newtonsoft.Json_*_Install.zip");
+                            if (matchedFiles.Length > 0)
+                            {
+                                return InstallPackage(matchedFiles[0], "Library", false);
+                            }
+                        }
+                    }
+                }
+            }
+            catch (Exception ex)
+            {
+                Logger.Error(ex);
+            }
+
+            return false;
+        }
+
+        public static string ActivateLicense()
+        {
+            var isLicensable = (File.Exists(HttpContext.Current.Server.MapPath("~\\bin\\DotNetNuke.Professional.dll")) || File.Exists(HttpContext.Current.Server.MapPath("~\\bin\\DotNetNuke.Enterprise.dll")));
+            var activationResult = "";
+
+            if (isLicensable)
+            {
+                var sku = File.Exists(HttpContext.Current.Server.MapPath("~\\bin\\DotNetNuke.Enterprise.dll")) ? "DNNENT" : "DNNPRO";
+                HtmlUtils.WriteFeedback(HttpContext.Current.Response, 2, Localization.Localization.GetString("ActivatingLicense", Localization.Localization.GlobalResourceFile));
+
+                var installConfig = InstallController.Instance.GetInstallConfig();
+                var licenseConfig = (installConfig != null) ? installConfig.License : null;
+
+                if (licenseConfig != null)
+                {
+                    dynamic licenseActivation = Reflection.CreateObject(Reflection.CreateType("DotNetNuke.Professional.LicenseActivation.ViewLicx"));
+                    licenseActivation.AutoActivation(licenseConfig.AccountEmail, licenseConfig.InvoiceNumber, licenseConfig.WebServer, licenseConfig.LicenseType, sku);
+                    activationResult = licenseActivation.LicenseResult;
+
+                    //Log Event to Event Log
+                    EventLogController.Instance.AddLog("License Activation",
+                                       "License Activated during install for: " + licenseConfig.AccountEmail + " | invoice: " + licenseConfig.InvoiceNumber,
+                                       EventLogController.EventLogType.HOST_ALERT);
+                }
+            }
+
+            return activationResult;
+        }
+
+        public static bool RemoveInvalidAntiForgeryCookie()
+        {
+            //DNN-9394: when upgrade from old version which use MVC version below than 5, it may saved antiforgery cookie
+            // with a different cookie name which join the root path even equals to "/", then it will cause API request failed.
+            // we need remove the cookie during upgrade process.
+            var appPath = HttpRuntime.AppDomainAppVirtualPath;
+            if (appPath == "/" && HttpContext.Current != null)
+            {
+                var cookieSuffix = Convert.ToBase64String(Encoding.UTF8.GetBytes(appPath)).Replace('+', '.').Replace('/', '-').Replace('=', '_');
+                var cookieName = $"__RequestVerificationToken_{cookieSuffix}";
+                var invalidCookie = HttpContext.Current.Request.Cookies[cookieName];
+                if (invalidCookie != null)
+                {
+                    invalidCookie.Expires = DateTime.Now.AddYears(-1);
+                    HttpContext.Current.Response.Cookies.Add(invalidCookie);
+
+                    return true;
+                }
+            }
+
+            return false;
+        }
+
+        internal static void CheckFipsCompilanceAssemblies()
+        {
+            var currentVersion = Globals.FormatVersion(DotNetNukeContext.Current.Application.Version);
+            if (CryptoConfig.AllowOnlyFipsAlgorithms && HostController.Instance.GetString(FipsCompilanceAssembliesCheckedKey) != currentVersion)
+            {
+                var assemblyFolder = Path.Combine(Globals.ApplicationMapPath, FipsCompilanceAssembliesFolder);
+                var assemblyFiles = Directory.GetFiles(assemblyFolder, "*.dll", SearchOption.TopDirectoryOnly);
+                foreach (var assemblyFile in assemblyFiles)
+                {
+                    FixFipsCompilanceAssembly(assemblyFile);
+                }
+
+                HostController.Instance.Update(FipsCompilanceAssembliesCheckedKey, currentVersion);
+
+                if (HttpContext.Current != null)
+                {
+                    Globals.Redirect(HttpContext.Current.Request.RawUrl, true);
+                }
+            }
+        }
+
+        private static void FixFipsCompilanceAssembly(string filePath)
+        {
+            try
+            {
+                var fileName = Path.GetFileName(filePath);
+                if (string.IsNullOrEmpty(fileName))
+                {
+                    return;
+                }
+
+                var assemblyPath = Path.Combine(Globals.ApplicationMapPath, "bin", fileName);
+                if (File.Exists(assemblyPath))
+                {
+                    var backupFolder = Path.Combine(Globals.ApplicationMapPath, FipsCompilanceAssembliesFolder, "Backup");
+                    if (!Directory.Exists(backupFolder))
+                    {
+                        Directory.CreateDirectory(backupFolder);
+                    }
+
+                    File.Copy(assemblyPath, Path.Combine(backupFolder, fileName + "." + DateTime.Now.Ticks), true);
+                    File.Copy(filePath, assemblyPath, true);
+                }
+            }
+            catch (Exception ex)
+            {
+                Logger.Error(ex);
+            }
+        }
+
+        private static void FixTabsMissingLocalizedFields()
+        {
+            var portals = PortalController.Instance.GetPortals();
+            IDictionary<string, XmlDocument> resourcesDict = new Dictionary<string, XmlDocument>();
+            var localizeFieldRegex = new Regex("^\\[Tab[\\w\\.]+?\\.Text\\]$");
+            foreach (PortalInfo portal in portals)
+            {
+                if (portal.AdminTabId > Null.NullInteger)
+                {
+                    var adminTabs = TabController.GetTabsByParent(portal.AdminTabId, portal.PortalID);
+                    foreach (var tab in adminTabs)
+                    {
+                        var tabChanged = false;
+                        if (!string.IsNullOrEmpty(tab.Title) && localizeFieldRegex.IsMatch(tab.Title))
+                        {
+                            tab.Title = FindLocalizedContent(tab.Title, portal.CultureCode, ref resourcesDict);
+                            tabChanged = true;
+                        }
+
+                        if (!string.IsNullOrEmpty(tab.Description) && localizeFieldRegex.IsMatch(tab.Description))
+                        {
+                            tab.Description = FindLocalizedContent(tab.Description, portal.CultureCode, ref resourcesDict);
+                            tabChanged = true;
+                        }
+
+                        if (tabChanged)
+                        {
+                            TabController.Instance.UpdateTab(tab);
+                        }
+                    }
+                }
+            }
+        }
+
+        private static string FindLocalizedContent(string field, string cultureCode, ref IDictionary<string, XmlDocument> resourcesDict)
+        {
+            var xmlDocument = FindLanguageXmlDocument(cultureCode, ref resourcesDict);
+            if (xmlDocument != null)
+            {
+                var key = field.Substring(1, field.Length - 2);
+                var localizedTitleNode = xmlDocument.SelectSingleNode("//data[@name=\"" + key + "\"]");
+                if (localizedTitleNode != null)
+                {
+                    var valueNode = localizedTitleNode.SelectSingleNode("value");
+                    if (valueNode != null)
+                    {
+                        var content = valueNode.InnerText;
+
+                        if (!string.IsNullOrEmpty(content))
+                        {
+                            return content;
+                        }
+                    }
+                }
+            }
+
+            return string.Empty;
+        }
+
+        private static XmlDocument FindLanguageXmlDocument(string cultureCode, ref IDictionary<string, XmlDocument> resourcesDict)
+        {
+            if (string.IsNullOrEmpty(cultureCode))
+            {
+                cultureCode = Localization.Localization.SystemLocale;
+            }
+
+            if (resourcesDict.ContainsKey(cultureCode))
+            {
+                return resourcesDict[cultureCode];
+            }
+
+            try
+            {
+                var languageFilePath = Path.Combine(Globals.HostMapPath,
+                    string.Format("Default Website.template.{0}.resx", cultureCode));
+                if (!File.Exists(languageFilePath))
+                {
+                    languageFilePath = Path.Combine(Globals.HostMapPath,
+                        string.Format("Default Website.template.{0}.resx", Localization.Localization.SystemLocale));
+                }
+
+                var xmlDocument = new XmlDocument { XmlResolver = null };
+                xmlDocument.Load(languageFilePath);
+
+                resourcesDict.Add(cultureCode, xmlDocument);
+
+                return xmlDocument;
+            }
+            catch (Exception ex)
+            {
+                Logger.Error(ex);
+
+                return null;
+            }
+        }
+
+        private static bool NewtonsoftNeedUpdate()
+        {
+            var currentConfig = Config.Load();
+            var nsmgr = new XmlNamespaceManager(currentConfig.NameTable);
+            nsmgr.AddNamespace("ab", "urn:schemas-microsoft-com:asm.v1");
+            var bindingNode = currentConfig.SelectSingleNode(
+                "/configuration/runtime/ab:assemblyBinding/ab:dependentAssembly[ab:assemblyIdentity/@name='Newtonsoft.Json']/ab:bindingRedirect", nsmgr);
+
+            var newVersion = bindingNode?.Attributes?["newVersion"].Value;
+            if (!string.IsNullOrEmpty(newVersion) && new Version(newVersion) >= new Version(10, 0, 0, 0))
+            {
+                return false;
+            }
+
+            return true;
+        }
+
+        #endregion
+    }
+}