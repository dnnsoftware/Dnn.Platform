--- conflicted
+++ resolved
@@ -1,2782 +1,2760 @@
-﻿// Licensed to the .NET Foundation under one or more agreements.
-// The .NET Foundation licenses this file to you under the MIT license.
-// See the LICENSE file in the project root for more information
-namespace DotNetNuke.Services.Upgrade
-{
-    using System;
-    using System.Collections;
-    using System.Collections.Generic;
-    using System.IO;
-    using System.Linq;
-    using System.Security.Cryptography;
-    using System.Text;
-    using System.Text.RegularExpressions;
-    using System.Web;
-    using System.Xml;
-    using System.Xml.XPath;
-
-    using DotNetNuke.Abstractions.Application;
-    using DotNetNuke.Abstractions.Portals;
-    using DotNetNuke.Abstractions.Portals.Templates;
-    using DotNetNuke.Abstractions.Security.Permissions;
-    using DotNetNuke.Application;
-    using DotNetNuke.Common;
-    using DotNetNuke.Common.Utilities;
-    using DotNetNuke.Data;
-    using DotNetNuke.Entities.Controllers;
-    using DotNetNuke.Entities.Modules;
-    using DotNetNuke.Entities.Modules.Definitions;
-    using DotNetNuke.Entities.Portals;
-    using DotNetNuke.Entities.Portals.Templates;
-    using DotNetNuke.Entities.Tabs;
-    using DotNetNuke.Entities.Users;
-    using DotNetNuke.Framework;
-    using DotNetNuke.Instrumentation;
-    using DotNetNuke.Internal.SourceGenerators;
-    using DotNetNuke.Security;
-    using DotNetNuke.Security.Permissions;
-    using DotNetNuke.Services.FileSystem;
-    using DotNetNuke.Services.FileSystem.Internal;
-    using DotNetNuke.Services.Installer;
-    using DotNetNuke.Services.Installer.Log;
-    using DotNetNuke.Services.Installer.Packages;
-    using DotNetNuke.Services.Localization;
-    using DotNetNuke.Services.Log.EventLog;
-    using DotNetNuke.Services.Upgrade.InternalController.Steps;
-    using DotNetNuke.Services.Upgrade.Internals;
-    using DotNetNuke.Services.Upgrade.Internals.Steps;
-    using DotNetNuke.Web.Client.ClientResourceManagement;
-    using Microsoft.Extensions.DependencyInjection;
-
-    using Assembly = System.Reflection.Assembly;
-    using FileInfo = DotNetNuke.Services.FileSystem.FileInfo;
-    using Localization = DotNetNuke.Services.Localization.Localization;
-    using ModuleInfo = DotNetNuke.Entities.Modules.ModuleInfo;
-
-    /// <summary>The Upgrade class provides Shared/Static methods to Upgrade/Install a DotNetNuke Application.</summary>
-    public partial class Upgrade
-    {
-        private const string FipsCompilanceAssembliesCheckedKey = "FipsCompilanceAssembliesChecked";
-        private const string FipsCompilanceAssembliesFolder = "App_Data\\FipsCompilanceAssemblies";
-        private static readonly ILog Logger = LoggerSource.Instance.GetLogger(typeof(Upgrade));
-        private static readonly object ThreadLocker = new object();
-        private static DateTime startTime;
-
-        public static string DefaultProvider
-        {
-            get
-            {
-                return Config.GetDefaultProvider("data").Name;
-            }
-        }
-
-        public static TimeSpan RunTime
-        {
-            get
-            {
-                DateTime currentTime = DateTime.Now;
-                return currentTime.Subtract(startTime);
-            }
-        }
-
-        private static Version ApplicationVersion
-        {
-            get
-            {
-                return Assembly.GetExecutingAssembly().GetName().Version;
-            }
-        }
-
-        public static int RemoveModule(string desktopModuleName, string tabName, int parentId, bool removeTab)
-        {
-            DnnInstallLogger.InstallLogInfo(Localization.GetString("LogStart", Localization.GlobalResourceFile) + "RemoveModule:" + desktopModuleName);
-            TabInfo tab = TabController.Instance.GetTabByName(tabName, Null.NullInteger, parentId);
-            int moduleDefId = 0;
-            int count = 0;
-
-            // Get the Modules on the Tab
-            if (tab != null)
-            {
-                foreach (KeyValuePair<int, ModuleInfo> kvp in ModuleController.Instance.GetTabModules(tab.TabID))
-                {
-                    var module = kvp.Value;
-                    if (module.DesktopModule.FriendlyName == desktopModuleName)
-                    {
-                        // Delete the Module from the Modules list
-                        ModuleController.Instance.DeleteTabModule(module.TabID, module.ModuleID, false);
-                        moduleDefId = module.ModuleDefID;
-                    }
-                    else
-                    {
-                        count += 1;
-                    }
-                }
-
-                // If Tab has no modules optionally remove tab
-                if (count == 0 && removeTab)
-                {
-                    TabController.Instance.DeleteTab(tab.TabID, tab.PortalID);
-                }
-            }
-
-            return moduleDefId;
-        }
-
-        public static void MakeModulePremium(string moduleName)
-        {
-            var desktopModule = DesktopModuleController.GetDesktopModuleByModuleName(moduleName, -1);
-            if (desktopModule != null)
-            {
-                desktopModule.IsAdmin = true;
-                desktopModule.IsPremium = true;
-                DesktopModuleController.SaveDesktopModule(desktopModule, false, true);
-
-                // Remove Portal/Module to PortalDesktopModules
-                DesktopModuleController.RemoveDesktopModuleFromPortals(desktopModule.DesktopModuleID);
-            }
-        }
-
-        /// <summary>AddAdminPages adds an Admin Page and an associated Module to all configured Portals.</summary>
-        /// <param name="tabName">The Name to give this new tab.</param>
-        /// <param name="description">The page description.</param>
-        /// <param name="tabIconFile">The icon for this new tab.</param>
-        /// <param name="tabIconFileLarge">The large icon for this new tab.</param>
-        /// <param name="isVisible">A flag indicating whether the tab is visible.</param>
-        /// <param name="moduleDefId">The Module Definition ID for the module to be added to this tab.</param>
-        /// <param name="moduleTitle">The Module's title.</param>
-        /// <param name="moduleIconFile">The Module's icon.</param>
-        /// <param name="inheritPermissions">Modules Inherit the Pages View Permissions.</param>
-        public static void AddAdminPages(string tabName, string description, string tabIconFile, string tabIconFileLarge, bool isVisible, int moduleDefId, string moduleTitle, string moduleIconFile, bool inheritPermissions)
-        {
-            ArrayList portals = PortalController.Instance.GetPortals();
-
-            // Add Page to Admin Menu of all configured Portals
-            for (var index = 0; index <= portals.Count - 1; index++)
-            {
-                var portal = (PortalInfo)portals[index];
-
-                // Create New Admin Page (or get existing one)
-                var newPage = AddAdminPage(portal, tabName, description, tabIconFile, tabIconFileLarge, isVisible);
-
-                // Add Module To Page
-                AddModuleToPage(newPage, moduleDefId, moduleTitle, moduleIconFile, inheritPermissions);
-            }
-        }
-
-        /// <summary>AddAdminPage adds an Admin Tab Page.</summary>
-        /// <param name="portal">The Portal.</param>
-        /// <param name="tabName">The Name to give this new tab.</param>
-        /// <param name="description">The page description.</param>
-        /// <param name="tabIconFile">The icon for this new tab.</param>
-        /// <param name="tabIconFileLarge">The large icon for this new tab.</param>
-        /// <param name="isVisible">A flag indicating whether the tab is visible.</param>
-        /// <returns>A <see cref="TabInfo"/> instance or <see langword="null"/>.</returns>
-        public static TabInfo AddAdminPage(PortalInfo portal, string tabName, string description, string tabIconFile, string tabIconFileLarge, bool isVisible)
-        {
-            DnnInstallLogger.InstallLogInfo(Localization.GetString("LogStart", Localization.GlobalResourceFile) + "AddAdminPage:" + tabName);
-            TabInfo adminPage = TabController.Instance.GetTab(portal.AdminTabId, portal.PortalID, false);
-
-            if (adminPage != null)
-            {
-                var tabPermissionCollection = new TabPermissionCollection();
-                AddPagePermission(tabPermissionCollection, "View", Convert.ToInt32(portal.AdministratorRoleId));
-                AddPagePermission(tabPermissionCollection, "Edit", Convert.ToInt32(portal.AdministratorRoleId));
-                return AddPage(adminPage, tabName, description, tabIconFile, tabIconFileLarge, isVisible, tabPermissionCollection, true);
-            }
-
-            return null;
-        }
-
-        /// <summary>AddHostPage adds a Host Tab Page.</summary>
-        /// <param name="tabName">The Name to give this new tab.</param>
-        /// <param name="description">The page description.</param>
-        /// <param name="tabIconFile">The icon for this new tab.</param>
-        /// <param name="tabIconFileLarge">The large icon for this new tab.</param>
-        /// <param name="isVisible">A flag indicating whether the tab is visible.</param>
-        /// <returns>A <see cref="TabInfo"/> instance or <see langword="null"/>.</returns>
-        public static TabInfo AddHostPage(string tabName, string description, string tabIconFile, string tabIconFileLarge, bool isVisible)
-        {
-            DnnInstallLogger.InstallLogInfo(Localization.GetString("LogStart", Localization.GlobalResourceFile) + "AddHostPage:" + tabName);
-            TabInfo hostPage = TabController.Instance.GetTabByName("Host", Null.NullInteger);
-
-            if (hostPage != null)
-            {
-                return AddPage(hostPage, tabName, description, tabIconFile, tabIconFileLarge, isVisible, new TabPermissionCollection(), true);
-            }
-
-            return null;
-        }
-
-        /// <summary>AddModuleControl adds a new Module Control to the system.</summary>
-        /// <param name="moduleDefId">The Module Definition Id.</param>
-        /// <param name="controlKey">The key for this control in the Definition.</param>
-        /// <param name="controlTitle">The title of this control.</param>
-        /// <param name="controlSrc">The source of ths control.</param>
-        /// <param name="mvcControlClass">The mvc control class of ths control.</param>
-        /// <param name="iconFile">The icon file.</param>
-        /// <param name="controlType">The type of control.</param>
-        /// <param name="viewOrder">The vieworder for this module.</param>
-        public static void AddModuleControl(int moduleDefId, string controlKey, string controlTitle, string controlSrc, string mvcControlClass, string iconFile, SecurityAccessLevel controlType, int viewOrder)
-        {
-            // Call Overload with HelpUrl = Null.NullString
-            AddModuleControl(moduleDefId, controlKey, controlTitle, controlSrc, mvcControlClass, iconFile, controlType, viewOrder, Null.NullString);
-        }
-
-        /// <summary>AddModuleDefinition adds a new Core Module Definition to the system.</summary>
-        /// <remarks>This overload assumes the module is an Admin module and not a Premium Module.</remarks>
-        /// <param name="desktopModuleName">The Friendly Name of the Module to Add.</param>
-        /// <param name="description">Description of the Module.</param>
-        /// <param name="moduleDefinitionName">The Module Definition Name.</param>
-        /// <returns>The Module Definition Id of the new Module.</returns>
-        public static int AddModuleDefinition(string desktopModuleName, string description, string moduleDefinitionName)
-        {
-            // Call overload with Premium=False and Admin=True
-            return AddModuleDefinition(desktopModuleName, description, moduleDefinitionName, false, true);
-        }
-
-        /// <summary>AddModuleToPage adds a module to a Page.</summary>
-        /// <param name="page">The Page to add the Module to.</param>
-        /// <param name="moduleDefId">The Module Definition Id for the module to be added to this tab.</param>
-        /// <param name="moduleTitle">The Module's title.</param>
-        /// <param name="moduleIconFile">The Module's icon.</param>
-        /// <param name="inheritPermissions">Inherit the Pages View Permissions.</param>
-        /// <returns>The ID of the module, or <see cref="Null.NullInteger"/> to indicate failure.</returns>
-        public static int AddModuleToPage(TabInfo page, int moduleDefId, string moduleTitle, string moduleIconFile, bool inheritPermissions)
-        {
-            return AddModuleToPage(page, moduleDefId, moduleTitle, moduleIconFile, inheritPermissions, true, Globals.glbDefaultPane);
-        }
-
-        /// <summary>AddModuleToPage adds a module to a Page.</summary>
-        /// <param name="page">The Page to add the Module to.</param>
-        /// <param name="moduleDefId">The Module Definition ID for the module to be added to this tab.</param>
-        /// <param name="moduleTitle">The Module's title.</param>
-        /// <param name="moduleIconFile">The Module's icon.</param>
-        /// <param name="inheritPermissions">Inherit the Pages View Permissions.</param>
-        /// <param name="displayTitle">Whether to display the title.</param>
-        /// <param name="paneName">The pane name.</param>
-        /// <returns>The ID of the module, or <see cref="Null.NullInteger"/> to indicate failure.</returns>
-        public static int AddModuleToPage(TabInfo page, int moduleDefId, string moduleTitle, string moduleIconFile, bool inheritPermissions, bool displayTitle, string paneName)
-        {
-            DnnInstallLogger.InstallLogInfo(Localization.GetString("LogStart", Localization.GlobalResourceFile) + "AddModuleToPage:" + moduleDefId);
-            ModuleInfo moduleInfo;
-            int moduleId = Null.NullInteger;
-
-            if (page != null)
-            {
-                bool isDuplicate = false;
-                foreach (var kvp in ModuleController.Instance.GetTabModules(page.TabID))
-                {
-                    moduleInfo = kvp.Value;
-                    if (moduleInfo.ModuleDefID == moduleDefId)
-                    {
-                        isDuplicate = true;
-                        moduleId = moduleInfo.ModuleID;
-                    }
-                }
-
-                if (!isDuplicate)
-                {
-                    moduleInfo = new ModuleInfo
-                    {
-                        ModuleID = Null.NullInteger,
-                        PortalID = page.PortalID,
-                        TabID = page.TabID,
-                        ModuleOrder = -1,
-                        ModuleTitle = moduleTitle,
-                        PaneName = paneName,
-                        ModuleDefID = moduleDefId,
-                        CacheTime = 0,
-                        IconFile = moduleIconFile,
-                        AllTabs = false,
-                        Visibility = VisibilityState.None,
-                        InheritViewPermissions = inheritPermissions,
-                        DisplayTitle = displayTitle,
-                    };
-
-                    ModuleController.Instance.InitialModulePermission(moduleInfo, moduleInfo.TabID, inheritPermissions ? 0 : 1);
-
-                    moduleInfo.TabModuleSettings["hideadminborder"] = "True";
-
-                    try
-                    {
-                        moduleId = ModuleController.Instance.AddModule(moduleInfo);
-                    }
-                    catch (Exception exc)
-                    {
-                        Logger.Error(exc);
-                        DnnInstallLogger.InstallLogError(exc);
-                    }
-                }
-            }
-
-            DnnInstallLogger.InstallLogInfo(Localization.GetString("LogEnd", Localization.GlobalResourceFile) + "AddModuleToPage:" + moduleDefId);
-            return moduleId;
-        }
-
-        /// <summary>AddModuleToPage adds a module to a Page.</summary>
-        /// <param name="tabPath">The tab path of the page.</param>
-        /// <param name="portalId">The portal ID.</param>
-        /// <param name="moduleDefId">The Module Definition ID for the module to be added to this tab.</param>
-        /// <param name="moduleTitle">The Module's title.</param>
-        /// <param name="moduleIconFile">The Module's icon.</param>
-        /// <param name="inheritPermissions">Inherit the Pages View Permissions.</param>
-        /// <returns>The ID of the module, or <see cref="Null.NullInteger"/> to indicate failure.</returns>
-        public static int AddModuleToPage(string tabPath, int portalId, int moduleDefId, string moduleTitle, string moduleIconFile, bool inheritPermissions)
-        {
-            int moduleId = Null.NullInteger;
-
-            int tabID = TabController.GetTabByTabPath(portalId, tabPath, Null.NullString);
-            if (tabID != Null.NullInteger)
-            {
-                TabInfo tab = TabController.Instance.GetTab(tabID, portalId, true);
-                if (tab != null)
-                {
-                    moduleId = AddModuleToPage(tab, moduleDefId, moduleTitle, moduleIconFile, inheritPermissions);
-                }
-            }
-
-            return moduleId;
-        }
-
-        public static void AddModuleToPages(string tabPath, int moduleDefId, string moduleTitle, string moduleIconFile, bool inheritPermissions)
-        {
-            var portals = PortalController.Instance.GetPortals();
-            foreach (PortalInfo portal in portals)
-            {
-                int tabID = TabController.GetTabByTabPath(portal.PortalID, tabPath, Null.NullString);
-                if (tabID != Null.NullInteger)
-                {
-                    var tab = TabController.Instance.GetTab(tabID, portal.PortalID, true);
-                    if (tab != null)
-                    {
-                        AddModuleToPage(tab, moduleDefId, moduleTitle, moduleIconFile, inheritPermissions);
-                    }
-                }
-            }
-        }
-
-        /// <summary>AddPortal manages the Installation of a new DotNetNuke Portal.</summary>
-        /// <param name="node">The portal XML node.</param>
-        /// <param name="status">Whether to write status messages to the HTTP response.</param>
-        /// <param name="indent">The indentation level of the status messages.</param>
-        /// <param name="superUser">The admin user for the portal or <see langword="null"/> to create a new user.</param>
-        /// <returns>The ID of the new portal, or <c>-1</c> to indicate failure.</returns>
-        public static int AddPortal(XmlNode node, bool status, int indent, UserInfo superUser = null)
-        {
-            int portalId = -1;
-            try
-            {
-                string hostMapPath = Globals.HostMapPath;
-                string childPath = string.Empty;
-                string domain = string.Empty;
-
-                if (HttpContext.Current != null)
-                {
-                    domain = Globals.GetDomainName(HttpContext.Current.Request, true).ToLowerInvariant().Replace("/install", string.Empty);
-                }
-
-                DnnInstallLogger.InstallLogInfo(Localization.GetString("LogStart", Localization.GlobalResourceFile) + "AddPortal:" + domain);
-                string portalName = XmlUtils.GetNodeValue(node.CreateNavigator(), "portalname");
-                if (status)
-                {
-                    if (HttpContext.Current != null)
-                    {
-                        HtmlUtils.WriteFeedback(HttpContext.Current.Response, indent, "Creating Site: " + portalName + "<br>");
-                    }
-                }
-
-                XmlNode adminNode = node.SelectSingleNode("administrator");
-                if (adminNode != null)
-                {
-                    string firstName = XmlUtils.GetNodeValue(adminNode.CreateNavigator(), "firstname");
-                    string lastName = XmlUtils.GetNodeValue(adminNode.CreateNavigator(), "lastname");
-                    string username = XmlUtils.GetNodeValue(adminNode.CreateNavigator(), "username");
-                    string password = XmlUtils.GetNodeValue(adminNode.CreateNavigator(), "password");
-                    string email = XmlUtils.GetNodeValue(adminNode.CreateNavigator(), "email");
-                    string description = XmlUtils.GetNodeValue(node.CreateNavigator(), "description");
-                    string keyWords = XmlUtils.GetNodeValue(node.CreateNavigator(), "keywords");
-                    string templateFileName = XmlUtils.GetNodeValue(node.CreateNavigator(), "templatefile");
-                    string serverPath = Globals.ApplicationMapPath + "\\";
-                    bool isChild = bool.Parse(XmlUtils.GetNodeValue(node.CreateNavigator(), "ischild"));
-                    string homeDirectory = XmlUtils.GetNodeValue(node.CreateNavigator(), "homedirectory");
-
-                    // Get the Portal Alias
-                    XmlNodeList portalAliases = node.SelectNodes("portalaliases/portalalias");
-                    string strPortalAlias = domain;
-                    if (portalAliases != null)
-                    {
-                        if (portalAliases.Count > 0)
-                        {
-                            if (!string.IsNullOrEmpty(portalAliases[0].InnerText))
-                            {
-                                strPortalAlias = portalAliases[0].InnerText;
-                            }
-                        }
-                    }
-
-                    // Create default email
-                    if (string.IsNullOrEmpty(email))
-                    {
-                        email = "admin@" + domain.Replace("www.", string.Empty);
-
-                        // Remove any domain subfolder information ( if it exists )
-                        if (email.IndexOf("/") != -1)
-                        {
-                            email = email.Substring(0, email.IndexOf("/"));
-                        }
-                    }
-
-                    if (isChild)
-                    {
-                        childPath = PortalController.GetPortalFolder(strPortalAlias);
-                    }
-
-                    var template = FindBestTemplate(templateFileName);
-                    var userInfo = superUser ?? CreateUserInfo(firstName, lastName, username, password, email);
-
-                    // Create Portal
-                    portalId = PortalController.Instance.CreatePortal(
-                        portalName,
-                        userInfo,
-                        description,
-                        keyWords,
-                        template,
-                        homeDirectory,
-                        strPortalAlias,
-                        serverPath,
-                        serverPath + childPath,
-                        isChild);
-
-                    if (portalId > -1)
-                    {
-                        // Add Extra Aliases
-                        if (portalAliases != null)
-                        {
-                            foreach (XmlNode portalAlias in portalAliases)
-                            {
-                                if (!string.IsNullOrEmpty(portalAlias.InnerText))
-                                {
-                                    if (status)
-                                    {
-                                        if (HttpContext.Current != null)
-                                        {
-                                            HtmlUtils.WriteFeedback(HttpContext.Current.Response, indent, "Creating Site Alias: " + portalAlias.InnerText + "<br>");
-                                        }
-                                    }
-
-                                    PortalController.Instance.AddPortalAlias(portalId, portalAlias.InnerText);
-                                }
-                            }
-                        }
-
-                        // Force Administrator to Update Password on first log in
-                        PortalInfo portal = PortalController.Instance.GetPortal(portalId);
-                        UserInfo adminUser = UserController.GetUserById(portalId, portal.AdministratorId);
-                        adminUser.Membership.UpdatePassword = true;
-                        UserController.UpdateUser(portalId, adminUser);
-                    }
-
-                    return portalId;
-                }
-            }
-            catch (Exception ex)
-            {
-                Logger.Error(ex);
-
-                if (HttpContext.Current != null)
-                {
-                    HtmlUtils.WriteFeedback(HttpContext.Current.Response, indent, "<font color='red'>Error!</font> " + ex.Message + ex.StackTrace + "<br>");
-                    DnnInstallLogger.InstallLogError(ex);
-                }
-
-                // failure
-                portalId = -1;
-            }
-
-            return portalId;
-        }
-
-        /// <summary>Obsolete, AddPortal manages the Installation of a new DotNetNuke Portal.</summary>
-        /// <param name="node">The portal XML node.</param>
-        /// <param name="status">Whether to write status messages to the HTTP response.</param>
-        /// <param name="indent">The indentation level of the status messages.</param>
-        /// <returns>The ID of the new portal, or <c>-1</c> to indicate failure.</returns>
-        [DnnDeprecated(9, 3, 0, "Use the overloaded method with the 'superUser' parameter instead")]
-        public static partial int AddPortal(XmlNode node, bool status, int indent)
-        {
-            return AddPortal(node, status, indent, null);
-        }
-
-        /// <summary>DeleteInstallerFiles - clean up install config and installwizard files. If installwizard is ran again this will be recreated via the dotnetnuke.install.config.resources file.</summary>
-        /// <remarks>uses FileSystemUtils.DeleteFile as it checks for readonly attribute status and changes it if required, as well as verifying file exists.</remarks>
-        public static void DeleteInstallerFiles()
-        {
-            var files = new List<string>
-            {
-                "DotNetNuke.install.config",
-                "DotNetNuke.install.config.resources",
-                "InstallWizard.aspx",
-                "InstallWizard.aspx.cs",
-                "InstallWizard.aspx.designer.cs",
-                "UpgradeWizard.aspx",
-                "UpgradeWizard.aspx.cs",
-                "UpgradeWizard.aspx.designer.cs",
-                "Install.aspx",
-                "Install.aspx.cs",
-                "Install.aspx.designer.cs",
-            };
-
-            foreach (var file in files)
-            {
-                try
-                {
-                    FileSystemUtils.DeleteFile(Path.Combine(AppDomain.CurrentDomain.BaseDirectory, "Install", file));
-                }
-                catch (Exception ex)
-                {
-                    Logger.Error("File deletion failed for [Install\\" + file + "]. PLEASE REMOVE THIS MANUALLY." + ex);
-                }
-            }
-        }
-
-        /// <summary>DeleteFiles - clean up deprecated files and folders.</summary>
-        /// <param name="providerPath">Path to provider.</param>
-        /// <param name="version">The Version being Upgraded.</param>
-        /// <param name="writeFeedback">Display status in UI?.</param>
-        /// <returns>Exceptions logged or <see cref="string.Empty"/>.</returns>
-        public static string DeleteFiles(string providerPath, Version version, bool writeFeedback)
-        {
-            var stringVersion = GetStringVersionWithRevision(version);
-
-            DnnInstallLogger.InstallLogInfo(Localization.GetString("LogStart", Localization.GlobalResourceFile) + "DeleteFiles:" + stringVersion);
-            string exceptions = string.Empty;
-            if (writeFeedback)
-            {
-                HtmlUtils.WriteFeedback(HttpContext.Current.Response, 2, "Cleaning Up Files: " + stringVersion);
-            }
-
-            string listFile = Globals.InstallMapPath + "Cleanup\\" + stringVersion + ".txt";
-            try
-            {
-                if (File.Exists(listFile))
-                {
-                    exceptions = FileSystemUtils.DeleteFiles(File.ReadAllLines(listFile));
-                }
-            }
-            catch (Exception ex)
-            {
-                Logger.Error("Error cleanup file " + listFile, ex);
-
-                exceptions += $"Error: {ex.Message + ex.StackTrace}{Environment.NewLine}";
-
-                // log the results
-                DnnInstallLogger.InstallLogError(exceptions);
-                try
-                {
-                    using (StreamWriter streamWriter = File.CreateText(providerPath + stringVersion + "_Config.log"))
-                    {
-                        streamWriter.WriteLine(exceptions);
-                        streamWriter.Close();
-                    }
-                }
-                catch (Exception exc)
-                {
-                    Logger.Error(exc);
-                }
-            }
-
-            if (writeFeedback)
-            {
-                HtmlUtils.WriteSuccessError(HttpContext.Current.Response, string.IsNullOrEmpty(exceptions));
-            }
-
-            return exceptions;
-        }
-
-        /// <summary>ExecuteScripts manages the Execution of Scripts from the Install/Scripts folder. It is also triggered by InstallDNN and UpgradeDNN.</summary>
-        /// <param name="strProviderPath">The path to the Data Provider.</param>
-        public static void ExecuteScripts(string strProviderPath)
-        {
-            DnnInstallLogger.InstallLogInfo(Localization.GetString("LogStart", Localization.GlobalResourceFile) + "ExecuteScripts:" + strProviderPath);
-            string scriptPath = Globals.ApplicationMapPath + "\\Install\\Scripts\\";
-            if (Directory.Exists(scriptPath))
-            {
-                string[] files = Directory.GetFiles(scriptPath);
-                foreach (string file in files)
-                {
-                    // Execute if script is a provider script
-                    if (file.IndexOf("." + DefaultProvider) != -1)
-                    {
-                        ExecuteScript(file, true);
-
-                        // delete the file
-                        try
-                        {
-                            File.SetAttributes(file, FileAttributes.Normal);
-                            File.Delete(file);
-                        }
-                        catch (Exception exc)
-                        {
-                            Logger.Error(exc);
-                        }
-                    }
-                }
-            }
-        }
-
-        /// <summary>ExecuteScript executes a special script.</summary>
-        /// <param name="file">The script file to execute.</param>
-        public static void ExecuteScript(string file)
-        {
-            // Execute if script is a provider script
-            if (file.IndexOf("." + DefaultProvider) != -1)
-            {
-                ExecuteScript(file, true);
-            }
-        }
-
-        /// <summary>GetInstallTemplate retrieves the Installation Template as specified in web.config.</summary>
-        /// <param name="xmlDoc">The Xml Document to load.</param>
-        /// <returns>A string which contains the error message - if appropriate.</returns>
-        public static string GetInstallTemplate(XmlDocument xmlDoc)
-        {
-            string errorMessage = Null.NullString;
-            string installTemplate = Config.GetSetting("InstallTemplate");
-            try
-            {
-                xmlDoc.Load(Globals.ApplicationMapPath + "\\Install\\" + installTemplate);
-            }
-            catch
-            {
-                // error
-                errorMessage = "Failed to load Install template.<br><br>";
-            }
-
-            return errorMessage;
-        }
-
-        /// <summary>SetInstallTemplate saves the XmlDocument back to Installation Template specified in web.config.</summary>
-        /// <param name="xmlDoc">The Xml Document to save.</param>
-        /// <returns>A string which contains the error massage - if appropriate.</returns>
-        public static string SetInstallTemplate(XmlDocument xmlDoc)
-        {
-            string errorMessage = Null.NullString;
-            string installTemplate = Config.GetSetting("InstallTemplate");
-            string filePath = Globals.ApplicationMapPath + "\\Install\\" + installTemplate;
-            try
-            {
-                // ensure the file is not read-only
-                var attributes = File.GetAttributes(filePath);
-                if ((attributes & FileAttributes.ReadOnly) == FileAttributes.ReadOnly)
-                {
-                    // file is readonly, then remove it
-                    attributes = attributes & ~FileAttributes.ReadOnly;
-                    File.SetAttributes(filePath, attributes);
-                }
-
-                xmlDoc.Save(filePath);
-            }
-            catch
-            {
-                // error
-                errorMessage = "Failed to save Install template.<br><br>";
-            }
-
-            return errorMessage;
-        }
-
-        /// <summary>GetInstallVersion retrieves the Base Install Version as specified in the install template.</summary>
-        /// <param name="xmlDoc">The Install Template.</param>
-        /// <returns>The <see cref="Version"/>.</returns>
-        public static Version GetInstallVersion(XmlDocument xmlDoc)
-        {
-            string version = Null.NullString;
-
-            // get base version
-            XmlNode node = xmlDoc.SelectSingleNode("//dotnetnuke");
-            if (node != null)
-            {
-                version = XmlUtils.GetNodeValue(node.CreateNavigator(), "version");
-            }
-
-            return new Version(version);
-        }
-
-        /// <summary>GetLogFile gets the filename for the version's log file.</summary>
-        /// <param name="providerPath">The path to the Data Provider.</param>
-        /// <param name="version">The Version.</param>
-        /// <returns>The path to the log file.</returns>
-        public static string GetLogFile(string providerPath, Version version)
-        {
-            return providerPath + GetStringVersion(version) + ".log.resources";
-        }
-
-        /// <summary>GetScriptFile gets the filename for the version.</summary>
-        /// <param name="providerPath">The path to the Data Provider.</param>
-        /// <param name="version">The Version.</param>
-        /// <returns>The path to the script file.</returns>
-        public static string GetScriptFile(string providerPath, Version version)
-        {
-            return providerPath + GetStringVersion(version) + "." + DefaultProvider;
-        }
-
-        /// <summary>GetStringVersion gets the Version String (xx.xx.xx) from the Version.</summary>
-        /// <param name="version">The Version.</param>
-        /// <returns>The <paramref name="version"/> formatted as a <see cref="string"/>.</returns>
-        public static string GetStringVersion(Version version)
-        {
-            var versionArray = new int[3];
-            versionArray[0] = version.Major;
-            versionArray[1] = version.Minor;
-            versionArray[2] = version.Build;
-            string stringVersion = Null.NullString;
-            for (int i = 0; i <= 2; i++)
-            {
-                if (versionArray[i] == 0)
-                {
-                    stringVersion += "00";
-                }
-                else if (versionArray[i] >= 1 && versionArray[i] <= 9)
-                {
-                    stringVersion += "0" + versionArray[i];
-                }
-                else
-                {
-                    stringVersion += versionArray[i].ToString();
-                }
-
-                if (i < 2)
-                {
-                    stringVersion += ".";
-                }
-            }
-
-            return stringVersion;
-        }
-
-        /// <summary>GetSuperUser gets the superuser from the Install Template.</summary>
-        /// <param name="xmlTemplate">The install Template.</param>
-        /// <param name="writeFeedback">a flag to determine whether to output feedback.</param>
-        /// <returns>A <see cref="UserInfo"/> instance or <see langword="null"/>.</returns>
-        public static UserInfo GetSuperUser(XmlDocument xmlTemplate, bool writeFeedback)
-        {
-            DnnInstallLogger.InstallLogInfo(Localization.GetString("LogStart", Localization.GlobalResourceFile) + "GetSuperUser");
-            XmlNode node = xmlTemplate.SelectSingleNode("//dotnetnuke/superuser");
-            UserInfo superUser = null;
-            if (node != null)
-            {
-                if (writeFeedback)
-                {
-                    HtmlUtils.WriteFeedback(HttpContext.Current.Response, 0, "Configuring SuperUser:<br>");
-                }
-
-                // Parse the SuperUsers nodes
-                string firstName = XmlUtils.GetNodeValue(node.CreateNavigator(), "firstname");
-                string lastName = XmlUtils.GetNodeValue(node.CreateNavigator(), "lastname");
-                string username = XmlUtils.GetNodeValue(node.CreateNavigator(), "username");
-                string password = XmlUtils.GetNodeValue(node.CreateNavigator(), "password");
-                string email = XmlUtils.GetNodeValue(node.CreateNavigator(), "email");
-                string locale = XmlUtils.GetNodeValue(node.CreateNavigator(), "locale");
-                string updatePassword = XmlUtils.GetNodeValue(node.CreateNavigator(), "updatepassword");
-
-                superUser = new UserInfo
-                {
-                    PortalID = -1,
-                    FirstName = firstName,
-                    LastName = lastName,
-                    Username = username,
-                    DisplayName = firstName + " " + lastName,
-                    Membership = { Password = password },
-                    Email = email,
-                    IsSuperUser = true,
-                };
-                superUser.Membership.Approved = true;
-
-                superUser.Profile.FirstName = firstName;
-                superUser.Profile.LastName = lastName;
-                superUser.Profile.PreferredLocale = locale;
-                superUser.Profile.PreferredTimeZone = TimeZoneInfo.Local;
-
-                if (updatePassword.ToLowerInvariant() == "true")
-                {
-                    superUser.Membership.UpdatePassword = true;
-                }
-            }
-
-            return superUser;
-        }
-
-        /// <summary>GetUpgradeScripts gets an ArrayList of the Scripts required to Upgrade to the current Assembly Version.</summary>
-        /// <param name="providerPath">The path to the Data Provider.</param>
-        /// <param name="databaseVersion">The current Database Version.</param>
-        /// <returns>An <see cref="ArrayList"/> of <see cref="string"/> values, the file paths to the scripts.</returns>
-        public static ArrayList GetUpgradeScripts(string providerPath, Version databaseVersion)
-        {
-            var scriptFiles = new ArrayList();
-            string[] files = Directory.GetFiles(providerPath, "*." + DefaultProvider);
-            Array.Sort(files); // The order of the returned file names is not guaranteed on certain NAS systems; use the Sort method if a specific sort order is required.
-
-            Logger.TraceFormat("GetUpgradedScripts databaseVersion:{0} applicationVersion:{1}", databaseVersion, ApplicationVersion);
-
-            foreach (string file in files)
-            {
-                // script file name must conform to ##.##.##.DefaultProviderName
-                if (file != null)
-                {
-                    if (GetFileName(file).Length == 9 + DefaultProvider.Length)
-                    {
-                        var version = new Version(GetFileNameWithoutExtension(file));
-
-                        // check if script file is relevant for upgrade
-                        if (version > databaseVersion && version <= ApplicationVersion && GetFileName(file).Length == 9 + DefaultProvider.Length)
-                        {
-                            scriptFiles.Add(file);
-
-                            // check if any incrementals exist
-                            var incrementalfiles = AddAvailableIncrementalFiles(providerPath, version);
-                            if (incrementalfiles != null)
-                            {
-                                scriptFiles.AddRange(incrementalfiles);
-                            }
-
-                            Logger.TraceFormat("GetUpgradedScripts including {0}", file);
-                        }
-
-                        if (version == databaseVersion && version <= ApplicationVersion && GetFileName(file).Length == 9 + DefaultProvider.Length)
-                        {
-                            var incrementalfiles = AddAvailableIncrementalFiles(providerPath, version);
-                            if (incrementalfiles != null)
-                            {
-                                scriptFiles.AddRange(incrementalfiles);
-                            }
-
-                            Logger.TraceFormat("GetUpgradedScripts including {0}", file);
-                        }
-
-                        // else
-                        // {
-                        //    Logger.TraceFormat("GetUpgradedScripts excluding {0}", file);
-                        // }
-                    }
-                }
-            }
-
-            return scriptFiles;
-        }
-
-        /// <summary>InitialiseHostSettings gets the Host Settings from the Install Template.</summary>
-        /// <param name="xmlTemplate">The install Template.</param>
-        /// <param name="writeFeedback">a flag to determine whether to output feedback.</param>
-        public static void InitialiseHostSettings(XmlDocument xmlTemplate, bool writeFeedback)
-        {
-            DnnInstallLogger.InstallLogInfo(Localization.GetString("LogStart", Localization.GlobalResourceFile) + "InitialiseHostSettings");
-            XmlNode node = xmlTemplate.SelectSingleNode("//dotnetnuke/settings");
-            if (node != null)
-            {
-                if (writeFeedback)
-                {
-                    HtmlUtils.WriteFeedback(HttpContext.Current.Response, 0, "Loading Host Settings:<br>");
-                }
-
-                // Need to clear the cache to pick up new HostSettings from the SQLDataProvider script
-                DataCache.RemoveCache(DataCache.HostSettingsCacheKey);
-
-                // Parse the Settings nodes
-                foreach (XmlNode settingNode in node.ChildNodes)
-                {
-                    string settingName = settingNode.Name;
-                    string settingValue = settingNode.InnerText;
-                    if (settingNode.Attributes != null)
-                    {
-                        XmlAttribute secureAttrib = settingNode.Attributes["Secure"];
-                        bool settingIsSecure = false;
-                        if (secureAttrib != null)
-                        {
-                            if (secureAttrib.Value.ToLowerInvariant() == "true")
-                            {
-                                settingIsSecure = true;
-                            }
-                        }
-
-                        string domainName = Globals.GetDomainName(HttpContext.Current.Request);
-
-                        switch (settingName)
-                        {
-                            case "HostURL":
-                                if (string.IsNullOrEmpty(settingValue))
-                                {
-                                    settingValue = domainName;
-                                }
-
-                                break;
-                            case "HostEmail":
-                                if (string.IsNullOrEmpty(settingValue))
-                                {
-                                    settingValue = "support@" + domainName;
-
-                                    // Remove any folders
-                                    settingValue = settingValue.Substring(0, settingValue.IndexOf("/"));
-
-                                    // Remove port number
-                                    if (settingValue.IndexOf(":") != -1)
-                                    {
-                                        settingValue = settingValue.Substring(0, settingValue.IndexOf(":"));
-                                    }
-                                }
-
-                                break;
-                        }
-
-                        HostController.Instance.Update(settingName, settingValue, settingIsSecure);
-                    }
-                }
-            }
-        }
-
-        /// <summary>InstallDatabase runs all the "scripts" identified in the Install Template to install the base version.</summary>
-        /// <param name="version">The version for which to run installation scripts.</param>
-        /// <param name="providerPath">The data provider path.</param>
-        /// <param name="xmlDoc">The Xml Document to load.</param>
-        /// <param name="writeFeedback">A flag that determines whether to output feedback to the Response Stream.</param>
-        /// <returns>A string which contains the error message - if appropriate.</returns>
-        public static string InstallDatabase(Version version, string providerPath, XmlDocument xmlDoc, bool writeFeedback)
-        {
-            DnnInstallLogger.InstallLogInfo(Localization.GetString("LogStart", Localization.GlobalResourceFile) + "InstallDatabase:" + Globals.FormatVersion(version));
-            string defaultProvider = Config.GetDefaultProvider("data").Name;
-            string message = Null.NullString;
-
-            // Output feedback line
-            if (writeFeedback)
-            {
-                HtmlUtils.WriteFeedback(HttpContext.Current.Response, 0, "Installing Version: " + Globals.FormatVersion(version) + "<br>");
-            }
-
-            // Parse the script nodes
-            XmlNode node = xmlDoc.SelectSingleNode("//dotnetnuke/scripts");
-            if (node != null)
-            {
-                // Loop through the available scripts
-                message = (from XmlNode scriptNode in node.SelectNodes("script") select scriptNode.InnerText + "." + defaultProvider).Aggregate(message, (current, script) => current + ExecuteScript(providerPath + script, writeFeedback));
-            }
-
-            // update the version
-            Globals.UpdateDataBaseVersion(version);
-
-            // Optionally Install the memberRoleProvider
-            message += InstallMemberRoleProvider(providerPath, writeFeedback);
-
-            return message;
-        }
-
-        /// <summary>InstallDNN manages the Installation of a new DotNetNuke Application.</summary>
-        /// <param name="strProviderPath">The path to the Data Provider.</param>
-        public static void InstallDNN(string strProviderPath)
-        {
-            DnnInstallLogger.InstallLogInfo(Localization.GetString("LogStart", Localization.GlobalResourceFile) + "InstallDNN:" + strProviderPath);
-            var xmlDoc = new XmlDocument { XmlResolver = null };
-
-            // open the Install Template XML file
-            string errorMessage = GetInstallTemplate(xmlDoc);
-
-            if (string.IsNullOrEmpty(errorMessage))
-            {
-                // get base version
-                Version baseVersion = GetInstallVersion(xmlDoc);
-
-                // Install Base Version
-                InstallDatabase(baseVersion, strProviderPath, xmlDoc, true);
-
-                // Call Upgrade with the current DB Version to carry out any incremental upgrades
-                UpgradeDNN(strProviderPath, baseVersion);
-
-                // parse Host Settings if available
-                InitialiseHostSettings(xmlDoc, true);
-
-                // Create SuperUser only when it's not there (even soft deleted)
-                var superUsers = UserController.GetUsers(true, true, Null.NullInteger);
-                if (superUsers == null || superUsers.Count == 0)
-                {
-                    // parse SuperUser if Available
-                    UserInfo superUser = GetSuperUser(xmlDoc, true);
-                    UserController.CreateUser(ref superUser);
-                    superUsers.Add(superUser);
-                }
-
-                // parse File List if available
-                InstallFiles(xmlDoc, true);
-
-                // Run any addition scripts in the Scripts folder
-                HtmlUtils.WriteFeedback(HttpContext.Current.Response, 0, "Executing Additional Scripts:<br>");
-                ExecuteScripts(strProviderPath);
-
-                // Install optional resources if present
-                var packages = GetInstallPackages();
-                foreach (var package in packages)
-                {
-                    InstallPackage(package.Key, package.Value.PackageType, true);
-                }
-
-                // Set Status to None
-                Globals.SetStatus(Globals.UpgradeStatus.None);
-
-                // download LP (and templates) if not using en-us
-                IInstallationStep ensureLpAndTemplate = new UpdateLanguagePackStep();
-                ensureLpAndTemplate.Execute();
-
-                // install LP that contains templates if installing in a different language
-                var installConfig = InstallController.Instance.GetInstallConfig();
-                string culture = installConfig.InstallCulture;
-                if (!culture.Equals("en-us", StringComparison.InvariantCultureIgnoreCase))
-                {
-                    string installFolder = HttpContext.Current.Server.MapPath("~/Install/language");
-                    string lpAndTemplates = installFolder + "\\installlanguage.resources";
-
-                    if (File.Exists(lpAndTemplates))
-                    {
-                        InstallPackage(lpAndTemplates, "Language", false);
-                    }
-                }
-
-                // parse portal(s) if available
-                XmlNodeList nodes = xmlDoc.SelectNodes("//dotnetnuke/portals/portal");
-                if (nodes != null)
-                {
-                    foreach (XmlNode node in nodes)
-                    {
-                        if (node != null)
-                        {
-                            // add item to identity install from install wizard.
-                            if (HttpContext.Current != null)
-                            {
-                                HttpContext.Current.Items.Add("InstallFromWizard", true);
-                            }
-
-                            var portalHost = superUsers[0] as UserInfo;
-                            int portalId = AddPortal(node, true, 2, portalHost);
-                            if (portalId > -1)
-                            {
-                                HtmlUtils.WriteFeedback(HttpContext.Current.Response, 2, "<font color='green'>Successfully Installed Site " + portalId + ":</font><br>");
-                            }
-                            else
-                            {
-                                HtmlUtils.WriteFeedback(HttpContext.Current.Response, 2, "<font color='red'>Site failed to install:Error!</font><br>");
-                            }
-                        }
-                    }
-                }
-            }
-            else
-            {
-                // 500 Error - Redirect to ErrorPage
-                if (HttpContext.Current != null)
-                {
-                    string url = "~/ErrorPage.aspx?status=500&error=" + errorMessage;
-                    HttpContext.Current.Response.Clear();
-                    HttpContext.Current.Server.Transfer(url);
-                }
-            }
-        }
-
-        /// <summary>InstallFiles installs any files listed in the Host Install Configuration file.</summary>
-        /// <param name="xmlDoc">The Xml Document to load.</param>
-        /// <param name="writeFeedback">A flag that determines whether to output feedback to the Response Stream.</param>
-        public static void InstallFiles(XmlDocument xmlDoc, bool writeFeedback)
-        {
-            DnnInstallLogger.InstallLogInfo(Localization.GetString("LogStart", Localization.GlobalResourceFile) + "InstallFiles");
-
-            // Parse the file nodes
-            XmlNode node = xmlDoc.SelectSingleNode("//dotnetnuke/files");
-            if (node != null)
-            {
-                if (writeFeedback)
-                {
-                    HtmlUtils.WriteFeedback(HttpContext.Current.Response, 0, "Loading Host Files:<br>");
-                }
-
-                ParseFiles(node, Null.NullInteger);
-            }
-
-            // Synchronise Host Folder
-            if (writeFeedback)
-            {
-                HtmlUtils.WriteFeedback(HttpContext.Current.Response, 0, "Synchronizing Host Files:<br>");
-            }
-
-            FolderManager.Instance.Synchronize(Null.NullInteger, string.Empty, true, true);
-        }
-
-        public static bool InstallPackage(string file, string packageType, bool writeFeedback)
-        {
-            DnnInstallLogger.InstallLogInfo(Localization.GetString("LogStart", Localization.GlobalResourceFile) + "InstallPackage:" + file);
-            bool success = Null.NullBoolean;
-            if (writeFeedback)
-            {
-                HtmlUtils.WriteFeedback(HttpContext.Current.Response, 2, "Installing Package File " + Path.GetFileNameWithoutExtension(file) + ": ");
-            }
-
-            bool deleteTempFolder = true;
-            if (packageType == "Skin" || packageType == "Container")
-            {
-                deleteTempFolder = Null.NullBoolean;
-            }
-
-            var installer = new Installer(new FileStream(file, FileMode.Open, FileAccess.Read), Globals.ApplicationMapPath, true, deleteTempFolder);
-
-            // Check if manifest is valid
-            if (installer.IsValid)
-            {
-                installer.InstallerInfo.RepairInstall = true;
-                success = installer.Install();
-            }
-            else
-            {
-                if (installer.InstallerInfo.ManifestFile == null)
-                {
-                    // Missing manifest
-                    if (packageType == "Skin" || packageType == "Container")
-                    {
-                        // Legacy Skin/Container
-                        string tempInstallFolder = installer.TempInstallFolder;
-                        string manifestFile = Path.Combine(tempInstallFolder, Path.GetFileNameWithoutExtension(file) + ".dnn");
-                        using (var manifestWriter = new StreamWriter(manifestFile))
-                        {
-                            manifestWriter.Write(LegacyUtil.CreateSkinManifest(file, packageType, tempInstallFolder));
-                        }
-
-                        installer = new Installer(tempInstallFolder, manifestFile, HttpContext.Current.Request.MapPath("."), true);
-
-                        // Set the Repair flag to true for Batch Install
-                        installer.InstallerInfo.RepairInstall = true;
-
-                        success = installer.Install();
-                    }
-                    else if (Globals.Status != Globals.UpgradeStatus.None)
-                    {
-                        var message = string.Format(Localization.GetString("InstallPackageError", Localization.ExceptionsResourceFile), file, "Manifest file missing");
-                        DnnInstallLogger.InstallLogError(message);
-                    }
-                }
-                else
-                {
-                    // log the failure log when installer is invalid and not caught by mainfest file missing.
-                    foreach (var log in installer.InstallerInfo.Log.Logs
-                                                .Where(l => l.Type == LogType.Failure))
-                    {
-                        Logger.Error(log.Description);
-                        DnnInstallLogger.InstallLogError(log.Description);
-                    }
-
-                    success = false;
-                }
-            }
-
-            if (writeFeedback)
-            {
-                HtmlUtils.WriteSuccessError(HttpContext.Current.Response, success);
-            }
-
-            if (success)
-            {
-                // delete file
-                try
-                {
-                    File.SetAttributes(file, FileAttributes.Normal);
-                    File.Delete(file);
-                }
-                catch (Exception exc)
-                {
-                    Logger.Error(exc);
-                }
-            }
-
-            return success;
-        }
-
-        /// <summary>Gets a list of installable extensions sorted to ensure dependencies are installed first.</summary>
-        /// <returns>An <see cref="IDictionary{TKey,TValue}"/> where the key is the path to the package and the value is the <see cref="PackageInfo"/> instance.</returns>
-        public static IDictionary<string, PackageInfo> GetInstallPackages()
-        {
-            var packageTypes = new string[] { "Library", "Module", "Skin", "Container", "JavaScriptLibrary", "Language", "Provider", "AuthSystem", "Package" };
-            var invalidPackages = new List<string>();
-
-            var packages = new Dictionary<string, PackageInfo>();
-
-            ParsePackagesFromApplicationPath(packageTypes, packages, invalidPackages);
-
-            // Add packages with no dependency requirements
-            var sortedPackages = packages.Where(p => p.Value.Dependencies.Count == 0).ToDictionary(p => p.Key, p => p.Value);
-
-            var prevDependentCount = -1;
-
-            var dependentPackages = packages.Where(p => p.Value.Dependencies.Count > 0).ToDictionary(p => p.Key, p => p.Value);
-            var dependentCount = dependentPackages.Count;
-            while (dependentCount != prevDependentCount)
-            {
-                prevDependentCount = dependentCount;
-                var addedPackages = new List<string>();
-                foreach (var package in dependentPackages)
-                {
-                    if (package.Value.Dependencies.All(
-                            d => sortedPackages.Any(p => p.Value.Name.Equals(d.PackageName, StringComparison.OrdinalIgnoreCase) && p.Value.Version >= d.Version)))
-                    {
-                        sortedPackages.Add(package.Key, package.Value);
-                        addedPackages.Add(package.Key);
-                    }
-                }
-
-                foreach (var packageKey in addedPackages)
-                {
-                    dependentPackages.Remove(packageKey);
-                }
-
-                dependentCount = dependentPackages.Count;
-            }
-
-            // Add any packages whose dependency cannot be resolved
-            foreach (var package in dependentPackages)
-            {
-                sortedPackages.Add(package.Key, package.Value);
-            }
-
-            return sortedPackages;
-        }
-
-        public static void InstallPackages(string packageType, bool writeFeedback)
-        {
-            DnnInstallLogger.InstallLogInfo(Localization.GetString("LogStart", Localization.GlobalResourceFile) + "InstallPackages:" + packageType);
-            if (writeFeedback)
-            {
-                HtmlUtils.WriteFeedback(HttpContext.Current.Response, 0, "Installing Optional " + packageType + "s:<br>");
-            }
-
-            string installPackagePath = Globals.ApplicationMapPath + "\\Install\\" + packageType;
-            if (Directory.Exists(installPackagePath))
-            {
-                foreach (string file in Directory.GetFiles(installPackagePath))
-                {
-                    if (Path.GetExtension(file.ToLowerInvariant()) == ".zip" /*|| installLanguage */)
-                    {
-                        InstallPackage(file, packageType, writeFeedback);
-                    }
-                }
-            }
-        }
-
-        public static bool IsNETFrameworkCurrent(string version)
-        {
-            bool isCurrent = Null.NullBoolean;
-            switch (version)
-            {
-                case "3.5":
-                    // Try and instantiate a 3.5 Class
-                    if (Reflection.CreateType("System.Data.Linq.DataContext", true) != null)
-                    {
-                        isCurrent = true;
-                    }
-
-                    break;
-                case "4.0":
-                    // Look for requestValidationMode attribute
-                    XmlDocument configFile = Config.Load();
-                    XPathNavigator configNavigator = configFile.CreateNavigator().SelectSingleNode("//configuration/system.web/httpRuntime|//configuration/location/system.web/httpRuntime");
-                    if (configNavigator != null && !string.IsNullOrEmpty(configNavigator.GetAttribute("requestValidationMode", string.Empty)))
-                    {
-                        isCurrent = true;
-                    }
-
-                    break;
-                case "4.5":
-                    // Try and instantiate a 4.5 Class
-                    if (Reflection.CreateType("System.Reflection.ReflectionContext", true) != null)
-                    {
-                        isCurrent = true;
-                    }
-
-                    break;
-            }
-
-            return isCurrent;
-        }
-
-        public static void RemoveAdminPages(string tabPath)
-        {
-            DnnInstallLogger.InstallLogInfo(Localization.GetString("LogStart", Localization.GlobalResourceFile) + "RemoveAdminPages:" + tabPath);
-
-            var portals = PortalController.Instance.GetPortals();
-            foreach (IPortalInfo portal in portals)
-            {
-                var tabID = TabController.GetTabByTabPath(portal.PortalId, tabPath, Null.NullString);
-                if (tabID != Null.NullInteger)
-                {
-                    TabController.Instance.DeleteTab(tabID, portal.PortalId);
-                }
-            }
-        }
-
-        public static void RemoveHostPage(string pageName)
-        {
-            DnnInstallLogger.InstallLogInfo(Localization.GetString("LogStart", Localization.GlobalResourceFile) + "RemoveHostPage:" + pageName);
-            var hostTabId = TabController.GetTabByTabPath(Null.NullInteger, "//Host", Null.NullString);
-            if (hostTabId == Null.NullInteger)
-            {
-                return;
-            }
-
-            var tabPath = Globals.GenerateTabPath(hostTabId, pageName);
-
-            var hostModuleTabId = TabController.GetTabByTabPath(Null.NullInteger, tabPath, Null.NullString);
-            if (hostModuleTabId != Null.NullInteger)
-            {
-                TabController.Instance.DeleteTab(hostModuleTabId, Null.NullInteger);
-            }
-        }
-
-        public static void StartTimer()
-        {
-            // Start Upgrade Timer
-            startTime = DateTime.Now;
-        }
-
-        /// <summary>UpgradeApplication - This overload is used for general application upgrade operations.</summary>
-        /// <remarks>Since it is not version specific and is invoked whenever the application is restarted, the operations must be re-executable.</remarks>
-        public static void UpgradeApplication()
-        {
-            try
-            {
-                // Remove UpdatePanel from Login Control - not neccessary in popup.
-                var loginControl = ModuleControlController.GetModuleControlByControlKey("Login", -1);
-                loginControl.SupportsPartialRendering = false;
-
-                ModuleControlController.SaveModuleControl(loginControl, true);
-
-                // Update the version of the client resources - so the cache is cleared
-                DataCache.ClearHostCache(false);
-                HostController.Instance.IncrementCrmVersion(true);
-            }
-            catch (Exception ex)
-            {
-                Logger.Error(ex);
-                var log = new LogInfo
-                {
-                    LogTypeKey = EventLogController.EventLogType.HOST_ALERT.ToString(),
-                    BypassBuffering = true,
-                };
-                log.AddProperty("Upgraded DotNetNuke", "General");
-                log.AddProperty("Warnings", "Error: " + ex.Message + Environment.NewLine);
-                LogController.Instance.AddLog(log);
-                try
-                {
-                    Exceptions.Exceptions.LogException(ex);
-                }
-                catch (Exception exc)
-                {
-                    Logger.Error(exc);
-                }
-            }
-
-            // Remove any .txt and .config files that may exist in the Install folder
-            foreach (string file in Directory.GetFiles(Globals.InstallMapPath + "Cleanup\\", "??.??.??.txt")
-                                        .Concat(Directory.GetFiles(Globals.InstallMapPath + "Cleanup\\", "??.??.??.??.txt")))
-            {
-                FileSystemUtils.DeleteFile(file);
-            }
-
-            foreach (string file in Directory.GetFiles(Globals.InstallMapPath + "Config\\", "??.??.??.config")
-                                        .Concat(Directory.GetFiles(Globals.InstallMapPath + "Config\\", "??.??.??.??.config")))
-            {
-                FileSystemUtils.DeleteFile(file);
-            }
-        }
-
-        /// <summary>UpgradeApplication - This overload is used for version specific application upgrade operations.</summary>
-        /// <remarks>
-        ///  This should be used for file system modifications or upgrade operations which
-        ///  should only happen once. Database references are not recommended because future
-        ///  versions of the application may result in code incompatibilities.
-        /// </remarks>
-        /// <param name="providerPath">The provider path to which log files will be written.</param>
-        /// <param name="version">The version of the upgrade.</param>
-        /// <param name="writeFeedback">Whether to write feedback messages to the HTTP response.</param>
-        /// <returns>Exceptions logged or <see cref="string.Empty"/>.</returns>
-        public static string UpgradeApplication(string providerPath, Version version, bool writeFeedback)
-        {
-            DnnInstallLogger.InstallLogInfo(Localization.GetString("LogStart", Localization.GlobalResourceFile) + Localization.GetString("ApplicationUpgrades", Localization.GlobalResourceFile) + ": " + version.ToString(3));
-            string exceptions = string.Empty;
-            if (writeFeedback)
-            {
-                HtmlUtils.WriteFeedback(HttpContext.Current.Response, 2, Localization.GetString("ApplicationUpgrades", Localization.GlobalResourceFile) + " : " + GetStringVersionWithRevision(version));
-            }
-
-            try
-            {
-                switch (version.ToString(3))
-                {
-                    case "10.0.0":
-                        UpgradeToVersion10_0_0();
-                        break;
-                }
-            }
-            catch (Exception ex)
-            {
-                Logger.Error(ex);
-                exceptions += string.Format("Error: {0}{1}", ex.Message + ex.StackTrace, Environment.NewLine);
-
-                // log the results
-                if (string.IsNullOrEmpty(exceptions))
-                {
-                    DnnInstallLogger.InstallLogInfo(Localization.GetString("LogEnd", Localization.GlobalResourceFile) + Localization.GetString("ApplicationUpgrades", Localization.GlobalResourceFile) + ": " + version.ToString(3));
-                }
-                else
-                {
-                    DnnInstallLogger.InstallLogError(exceptions);
-                }
-
-                try
-                {
-                    using (StreamWriter streamWriter = File.CreateText(providerPath + Globals.FormatVersion(version) + "_Application.log.resources"))
-                    {
-                        streamWriter.WriteLine(exceptions);
-                        streamWriter.Close();
-                    }
-                }
-                catch (Exception exc)
-                {
-                    Logger.Error(exc);
-                }
-            }
-
-            if (writeFeedback)
-            {
-                HtmlUtils.WriteSuccessError(HttpContext.Current.Response, string.IsNullOrEmpty(exceptions));
-            }
-
-            return exceptions;
-        }
-
-        public static string UpdateConfig(string providerPath, Version version, bool writeFeedback)
-        {
-            var stringVersion = GetStringVersionWithRevision(version);
-
-            DnnInstallLogger.InstallLogInfo(Localization.GetString("LogStart", Localization.GlobalResourceFile) + "UpdateConfig:" + stringVersion);
-            if (writeFeedback)
-            {
-                HtmlUtils.WriteFeedback(HttpContext.Current.Response, 2, $"Updating Config Files: {stringVersion}");
-            }
-
-            string strExceptions = UpdateConfig(providerPath, Globals.InstallMapPath + "Config\\" + stringVersion + ".config", version, "Core Upgrade");
-            if (string.IsNullOrEmpty(strExceptions))
-            {
-                DnnInstallLogger.InstallLogInfo(Localization.GetString("LogEnd", Localization.GlobalResourceFile) + "UpdateConfig:" + stringVersion);
-            }
-            else
-            {
-                DnnInstallLogger.InstallLogError(strExceptions);
-            }
-
-            if (writeFeedback)
-            {
-                HtmlUtils.WriteSuccessError(HttpContext.Current.Response, string.IsNullOrEmpty(strExceptions));
-            }
-
-            return strExceptions;
-        }
-
-        public static string UpdateConfig(string configFile, Version version, string reason)
-        {
-            DnnInstallLogger.InstallLogInfo(Localization.GetString("LogStart", Localization.GlobalResourceFile) + "UpdateConfig:" + version.ToString(3));
-            string exceptions = string.Empty;
-            if (File.Exists(configFile))
-            {
-                // Create XmlMerge instance from config file source
-                StreamReader stream = File.OpenText(configFile);
-                try
-                {
-                    var merge = new XmlMerge(stream, version.ToString(3), reason);
-
-                    // Process merge
-                    merge.UpdateConfigs();
-                }
-                catch (Exception ex)
-                {
-                    exceptions += string.Format("Error: {0}{1}", ex.Message + ex.StackTrace, Environment.NewLine);
-                    Exceptions.Exceptions.LogException(ex);
-                }
-                finally
-                {
-                    // Close stream
-                    stream.Close();
-                }
-            }
-
-            if (string.IsNullOrEmpty(exceptions))
-            {
-                DnnInstallLogger.InstallLogInfo(Localization.GetString("LogEnd", Localization.GlobalResourceFile) + "UpdateConfig:" + version.ToString(3));
-            }
-            else
-            {
-                DnnInstallLogger.InstallLogError(exceptions);
-            }
-
-            return exceptions;
-        }
-
-        public static string UpdateConfig(string providerPath, string configFile, Version version, string reason)
-        {
-            DnnInstallLogger.InstallLogInfo(Localization.GetString("LogStart", Localization.GlobalResourceFile) + "UpdateConfig:" + version.ToString(3));
-            string exceptions = string.Empty;
-            if (File.Exists(configFile))
-            {
-                // Create XmlMerge instance from config file source
-                StreamReader stream = File.OpenText(configFile);
-                try
-                {
-                    var merge = new XmlMerge(stream, version.ToString(3), reason);
-
-                    // Process merge
-                    merge.UpdateConfigs();
-                }
-                catch (Exception ex)
-                {
-                    Logger.Error(ex);
-                    exceptions += string.Format("Error: {0}{1}", ex.Message + ex.StackTrace, Environment.NewLine);
-
-                    // log the results
-                    try
-                    {
-                        using (StreamWriter streamWriter = File.CreateText(providerPath + Globals.FormatVersion(version) + "_Config.log"))
-                        {
-                            streamWriter.WriteLine(exceptions);
-                            streamWriter.Close();
-                        }
-                    }
-                    catch (Exception exc)
-                    {
-                        Logger.Error(exc);
-                    }
-                }
-                finally
-                {
-                    // Close stream
-                    stream.Close();
-                }
-            }
-
-            if (string.IsNullOrEmpty(exceptions))
-            {
-                DnnInstallLogger.InstallLogInfo(Localization.GetString("LogEnd", Localization.GlobalResourceFile) + "UpdateConfig:" + version.ToString(3));
-            }
-            else
-            {
-                DnnInstallLogger.InstallLogError(exceptions);
-            }
-
-            return exceptions;
-        }
-
-        /// <summary>UpgradeDNN manages the Upgrade of an existing DotNetNuke Application.</summary>
-        /// <param name="providerPath">The path to the Data Provider.</param>
-        /// <param name="dataBaseVersion">The current Database Version.</param>
-        public static void UpgradeDNN(string providerPath, Version dataBaseVersion)
-        {
-            DnnInstallLogger.InstallLogInfo(Localization.GetString("LogStart", Localization.GlobalResourceFile) + "UpgradeDNN:" + Globals.FormatVersion(ApplicationVersion));
-            HtmlUtils.WriteFeedback(HttpContext.Current.Response, 0, "Upgrading to Version: " + Globals.FormatVersion(ApplicationVersion) + "<br/>");
-
-            // Process the Upgrade Script files
-            var versions = new List<Version>();
-            foreach (string scriptFile in GetUpgradeScripts(providerPath, dataBaseVersion))
-            {
-                var version = new Version(GetFileNameWithoutExtension(scriptFile));
-                bool scriptExecuted;
-                UpgradeVersion(scriptFile, true, out scriptExecuted);
-                if (scriptExecuted)
-                {
-                    versions.Add(version);
-                }
-            }
-
-            foreach (Version ver in versions)
-            {
-                // ' perform version specific application upgrades
-                UpgradeApplication(providerPath, ver, true);
-            }
-
-            foreach (Version ver in versions)
-            {
-                // delete files which are no longer used
-                DeleteFiles(providerPath, ver, true);
-            }
-
-            foreach (Version ver in versions)
-            {
-                // execute config file updates
-                UpdateConfig(providerPath, ver, true);
-            }
-
-            // Removing ClientDependency Resources config from web.config
-            ClientResourceManager.RemoveConfiguration();
-
-            DataProvider.Instance().SetCorePackageVersions();
-
-            // perform general application upgrades
-            HtmlUtils.WriteFeedback(HttpContext.Current.Response, 0, "Performing General Upgrades<br>");
-            DnnInstallLogger.InstallLogInfo(Localization.GetString("GeneralUpgrades", Localization.GlobalResourceFile));
-            UpgradeApplication();
-
-            DataCache.ClearHostCache(true);
-        }
-
-        /// <summary>Gets a URL for an image which indicates the latest known version of DNN.</summary>
-        /// <param name="version">The package version.</param>
-        /// <param name="isLocal">Whether the request is local.</param>
-        /// <param name="isSecureConnection">Whether the request is over a secure connection.</param>
-        /// <returns>An image URL or <see cref="string.Empty"/>.</returns>
-        [DnnDeprecated(10, 0, 2, "Use overload taking IHostSettings")]
-        public static partial string UpgradeIndicator(Version version, bool isLocal, bool isSecureConnection)
-            => UpgradeIndicator(null, null, null, version, isLocal, isSecureConnection);
-
-        /// <summary>Gets a URL for an image which indicates the latest known version of DNN.</summary>
-        /// <param name="hostSettings">The host settings.</param>
-        /// <param name="hostSettingsService">The host settings service.</param>
-        /// <param name="portalController">The portal controller.</param>
-        /// <param name="version">The package version.</param>
-        /// <param name="isLocal">Whether the request is local.</param>
-        /// <param name="isSecureConnection">Whether the request is over a secure connection.</param>
-        /// <returns>An image URL or <see cref="string.Empty"/>.</returns>
-        public static string UpgradeIndicator(IHostSettings hostSettings, IHostSettingsService hostSettingsService, IPortalController portalController, Version version, bool isLocal, bool isSecureConnection)
-        {
-            return UpgradeIndicator(hostSettings, hostSettingsService, portalController, version, DotNetNukeContext.Current.Application.Type, DotNetNukeContext.Current.Application.Name, string.Empty, isLocal, isSecureConnection);
-        }
-
-        /// <summary>Gets a URL for an image which indicates the latest known version of the given package.</summary>
-        /// <param name="version">The package version.</param>
-        /// <param name="packageType">The package type.</param>
-        /// <param name="packageName">The package name.</param>
-        /// <param name="culture">The culture code.</param>
-        /// <param name="isLocal">Whether the request is local.</param>
-        /// <param name="isSecureConnection">Whether the request is over a secure connection.</param>
-        /// <returns>An image URL or <see cref="string.Empty"/>.</returns>
-        [DnnDeprecated(10, 0, 2, "Use overload taking IHostSettings")]
-        public static partial string UpgradeIndicator(Version version, string packageType, string packageName, string culture, bool isLocal, bool isSecureConnection)
-            => UpgradeIndicator(null, null, null, version, packageType, packageName, culture, isLocal, isSecureConnection);
-
-        /// <summary>Gets a URL for an image which indicates the latest known version of the given package.</summary>
-        /// <param name="hostSettings">The host settings.</param>
-        /// <param name="hostSettingsService">The host settings service.</param>
-        /// <param name="portalController">The portal controller.</param>
-        /// <param name="version">The package version.</param>
-        /// <param name="packageType">The package type.</param>
-        /// <param name="packageName">The package name.</param>
-        /// <param name="culture">The culture code.</param>
-        /// <param name="isLocal">Whether the request is local.</param>
-        /// <param name="isSecureConnection">Whether the request is over a secure connection.</param>
-        /// <returns>An image URL or <see cref="string.Empty"/>.</returns>
-        public static string UpgradeIndicator(IHostSettings hostSettings, IHostSettingsService hostSettingsService, IPortalController portalController, Version version, string packageType, string packageName, string culture, bool isLocal, bool isSecureConnection)
-        {
-            hostSettings ??= Globals.GetCurrentServiceProvider().GetRequiredService<IHostSettings>();
-            hostSettingsService ??= Globals.GetCurrentServiceProvider().GetRequiredService<IHostSettingsService>();
-            portalController ??= Globals.GetCurrentServiceProvider().GetRequiredService<IPortalController>();
-
-            string url = string.Empty;
-            if (hostSettings.CheckUpgrade && version != new Version(0, 0, 0))
-            {
-                url = DotNetNukeContext.Current.Application.UpgradeUrl + "/update.aspx";
-
-                // use network path reference so it works in ssl-offload scenarios
-                url = url.Replace("http://", "//");
-                url += "?core=" + Globals.FormatVersion(Assembly.GetExecutingAssembly().GetName().Version, "00", 3, string.Empty);
-                url += "&version=" + Globals.FormatVersion(version, "00", 3, string.Empty);
-                url += "&type=" + packageType;
-                url += "&name=" + packageName;
-                if (packageType.ToLowerInvariant() == "module")
-                {
-                    var moduleType = (from m in InstalledModulesController.GetInstalledModules() where m.ModuleName == packageName select m).SingleOrDefault();
-                    if (moduleType != null)
-                    {
-                        url += "&no=" + moduleType.Instances;
-                    }
-                }
-
-                url += "&id=" + hostSettings.Guid;
-                if (packageType.Equals(DotNetNukeContext.Current.Application.Type, StringComparison.OrdinalIgnoreCase))
-                {
-                    var newsletterSubscribeEmail = hostSettingsService.GetString("NewsletterSubscribeEmail");
-                    if (!string.IsNullOrEmpty(newsletterSubscribeEmail))
-                    {
-                        url += "&email=" + HttpUtility.UrlEncode(newsletterSubscribeEmail);
-                    }
-
-                    var portals = portalController.GetPortals();
-                    url += "&no=" + portals.Count;
-                    url += "&os=" + Globals.FormatVersion(Globals.OperatingSystemVersion, "00", 2, string.Empty);
-                    url += "&net=" + Globals.FormatVersion(Globals.NETFrameworkVersion, "00", 2, string.Empty);
-                    url += "&db=" + Globals.FormatVersion(Globals.DatabaseEngineVersion, "00", 2, string.Empty);
-                    var source = Config.GetSetting("Source");
-                    if (!string.IsNullOrEmpty(source))
-                    {
-                        url += "&src=" + source;
-                    }
-                }
-
-                if (!string.IsNullOrEmpty(culture))
-                {
-                    url += "&culture=" + culture;
-                }
-            }
-
-            return url;
-        }
-
-        public static string UpgradeRedirect()
-        {
-            return UpgradeRedirect(ApplicationVersion, DotNetNukeContext.Current.Application.Type, DotNetNukeContext.Current.Application.Name, string.Empty);
-        }
-
-        public static string UpgradeRedirect(Version version, string packageType, string packageName, string culture)
-        {
-            string url;
-            if (!string.IsNullOrEmpty(Config.GetSetting("UpdateServiceRedirect")))
-            {
-                url = Config.GetSetting("UpdateServiceRedirect");
-            }
-            else
-            {
-                url = DotNetNukeContext.Current.Application.UpgradeUrl + "/redirect.aspx";
-                url += "?core=" + Globals.FormatVersion(Assembly.GetExecutingAssembly().GetName().Version, "00", 3, string.Empty);
-                url += "&version=" + Globals.FormatVersion(version, "00", 3, string.Empty);
-                url += "&type=" + packageType;
-                url += "&name=" + packageName;
-                if (!string.IsNullOrEmpty(culture))
-                {
-                    url += "&culture=" + culture;
-                }
-            }
-
-            return url;
-        }
-
-        /// <summary>UpgradeVersion upgrades a single version.</summary>
-        /// <param name="scriptFile">The upgrade script file.</param>
-        /// <param name="writeFeedback">Write status to Response Stream?.</param>
-        /// <returns>Exceptions logged or <see cref="string.Empty"/>.</returns>
-        public static string UpgradeVersion(string scriptFile, bool writeFeedback)
-        {
-            bool scriptExecuted;
-            return UpgradeVersion(scriptFile, writeFeedback, out scriptExecuted);
-        }
-
-        /// <summary>UpgradeVersion upgrades a single version.</summary>
-        /// <param name="scriptFile">The upgrade script file.</param>
-        /// <param name="writeFeedback">Write status to Response Stream?.</param>
-        /// <param name="scriptExecuted">Identity whether the script file executed.</param>
-        /// <returns>Exceptions logged or <see cref="string.Empty"/>.</returns>
-        public static string UpgradeVersion(string scriptFile, bool writeFeedback, out bool scriptExecuted)
-        {
-            DnnInstallLogger.InstallLogInfo(Localization.GetString("LogStart", Localization.GlobalResourceFile) + "UpgradeVersion:" + scriptFile);
-            var version = new Version(GetFileNameWithoutExtension(scriptFile));
-            string exceptions = Null.NullString;
-            scriptExecuted = false;
-
-            // verify script has not already been run
-            if (!Globals.FindDatabaseVersion(version.Major, version.Minor, version.Build))
-            {
-                // execute script file (and version upgrades) for version
-                exceptions = ExecuteScript(scriptFile, writeFeedback);
-                scriptExecuted = true;
-
-                // update the version
-                Globals.UpdateDataBaseVersion(version);
-
-                var log = new LogInfo
-                {
-                    LogTypeKey = nameof(DotNetNuke.Abstractions.Logging.EventLogType.HOST_ALERT),
-                    BypassBuffering = true,
-                };
-                log.AddProperty("Upgraded DotNetNuke", "Version: " + Globals.FormatVersion(version));
-                if (exceptions.Length > 0)
-                {
-                    log.AddProperty("Warnings", exceptions);
-                }
-                else
-                {
-                    log.AddProperty("No Warnings", string.Empty);
-                }
-
-                LogController.Instance.AddLog(log);
-            }
-
-            if (version.Revision > 0 &&
-                version.Revision > Globals.GetLastAppliedIteration(version))
-            {
-                // execute script file (and version upgrades) for version
-                exceptions = ExecuteScript(scriptFile, writeFeedback);
-                scriptExecuted = true;
-
-                // update the increment
-                Globals.UpdateDataBaseVersionIncrement(version, version.Revision);
-
-                var log = new LogInfo
-                {
-                    LogTypeKey = EventLogController.EventLogType.HOST_ALERT.ToString(),
-                    BypassBuffering = true,
-                };
-                log.AddProperty("Upgraded DotNetNuke", "Version: " + Globals.FormatVersion(version) + ", Iteration:" + version.Revision);
-                if (exceptions.Length > 0)
-                {
-                    log.AddProperty("Warnings", exceptions);
-                }
-                else
-                {
-                    log.AddProperty("No Warnings", string.Empty);
-                }
-
-                LogController.Instance.AddLog(log);
-            }
-
-            if (string.IsNullOrEmpty(exceptions))
-            {
-                DnnInstallLogger.InstallLogInfo(Localization.GetString("LogStart", Localization.GlobalResourceFile) + "UpgradeVersion:" + scriptFile);
-            }
-            else
-            {
-                DnnInstallLogger.InstallLogError(exceptions);
-            }
-
-            return exceptions;
-        }
-
-        public static bool UpdateNewtonsoftVersion()
-        {
-            try
-            {
-                // check whether current binding already specific to correct version.
-                if (NewtonsoftNeedUpdate())
-                {
-                    lock (ThreadLocker)
-                    {
-                        if (NewtonsoftNeedUpdate())
-                        {
-                            var matchedFiles = Directory.GetFiles(Path.Combine(Globals.ApplicationMapPath, "Install\\Module"), "Newtonsoft.Json_*_Install.zip");
-                            if (matchedFiles.Length > 0)
-                            {
-                                return InstallPackage(matchedFiles[0], "Library", false);
-                            }
-                        }
-                    }
-                }
-            }
-            catch (Exception ex)
-            {
-                Logger.Error(ex);
-            }
-
-            return false;
-        }
-
-        public static bool RemoveInvalidAntiForgeryCookie()
-        {
-            // DNN-9394: when upgrade from old version which use MVC version below than 5, it may have saved the antiforgery cookie
-            // with a different cookie name which join the root path even equals to "/", then it will cause API request failed.
-            // we need remove the cookie during upgrade process.
-            var appPath = HttpRuntime.AppDomainAppVirtualPath;
-            if (appPath != "/" || HttpContext.Current == null)
-            {
-                return false;
-            }
-
-            var cookieSuffix = Convert.ToBase64String(Encoding.UTF8.GetBytes(appPath)).Replace('+', '.').Replace('/', '-').Replace('=', '_');
-            var cookieName = $"__RequestVerificationToken_{cookieSuffix}";
-            var invalidCookie = HttpContext.Current.Request.Cookies[cookieName];
-            if (invalidCookie == null)
-            {
-                return false;
-            }
-
-            invalidCookie.Expires = DateTime.Now.AddYears(-1);
-            HttpContext.Current.Response.Cookies.Add(invalidCookie);
-
-            return true;
-        }
-
-        /// <summary>ExecuteScript executes a SQL script file.</summary>
-        /// <param name="scriptFile">The script to Execute.</param>
-        /// <param name="writeFeedback">Need to output feedback message.</param>
-        /// <returns>Exceptions logged or <see cref="string.Empty"/>.</returns>
-        internal static string ExecuteScript(string scriptFile, bool writeFeedback)
-        {
-            DnnInstallLogger.InstallLogInfo(Localization.GetString("LogStart", Localization.GlobalResourceFile) + "ExecuteScript:" + scriptFile);
-            if (writeFeedback)
-            {
-                HtmlUtils.WriteFeedback(HttpContext.Current.Response, 2, Localization.GetString("ExecutingScript", Localization.GlobalResourceFile) + ":" + Path.GetFileName(scriptFile));
-            }
-
-            // read script file for installation
-            string script = FileSystemUtils.ReadFile(scriptFile);
-
-            // execute SQL installation script
-            string exceptions = DataProvider.Instance().ExecuteScript(script);
-
-            // add installer logging
-            if (string.IsNullOrEmpty(exceptions))
-            {
-                DnnInstallLogger.InstallLogInfo(Localization.GetString("LogEnd", Localization.GlobalResourceFile) + "ExecuteScript:" + scriptFile);
-            }
-            else
-            {
-                DnnInstallLogger.InstallLogError(exceptions);
-            }
-
-            // log the results
-            try
-            {
-                var logName = scriptFile.Replace("." + DefaultProvider, string.Empty);
-                using var streamWriter = File.CreateText($"{logName}.log.resources");
-                streamWriter.WriteLine(exceptions);
-                streamWriter.Close();
-            }
-            catch (Exception exc)
-            {
-                // does not have permission to create the log file
-                Logger.Error(exc);
-            }
-
-            if (!writeFeedback)
-            {
-                return exceptions;
-            }
-
-            string resourcesFile = Path.GetFileName(scriptFile);
-            if (!string.IsNullOrEmpty(resourcesFile))
-            {
-                HtmlUtils.WriteScriptSuccessError(HttpContext.Current.Response, string.IsNullOrEmpty(exceptions), resourcesFile.Replace($".{DefaultProvider}", ".log.resources"));
-            }
-
-            return exceptions;
-        }
-
-        /// <summary>InstallMemberRoleProvider - Installs the MemberRole Provider Db objects.</summary>
-        /// <param name="providerPath">The Path to the Provider Directory.</param>
-        /// <param name="writeFeedback">Whether need to output feedback message.</param>
-        /// <returns>Exceptions logged or <see cref="string.Empty"/>.</returns>
-        internal static string InstallMemberRoleProvider(string providerPath, bool writeFeedback)
-        {
-            DnnInstallLogger.InstallLogInfo(Localization.GetString("LogStart", Localization.GlobalResourceFile) + "InstallMemberRoleProvider");
-
-            string exceptions = string.Empty;
-
-            bool installMemberRole = true;
-            if (Config.GetSetting("InstallMemberRole") != null)
-            {
-                installMemberRole = bool.Parse(Config.GetSetting("InstallMemberRole"));
-            }
-
-            if (installMemberRole)
-            {
-                if (writeFeedback)
-                {
-                    HtmlUtils.WriteFeedback(HttpContext.Current.Response, 0, "Installing MemberRole Provider:<br>");
-                }
-
-                // Install Common
-                exceptions += InstallMemberRoleProviderScript(providerPath, "InstallCommon", writeFeedback);
-
-                // Install Membership
-                exceptions += InstallMemberRoleProviderScript(providerPath, "InstallMembership", writeFeedback);
-
-                // Install Profile
-                // exceptions += InstallMemberRoleProviderScript(providerPath, "InstallProfile", writeFeedback);
-                // Install Roles
-                // exceptions += InstallMemberRoleProviderScript(providerPath, "InstallRoles", writeFeedback);
-            }
-
-            if (string.IsNullOrEmpty(exceptions))
-            {
-                DnnInstallLogger.InstallLogInfo(Localization.GetString("LogEnd", Localization.GlobalResourceFile) + "InstallMemberRoleProvider");
-            }
-            else
-            {
-                DnnInstallLogger.InstallLogError(exceptions);
-            }
-
-            return exceptions;
-        }
-
-        internal static UserInfo CreateUserInfo(string firstName, string lastName, string userName, string password, string email)
-        {
-            DnnInstallLogger.InstallLogInfo(Localization.GetString("LogStart", Localization.GlobalResourceFile) + "CreateUserInfo:" + userName);
-            return new UserInfo
-            {
-                FirstName = firstName,
-                LastName = lastName,
-                Username = userName,
-                DisplayName = firstName + " " + lastName,
-                Membership = { Password = password, Approved = true, UpdatePassword = true },
-                Email = email,
-                IsSuperUser = false,
-                Profile = { FirstName = firstName, LastName = lastName, },
-            };
-        }
-
-        internal static IPortalTemplateInfo FindBestTemplate(string templateFileName, string currentCulture)
-        {
-            if (string.IsNullOrEmpty(currentCulture))
-            {
-                currentCulture = Localization.SystemLocale;
-            }
-
-            var templates = PortalTemplateController.Instance.GetPortalTemplates();
-
-            var defaultTemplates =
-                templates.Where(x => Path.GetFileName(x.TemplateFilePath) == templateFileName).ToList();
-
-            return defaultTemplates.FirstOrDefault(x => x.CultureCode.ToLowerInvariant() == currentCulture) ??
-                   defaultTemplates.FirstOrDefault(x => x.CultureCode.ToLowerInvariant().StartsWith(currentCulture.Substring(0, 2))) ??
-                   defaultTemplates.FirstOrDefault(x => string.IsNullOrEmpty(x.CultureCode)) ??
-                   throw new Exception("Unable to locate specified portal template: " + templateFileName);
-        }
-
-        internal static IPortalTemplateInfo FindBestTemplate(string templateFileName)
-        {
-            // Load Template
-            var installTemplate = new XmlDocument { XmlResolver = null };
-            Upgrade.GetInstallTemplate(installTemplate);
-
-            // Parse the root node
-            XmlNode rootNode = installTemplate.SelectSingleNode("//dotnetnuke");
-            string currentCulture = string.Empty;
-            if (rootNode != null)
-            {
-                currentCulture = XmlUtils.GetNodeValue(rootNode.CreateNavigator(), "installCulture");
-            }
-
-            if (string.IsNullOrEmpty(currentCulture))
-            {
-                currentCulture = Localization.SystemLocale;
-            }
-
-            currentCulture = currentCulture.ToLowerInvariant();
-
-            return FindBestTemplate(templateFileName, currentCulture);
-        }
-
-        internal static string GetFileNameWithoutExtension(string scriptFile)
-        {
-            return Path.GetFileNameWithoutExtension(scriptFile);
-        }
-
-        internal static void CheckFipsCompilanceAssemblies()
-        {
-            var currentVersion = Globals.FormatVersion(DotNetNukeContext.Current.Application.Version);
-            if (!CryptoConfig.AllowOnlyFipsAlgorithms ||
-                HostController.Instance.GetString(FipsCompilanceAssembliesCheckedKey) == currentVersion)
-            {
-                return;
-            }
-
-            var assemblyFolder = Path.Combine(Globals.ApplicationMapPath, FipsCompilanceAssembliesFolder);
-            var assemblyFiles = Directory.GetFiles(assemblyFolder, "*.dll", SearchOption.TopDirectoryOnly);
-            foreach (var assemblyFile in assemblyFiles)
-            {
-                FixFipsCompilanceAssembly(assemblyFile);
-            }
-
-            HostController.Instance.Update(FipsCompilanceAssembliesCheckedKey, currentVersion);
-
-            if (HttpContext.Current != null)
-            {
-                Globals.Redirect(HttpContext.Current.Request.RawUrl, true);
-            }
-        }
-
-        protected static bool IsLanguageEnabled(int portalid, string code)
-        {
-            Locale enabledLanguage;
-            return LocaleController.Instance.GetLocales(portalid).TryGetValue(code, out enabledLanguage);
-        }
-
-        /// <summary>AddModuleControl adds a new Module Control to the system.</summary>
-        /// <param name="moduleDefId">The Module Definition Id.</param>
-        /// <param name="controlKey">The key for this control in the Definition.</param>
-        /// <param name="controlTitle">The title of this control.</param>
-        /// <param name="controlSrc">Te source of ths control.</param>
-        /// <param name="iconFile">The icon file.</param>
-        /// <param name="controlType">The type of control.</param>
-        /// <param name="viewOrder">The vieworder for this module.</param>
-        /// <param name="helpURL">The Help Url.</param>
-        private static void AddModuleControl(int moduleDefId, string controlKey, string controlTitle, string controlSrc, string mvcControlClass, string iconFile, SecurityAccessLevel controlType, int viewOrder, string helpURL)
-        {
-            AddModuleControl(moduleDefId, controlKey, controlTitle, controlSrc, mvcControlClass, iconFile, controlType, viewOrder, helpURL, false);
-        }
-
-        private static void AddModuleControl(int moduleDefId, string controlKey, string controlTitle, string controlSrc, string mvcControlClass, string iconFile, SecurityAccessLevel controlType, int viewOrder, string helpURL, bool supportsPartialRendering)
-        {
-            DnnInstallLogger.InstallLogInfo(Localization.GetString("LogStart", Localization.GlobalResourceFile) + "AddModuleControl:" + moduleDefId);
-
-            // check if module control exists
-            var moduleControl = ModuleControlController.GetModuleControlByControlKey(controlKey, moduleDefId);
-<<<<<<< HEAD
-            if (moduleControl == null)
-            {
-                moduleControl = new ModuleControlInfo
-                {
-                    ModuleControlID = Null.NullInteger,
-                    ModuleDefID = moduleDefId,
-                    ControlKey = controlKey,
-                    ControlTitle = controlTitle,
-                    ControlSrc = controlSrc,
-                    MvcControlClass = mvcControlClass,
-                    ControlType = controlType,
-                    ViewOrder = viewOrder,
-                    IconFile = iconFile,
-                    HelpURL = helpURL,
-                    SupportsPartialRendering = supportsPartialRendering,
-                };
-
-                ModuleControlController.AddModuleControl(moduleControl);
-=======
-            if (moduleControl != null)
-            {
-                return;
->>>>>>> 7ff3b1fd
-            }
-
-            moduleControl = new ModuleControlInfo
-            {
-                ModuleControlID = Null.NullInteger,
-                ModuleDefID = moduleDefId,
-                ControlKey = controlKey,
-                ControlTitle = controlTitle,
-                ControlSrc = controlSrc,
-                ControlType = controlType,
-                ViewOrder = viewOrder,
-                IconFile = iconFile,
-                HelpURL = helpURL,
-                SupportsPartialRendering = supportsPartialRendering,
-            };
-
-            ModuleControlController.AddModuleControl(moduleControl);
-        }
-
-        /// <summary>AddModuleDefinition adds a new Core Module Definition to the system.</summary>
-        /// <remarks>This overload allows the caller to determine whether the module has a controller class.</remarks>
-        /// <param name="desktopModuleName">The Friendly Name of the Module to Add.</param>
-        /// <param name="description">Description of the Module.</param>
-        /// <param name="moduleDefinitionName">The Module Definition Name.</param>
-        /// <param name="premium">A flag representing whether the module is a Premium module.</param>
-        /// <param name="admin">A flag representing whether the module is an Admin module.</param>
-        /// <returns>The Module Definition Id of the new Module.</returns>
-        private static int AddModuleDefinition(string desktopModuleName, string description, string moduleDefinitionName, bool premium, bool admin)
-        {
-            return AddModuleDefinition(desktopModuleName, description, moduleDefinitionName, string.Empty, false, premium, admin);
-        }
-
-        /// <summary>AddModuleDefinition adds a new Core Module Definition to the system.</summary>
-        /// <remarks>This overload allows the caller to determine whether the module has a controller class.</remarks>
-        /// <param name="desktopModuleName">The Friendly Name of the Module to Add.</param>
-        /// <param name="description">Description of the Module.</param>
-        /// <param name="moduleDefinitionName">The Module Definition Name.</param>
-        /// <param name="businessControllerClass">Business Control Class.</param>
-        /// <param name="isPortable">Whether the module is enable for portals.</param>
-        /// <param name="premium">A flag representing whether the module is a Premium module.</param>
-        /// <param name="admin">A flag representing whether the module is an Admin module.</param>
-        /// <returns>The Module Definition Id of the new Module.</returns>
-        private static int AddModuleDefinition(string desktopModuleName, string description, string moduleDefinitionName, string businessControllerClass, bool isPortable, bool premium, bool admin)
-        {
-            DnnInstallLogger.InstallLogInfo(Localization.GetString("LogStart", Localization.GlobalResourceFile) + "AddModuleDefinition:" + desktopModuleName);
-
-            // check if desktop module exists
-            var desktopModule = DesktopModuleController.GetDesktopModuleByModuleName(desktopModuleName, Null.NullInteger);
-            if (desktopModule == null)
-            {
-                var package = new PackageInfo
-                {
-                    Description = description,
-                    FriendlyName = desktopModuleName,
-                    Name = string.Concat("DotNetNuke.", desktopModuleName),
-                    PackageType = "Module",
-                    Owner = "DNN",
-                    Organization = ".NET Foundation",
-                    Url = "https://dnncommunity.org",
-                    Email = "info@dnncommunity.org",
-                };
-                if (desktopModuleName is "Extensions" or "Skin Designer")
-                {
-                    package.IsSystemPackage = true;
-                }
-
-                package.Version = new Version(1, 0, 0);
-
-                PackageController.Instance.SaveExtensionPackage(package);
-
-                var moduleName = desktopModuleName.Replace(" ", string.Empty);
-                desktopModule = new DesktopModuleInfo
-                {
-                    DesktopModuleID = Null.NullInteger,
-                    PackageID = package.PackageID,
-                    FriendlyName = desktopModuleName,
-                    FolderName = "Admin/" + moduleName,
-                    ModuleName = moduleName,
-                    Description = description,
-                    Version = "01.00.00",
-                    BusinessControllerClass = businessControllerClass,
-                    IsPortable = isPortable,
-                    SupportedFeatures = 0,
-                };
-                if (isPortable)
-                {
-                    desktopModule.SupportedFeatures = 1;
-                }
-
-                desktopModule.IsPremium = premium;
-                desktopModule.IsAdmin = admin;
-
-                desktopModule.DesktopModuleID = DesktopModuleController.SaveDesktopModule(desktopModule, false, false);
-
-                if (!premium)
-                {
-                    DesktopModuleController.AddDesktopModuleToPortals(desktopModule.DesktopModuleID);
-                }
-            }
-
-            // check if module definition exists
-            var moduleDefinition = ModuleDefinitionController.GetModuleDefinitionByFriendlyName(moduleDefinitionName, desktopModule.DesktopModuleID);
-            if (moduleDefinition != null)
-            {
-                return moduleDefinition.ModuleDefID;
-            }
-
-            moduleDefinition = new ModuleDefinitionInfo { ModuleDefID = Null.NullInteger, DesktopModuleID = desktopModule.DesktopModuleID, FriendlyName = moduleDefinitionName };
-            moduleDefinition.ModuleDefID = ModuleDefinitionController.SaveModuleDefinition(moduleDefinition, false, false);
-
-            return moduleDefinition.ModuleDefID;
-        }
-
-        /// <summary>AddModuleToPage adds a module to a Page.</summary>
-        /// <remarks>This overload assumes ModulePermissions will be inherited.</remarks>
-        /// <param name="page">The Page to add the Module to.</param>
-        /// <param name="moduleDefId">The Module Definition Id for the module to be added to this tab.</param>
-        /// <param name="moduleTitle">The Module's title.</param>
-        /// <param name="moduleIconFile">The Module's icon.</param>
-        private static int AddModuleToPage(TabInfo page, int moduleDefId, string moduleTitle, string moduleIconFile)
-        {
-            // Call overload with InheritPermisions=True
-            return AddModuleToPage(page, moduleDefId, moduleTitle, moduleIconFile, true);
-        }
-
-        /// <summary>AddPage adds a Tab Page.</summary>
-        /// <remarks>Adds a Tab to a parentTab.</remarks>
-        /// <param name="parentTab">The Parent Tab.</param>
-        /// <param name="tabName">The Name to give this new Tab.</param>
-        /// <param name="description">Description.</param>
-        /// <param name="tabIconFile">The Icon for this new Tab.</param>
-        /// <param name="tabIconFileLarge">The Large Icon for this new Tab.</param>
-        /// <param name="isVisible">A flag indicating whether the tab is visible.</param>
-        /// <param name="permissions">Page Permissions Collection for this page.</param>
-        /// <param name="isAdmin">Is an admin page.</param>
-        private static TabInfo AddPage(TabInfo parentTab, string tabName, string description, string tabIconFile, string tabIconFileLarge, bool isVisible, TabPermissionCollection permissions, bool isAdmin)
-        {
-            var parentId = Null.NullInteger;
-            var portalId = Null.NullInteger;
-
-            if (parentTab != null)
-            {
-                parentId = parentTab.TabID;
-                portalId = parentTab.PortalID;
-            }
-
-            return AddPage(portalId, parentId, tabName, description, tabIconFile, tabIconFileLarge, isVisible, permissions, isAdmin);
-        }
-
-        /// <summary>AddPage adds a Tab Page.</summary>
-        /// <param name="portalId">The Id of the Portal.</param>
-        /// <param name="parentId">The Id of the Parent Tab.</param>
-        /// <param name="tabName">The Name to give this new Tab.</param>
-        /// <param name="description">Description.</param>
-        /// <param name="tabIconFile">The Icon for this new Tab.</param>
-        /// <param name="tabIconFileLarge">The large Icon for this new Tab.</param>
-        /// <param name="isVisible">A flag indicating whether the tab is visible.</param>
-        /// <param name="permissions">Page Permissions Collection for this page.</param>
-        /// <param name="isAdmin">Is and admin page.</param>
-        private static TabInfo AddPage(int portalId, int parentId, string tabName, string description, string tabIconFile, string tabIconFileLarge, bool isVisible, TabPermissionCollection permissions, bool isAdmin)
-        {
-            DnnInstallLogger.InstallLogInfo(Localization.GetString("LogStart", Localization.GlobalResourceFile) + "AddPage:" + tabName);
-
-            TabInfo tab = TabController.Instance.GetTabByName(tabName, portalId, parentId);
-
-            if (tab is not null && tab.ParentId == parentId)
-            {
-                return tab;
-            }
-
-            tab = new TabInfo
-            {
-                TabID = Null.NullInteger,
-                PortalID = portalId,
-                TabName = tabName,
-                Title = string.Empty,
-                Description = description,
-                KeyWords = string.Empty,
-                IsVisible = isVisible,
-                DisableLink = false,
-                ParentId = parentId,
-                IconFile = tabIconFile,
-                IconFileLarge = tabIconFileLarge,
-                IsDeleted = false,
-            };
-            tab.TabID = TabController.Instance.AddTab(tab, !isAdmin);
-
-            if (permissions is null)
-            {
-                return tab;
-            }
-
-            foreach (TabPermissionInfo tabPermission in permissions)
-            {
-                tab.TabPermissions.Add(tabPermission, true);
-            }
-
-            TabPermissionController.SaveTabPermissions(tab);
-
-            return tab;
-        }
-
-        /// <summary>AddPagePermission adds a TabPermission to a TabPermission Collection.</summary>
-        /// <param name="permissions">Page Permissions Collection for this page.</param>
-        /// <param name="key">The Permission key.</param>
-        /// <param name="roleId">The role given the permission.</param>
-        private static void AddPagePermission(TabPermissionCollection permissions, string key, int roleId)
-        {
-            DnnInstallLogger.InstallLogInfo(Localization.GetString("LogStart", Localization.GlobalResourceFile) + "AddPagePermission:" + key);
-            var permissionController = new PermissionController();
-            var permission = (IPermissionInfo)permissionController.GetPermissionByCodeAndKey("SYSTEM_TAB", key)[0];
-
-            var tabPermission = new TabPermissionInfo();
-            ((IPermissionInfo)tabPermission).PermissionId = permission.PermissionId;
-            ((IPermissionInfo)tabPermission).RoleId = roleId;
-            tabPermission.AllowAccess = true;
-
-            permissions.Add(tabPermission);
-        }
-
-        /// <summary>HostTabExists determines whether a tab of a given name exists under the Host tab.</summary>
-        /// <param name="tabName">The Name of the Tab.</param>
-        /// <returns>True if the Tab exists, otherwise False.</returns>
-        private static bool HostTabExists(string tabName)
-        {
-            var tabExists = false;
-            var hostTab = TabController.Instance.GetTabByName("Host", Null.NullInteger);
-
-            var tab = TabController.Instance.GetTabByName(tabName, Null.NullInteger, hostTab.TabID);
-            if (tab != null)
-            {
-                tabExists = true;
-            }
-
-            return tabExists;
-        }
-
-        /// <summary>InstallMemberRoleProviderScript - Installs a specific MemberRole Provider script.</summary>
-        /// <param name="providerPath">The Path to the Provider Directory.</param>
-        /// <param name="scriptFile">The Name of the Script File.</param>
-        /// <param name="writeFeedback">Whether to echo results.</param>
-        private static string InstallMemberRoleProviderScript(string providerPath, string scriptFile, bool writeFeedback)
-        {
-            if (writeFeedback)
-            {
-                HtmlUtils.WriteFeedback(HttpContext.Current.Response, 2, $"Executing Script: {scriptFile}<br>");
-            }
-
-            var exceptions = DataProvider.Instance().ExecuteScript(FileSystemUtils.ReadFile($"{providerPath}{scriptFile}.sql"));
-
-            // log the results
-            try
-            {
-                using var streamWriter = File.CreateText($"{providerPath}{scriptFile}.log.resources");
-                streamWriter.WriteLine(exceptions);
-                streamWriter.Close();
-            }
-            catch (Exception exc)
-            {
-                // does not have permission to create the log file
-                Logger.Error(exc);
-            }
-
-            return exceptions;
-        }
-
-        /// <summary>ParseFiles parses the Host Template's Files node.</summary>
-        /// <param name="node">The Files node.</param>
-        /// <param name="portalId">The PortalId (-1 for Host Files).</param>
-        private static void ParseFiles(XmlNode node, int portalId)
-        {
-            // Parse the File nodes
-            var nodes = node?.SelectNodes("file");
-            if (nodes is null)
-            {
-                return;
-            }
-
-            var folderManager = FolderManager.Instance;
-            var fileManager = FileManager.Instance;
-
-            foreach (XmlNode fileNode in nodes)
-            {
-                var fileName = XmlUtils.GetNodeValue(fileNode.CreateNavigator(), "filename");
-                var extension = XmlUtils.GetNodeValue(fileNode.CreateNavigator(), "extension");
-                var size = long.Parse(XmlUtils.GetNodeValue(fileNode.CreateNavigator(), "size"));
-                var width = XmlUtils.GetNodeValueInt(fileNode, "width");
-                var height = XmlUtils.GetNodeValueInt(fileNode, "height");
-                var contentType = XmlUtils.GetNodeValue(fileNode.CreateNavigator(), "contentType");
-                var folder = XmlUtils.GetNodeValue(fileNode.CreateNavigator(), "folder");
-
-                var folderInfo = folderManager.GetFolder(portalId, folder);
-                var file = new FileInfo(portalId, fileName, extension, (int)size, width, height, contentType, folder, folderInfo.FolderID, folderInfo.StorageLocation, true);
-
-                using (var fileContent = fileManager.GetFileContent(file))
-                {
-                    const bool operationDoesNotRequirePermissionsCheck = true;
-                    var addedFile = fileManager.AddFile(folderInfo, file.FileName, fileContent, false, !operationDoesNotRequirePermissionsCheck, FileContentTypeManager.Instance.GetContentType(Path.GetExtension(file.FileName)));
-
-                    file.FileId = addedFile.FileId;
-                    file.EnablePublishPeriod = addedFile.EnablePublishPeriod;
-                    file.EndDate = addedFile.EndDate;
-                    file.StartDate = addedFile.StartDate;
-                }
-
-                fileManager.UpdateFile(file);
-            }
-        }
-
-        private static void UninstallPackage(string packageName, string packageType, bool deleteFiles = true, string version = "")
-        {
-            DnnInstallLogger.InstallLogInfo(string.Concat(Localization.GetString("LogStart", Localization.GlobalResourceFile), "Uninstallation of Package:", packageName, " Type:", packageType, " Version:", version));
-
-            var searchInput = PackageController.Instance.GetExtensionPackage(Null.NullInteger, p =>
-                p.Name.Equals(packageName, StringComparison.OrdinalIgnoreCase)
-                && p.PackageType.Equals(packageType, StringComparison.OrdinalIgnoreCase)
-                && (string.IsNullOrEmpty(version) || p.Version.ToString() == version));
-            if (searchInput is null)
-            {
-                return;
-            }
-
-            var searchInputInstaller = new Installer(searchInput, Globals.ApplicationMapPath);
-            searchInputInstaller.UnInstall(deleteFiles);
-        }
-
-        private static void RemoveGettingStartedPages()
-        {
-            foreach (PortalInfo portal in PortalController.Instance.GetPortals())
-            {
-                try
-                {
-                    var fileInfo = FileManager.Instance.GetFile(portal.PortalID, "GettingStarted.css");
-                    if (fileInfo != null)
-                    {
-                        FileManager.Instance.DeleteFile(fileInfo);
-                    }
-
-                    var gettingStartedTabId = PortalController.GetPortalSettingAsInteger("GettingStartedTabId", portal.PortalID, Null.NullInteger);
-                    if (gettingStartedTabId > Null.NullInteger)
-                    {
-                        // remove getting started page from portal
-                        if (TabController.Instance.GetTab(gettingStartedTabId, portal.PortalID, true) != null)
-                        {
-                            TabController.Instance.DeleteTab(gettingStartedTabId, portal.PortalID);
-                        }
-
-                        PortalController.DeletePortalSetting(portal.PortalID, "GettingStartedTabId");
-                    }
-                }
-                catch (Exception ex)
-                {
-                    Logger.Error(ex);
-                }
-            }
-        }
-
-        private static string GetStringVersionWithRevision(Version version)
-        {
-            var stringVersion = GetStringVersion(version);
-            if (version.Revision > 0)
-            {
-                stringVersion += "." + version.Revision.ToString("D2");
-            }
-
-            return stringVersion;
-        }
-
-        private static string[] AddAvailableIncrementalFiles(string providerPath, Version version)
-        {
-            if (version.Major < 8)
-            {
-                return null;
-            }
-
-            var files = Directory.GetFiles(providerPath, GetStringVersion(version) + ".*." + DefaultProvider);
-            Array.Sort(files); // The order of the returned file names is not guaranteed; use the Sort method if a specific sort order is required.
-
-            return files;
-        }
-
-        private static string GetFileName(string file)
-        {
-            return Path.GetFileName(file);
-        }
-
-        private static void ParsePackagesFromApplicationPath(IEnumerable<string> packageTypes, Dictionary<string, PackageInfo> packages, List<string> invalidPackages)
-        {
-            foreach (var packageType in packageTypes)
-            {
-                var installPackagePath = Globals.ApplicationMapPath + "\\Install\\" + packageType;
-                if (!Directory.Exists(installPackagePath))
-                {
-                    continue;
-                }
-
-                var files = Directory.GetFiles(installPackagePath);
-                if (files.Length <= 0)
-                {
-                    continue;
-                }
-
-                Array.Sort(files); // The order of the returned file names is not guaranteed on certain NAS systems; use the Sort method if a specific sort order is required.
-
-                var optionalPackages = new List<string>();
-                foreach (var file in files)
-                {
-                    var extension = Path.GetExtension(file.ToLowerInvariant());
-                    if (extension != ".zip" && extension != ".resources")
-                    {
-                        continue;
-                    }
-
-                    var isInstalled = false;
-                    PackageController.ParsePackage(file, installPackagePath, packages, invalidPackages);
-                    if (packages.ContainsKey(file))
-                    {
-                        // check whether have version conflict and remove old version.
-                        var package = packages[file];
-
-                        var installedPackage = PackageController.Instance.GetExtensionPackage(
-                            Null.NullInteger,
-                            p => p.Name.Equals(package.Name, StringComparison.OrdinalIgnoreCase)
-                                    && p.PackageType.Equals(package.PackageType, StringComparison.OrdinalIgnoreCase));
-                        isInstalled = installedPackage != null;
-
-                        if (packages.Values.Count(p => p.FriendlyName.Equals(package.FriendlyName, StringComparison.OrdinalIgnoreCase)) > 1
-                                || installedPackage != null)
-                        {
-                            var oldPackages = packages.Where(kvp => kvp.Value.FriendlyName.Equals(package.FriendlyName, StringComparison.OrdinalIgnoreCase)
-                                                                        && kvp.Value.Version < package.Version).ToList();
-
-                            // if there already have higher version installed, remove current one from list.
-                            if (installedPackage != null && package.Version <= installedPackage.Version)
-                            {
-                                oldPackages.Add(new KeyValuePair<string, PackageInfo>(file, package));
-                            }
-
-                            if (oldPackages.Any())
-                            {
-                                foreach (var oldPackage in oldPackages)
-                                {
-                                    try
-                                    {
-                                        packages.Remove(oldPackage.Key);
-                                        FileWrapper.Instance.Delete(oldPackage.Key);
-                                    }
-                                    catch (Exception)
-                                    {
-                                        // do nothing here.
-                                    }
-                                }
-                            }
-                        }
-                    }
-
-                    if (extension != ".zip" && !isInstalled)
-                    {
-                        optionalPackages.Add(file);
-                    }
-                }
-
-                // remove optional
-                optionalPackages.ForEach(f =>
-                                         {
-                                             if (packages.ContainsKey(f))
-                                             {
-                                                 packages.Remove(f);
-                                             }
-                                         });
-            }
-        }
-
-        private static void UpgradeToVersion10_0_0()
-        {
-            if (!HostTabExists("Superuser Accounts"))
-            {
-                // add SuperUser Accounts module and tab
-                var desktopModule = DesktopModuleController.GetDesktopModuleByModuleName("Security", Null.NullInteger);
-                if (desktopModule != null)
-                {
-                    var moduleDefId = ModuleDefinitionController
-                        .GetModuleDefinitionByFriendlyName("User Accounts", desktopModule.DesktopModuleID).ModuleDefID;
-
-                    // Create New Host Page (or get existing one)
-                    var newPage = AddHostPage(
-                        "Superuser Accounts",
-                        "Manage host user accounts.",
-                        "~/Icons/Sigma/Users_16X16_Standard.png",
-                        "~/Icons/Sigma/Users_32X32_Standard.png",
-                        false);
-
-                    // Add Module To Page
-                    AddModuleToPage(newPage, moduleDefId, "SuperUser Accounts", "~/Icons/Sigma/Users_32X32_Standard.png");
-                }
-            }
-        }
-
-        private static void FixFipsCompilanceAssembly(string filePath)
-        {
-            try
-            {
-                var fileName = Path.GetFileName(filePath);
-                if (string.IsNullOrEmpty(fileName))
-                {
-                    return;
-                }
-
-                var assemblyPath = Path.Combine(Globals.ApplicationMapPath, "bin", fileName);
-                if (File.Exists(assemblyPath))
-                {
-                    var backupFolder = Path.Combine(Globals.ApplicationMapPath, FipsCompilanceAssembliesFolder, "Backup");
-                    if (!Directory.Exists(backupFolder))
-                    {
-                        Directory.CreateDirectory(backupFolder);
-                    }
-
-                    File.Copy(assemblyPath, Path.Combine(backupFolder, fileName + "." + DateTime.Now.Ticks), true);
-                    File.Copy(filePath, assemblyPath, true);
-                }
-            }
-            catch (Exception ex)
-            {
-                Logger.Error(ex);
-            }
-        }
-
-        private static void FixTabsMissingLocalizedFields()
-        {
-            var portals = PortalController.Instance.GetPortals();
-            IDictionary<string, XmlDocument> resourcesDict = new Dictionary<string, XmlDocument>();
-            var localizeFieldRegex = new Regex("^\\[Tab[\\w\\.]+?\\.Text\\]$");
-            foreach (PortalInfo portal in portals)
-            {
-                if (portal.AdminTabId > Null.NullInteger)
-                {
-                    var adminTabs = TabController.GetTabsByParent(portal.AdminTabId, portal.PortalID);
-                    foreach (var tab in adminTabs)
-                    {
-                        var tabChanged = false;
-                        if (!string.IsNullOrEmpty(tab.Title) && localizeFieldRegex.IsMatch(tab.Title))
-                        {
-                            tab.Title = FindLocalizedContent(tab.Title, portal.CultureCode, ref resourcesDict);
-                            tabChanged = true;
-                        }
-
-                        if (!string.IsNullOrEmpty(tab.Description) && localizeFieldRegex.IsMatch(tab.Description))
-                        {
-                            tab.Description = FindLocalizedContent(tab.Description, portal.CultureCode, ref resourcesDict);
-                            tabChanged = true;
-                        }
-
-                        if (tabChanged)
-                        {
-                            TabController.Instance.UpdateTab(tab);
-                        }
-                    }
-                }
-            }
-        }
-
-        private static string FindLocalizedContent(string field, string cultureCode, ref IDictionary<string, XmlDocument> resourcesDict)
-        {
-            var xmlDocument = FindLanguageXmlDocument(cultureCode, ref resourcesDict);
-            if (xmlDocument != null)
-            {
-                var key = field.Substring(1, field.Length - 2);
-                var localizedTitleNode = xmlDocument.SelectSingleNode("//data[@name=\"" + key + "\"]");
-                if (localizedTitleNode != null)
-                {
-                    var valueNode = localizedTitleNode.SelectSingleNode("value");
-                    if (valueNode != null)
-                    {
-                        var content = valueNode.InnerText;
-
-                        if (!string.IsNullOrEmpty(content))
-                        {
-                            return content;
-                        }
-                    }
-                }
-            }
-
-            return string.Empty;
-        }
-
-        private static XmlDocument FindLanguageXmlDocument(string cultureCode, ref IDictionary<string, XmlDocument> resourcesDict)
-        {
-            if (string.IsNullOrEmpty(cultureCode))
-            {
-                cultureCode = Localization.SystemLocale;
-            }
-
-            if (resourcesDict.ContainsKey(cultureCode))
-            {
-                return resourcesDict[cultureCode];
-            }
-
-            try
-            {
-                var languageFilePath = Path.Combine(
-                    Globals.HostMapPath,
-                    string.Format("Default Website.template.{0}.resx", cultureCode));
-                if (!File.Exists(languageFilePath))
-                {
-                    languageFilePath = Path.Combine(
-                        Globals.HostMapPath,
-                        string.Format("Default Website.template.{0}.resx", Localization.SystemLocale));
-                }
-
-                var xmlDocument = new XmlDocument { XmlResolver = null };
-                xmlDocument.Load(languageFilePath);
-
-                resourcesDict.Add(cultureCode, xmlDocument);
-
-                return xmlDocument;
-            }
-            catch (Exception ex)
-            {
-                Logger.Error(ex);
-
-                return null;
-            }
-        }
-
-        private static bool NewtonsoftNeedUpdate()
-        {
-            var currentConfig = Config.Load();
-            var nsmgr = new XmlNamespaceManager(currentConfig.NameTable);
-            nsmgr.AddNamespace("ab", "urn:schemas-microsoft-com:asm.v1");
-            var bindingNode = currentConfig.SelectSingleNode(
-                "/configuration/runtime/ab:assemblyBinding/ab:dependentAssembly[ab:assemblyIdentity/@name='Newtonsoft.Json']/ab:bindingRedirect", nsmgr);
-
-            var newVersion = bindingNode?.Attributes?["newVersion"].Value;
-            if (!string.IsNullOrEmpty(newVersion) && new Version(newVersion) >= new Version(10, 0, 0, 0))
-            {
-                return false;
-            }
-
-            return true;
-        }
-    }
-}
+﻿// Licensed to the .NET Foundation under one or more agreements.
+// The .NET Foundation licenses this file to you under the MIT license.
+// See the LICENSE file in the project root for more information
+namespace DotNetNuke.Services.Upgrade
+{
+    using System;
+    using System.Collections;
+    using System.Collections.Generic;
+    using System.IO;
+    using System.Linq;
+    using System.Security.Cryptography;
+    using System.Text;
+    using System.Text.RegularExpressions;
+    using System.Web;
+    using System.Xml;
+    using System.Xml.XPath;
+
+    using DotNetNuke.Abstractions.Application;
+    using DotNetNuke.Abstractions.Portals;
+    using DotNetNuke.Abstractions.Portals.Templates;
+    using DotNetNuke.Abstractions.Security.Permissions;
+    using DotNetNuke.Application;
+    using DotNetNuke.Common;
+    using DotNetNuke.Common.Utilities;
+    using DotNetNuke.Data;
+    using DotNetNuke.Entities.Controllers;
+    using DotNetNuke.Entities.Modules;
+    using DotNetNuke.Entities.Modules.Definitions;
+    using DotNetNuke.Entities.Portals;
+    using DotNetNuke.Entities.Portals.Templates;
+    using DotNetNuke.Entities.Tabs;
+    using DotNetNuke.Entities.Users;
+    using DotNetNuke.Framework;
+    using DotNetNuke.Instrumentation;
+    using DotNetNuke.Internal.SourceGenerators;
+    using DotNetNuke.Security;
+    using DotNetNuke.Security.Permissions;
+    using DotNetNuke.Services.FileSystem;
+    using DotNetNuke.Services.FileSystem.Internal;
+    using DotNetNuke.Services.Installer;
+    using DotNetNuke.Services.Installer.Log;
+    using DotNetNuke.Services.Installer.Packages;
+    using DotNetNuke.Services.Localization;
+    using DotNetNuke.Services.Log.EventLog;
+    using DotNetNuke.Services.Upgrade.InternalController.Steps;
+    using DotNetNuke.Services.Upgrade.Internals;
+    using DotNetNuke.Services.Upgrade.Internals.Steps;
+    using DotNetNuke.Web.Client.ClientResourceManagement;
+    using Microsoft.Extensions.DependencyInjection;
+
+    using Assembly = System.Reflection.Assembly;
+    using FileInfo = DotNetNuke.Services.FileSystem.FileInfo;
+    using Localization = DotNetNuke.Services.Localization.Localization;
+    using ModuleInfo = DotNetNuke.Entities.Modules.ModuleInfo;
+
+    /// <summary>The Upgrade class provides Shared/Static methods to Upgrade/Install a DotNetNuke Application.</summary>
+    public partial class Upgrade
+    {
+        private const string FipsCompilanceAssembliesCheckedKey = "FipsCompilanceAssembliesChecked";
+        private const string FipsCompilanceAssembliesFolder = "App_Data\\FipsCompilanceAssemblies";
+        private static readonly ILog Logger = LoggerSource.Instance.GetLogger(typeof(Upgrade));
+        private static readonly object ThreadLocker = new object();
+        private static DateTime startTime;
+
+        public static string DefaultProvider
+        {
+            get
+            {
+                return Config.GetDefaultProvider("data").Name;
+            }
+        }
+
+        public static TimeSpan RunTime
+        {
+            get
+            {
+                DateTime currentTime = DateTime.Now;
+                return currentTime.Subtract(startTime);
+            }
+        }
+
+        private static Version ApplicationVersion
+        {
+            get
+            {
+                return Assembly.GetExecutingAssembly().GetName().Version;
+            }
+        }
+
+        public static int RemoveModule(string desktopModuleName, string tabName, int parentId, bool removeTab)
+        {
+            DnnInstallLogger.InstallLogInfo(Localization.GetString("LogStart", Localization.GlobalResourceFile) + "RemoveModule:" + desktopModuleName);
+            TabInfo tab = TabController.Instance.GetTabByName(tabName, Null.NullInteger, parentId);
+            int moduleDefId = 0;
+            int count = 0;
+
+            // Get the Modules on the Tab
+            if (tab != null)
+            {
+                foreach (KeyValuePair<int, ModuleInfo> kvp in ModuleController.Instance.GetTabModules(tab.TabID))
+                {
+                    var module = kvp.Value;
+                    if (module.DesktopModule.FriendlyName == desktopModuleName)
+                    {
+                        // Delete the Module from the Modules list
+                        ModuleController.Instance.DeleteTabModule(module.TabID, module.ModuleID, false);
+                        moduleDefId = module.ModuleDefID;
+                    }
+                    else
+                    {
+                        count += 1;
+                    }
+                }
+
+                // If Tab has no modules optionally remove tab
+                if (count == 0 && removeTab)
+                {
+                    TabController.Instance.DeleteTab(tab.TabID, tab.PortalID);
+                }
+            }
+
+            return moduleDefId;
+        }
+
+        public static void MakeModulePremium(string moduleName)
+        {
+            var desktopModule = DesktopModuleController.GetDesktopModuleByModuleName(moduleName, -1);
+            if (desktopModule != null)
+            {
+                desktopModule.IsAdmin = true;
+                desktopModule.IsPremium = true;
+                DesktopModuleController.SaveDesktopModule(desktopModule, false, true);
+
+                // Remove Portal/Module to PortalDesktopModules
+                DesktopModuleController.RemoveDesktopModuleFromPortals(desktopModule.DesktopModuleID);
+            }
+        }
+
+        /// <summary>AddAdminPages adds an Admin Page and an associated Module to all configured Portals.</summary>
+        /// <param name="tabName">The Name to give this new tab.</param>
+        /// <param name="description">The page description.</param>
+        /// <param name="tabIconFile">The icon for this new tab.</param>
+        /// <param name="tabIconFileLarge">The large icon for this new tab.</param>
+        /// <param name="isVisible">A flag indicating whether the tab is visible.</param>
+        /// <param name="moduleDefId">The Module Definition ID for the module to be added to this tab.</param>
+        /// <param name="moduleTitle">The Module's title.</param>
+        /// <param name="moduleIconFile">The Module's icon.</param>
+        /// <param name="inheritPermissions">Modules Inherit the Pages View Permissions.</param>
+        public static void AddAdminPages(string tabName, string description, string tabIconFile, string tabIconFileLarge, bool isVisible, int moduleDefId, string moduleTitle, string moduleIconFile, bool inheritPermissions)
+        {
+            ArrayList portals = PortalController.Instance.GetPortals();
+
+            // Add Page to Admin Menu of all configured Portals
+            for (var index = 0; index <= portals.Count - 1; index++)
+            {
+                var portal = (PortalInfo)portals[index];
+
+                // Create New Admin Page (or get existing one)
+                var newPage = AddAdminPage(portal, tabName, description, tabIconFile, tabIconFileLarge, isVisible);
+
+                // Add Module To Page
+                AddModuleToPage(newPage, moduleDefId, moduleTitle, moduleIconFile, inheritPermissions);
+            }
+        }
+
+        /// <summary>AddAdminPage adds an Admin Tab Page.</summary>
+        /// <param name="portal">The Portal.</param>
+        /// <param name="tabName">The Name to give this new tab.</param>
+        /// <param name="description">The page description.</param>
+        /// <param name="tabIconFile">The icon for this new tab.</param>
+        /// <param name="tabIconFileLarge">The large icon for this new tab.</param>
+        /// <param name="isVisible">A flag indicating whether the tab is visible.</param>
+        /// <returns>A <see cref="TabInfo"/> instance or <see langword="null"/>.</returns>
+        public static TabInfo AddAdminPage(PortalInfo portal, string tabName, string description, string tabIconFile, string tabIconFileLarge, bool isVisible)
+        {
+            DnnInstallLogger.InstallLogInfo(Localization.GetString("LogStart", Localization.GlobalResourceFile) + "AddAdminPage:" + tabName);
+            TabInfo adminPage = TabController.Instance.GetTab(portal.AdminTabId, portal.PortalID, false);
+
+            if (adminPage != null)
+            {
+                var tabPermissionCollection = new TabPermissionCollection();
+                AddPagePermission(tabPermissionCollection, "View", Convert.ToInt32(portal.AdministratorRoleId));
+                AddPagePermission(tabPermissionCollection, "Edit", Convert.ToInt32(portal.AdministratorRoleId));
+                return AddPage(adminPage, tabName, description, tabIconFile, tabIconFileLarge, isVisible, tabPermissionCollection, true);
+            }
+
+            return null;
+        }
+
+        /// <summary>AddHostPage adds a Host Tab Page.</summary>
+        /// <param name="tabName">The Name to give this new tab.</param>
+        /// <param name="description">The page description.</param>
+        /// <param name="tabIconFile">The icon for this new tab.</param>
+        /// <param name="tabIconFileLarge">The large icon for this new tab.</param>
+        /// <param name="isVisible">A flag indicating whether the tab is visible.</param>
+        /// <returns>A <see cref="TabInfo"/> instance or <see langword="null"/>.</returns>
+        public static TabInfo AddHostPage(string tabName, string description, string tabIconFile, string tabIconFileLarge, bool isVisible)
+        {
+            DnnInstallLogger.InstallLogInfo(Localization.GetString("LogStart", Localization.GlobalResourceFile) + "AddHostPage:" + tabName);
+            TabInfo hostPage = TabController.Instance.GetTabByName("Host", Null.NullInteger);
+
+            if (hostPage != null)
+            {
+                return AddPage(hostPage, tabName, description, tabIconFile, tabIconFileLarge, isVisible, new TabPermissionCollection(), true);
+            }
+
+            return null;
+        }
+
+        /// <summary>AddModuleControl adds a new Module Control to the system.</summary>
+        /// <param name="moduleDefId">The Module Definition Id.</param>
+        /// <param name="controlKey">The key for this control in the Definition.</param>
+        /// <param name="controlTitle">The title of this control.</param>
+        /// <param name="controlSrc">The source of ths control.</param>
+        /// <param name="mvcControlClass">The mvc control class of ths control.</param>
+        /// <param name="iconFile">The icon file.</param>
+        /// <param name="controlType">The type of control.</param>
+        /// <param name="viewOrder">The vieworder for this module.</param>
+        public static void AddModuleControl(int moduleDefId, string controlKey, string controlTitle, string controlSrc, string mvcControlClass, string iconFile, SecurityAccessLevel controlType, int viewOrder)
+        {
+            // Call Overload with HelpUrl = Null.NullString
+            AddModuleControl(moduleDefId, controlKey, controlTitle, controlSrc, mvcControlClass, iconFile, controlType, viewOrder, Null.NullString);
+        }
+
+        /// <summary>AddModuleDefinition adds a new Core Module Definition to the system.</summary>
+        /// <remarks>This overload assumes the module is an Admin module and not a Premium Module.</remarks>
+        /// <param name="desktopModuleName">The Friendly Name of the Module to Add.</param>
+        /// <param name="description">Description of the Module.</param>
+        /// <param name="moduleDefinitionName">The Module Definition Name.</param>
+        /// <returns>The Module Definition Id of the new Module.</returns>
+        public static int AddModuleDefinition(string desktopModuleName, string description, string moduleDefinitionName)
+        {
+            // Call overload with Premium=False and Admin=True
+            return AddModuleDefinition(desktopModuleName, description, moduleDefinitionName, false, true);
+        }
+
+        /// <summary>AddModuleToPage adds a module to a Page.</summary>
+        /// <param name="page">The Page to add the Module to.</param>
+        /// <param name="moduleDefId">The Module Definition Id for the module to be added to this tab.</param>
+        /// <param name="moduleTitle">The Module's title.</param>
+        /// <param name="moduleIconFile">The Module's icon.</param>
+        /// <param name="inheritPermissions">Inherit the Pages View Permissions.</param>
+        /// <returns>The ID of the module, or <see cref="Null.NullInteger"/> to indicate failure.</returns>
+        public static int AddModuleToPage(TabInfo page, int moduleDefId, string moduleTitle, string moduleIconFile, bool inheritPermissions)
+        {
+            return AddModuleToPage(page, moduleDefId, moduleTitle, moduleIconFile, inheritPermissions, true, Globals.glbDefaultPane);
+        }
+
+        /// <summary>AddModuleToPage adds a module to a Page.</summary>
+        /// <param name="page">The Page to add the Module to.</param>
+        /// <param name="moduleDefId">The Module Definition ID for the module to be added to this tab.</param>
+        /// <param name="moduleTitle">The Module's title.</param>
+        /// <param name="moduleIconFile">The Module's icon.</param>
+        /// <param name="inheritPermissions">Inherit the Pages View Permissions.</param>
+        /// <param name="displayTitle">Whether to display the title.</param>
+        /// <param name="paneName">The pane name.</param>
+        /// <returns>The ID of the module, or <see cref="Null.NullInteger"/> to indicate failure.</returns>
+        public static int AddModuleToPage(TabInfo page, int moduleDefId, string moduleTitle, string moduleIconFile, bool inheritPermissions, bool displayTitle, string paneName)
+        {
+            DnnInstallLogger.InstallLogInfo(Localization.GetString("LogStart", Localization.GlobalResourceFile) + "AddModuleToPage:" + moduleDefId);
+            ModuleInfo moduleInfo;
+            int moduleId = Null.NullInteger;
+
+            if (page != null)
+            {
+                bool isDuplicate = false;
+                foreach (var kvp in ModuleController.Instance.GetTabModules(page.TabID))
+                {
+                    moduleInfo = kvp.Value;
+                    if (moduleInfo.ModuleDefID == moduleDefId)
+                    {
+                        isDuplicate = true;
+                        moduleId = moduleInfo.ModuleID;
+                    }
+                }
+
+                if (!isDuplicate)
+                {
+                    moduleInfo = new ModuleInfo
+                    {
+                        ModuleID = Null.NullInteger,
+                        PortalID = page.PortalID,
+                        TabID = page.TabID,
+                        ModuleOrder = -1,
+                        ModuleTitle = moduleTitle,
+                        PaneName = paneName,
+                        ModuleDefID = moduleDefId,
+                        CacheTime = 0,
+                        IconFile = moduleIconFile,
+                        AllTabs = false,
+                        Visibility = VisibilityState.None,
+                        InheritViewPermissions = inheritPermissions,
+                        DisplayTitle = displayTitle,
+                    };
+
+                    ModuleController.Instance.InitialModulePermission(moduleInfo, moduleInfo.TabID, inheritPermissions ? 0 : 1);
+
+                    moduleInfo.TabModuleSettings["hideadminborder"] = "True";
+
+                    try
+                    {
+                        moduleId = ModuleController.Instance.AddModule(moduleInfo);
+                    }
+                    catch (Exception exc)
+                    {
+                        Logger.Error(exc);
+                        DnnInstallLogger.InstallLogError(exc);
+                    }
+                }
+            }
+
+            DnnInstallLogger.InstallLogInfo(Localization.GetString("LogEnd", Localization.GlobalResourceFile) + "AddModuleToPage:" + moduleDefId);
+            return moduleId;
+        }
+
+        /// <summary>AddModuleToPage adds a module to a Page.</summary>
+        /// <param name="tabPath">The tab path of the page.</param>
+        /// <param name="portalId">The portal ID.</param>
+        /// <param name="moduleDefId">The Module Definition ID for the module to be added to this tab.</param>
+        /// <param name="moduleTitle">The Module's title.</param>
+        /// <param name="moduleIconFile">The Module's icon.</param>
+        /// <param name="inheritPermissions">Inherit the Pages View Permissions.</param>
+        /// <returns>The ID of the module, or <see cref="Null.NullInteger"/> to indicate failure.</returns>
+        public static int AddModuleToPage(string tabPath, int portalId, int moduleDefId, string moduleTitle, string moduleIconFile, bool inheritPermissions)
+        {
+            int moduleId = Null.NullInteger;
+
+            int tabID = TabController.GetTabByTabPath(portalId, tabPath, Null.NullString);
+            if (tabID != Null.NullInteger)
+            {
+                TabInfo tab = TabController.Instance.GetTab(tabID, portalId, true);
+                if (tab != null)
+                {
+                    moduleId = AddModuleToPage(tab, moduleDefId, moduleTitle, moduleIconFile, inheritPermissions);
+                }
+            }
+
+            return moduleId;
+        }
+
+        public static void AddModuleToPages(string tabPath, int moduleDefId, string moduleTitle, string moduleIconFile, bool inheritPermissions)
+        {
+            var portals = PortalController.Instance.GetPortals();
+            foreach (PortalInfo portal in portals)
+            {
+                int tabID = TabController.GetTabByTabPath(portal.PortalID, tabPath, Null.NullString);
+                if (tabID != Null.NullInteger)
+                {
+                    var tab = TabController.Instance.GetTab(tabID, portal.PortalID, true);
+                    if (tab != null)
+                    {
+                        AddModuleToPage(tab, moduleDefId, moduleTitle, moduleIconFile, inheritPermissions);
+                    }
+                }
+            }
+        }
+
+        /// <summary>AddPortal manages the Installation of a new DotNetNuke Portal.</summary>
+        /// <param name="node">The portal XML node.</param>
+        /// <param name="status">Whether to write status messages to the HTTP response.</param>
+        /// <param name="indent">The indentation level of the status messages.</param>
+        /// <param name="superUser">The admin user for the portal or <see langword="null"/> to create a new user.</param>
+        /// <returns>The ID of the new portal, or <c>-1</c> to indicate failure.</returns>
+        public static int AddPortal(XmlNode node, bool status, int indent, UserInfo superUser = null)
+        {
+            int portalId = -1;
+            try
+            {
+                string hostMapPath = Globals.HostMapPath;
+                string childPath = string.Empty;
+                string domain = string.Empty;
+
+                if (HttpContext.Current != null)
+                {
+                    domain = Globals.GetDomainName(HttpContext.Current.Request, true).ToLowerInvariant().Replace("/install", string.Empty);
+                }
+
+                DnnInstallLogger.InstallLogInfo(Localization.GetString("LogStart", Localization.GlobalResourceFile) + "AddPortal:" + domain);
+                string portalName = XmlUtils.GetNodeValue(node.CreateNavigator(), "portalname");
+                if (status)
+                {
+                    if (HttpContext.Current != null)
+                    {
+                        HtmlUtils.WriteFeedback(HttpContext.Current.Response, indent, "Creating Site: " + portalName + "<br>");
+                    }
+                }
+
+                XmlNode adminNode = node.SelectSingleNode("administrator");
+                if (adminNode != null)
+                {
+                    string firstName = XmlUtils.GetNodeValue(adminNode.CreateNavigator(), "firstname");
+                    string lastName = XmlUtils.GetNodeValue(adminNode.CreateNavigator(), "lastname");
+                    string username = XmlUtils.GetNodeValue(adminNode.CreateNavigator(), "username");
+                    string password = XmlUtils.GetNodeValue(adminNode.CreateNavigator(), "password");
+                    string email = XmlUtils.GetNodeValue(adminNode.CreateNavigator(), "email");
+                    string description = XmlUtils.GetNodeValue(node.CreateNavigator(), "description");
+                    string keyWords = XmlUtils.GetNodeValue(node.CreateNavigator(), "keywords");
+                    string templateFileName = XmlUtils.GetNodeValue(node.CreateNavigator(), "templatefile");
+                    string serverPath = Globals.ApplicationMapPath + "\\";
+                    bool isChild = bool.Parse(XmlUtils.GetNodeValue(node.CreateNavigator(), "ischild"));
+                    string homeDirectory = XmlUtils.GetNodeValue(node.CreateNavigator(), "homedirectory");
+
+                    // Get the Portal Alias
+                    XmlNodeList portalAliases = node.SelectNodes("portalaliases/portalalias");
+                    string strPortalAlias = domain;
+                    if (portalAliases != null)
+                    {
+                        if (portalAliases.Count > 0)
+                        {
+                            if (!string.IsNullOrEmpty(portalAliases[0].InnerText))
+                            {
+                                strPortalAlias = portalAliases[0].InnerText;
+                            }
+                        }
+                    }
+
+                    // Create default email
+                    if (string.IsNullOrEmpty(email))
+                    {
+                        email = "admin@" + domain.Replace("www.", string.Empty);
+
+                        // Remove any domain subfolder information ( if it exists )
+                        if (email.IndexOf("/") != -1)
+                        {
+                            email = email.Substring(0, email.IndexOf("/"));
+                        }
+                    }
+
+                    if (isChild)
+                    {
+                        childPath = PortalController.GetPortalFolder(strPortalAlias);
+                    }
+
+                    var template = FindBestTemplate(templateFileName);
+                    var userInfo = superUser ?? CreateUserInfo(firstName, lastName, username, password, email);
+
+                    // Create Portal
+                    portalId = PortalController.Instance.CreatePortal(
+                        portalName,
+                        userInfo,
+                        description,
+                        keyWords,
+                        template,
+                        homeDirectory,
+                        strPortalAlias,
+                        serverPath,
+                        serverPath + childPath,
+                        isChild);
+
+                    if (portalId > -1)
+                    {
+                        // Add Extra Aliases
+                        if (portalAliases != null)
+                        {
+                            foreach (XmlNode portalAlias in portalAliases)
+                            {
+                                if (!string.IsNullOrEmpty(portalAlias.InnerText))
+                                {
+                                    if (status)
+                                    {
+                                        if (HttpContext.Current != null)
+                                        {
+                                            HtmlUtils.WriteFeedback(HttpContext.Current.Response, indent, "Creating Site Alias: " + portalAlias.InnerText + "<br>");
+                                        }
+                                    }
+
+                                    PortalController.Instance.AddPortalAlias(portalId, portalAlias.InnerText);
+                                }
+                            }
+                        }
+
+                        // Force Administrator to Update Password on first log in
+                        PortalInfo portal = PortalController.Instance.GetPortal(portalId);
+                        UserInfo adminUser = UserController.GetUserById(portalId, portal.AdministratorId);
+                        adminUser.Membership.UpdatePassword = true;
+                        UserController.UpdateUser(portalId, adminUser);
+                    }
+
+                    return portalId;
+                }
+            }
+            catch (Exception ex)
+            {
+                Logger.Error(ex);
+
+                if (HttpContext.Current != null)
+                {
+                    HtmlUtils.WriteFeedback(HttpContext.Current.Response, indent, "<font color='red'>Error!</font> " + ex.Message + ex.StackTrace + "<br>");
+                    DnnInstallLogger.InstallLogError(ex);
+                }
+
+                // failure
+                portalId = -1;
+            }
+
+            return portalId;
+        }
+
+        /// <summary>Obsolete, AddPortal manages the Installation of a new DotNetNuke Portal.</summary>
+        /// <param name="node">The portal XML node.</param>
+        /// <param name="status">Whether to write status messages to the HTTP response.</param>
+        /// <param name="indent">The indentation level of the status messages.</param>
+        /// <returns>The ID of the new portal, or <c>-1</c> to indicate failure.</returns>
+        [DnnDeprecated(9, 3, 0, "Use the overloaded method with the 'superUser' parameter instead")]
+        public static partial int AddPortal(XmlNode node, bool status, int indent)
+        {
+            return AddPortal(node, status, indent, null);
+        }
+
+        /// <summary>DeleteInstallerFiles - clean up install config and installwizard files. If installwizard is ran again this will be recreated via the dotnetnuke.install.config.resources file.</summary>
+        /// <remarks>uses FileSystemUtils.DeleteFile as it checks for readonly attribute status and changes it if required, as well as verifying file exists.</remarks>
+        public static void DeleteInstallerFiles()
+        {
+            var files = new List<string>
+            {
+                "DotNetNuke.install.config",
+                "DotNetNuke.install.config.resources",
+                "InstallWizard.aspx",
+                "InstallWizard.aspx.cs",
+                "InstallWizard.aspx.designer.cs",
+                "UpgradeWizard.aspx",
+                "UpgradeWizard.aspx.cs",
+                "UpgradeWizard.aspx.designer.cs",
+                "Install.aspx",
+                "Install.aspx.cs",
+                "Install.aspx.designer.cs",
+            };
+
+            foreach (var file in files)
+            {
+                try
+                {
+                    FileSystemUtils.DeleteFile(Path.Combine(AppDomain.CurrentDomain.BaseDirectory, "Install", file));
+                }
+                catch (Exception ex)
+                {
+                    Logger.Error("File deletion failed for [Install\\" + file + "]. PLEASE REMOVE THIS MANUALLY." + ex);
+                }
+            }
+        }
+
+        /// <summary>DeleteFiles - clean up deprecated files and folders.</summary>
+        /// <param name="providerPath">Path to provider.</param>
+        /// <param name="version">The Version being Upgraded.</param>
+        /// <param name="writeFeedback">Display status in UI?.</param>
+        /// <returns>Exceptions logged or <see cref="string.Empty"/>.</returns>
+        public static string DeleteFiles(string providerPath, Version version, bool writeFeedback)
+        {
+            var stringVersion = GetStringVersionWithRevision(version);
+
+            DnnInstallLogger.InstallLogInfo(Localization.GetString("LogStart", Localization.GlobalResourceFile) + "DeleteFiles:" + stringVersion);
+            string exceptions = string.Empty;
+            if (writeFeedback)
+            {
+                HtmlUtils.WriteFeedback(HttpContext.Current.Response, 2, "Cleaning Up Files: " + stringVersion);
+            }
+
+            string listFile = Globals.InstallMapPath + "Cleanup\\" + stringVersion + ".txt";
+            try
+            {
+                if (File.Exists(listFile))
+                {
+                    exceptions = FileSystemUtils.DeleteFiles(File.ReadAllLines(listFile));
+                }
+            }
+            catch (Exception ex)
+            {
+                Logger.Error("Error cleanup file " + listFile, ex);
+
+                exceptions += $"Error: {ex.Message + ex.StackTrace}{Environment.NewLine}";
+
+                // log the results
+                DnnInstallLogger.InstallLogError(exceptions);
+                try
+                {
+                    using (StreamWriter streamWriter = File.CreateText(providerPath + stringVersion + "_Config.log"))
+                    {
+                        streamWriter.WriteLine(exceptions);
+                        streamWriter.Close();
+                    }
+                }
+                catch (Exception exc)
+                {
+                    Logger.Error(exc);
+                }
+            }
+
+            if (writeFeedback)
+            {
+                HtmlUtils.WriteSuccessError(HttpContext.Current.Response, string.IsNullOrEmpty(exceptions));
+            }
+
+            return exceptions;
+        }
+
+        /// <summary>ExecuteScripts manages the Execution of Scripts from the Install/Scripts folder. It is also triggered by InstallDNN and UpgradeDNN.</summary>
+        /// <param name="strProviderPath">The path to the Data Provider.</param>
+        public static void ExecuteScripts(string strProviderPath)
+        {
+            DnnInstallLogger.InstallLogInfo(Localization.GetString("LogStart", Localization.GlobalResourceFile) + "ExecuteScripts:" + strProviderPath);
+            string scriptPath = Globals.ApplicationMapPath + "\\Install\\Scripts\\";
+            if (Directory.Exists(scriptPath))
+            {
+                string[] files = Directory.GetFiles(scriptPath);
+                foreach (string file in files)
+                {
+                    // Execute if script is a provider script
+                    if (file.IndexOf("." + DefaultProvider) != -1)
+                    {
+                        ExecuteScript(file, true);
+
+                        // delete the file
+                        try
+                        {
+                            File.SetAttributes(file, FileAttributes.Normal);
+                            File.Delete(file);
+                        }
+                        catch (Exception exc)
+                        {
+                            Logger.Error(exc);
+                        }
+                    }
+                }
+            }
+        }
+
+        /// <summary>ExecuteScript executes a special script.</summary>
+        /// <param name="file">The script file to execute.</param>
+        public static void ExecuteScript(string file)
+        {
+            // Execute if script is a provider script
+            if (file.IndexOf("." + DefaultProvider) != -1)
+            {
+                ExecuteScript(file, true);
+            }
+        }
+
+        /// <summary>GetInstallTemplate retrieves the Installation Template as specified in web.config.</summary>
+        /// <param name="xmlDoc">The Xml Document to load.</param>
+        /// <returns>A string which contains the error message - if appropriate.</returns>
+        public static string GetInstallTemplate(XmlDocument xmlDoc)
+        {
+            string errorMessage = Null.NullString;
+            string installTemplate = Config.GetSetting("InstallTemplate");
+            try
+            {
+                xmlDoc.Load(Globals.ApplicationMapPath + "\\Install\\" + installTemplate);
+            }
+            catch
+            {
+                // error
+                errorMessage = "Failed to load Install template.<br><br>";
+            }
+
+            return errorMessage;
+        }
+
+        /// <summary>SetInstallTemplate saves the XmlDocument back to Installation Template specified in web.config.</summary>
+        /// <param name="xmlDoc">The Xml Document to save.</param>
+        /// <returns>A string which contains the error massage - if appropriate.</returns>
+        public static string SetInstallTemplate(XmlDocument xmlDoc)
+        {
+            string errorMessage = Null.NullString;
+            string installTemplate = Config.GetSetting("InstallTemplate");
+            string filePath = Globals.ApplicationMapPath + "\\Install\\" + installTemplate;
+            try
+            {
+                // ensure the file is not read-only
+                var attributes = File.GetAttributes(filePath);
+                if ((attributes & FileAttributes.ReadOnly) == FileAttributes.ReadOnly)
+                {
+                    // file is readonly, then remove it
+                    attributes = attributes & ~FileAttributes.ReadOnly;
+                    File.SetAttributes(filePath, attributes);
+                }
+
+                xmlDoc.Save(filePath);
+            }
+            catch
+            {
+                // error
+                errorMessage = "Failed to save Install template.<br><br>";
+            }
+
+            return errorMessage;
+        }
+
+        /// <summary>GetInstallVersion retrieves the Base Install Version as specified in the install template.</summary>
+        /// <param name="xmlDoc">The Install Template.</param>
+        /// <returns>The <see cref="Version"/>.</returns>
+        public static Version GetInstallVersion(XmlDocument xmlDoc)
+        {
+            string version = Null.NullString;
+
+            // get base version
+            XmlNode node = xmlDoc.SelectSingleNode("//dotnetnuke");
+            if (node != null)
+            {
+                version = XmlUtils.GetNodeValue(node.CreateNavigator(), "version");
+            }
+
+            return new Version(version);
+        }
+
+        /// <summary>GetLogFile gets the filename for the version's log file.</summary>
+        /// <param name="providerPath">The path to the Data Provider.</param>
+        /// <param name="version">The Version.</param>
+        /// <returns>The path to the log file.</returns>
+        public static string GetLogFile(string providerPath, Version version)
+        {
+            return providerPath + GetStringVersion(version) + ".log.resources";
+        }
+
+        /// <summary>GetScriptFile gets the filename for the version.</summary>
+        /// <param name="providerPath">The path to the Data Provider.</param>
+        /// <param name="version">The Version.</param>
+        /// <returns>The path to the script file.</returns>
+        public static string GetScriptFile(string providerPath, Version version)
+        {
+            return providerPath + GetStringVersion(version) + "." + DefaultProvider;
+        }
+
+        /// <summary>GetStringVersion gets the Version String (xx.xx.xx) from the Version.</summary>
+        /// <param name="version">The Version.</param>
+        /// <returns>The <paramref name="version"/> formatted as a <see cref="string"/>.</returns>
+        public static string GetStringVersion(Version version)
+        {
+            var versionArray = new int[3];
+            versionArray[0] = version.Major;
+            versionArray[1] = version.Minor;
+            versionArray[2] = version.Build;
+            string stringVersion = Null.NullString;
+            for (int i = 0; i <= 2; i++)
+            {
+                if (versionArray[i] == 0)
+                {
+                    stringVersion += "00";
+                }
+                else if (versionArray[i] >= 1 && versionArray[i] <= 9)
+                {
+                    stringVersion += "0" + versionArray[i];
+                }
+                else
+                {
+                    stringVersion += versionArray[i].ToString();
+                }
+
+                if (i < 2)
+                {
+                    stringVersion += ".";
+                }
+            }
+
+            return stringVersion;
+        }
+
+        /// <summary>GetSuperUser gets the superuser from the Install Template.</summary>
+        /// <param name="xmlTemplate">The install Template.</param>
+        /// <param name="writeFeedback">a flag to determine whether to output feedback.</param>
+        /// <returns>A <see cref="UserInfo"/> instance or <see langword="null"/>.</returns>
+        public static UserInfo GetSuperUser(XmlDocument xmlTemplate, bool writeFeedback)
+        {
+            DnnInstallLogger.InstallLogInfo(Localization.GetString("LogStart", Localization.GlobalResourceFile) + "GetSuperUser");
+            XmlNode node = xmlTemplate.SelectSingleNode("//dotnetnuke/superuser");
+            UserInfo superUser = null;
+            if (node != null)
+            {
+                if (writeFeedback)
+                {
+                    HtmlUtils.WriteFeedback(HttpContext.Current.Response, 0, "Configuring SuperUser:<br>");
+                }
+
+                // Parse the SuperUsers nodes
+                string firstName = XmlUtils.GetNodeValue(node.CreateNavigator(), "firstname");
+                string lastName = XmlUtils.GetNodeValue(node.CreateNavigator(), "lastname");
+                string username = XmlUtils.GetNodeValue(node.CreateNavigator(), "username");
+                string password = XmlUtils.GetNodeValue(node.CreateNavigator(), "password");
+                string email = XmlUtils.GetNodeValue(node.CreateNavigator(), "email");
+                string locale = XmlUtils.GetNodeValue(node.CreateNavigator(), "locale");
+                string updatePassword = XmlUtils.GetNodeValue(node.CreateNavigator(), "updatepassword");
+
+                superUser = new UserInfo
+                {
+                    PortalID = -1,
+                    FirstName = firstName,
+                    LastName = lastName,
+                    Username = username,
+                    DisplayName = firstName + " " + lastName,
+                    Membership = { Password = password },
+                    Email = email,
+                    IsSuperUser = true,
+                };
+                superUser.Membership.Approved = true;
+
+                superUser.Profile.FirstName = firstName;
+                superUser.Profile.LastName = lastName;
+                superUser.Profile.PreferredLocale = locale;
+                superUser.Profile.PreferredTimeZone = TimeZoneInfo.Local;
+
+                if (updatePassword.ToLowerInvariant() == "true")
+                {
+                    superUser.Membership.UpdatePassword = true;
+                }
+            }
+
+            return superUser;
+        }
+
+        /// <summary>GetUpgradeScripts gets an ArrayList of the Scripts required to Upgrade to the current Assembly Version.</summary>
+        /// <param name="providerPath">The path to the Data Provider.</param>
+        /// <param name="databaseVersion">The current Database Version.</param>
+        /// <returns>An <see cref="ArrayList"/> of <see cref="string"/> values, the file paths to the scripts.</returns>
+        public static ArrayList GetUpgradeScripts(string providerPath, Version databaseVersion)
+        {
+            var scriptFiles = new ArrayList();
+            string[] files = Directory.GetFiles(providerPath, "*." + DefaultProvider);
+            Array.Sort(files); // The order of the returned file names is not guaranteed on certain NAS systems; use the Sort method if a specific sort order is required.
+
+            Logger.TraceFormat("GetUpgradedScripts databaseVersion:{0} applicationVersion:{1}", databaseVersion, ApplicationVersion);
+
+            foreach (string file in files)
+            {
+                // script file name must conform to ##.##.##.DefaultProviderName
+                if (file != null)
+                {
+                    if (GetFileName(file).Length == 9 + DefaultProvider.Length)
+                    {
+                        var version = new Version(GetFileNameWithoutExtension(file));
+
+                        // check if script file is relevant for upgrade
+                        if (version > databaseVersion && version <= ApplicationVersion && GetFileName(file).Length == 9 + DefaultProvider.Length)
+                        {
+                            scriptFiles.Add(file);
+
+                            // check if any incrementals exist
+                            var incrementalfiles = AddAvailableIncrementalFiles(providerPath, version);
+                            if (incrementalfiles != null)
+                            {
+                                scriptFiles.AddRange(incrementalfiles);
+                            }
+
+                            Logger.TraceFormat("GetUpgradedScripts including {0}", file);
+                        }
+
+                        if (version == databaseVersion && version <= ApplicationVersion && GetFileName(file).Length == 9 + DefaultProvider.Length)
+                        {
+                            var incrementalfiles = AddAvailableIncrementalFiles(providerPath, version);
+                            if (incrementalfiles != null)
+                            {
+                                scriptFiles.AddRange(incrementalfiles);
+                            }
+
+                            Logger.TraceFormat("GetUpgradedScripts including {0}", file);
+                        }
+
+                        // else
+                        // {
+                        //    Logger.TraceFormat("GetUpgradedScripts excluding {0}", file);
+                        // }
+                    }
+                }
+            }
+
+            return scriptFiles;
+        }
+
+        /// <summary>InitialiseHostSettings gets the Host Settings from the Install Template.</summary>
+        /// <param name="xmlTemplate">The install Template.</param>
+        /// <param name="writeFeedback">a flag to determine whether to output feedback.</param>
+        public static void InitialiseHostSettings(XmlDocument xmlTemplate, bool writeFeedback)
+        {
+            DnnInstallLogger.InstallLogInfo(Localization.GetString("LogStart", Localization.GlobalResourceFile) + "InitialiseHostSettings");
+            XmlNode node = xmlTemplate.SelectSingleNode("//dotnetnuke/settings");
+            if (node != null)
+            {
+                if (writeFeedback)
+                {
+                    HtmlUtils.WriteFeedback(HttpContext.Current.Response, 0, "Loading Host Settings:<br>");
+                }
+
+                // Need to clear the cache to pick up new HostSettings from the SQLDataProvider script
+                DataCache.RemoveCache(DataCache.HostSettingsCacheKey);
+
+                // Parse the Settings nodes
+                foreach (XmlNode settingNode in node.ChildNodes)
+                {
+                    string settingName = settingNode.Name;
+                    string settingValue = settingNode.InnerText;
+                    if (settingNode.Attributes != null)
+                    {
+                        XmlAttribute secureAttrib = settingNode.Attributes["Secure"];
+                        bool settingIsSecure = false;
+                        if (secureAttrib != null)
+                        {
+                            if (secureAttrib.Value.ToLowerInvariant() == "true")
+                            {
+                                settingIsSecure = true;
+                            }
+                        }
+
+                        string domainName = Globals.GetDomainName(HttpContext.Current.Request);
+
+                        switch (settingName)
+                        {
+                            case "HostURL":
+                                if (string.IsNullOrEmpty(settingValue))
+                                {
+                                    settingValue = domainName;
+                                }
+
+                                break;
+                            case "HostEmail":
+                                if (string.IsNullOrEmpty(settingValue))
+                                {
+                                    settingValue = "support@" + domainName;
+
+                                    // Remove any folders
+                                    settingValue = settingValue.Substring(0, settingValue.IndexOf("/"));
+
+                                    // Remove port number
+                                    if (settingValue.IndexOf(":") != -1)
+                                    {
+                                        settingValue = settingValue.Substring(0, settingValue.IndexOf(":"));
+                                    }
+                                }
+
+                                break;
+                        }
+
+                        HostController.Instance.Update(settingName, settingValue, settingIsSecure);
+                    }
+                }
+            }
+        }
+
+        /// <summary>InstallDatabase runs all the "scripts" identified in the Install Template to install the base version.</summary>
+        /// <param name="version">The version for which to run installation scripts.</param>
+        /// <param name="providerPath">The data provider path.</param>
+        /// <param name="xmlDoc">The Xml Document to load.</param>
+        /// <param name="writeFeedback">A flag that determines whether to output feedback to the Response Stream.</param>
+        /// <returns>A string which contains the error message - if appropriate.</returns>
+        public static string InstallDatabase(Version version, string providerPath, XmlDocument xmlDoc, bool writeFeedback)
+        {
+            DnnInstallLogger.InstallLogInfo(Localization.GetString("LogStart", Localization.GlobalResourceFile) + "InstallDatabase:" + Globals.FormatVersion(version));
+            string defaultProvider = Config.GetDefaultProvider("data").Name;
+            string message = Null.NullString;
+
+            // Output feedback line
+            if (writeFeedback)
+            {
+                HtmlUtils.WriteFeedback(HttpContext.Current.Response, 0, "Installing Version: " + Globals.FormatVersion(version) + "<br>");
+            }
+
+            // Parse the script nodes
+            XmlNode node = xmlDoc.SelectSingleNode("//dotnetnuke/scripts");
+            if (node != null)
+            {
+                // Loop through the available scripts
+                message = (from XmlNode scriptNode in node.SelectNodes("script") select scriptNode.InnerText + "." + defaultProvider).Aggregate(message, (current, script) => current + ExecuteScript(providerPath + script, writeFeedback));
+            }
+
+            // update the version
+            Globals.UpdateDataBaseVersion(version);
+
+            // Optionally Install the memberRoleProvider
+            message += InstallMemberRoleProvider(providerPath, writeFeedback);
+
+            return message;
+        }
+
+        /// <summary>InstallDNN manages the Installation of a new DotNetNuke Application.</summary>
+        /// <param name="strProviderPath">The path to the Data Provider.</param>
+        public static void InstallDNN(string strProviderPath)
+        {
+            DnnInstallLogger.InstallLogInfo(Localization.GetString("LogStart", Localization.GlobalResourceFile) + "InstallDNN:" + strProviderPath);
+            var xmlDoc = new XmlDocument { XmlResolver = null };
+
+            // open the Install Template XML file
+            string errorMessage = GetInstallTemplate(xmlDoc);
+
+            if (string.IsNullOrEmpty(errorMessage))
+            {
+                // get base version
+                Version baseVersion = GetInstallVersion(xmlDoc);
+
+                // Install Base Version
+                InstallDatabase(baseVersion, strProviderPath, xmlDoc, true);
+
+                // Call Upgrade with the current DB Version to carry out any incremental upgrades
+                UpgradeDNN(strProviderPath, baseVersion);
+
+                // parse Host Settings if available
+                InitialiseHostSettings(xmlDoc, true);
+
+                // Create SuperUser only when it's not there (even soft deleted)
+                var superUsers = UserController.GetUsers(true, true, Null.NullInteger);
+                if (superUsers == null || superUsers.Count == 0)
+                {
+                    // parse SuperUser if Available
+                    UserInfo superUser = GetSuperUser(xmlDoc, true);
+                    UserController.CreateUser(ref superUser);
+                    superUsers.Add(superUser);
+                }
+
+                // parse File List if available
+                InstallFiles(xmlDoc, true);
+
+                // Run any addition scripts in the Scripts folder
+                HtmlUtils.WriteFeedback(HttpContext.Current.Response, 0, "Executing Additional Scripts:<br>");
+                ExecuteScripts(strProviderPath);
+
+                // Install optional resources if present
+                var packages = GetInstallPackages();
+                foreach (var package in packages)
+                {
+                    InstallPackage(package.Key, package.Value.PackageType, true);
+                }
+
+                // Set Status to None
+                Globals.SetStatus(Globals.UpgradeStatus.None);
+
+                // download LP (and templates) if not using en-us
+                IInstallationStep ensureLpAndTemplate = new UpdateLanguagePackStep();
+                ensureLpAndTemplate.Execute();
+
+                // install LP that contains templates if installing in a different language
+                var installConfig = InstallController.Instance.GetInstallConfig();
+                string culture = installConfig.InstallCulture;
+                if (!culture.Equals("en-us", StringComparison.InvariantCultureIgnoreCase))
+                {
+                    string installFolder = HttpContext.Current.Server.MapPath("~/Install/language");
+                    string lpAndTemplates = installFolder + "\\installlanguage.resources";
+
+                    if (File.Exists(lpAndTemplates))
+                    {
+                        InstallPackage(lpAndTemplates, "Language", false);
+                    }
+                }
+
+                // parse portal(s) if available
+                XmlNodeList nodes = xmlDoc.SelectNodes("//dotnetnuke/portals/portal");
+                if (nodes != null)
+                {
+                    foreach (XmlNode node in nodes)
+                    {
+                        if (node != null)
+                        {
+                            // add item to identity install from install wizard.
+                            if (HttpContext.Current != null)
+                            {
+                                HttpContext.Current.Items.Add("InstallFromWizard", true);
+                            }
+
+                            var portalHost = superUsers[0] as UserInfo;
+                            int portalId = AddPortal(node, true, 2, portalHost);
+                            if (portalId > -1)
+                            {
+                                HtmlUtils.WriteFeedback(HttpContext.Current.Response, 2, "<font color='green'>Successfully Installed Site " + portalId + ":</font><br>");
+                            }
+                            else
+                            {
+                                HtmlUtils.WriteFeedback(HttpContext.Current.Response, 2, "<font color='red'>Site failed to install:Error!</font><br>");
+                            }
+                        }
+                    }
+                }
+            }
+            else
+            {
+                // 500 Error - Redirect to ErrorPage
+                if (HttpContext.Current != null)
+                {
+                    string url = "~/ErrorPage.aspx?status=500&error=" + errorMessage;
+                    HttpContext.Current.Response.Clear();
+                    HttpContext.Current.Server.Transfer(url);
+                }
+            }
+        }
+
+        /// <summary>InstallFiles installs any files listed in the Host Install Configuration file.</summary>
+        /// <param name="xmlDoc">The Xml Document to load.</param>
+        /// <param name="writeFeedback">A flag that determines whether to output feedback to the Response Stream.</param>
+        public static void InstallFiles(XmlDocument xmlDoc, bool writeFeedback)
+        {
+            DnnInstallLogger.InstallLogInfo(Localization.GetString("LogStart", Localization.GlobalResourceFile) + "InstallFiles");
+
+            // Parse the file nodes
+            XmlNode node = xmlDoc.SelectSingleNode("//dotnetnuke/files");
+            if (node != null)
+            {
+                if (writeFeedback)
+                {
+                    HtmlUtils.WriteFeedback(HttpContext.Current.Response, 0, "Loading Host Files:<br>");
+                }
+
+                ParseFiles(node, Null.NullInteger);
+            }
+
+            // Synchronise Host Folder
+            if (writeFeedback)
+            {
+                HtmlUtils.WriteFeedback(HttpContext.Current.Response, 0, "Synchronizing Host Files:<br>");
+            }
+
+            FolderManager.Instance.Synchronize(Null.NullInteger, string.Empty, true, true);
+        }
+
+        public static bool InstallPackage(string file, string packageType, bool writeFeedback)
+        {
+            DnnInstallLogger.InstallLogInfo(Localization.GetString("LogStart", Localization.GlobalResourceFile) + "InstallPackage:" + file);
+            bool success = Null.NullBoolean;
+            if (writeFeedback)
+            {
+                HtmlUtils.WriteFeedback(HttpContext.Current.Response, 2, "Installing Package File " + Path.GetFileNameWithoutExtension(file) + ": ");
+            }
+
+            bool deleteTempFolder = true;
+            if (packageType == "Skin" || packageType == "Container")
+            {
+                deleteTempFolder = Null.NullBoolean;
+            }
+
+            var installer = new Installer(new FileStream(file, FileMode.Open, FileAccess.Read), Globals.ApplicationMapPath, true, deleteTempFolder);
+
+            // Check if manifest is valid
+            if (installer.IsValid)
+            {
+                installer.InstallerInfo.RepairInstall = true;
+                success = installer.Install();
+            }
+            else
+            {
+                if (installer.InstallerInfo.ManifestFile == null)
+                {
+                    // Missing manifest
+                    if (packageType == "Skin" || packageType == "Container")
+                    {
+                        // Legacy Skin/Container
+                        string tempInstallFolder = installer.TempInstallFolder;
+                        string manifestFile = Path.Combine(tempInstallFolder, Path.GetFileNameWithoutExtension(file) + ".dnn");
+                        using (var manifestWriter = new StreamWriter(manifestFile))
+                        {
+                            manifestWriter.Write(LegacyUtil.CreateSkinManifest(file, packageType, tempInstallFolder));
+                        }
+
+                        installer = new Installer(tempInstallFolder, manifestFile, HttpContext.Current.Request.MapPath("."), true);
+
+                        // Set the Repair flag to true for Batch Install
+                        installer.InstallerInfo.RepairInstall = true;
+
+                        success = installer.Install();
+                    }
+                    else if (Globals.Status != Globals.UpgradeStatus.None)
+                    {
+                        var message = string.Format(Localization.GetString("InstallPackageError", Localization.ExceptionsResourceFile), file, "Manifest file missing");
+                        DnnInstallLogger.InstallLogError(message);
+                    }
+                }
+                else
+                {
+                    // log the failure log when installer is invalid and not caught by mainfest file missing.
+                    foreach (var log in installer.InstallerInfo.Log.Logs
+                                                .Where(l => l.Type == LogType.Failure))
+                    {
+                        Logger.Error(log.Description);
+                        DnnInstallLogger.InstallLogError(log.Description);
+                    }
+
+                    success = false;
+                }
+            }
+
+            if (writeFeedback)
+            {
+                HtmlUtils.WriteSuccessError(HttpContext.Current.Response, success);
+            }
+
+            if (success)
+            {
+                // delete file
+                try
+                {
+                    File.SetAttributes(file, FileAttributes.Normal);
+                    File.Delete(file);
+                }
+                catch (Exception exc)
+                {
+                    Logger.Error(exc);
+                }
+            }
+
+            return success;
+        }
+
+        /// <summary>Gets a list of installable extensions sorted to ensure dependencies are installed first.</summary>
+        /// <returns>An <see cref="IDictionary{TKey,TValue}"/> where the key is the path to the package and the value is the <see cref="PackageInfo"/> instance.</returns>
+        public static IDictionary<string, PackageInfo> GetInstallPackages()
+        {
+            var packageTypes = new string[] { "Library", "Module", "Skin", "Container", "JavaScriptLibrary", "Language", "Provider", "AuthSystem", "Package" };
+            var invalidPackages = new List<string>();
+
+            var packages = new Dictionary<string, PackageInfo>();
+
+            ParsePackagesFromApplicationPath(packageTypes, packages, invalidPackages);
+
+            // Add packages with no dependency requirements
+            var sortedPackages = packages.Where(p => p.Value.Dependencies.Count == 0).ToDictionary(p => p.Key, p => p.Value);
+
+            var prevDependentCount = -1;
+
+            var dependentPackages = packages.Where(p => p.Value.Dependencies.Count > 0).ToDictionary(p => p.Key, p => p.Value);
+            var dependentCount = dependentPackages.Count;
+            while (dependentCount != prevDependentCount)
+            {
+                prevDependentCount = dependentCount;
+                var addedPackages = new List<string>();
+                foreach (var package in dependentPackages)
+                {
+                    if (package.Value.Dependencies.All(
+                            d => sortedPackages.Any(p => p.Value.Name.Equals(d.PackageName, StringComparison.OrdinalIgnoreCase) && p.Value.Version >= d.Version)))
+                    {
+                        sortedPackages.Add(package.Key, package.Value);
+                        addedPackages.Add(package.Key);
+                    }
+                }
+
+                foreach (var packageKey in addedPackages)
+                {
+                    dependentPackages.Remove(packageKey);
+                }
+
+                dependentCount = dependentPackages.Count;
+            }
+
+            // Add any packages whose dependency cannot be resolved
+            foreach (var package in dependentPackages)
+            {
+                sortedPackages.Add(package.Key, package.Value);
+            }
+
+            return sortedPackages;
+        }
+
+        public static void InstallPackages(string packageType, bool writeFeedback)
+        {
+            DnnInstallLogger.InstallLogInfo(Localization.GetString("LogStart", Localization.GlobalResourceFile) + "InstallPackages:" + packageType);
+            if (writeFeedback)
+            {
+                HtmlUtils.WriteFeedback(HttpContext.Current.Response, 0, "Installing Optional " + packageType + "s:<br>");
+            }
+
+            string installPackagePath = Globals.ApplicationMapPath + "\\Install\\" + packageType;
+            if (Directory.Exists(installPackagePath))
+            {
+                foreach (string file in Directory.GetFiles(installPackagePath))
+                {
+                    if (Path.GetExtension(file.ToLowerInvariant()) == ".zip" /*|| installLanguage */)
+                    {
+                        InstallPackage(file, packageType, writeFeedback);
+                    }
+                }
+            }
+        }
+
+        public static bool IsNETFrameworkCurrent(string version)
+        {
+            bool isCurrent = Null.NullBoolean;
+            switch (version)
+            {
+                case "3.5":
+                    // Try and instantiate a 3.5 Class
+                    if (Reflection.CreateType("System.Data.Linq.DataContext", true) != null)
+                    {
+                        isCurrent = true;
+                    }
+
+                    break;
+                case "4.0":
+                    // Look for requestValidationMode attribute
+                    XmlDocument configFile = Config.Load();
+                    XPathNavigator configNavigator = configFile.CreateNavigator().SelectSingleNode("//configuration/system.web/httpRuntime|//configuration/location/system.web/httpRuntime");
+                    if (configNavigator != null && !string.IsNullOrEmpty(configNavigator.GetAttribute("requestValidationMode", string.Empty)))
+                    {
+                        isCurrent = true;
+                    }
+
+                    break;
+                case "4.5":
+                    // Try and instantiate a 4.5 Class
+                    if (Reflection.CreateType("System.Reflection.ReflectionContext", true) != null)
+                    {
+                        isCurrent = true;
+                    }
+
+                    break;
+            }
+
+            return isCurrent;
+        }
+
+        public static void RemoveAdminPages(string tabPath)
+        {
+            DnnInstallLogger.InstallLogInfo(Localization.GetString("LogStart", Localization.GlobalResourceFile) + "RemoveAdminPages:" + tabPath);
+
+            var portals = PortalController.Instance.GetPortals();
+            foreach (IPortalInfo portal in portals)
+            {
+                var tabID = TabController.GetTabByTabPath(portal.PortalId, tabPath, Null.NullString);
+                if (tabID != Null.NullInteger)
+                {
+                    TabController.Instance.DeleteTab(tabID, portal.PortalId);
+                }
+            }
+        }
+
+        public static void RemoveHostPage(string pageName)
+        {
+            DnnInstallLogger.InstallLogInfo(Localization.GetString("LogStart", Localization.GlobalResourceFile) + "RemoveHostPage:" + pageName);
+            var hostTabId = TabController.GetTabByTabPath(Null.NullInteger, "//Host", Null.NullString);
+            if (hostTabId == Null.NullInteger)
+            {
+                return;
+            }
+
+            var tabPath = Globals.GenerateTabPath(hostTabId, pageName);
+
+            var hostModuleTabId = TabController.GetTabByTabPath(Null.NullInteger, tabPath, Null.NullString);
+            if (hostModuleTabId != Null.NullInteger)
+            {
+                TabController.Instance.DeleteTab(hostModuleTabId, Null.NullInteger);
+            }
+        }
+
+        public static void StartTimer()
+        {
+            // Start Upgrade Timer
+            startTime = DateTime.Now;
+        }
+
+        /// <summary>UpgradeApplication - This overload is used for general application upgrade operations.</summary>
+        /// <remarks>Since it is not version specific and is invoked whenever the application is restarted, the operations must be re-executable.</remarks>
+        public static void UpgradeApplication()
+        {
+            try
+            {
+                // Remove UpdatePanel from Login Control - not neccessary in popup.
+                var loginControl = ModuleControlController.GetModuleControlByControlKey("Login", -1);
+                loginControl.SupportsPartialRendering = false;
+
+                ModuleControlController.SaveModuleControl(loginControl, true);
+
+                // Update the version of the client resources - so the cache is cleared
+                DataCache.ClearHostCache(false);
+                HostController.Instance.IncrementCrmVersion(true);
+            }
+            catch (Exception ex)
+            {
+                Logger.Error(ex);
+                var log = new LogInfo
+                {
+                    LogTypeKey = EventLogController.EventLogType.HOST_ALERT.ToString(),
+                    BypassBuffering = true,
+                };
+                log.AddProperty("Upgraded DotNetNuke", "General");
+                log.AddProperty("Warnings", "Error: " + ex.Message + Environment.NewLine);
+                LogController.Instance.AddLog(log);
+                try
+                {
+                    Exceptions.Exceptions.LogException(ex);
+                }
+                catch (Exception exc)
+                {
+                    Logger.Error(exc);
+                }
+            }
+
+            // Remove any .txt and .config files that may exist in the Install folder
+            foreach (string file in Directory.GetFiles(Globals.InstallMapPath + "Cleanup\\", "??.??.??.txt")
+                                        .Concat(Directory.GetFiles(Globals.InstallMapPath + "Cleanup\\", "??.??.??.??.txt")))
+            {
+                FileSystemUtils.DeleteFile(file);
+            }
+
+            foreach (string file in Directory.GetFiles(Globals.InstallMapPath + "Config\\", "??.??.??.config")
+                                        .Concat(Directory.GetFiles(Globals.InstallMapPath + "Config\\", "??.??.??.??.config")))
+            {
+                FileSystemUtils.DeleteFile(file);
+            }
+        }
+
+        /// <summary>UpgradeApplication - This overload is used for version specific application upgrade operations.</summary>
+        /// <remarks>
+        ///  This should be used for file system modifications or upgrade operations which
+        ///  should only happen once. Database references are not recommended because future
+        ///  versions of the application may result in code incompatibilities.
+        /// </remarks>
+        /// <param name="providerPath">The provider path to which log files will be written.</param>
+        /// <param name="version">The version of the upgrade.</param>
+        /// <param name="writeFeedback">Whether to write feedback messages to the HTTP response.</param>
+        /// <returns>Exceptions logged or <see cref="string.Empty"/>.</returns>
+        public static string UpgradeApplication(string providerPath, Version version, bool writeFeedback)
+        {
+            DnnInstallLogger.InstallLogInfo(Localization.GetString("LogStart", Localization.GlobalResourceFile) + Localization.GetString("ApplicationUpgrades", Localization.GlobalResourceFile) + ": " + version.ToString(3));
+            string exceptions = string.Empty;
+            if (writeFeedback)
+            {
+                HtmlUtils.WriteFeedback(HttpContext.Current.Response, 2, Localization.GetString("ApplicationUpgrades", Localization.GlobalResourceFile) + " : " + GetStringVersionWithRevision(version));
+            }
+
+            try
+            {
+                switch (version.ToString(3))
+                {
+                    case "10.0.0":
+                        UpgradeToVersion10_0_0();
+                        break;
+                }
+            }
+            catch (Exception ex)
+            {
+                Logger.Error(ex);
+                exceptions += string.Format("Error: {0}{1}", ex.Message + ex.StackTrace, Environment.NewLine);
+
+                // log the results
+                if (string.IsNullOrEmpty(exceptions))
+                {
+                    DnnInstallLogger.InstallLogInfo(Localization.GetString("LogEnd", Localization.GlobalResourceFile) + Localization.GetString("ApplicationUpgrades", Localization.GlobalResourceFile) + ": " + version.ToString(3));
+                }
+                else
+                {
+                    DnnInstallLogger.InstallLogError(exceptions);
+                }
+
+                try
+                {
+                    using (StreamWriter streamWriter = File.CreateText(providerPath + Globals.FormatVersion(version) + "_Application.log.resources"))
+                    {
+                        streamWriter.WriteLine(exceptions);
+                        streamWriter.Close();
+                    }
+                }
+                catch (Exception exc)
+                {
+                    Logger.Error(exc);
+                }
+            }
+
+            if (writeFeedback)
+            {
+                HtmlUtils.WriteSuccessError(HttpContext.Current.Response, string.IsNullOrEmpty(exceptions));
+            }
+
+            return exceptions;
+        }
+
+        public static string UpdateConfig(string providerPath, Version version, bool writeFeedback)
+        {
+            var stringVersion = GetStringVersionWithRevision(version);
+
+            DnnInstallLogger.InstallLogInfo(Localization.GetString("LogStart", Localization.GlobalResourceFile) + "UpdateConfig:" + stringVersion);
+            if (writeFeedback)
+            {
+                HtmlUtils.WriteFeedback(HttpContext.Current.Response, 2, $"Updating Config Files: {stringVersion}");
+            }
+
+            string strExceptions = UpdateConfig(providerPath, Globals.InstallMapPath + "Config\\" + stringVersion + ".config", version, "Core Upgrade");
+            if (string.IsNullOrEmpty(strExceptions))
+            {
+                DnnInstallLogger.InstallLogInfo(Localization.GetString("LogEnd", Localization.GlobalResourceFile) + "UpdateConfig:" + stringVersion);
+            }
+            else
+            {
+                DnnInstallLogger.InstallLogError(strExceptions);
+            }
+
+            if (writeFeedback)
+            {
+                HtmlUtils.WriteSuccessError(HttpContext.Current.Response, string.IsNullOrEmpty(strExceptions));
+            }
+
+            return strExceptions;
+        }
+
+        public static string UpdateConfig(string configFile, Version version, string reason)
+        {
+            DnnInstallLogger.InstallLogInfo(Localization.GetString("LogStart", Localization.GlobalResourceFile) + "UpdateConfig:" + version.ToString(3));
+            string exceptions = string.Empty;
+            if (File.Exists(configFile))
+            {
+                // Create XmlMerge instance from config file source
+                StreamReader stream = File.OpenText(configFile);
+                try
+                {
+                    var merge = new XmlMerge(stream, version.ToString(3), reason);
+
+                    // Process merge
+                    merge.UpdateConfigs();
+                }
+                catch (Exception ex)
+                {
+                    exceptions += string.Format("Error: {0}{1}", ex.Message + ex.StackTrace, Environment.NewLine);
+                    Exceptions.Exceptions.LogException(ex);
+                }
+                finally
+                {
+                    // Close stream
+                    stream.Close();
+                }
+            }
+
+            if (string.IsNullOrEmpty(exceptions))
+            {
+                DnnInstallLogger.InstallLogInfo(Localization.GetString("LogEnd", Localization.GlobalResourceFile) + "UpdateConfig:" + version.ToString(3));
+            }
+            else
+            {
+                DnnInstallLogger.InstallLogError(exceptions);
+            }
+
+            return exceptions;
+        }
+
+        public static string UpdateConfig(string providerPath, string configFile, Version version, string reason)
+        {
+            DnnInstallLogger.InstallLogInfo(Localization.GetString("LogStart", Localization.GlobalResourceFile) + "UpdateConfig:" + version.ToString(3));
+            string exceptions = string.Empty;
+            if (File.Exists(configFile))
+            {
+                // Create XmlMerge instance from config file source
+                StreamReader stream = File.OpenText(configFile);
+                try
+                {
+                    var merge = new XmlMerge(stream, version.ToString(3), reason);
+
+                    // Process merge
+                    merge.UpdateConfigs();
+                }
+                catch (Exception ex)
+                {
+                    Logger.Error(ex);
+                    exceptions += string.Format("Error: {0}{1}", ex.Message + ex.StackTrace, Environment.NewLine);
+
+                    // log the results
+                    try
+                    {
+                        using (StreamWriter streamWriter = File.CreateText(providerPath + Globals.FormatVersion(version) + "_Config.log"))
+                        {
+                            streamWriter.WriteLine(exceptions);
+                            streamWriter.Close();
+                        }
+                    }
+                    catch (Exception exc)
+                    {
+                        Logger.Error(exc);
+                    }
+                }
+                finally
+                {
+                    // Close stream
+                    stream.Close();
+                }
+            }
+
+            if (string.IsNullOrEmpty(exceptions))
+            {
+                DnnInstallLogger.InstallLogInfo(Localization.GetString("LogEnd", Localization.GlobalResourceFile) + "UpdateConfig:" + version.ToString(3));
+            }
+            else
+            {
+                DnnInstallLogger.InstallLogError(exceptions);
+            }
+
+            return exceptions;
+        }
+
+        /// <summary>UpgradeDNN manages the Upgrade of an existing DotNetNuke Application.</summary>
+        /// <param name="providerPath">The path to the Data Provider.</param>
+        /// <param name="dataBaseVersion">The current Database Version.</param>
+        public static void UpgradeDNN(string providerPath, Version dataBaseVersion)
+        {
+            DnnInstallLogger.InstallLogInfo(Localization.GetString("LogStart", Localization.GlobalResourceFile) + "UpgradeDNN:" + Globals.FormatVersion(ApplicationVersion));
+            HtmlUtils.WriteFeedback(HttpContext.Current.Response, 0, "Upgrading to Version: " + Globals.FormatVersion(ApplicationVersion) + "<br/>");
+
+            // Process the Upgrade Script files
+            var versions = new List<Version>();
+            foreach (string scriptFile in GetUpgradeScripts(providerPath, dataBaseVersion))
+            {
+                var version = new Version(GetFileNameWithoutExtension(scriptFile));
+                bool scriptExecuted;
+                UpgradeVersion(scriptFile, true, out scriptExecuted);
+                if (scriptExecuted)
+                {
+                    versions.Add(version);
+                }
+            }
+
+            foreach (Version ver in versions)
+            {
+                // ' perform version specific application upgrades
+                UpgradeApplication(providerPath, ver, true);
+            }
+
+            foreach (Version ver in versions)
+            {
+                // delete files which are no longer used
+                DeleteFiles(providerPath, ver, true);
+            }
+
+            foreach (Version ver in versions)
+            {
+                // execute config file updates
+                UpdateConfig(providerPath, ver, true);
+            }
+
+            // Removing ClientDependency Resources config from web.config
+            ClientResourceManager.RemoveConfiguration();
+
+            DataProvider.Instance().SetCorePackageVersions();
+
+            // perform general application upgrades
+            HtmlUtils.WriteFeedback(HttpContext.Current.Response, 0, "Performing General Upgrades<br>");
+            DnnInstallLogger.InstallLogInfo(Localization.GetString("GeneralUpgrades", Localization.GlobalResourceFile));
+            UpgradeApplication();
+
+            DataCache.ClearHostCache(true);
+        }
+
+        /// <summary>Gets a URL for an image which indicates the latest known version of DNN.</summary>
+        /// <param name="version">The package version.</param>
+        /// <param name="isLocal">Whether the request is local.</param>
+        /// <param name="isSecureConnection">Whether the request is over a secure connection.</param>
+        /// <returns>An image URL or <see cref="string.Empty"/>.</returns>
+        [DnnDeprecated(10, 0, 2, "Use overload taking IHostSettings")]
+        public static partial string UpgradeIndicator(Version version, bool isLocal, bool isSecureConnection)
+            => UpgradeIndicator(null, null, null, version, isLocal, isSecureConnection);
+
+        /// <summary>Gets a URL for an image which indicates the latest known version of DNN.</summary>
+        /// <param name="hostSettings">The host settings.</param>
+        /// <param name="hostSettingsService">The host settings service.</param>
+        /// <param name="portalController">The portal controller.</param>
+        /// <param name="version">The package version.</param>
+        /// <param name="isLocal">Whether the request is local.</param>
+        /// <param name="isSecureConnection">Whether the request is over a secure connection.</param>
+        /// <returns>An image URL or <see cref="string.Empty"/>.</returns>
+        public static string UpgradeIndicator(IHostSettings hostSettings, IHostSettingsService hostSettingsService, IPortalController portalController, Version version, bool isLocal, bool isSecureConnection)
+        {
+            return UpgradeIndicator(hostSettings, hostSettingsService, portalController, version, DotNetNukeContext.Current.Application.Type, DotNetNukeContext.Current.Application.Name, string.Empty, isLocal, isSecureConnection);
+        }
+
+        /// <summary>Gets a URL for an image which indicates the latest known version of the given package.</summary>
+        /// <param name="version">The package version.</param>
+        /// <param name="packageType">The package type.</param>
+        /// <param name="packageName">The package name.</param>
+        /// <param name="culture">The culture code.</param>
+        /// <param name="isLocal">Whether the request is local.</param>
+        /// <param name="isSecureConnection">Whether the request is over a secure connection.</param>
+        /// <returns>An image URL or <see cref="string.Empty"/>.</returns>
+        [DnnDeprecated(10, 0, 2, "Use overload taking IHostSettings")]
+        public static partial string UpgradeIndicator(Version version, string packageType, string packageName, string culture, bool isLocal, bool isSecureConnection)
+            => UpgradeIndicator(null, null, null, version, packageType, packageName, culture, isLocal, isSecureConnection);
+
+        /// <summary>Gets a URL for an image which indicates the latest known version of the given package.</summary>
+        /// <param name="hostSettings">The host settings.</param>
+        /// <param name="hostSettingsService">The host settings service.</param>
+        /// <param name="portalController">The portal controller.</param>
+        /// <param name="version">The package version.</param>
+        /// <param name="packageType">The package type.</param>
+        /// <param name="packageName">The package name.</param>
+        /// <param name="culture">The culture code.</param>
+        /// <param name="isLocal">Whether the request is local.</param>
+        /// <param name="isSecureConnection">Whether the request is over a secure connection.</param>
+        /// <returns>An image URL or <see cref="string.Empty"/>.</returns>
+        public static string UpgradeIndicator(IHostSettings hostSettings, IHostSettingsService hostSettingsService, IPortalController portalController, Version version, string packageType, string packageName, string culture, bool isLocal, bool isSecureConnection)
+        {
+            hostSettings ??= Globals.GetCurrentServiceProvider().GetRequiredService<IHostSettings>();
+            hostSettingsService ??= Globals.GetCurrentServiceProvider().GetRequiredService<IHostSettingsService>();
+            portalController ??= Globals.GetCurrentServiceProvider().GetRequiredService<IPortalController>();
+
+            string url = string.Empty;
+            if (hostSettings.CheckUpgrade && version != new Version(0, 0, 0))
+            {
+                url = DotNetNukeContext.Current.Application.UpgradeUrl + "/update.aspx";
+
+                // use network path reference so it works in ssl-offload scenarios
+                url = url.Replace("http://", "//");
+                url += "?core=" + Globals.FormatVersion(Assembly.GetExecutingAssembly().GetName().Version, "00", 3, string.Empty);
+                url += "&version=" + Globals.FormatVersion(version, "00", 3, string.Empty);
+                url += "&type=" + packageType;
+                url += "&name=" + packageName;
+                if (packageType.ToLowerInvariant() == "module")
+                {
+                    var moduleType = (from m in InstalledModulesController.GetInstalledModules() where m.ModuleName == packageName select m).SingleOrDefault();
+                    if (moduleType != null)
+                    {
+                        url += "&no=" + moduleType.Instances;
+                    }
+                }
+
+                url += "&id=" + hostSettings.Guid;
+                if (packageType.Equals(DotNetNukeContext.Current.Application.Type, StringComparison.OrdinalIgnoreCase))
+                {
+                    var newsletterSubscribeEmail = hostSettingsService.GetString("NewsletterSubscribeEmail");
+                    if (!string.IsNullOrEmpty(newsletterSubscribeEmail))
+                    {
+                        url += "&email=" + HttpUtility.UrlEncode(newsletterSubscribeEmail);
+                    }
+
+                    var portals = portalController.GetPortals();
+                    url += "&no=" + portals.Count;
+                    url += "&os=" + Globals.FormatVersion(Globals.OperatingSystemVersion, "00", 2, string.Empty);
+                    url += "&net=" + Globals.FormatVersion(Globals.NETFrameworkVersion, "00", 2, string.Empty);
+                    url += "&db=" + Globals.FormatVersion(Globals.DatabaseEngineVersion, "00", 2, string.Empty);
+                    var source = Config.GetSetting("Source");
+                    if (!string.IsNullOrEmpty(source))
+                    {
+                        url += "&src=" + source;
+                    }
+                }
+
+                if (!string.IsNullOrEmpty(culture))
+                {
+                    url += "&culture=" + culture;
+                }
+            }
+
+            return url;
+        }
+
+        public static string UpgradeRedirect()
+        {
+            return UpgradeRedirect(ApplicationVersion, DotNetNukeContext.Current.Application.Type, DotNetNukeContext.Current.Application.Name, string.Empty);
+        }
+
+        public static string UpgradeRedirect(Version version, string packageType, string packageName, string culture)
+        {
+            string url;
+            if (!string.IsNullOrEmpty(Config.GetSetting("UpdateServiceRedirect")))
+            {
+                url = Config.GetSetting("UpdateServiceRedirect");
+            }
+            else
+            {
+                url = DotNetNukeContext.Current.Application.UpgradeUrl + "/redirect.aspx";
+                url += "?core=" + Globals.FormatVersion(Assembly.GetExecutingAssembly().GetName().Version, "00", 3, string.Empty);
+                url += "&version=" + Globals.FormatVersion(version, "00", 3, string.Empty);
+                url += "&type=" + packageType;
+                url += "&name=" + packageName;
+                if (!string.IsNullOrEmpty(culture))
+                {
+                    url += "&culture=" + culture;
+                }
+            }
+
+            return url;
+        }
+
+        /// <summary>UpgradeVersion upgrades a single version.</summary>
+        /// <param name="scriptFile">The upgrade script file.</param>
+        /// <param name="writeFeedback">Write status to Response Stream?.</param>
+        /// <returns>Exceptions logged or <see cref="string.Empty"/>.</returns>
+        public static string UpgradeVersion(string scriptFile, bool writeFeedback)
+        {
+            bool scriptExecuted;
+            return UpgradeVersion(scriptFile, writeFeedback, out scriptExecuted);
+        }
+
+        /// <summary>UpgradeVersion upgrades a single version.</summary>
+        /// <param name="scriptFile">The upgrade script file.</param>
+        /// <param name="writeFeedback">Write status to Response Stream?.</param>
+        /// <param name="scriptExecuted">Identity whether the script file executed.</param>
+        /// <returns>Exceptions logged or <see cref="string.Empty"/>.</returns>
+        public static string UpgradeVersion(string scriptFile, bool writeFeedback, out bool scriptExecuted)
+        {
+            DnnInstallLogger.InstallLogInfo(Localization.GetString("LogStart", Localization.GlobalResourceFile) + "UpgradeVersion:" + scriptFile);
+            var version = new Version(GetFileNameWithoutExtension(scriptFile));
+            string exceptions = Null.NullString;
+            scriptExecuted = false;
+
+            // verify script has not already been run
+            if (!Globals.FindDatabaseVersion(version.Major, version.Minor, version.Build))
+            {
+                // execute script file (and version upgrades) for version
+                exceptions = ExecuteScript(scriptFile, writeFeedback);
+                scriptExecuted = true;
+
+                // update the version
+                Globals.UpdateDataBaseVersion(version);
+
+                var log = new LogInfo
+                {
+                    LogTypeKey = nameof(DotNetNuke.Abstractions.Logging.EventLogType.HOST_ALERT),
+                    BypassBuffering = true,
+                };
+                log.AddProperty("Upgraded DotNetNuke", "Version: " + Globals.FormatVersion(version));
+                if (exceptions.Length > 0)
+                {
+                    log.AddProperty("Warnings", exceptions);
+                }
+                else
+                {
+                    log.AddProperty("No Warnings", string.Empty);
+                }
+
+                LogController.Instance.AddLog(log);
+            }
+
+            if (version.Revision > 0 &&
+                version.Revision > Globals.GetLastAppliedIteration(version))
+            {
+                // execute script file (and version upgrades) for version
+                exceptions = ExecuteScript(scriptFile, writeFeedback);
+                scriptExecuted = true;
+
+                // update the increment
+                Globals.UpdateDataBaseVersionIncrement(version, version.Revision);
+
+                var log = new LogInfo
+                {
+                    LogTypeKey = EventLogController.EventLogType.HOST_ALERT.ToString(),
+                    BypassBuffering = true,
+                };
+                log.AddProperty("Upgraded DotNetNuke", "Version: " + Globals.FormatVersion(version) + ", Iteration:" + version.Revision);
+                if (exceptions.Length > 0)
+                {
+                    log.AddProperty("Warnings", exceptions);
+                }
+                else
+                {
+                    log.AddProperty("No Warnings", string.Empty);
+                }
+
+                LogController.Instance.AddLog(log);
+            }
+
+            if (string.IsNullOrEmpty(exceptions))
+            {
+                DnnInstallLogger.InstallLogInfo(Localization.GetString("LogStart", Localization.GlobalResourceFile) + "UpgradeVersion:" + scriptFile);
+            }
+            else
+            {
+                DnnInstallLogger.InstallLogError(exceptions);
+            }
+
+            return exceptions;
+        }
+
+        public static bool UpdateNewtonsoftVersion()
+        {
+            try
+            {
+                // check whether current binding already specific to correct version.
+                if (NewtonsoftNeedUpdate())
+                {
+                    lock (ThreadLocker)
+                    {
+                        if (NewtonsoftNeedUpdate())
+                        {
+                            var matchedFiles = Directory.GetFiles(Path.Combine(Globals.ApplicationMapPath, "Install\\Module"), "Newtonsoft.Json_*_Install.zip");
+                            if (matchedFiles.Length > 0)
+                            {
+                                return InstallPackage(matchedFiles[0], "Library", false);
+                            }
+                        }
+                    }
+                }
+            }
+            catch (Exception ex)
+            {
+                Logger.Error(ex);
+            }
+
+            return false;
+        }
+
+        public static bool RemoveInvalidAntiForgeryCookie()
+        {
+            // DNN-9394: when upgrade from old version which use MVC version below than 5, it may have saved the antiforgery cookie
+            // with a different cookie name which join the root path even equals to "/", then it will cause API request failed.
+            // we need remove the cookie during upgrade process.
+            var appPath = HttpRuntime.AppDomainAppVirtualPath;
+            if (appPath != "/" || HttpContext.Current == null)
+            {
+                return false;
+            }
+
+            var cookieSuffix = Convert.ToBase64String(Encoding.UTF8.GetBytes(appPath)).Replace('+', '.').Replace('/', '-').Replace('=', '_');
+            var cookieName = $"__RequestVerificationToken_{cookieSuffix}";
+            var invalidCookie = HttpContext.Current.Request.Cookies[cookieName];
+            if (invalidCookie == null)
+            {
+                return false;
+            }
+
+            invalidCookie.Expires = DateTime.Now.AddYears(-1);
+            HttpContext.Current.Response.Cookies.Add(invalidCookie);
+
+            return true;
+        }
+
+        /// <summary>ExecuteScript executes a SQL script file.</summary>
+        /// <param name="scriptFile">The script to Execute.</param>
+        /// <param name="writeFeedback">Need to output feedback message.</param>
+        /// <returns>Exceptions logged or <see cref="string.Empty"/>.</returns>
+        internal static string ExecuteScript(string scriptFile, bool writeFeedback)
+        {
+            DnnInstallLogger.InstallLogInfo(Localization.GetString("LogStart", Localization.GlobalResourceFile) + "ExecuteScript:" + scriptFile);
+            if (writeFeedback)
+            {
+                HtmlUtils.WriteFeedback(HttpContext.Current.Response, 2, Localization.GetString("ExecutingScript", Localization.GlobalResourceFile) + ":" + Path.GetFileName(scriptFile));
+            }
+
+            // read script file for installation
+            string script = FileSystemUtils.ReadFile(scriptFile);
+
+            // execute SQL installation script
+            string exceptions = DataProvider.Instance().ExecuteScript(script);
+
+            // add installer logging
+            if (string.IsNullOrEmpty(exceptions))
+            {
+                DnnInstallLogger.InstallLogInfo(Localization.GetString("LogEnd", Localization.GlobalResourceFile) + "ExecuteScript:" + scriptFile);
+            }
+            else
+            {
+                DnnInstallLogger.InstallLogError(exceptions);
+            }
+
+            // log the results
+            try
+            {
+                var logName = scriptFile.Replace("." + DefaultProvider, string.Empty);
+                using var streamWriter = File.CreateText($"{logName}.log.resources");
+                streamWriter.WriteLine(exceptions);
+                streamWriter.Close();
+            }
+            catch (Exception exc)
+            {
+                // does not have permission to create the log file
+                Logger.Error(exc);
+            }
+
+            if (!writeFeedback)
+            {
+                return exceptions;
+            }
+
+            string resourcesFile = Path.GetFileName(scriptFile);
+            if (!string.IsNullOrEmpty(resourcesFile))
+            {
+                HtmlUtils.WriteScriptSuccessError(HttpContext.Current.Response, string.IsNullOrEmpty(exceptions), resourcesFile.Replace($".{DefaultProvider}", ".log.resources"));
+            }
+
+            return exceptions;
+        }
+
+        /// <summary>InstallMemberRoleProvider - Installs the MemberRole Provider Db objects.</summary>
+        /// <param name="providerPath">The Path to the Provider Directory.</param>
+        /// <param name="writeFeedback">Whether need to output feedback message.</param>
+        /// <returns>Exceptions logged or <see cref="string.Empty"/>.</returns>
+        internal static string InstallMemberRoleProvider(string providerPath, bool writeFeedback)
+        {
+            DnnInstallLogger.InstallLogInfo(Localization.GetString("LogStart", Localization.GlobalResourceFile) + "InstallMemberRoleProvider");
+
+            string exceptions = string.Empty;
+
+            bool installMemberRole = true;
+            if (Config.GetSetting("InstallMemberRole") != null)
+            {
+                installMemberRole = bool.Parse(Config.GetSetting("InstallMemberRole"));
+            }
+
+            if (installMemberRole)
+            {
+                if (writeFeedback)
+                {
+                    HtmlUtils.WriteFeedback(HttpContext.Current.Response, 0, "Installing MemberRole Provider:<br>");
+                }
+
+                // Install Common
+                exceptions += InstallMemberRoleProviderScript(providerPath, "InstallCommon", writeFeedback);
+
+                // Install Membership
+                exceptions += InstallMemberRoleProviderScript(providerPath, "InstallMembership", writeFeedback);
+
+                // Install Profile
+                // exceptions += InstallMemberRoleProviderScript(providerPath, "InstallProfile", writeFeedback);
+                // Install Roles
+                // exceptions += InstallMemberRoleProviderScript(providerPath, "InstallRoles", writeFeedback);
+            }
+
+            if (string.IsNullOrEmpty(exceptions))
+            {
+                DnnInstallLogger.InstallLogInfo(Localization.GetString("LogEnd", Localization.GlobalResourceFile) + "InstallMemberRoleProvider");
+            }
+            else
+            {
+                DnnInstallLogger.InstallLogError(exceptions);
+            }
+
+            return exceptions;
+        }
+
+        internal static UserInfo CreateUserInfo(string firstName, string lastName, string userName, string password, string email)
+        {
+            DnnInstallLogger.InstallLogInfo(Localization.GetString("LogStart", Localization.GlobalResourceFile) + "CreateUserInfo:" + userName);
+            return new UserInfo
+            {
+                FirstName = firstName,
+                LastName = lastName,
+                Username = userName,
+                DisplayName = firstName + " " + lastName,
+                Membership = { Password = password, Approved = true, UpdatePassword = true },
+                Email = email,
+                IsSuperUser = false,
+                Profile = { FirstName = firstName, LastName = lastName, },
+            };
+        }
+
+        internal static IPortalTemplateInfo FindBestTemplate(string templateFileName, string currentCulture)
+        {
+            if (string.IsNullOrEmpty(currentCulture))
+            {
+                currentCulture = Localization.SystemLocale;
+            }
+
+            var templates = PortalTemplateController.Instance.GetPortalTemplates();
+
+            var defaultTemplates =
+                templates.Where(x => Path.GetFileName(x.TemplateFilePath) == templateFileName).ToList();
+
+            return defaultTemplates.FirstOrDefault(x => x.CultureCode.ToLowerInvariant() == currentCulture) ??
+                   defaultTemplates.FirstOrDefault(x => x.CultureCode.ToLowerInvariant().StartsWith(currentCulture.Substring(0, 2))) ??
+                   defaultTemplates.FirstOrDefault(x => string.IsNullOrEmpty(x.CultureCode)) ??
+                   throw new Exception("Unable to locate specified portal template: " + templateFileName);
+        }
+
+        internal static IPortalTemplateInfo FindBestTemplate(string templateFileName)
+        {
+            // Load Template
+            var installTemplate = new XmlDocument { XmlResolver = null };
+            Upgrade.GetInstallTemplate(installTemplate);
+
+            // Parse the root node
+            XmlNode rootNode = installTemplate.SelectSingleNode("//dotnetnuke");
+            string currentCulture = string.Empty;
+            if (rootNode != null)
+            {
+                currentCulture = XmlUtils.GetNodeValue(rootNode.CreateNavigator(), "installCulture");
+            }
+
+            if (string.IsNullOrEmpty(currentCulture))
+            {
+                currentCulture = Localization.SystemLocale;
+            }
+
+            currentCulture = currentCulture.ToLowerInvariant();
+
+            return FindBestTemplate(templateFileName, currentCulture);
+        }
+
+        internal static string GetFileNameWithoutExtension(string scriptFile)
+        {
+            return Path.GetFileNameWithoutExtension(scriptFile);
+        }
+
+        internal static void CheckFipsCompilanceAssemblies()
+        {
+            var currentVersion = Globals.FormatVersion(DotNetNukeContext.Current.Application.Version);
+            if (!CryptoConfig.AllowOnlyFipsAlgorithms ||
+                HostController.Instance.GetString(FipsCompilanceAssembliesCheckedKey) == currentVersion)
+            {
+                return;
+            }
+
+            var assemblyFolder = Path.Combine(Globals.ApplicationMapPath, FipsCompilanceAssembliesFolder);
+            var assemblyFiles = Directory.GetFiles(assemblyFolder, "*.dll", SearchOption.TopDirectoryOnly);
+            foreach (var assemblyFile in assemblyFiles)
+            {
+                FixFipsCompilanceAssembly(assemblyFile);
+            }
+
+            HostController.Instance.Update(FipsCompilanceAssembliesCheckedKey, currentVersion);
+
+            if (HttpContext.Current != null)
+            {
+                Globals.Redirect(HttpContext.Current.Request.RawUrl, true);
+            }
+        }
+
+        protected static bool IsLanguageEnabled(int portalid, string code)
+        {
+            Locale enabledLanguage;
+            return LocaleController.Instance.GetLocales(portalid).TryGetValue(code, out enabledLanguage);
+        }
+
+        /// <summary>AddModuleControl adds a new Module Control to the system.</summary>
+        /// <param name="moduleDefId">The Module Definition Id.</param>
+        /// <param name="controlKey">The key for this control in the Definition.</param>
+        /// <param name="controlTitle">The title of this control.</param>
+        /// <param name="controlSrc">Te source of ths control.</param>
+        /// <param name="iconFile">The icon file.</param>
+        /// <param name="controlType">The type of control.</param>
+        /// <param name="viewOrder">The vieworder for this module.</param>
+        /// <param name="helpURL">The Help Url.</param>
+        private static void AddModuleControl(int moduleDefId, string controlKey, string controlTitle, string controlSrc, string mvcControlClass, string iconFile, SecurityAccessLevel controlType, int viewOrder, string helpURL)
+        {
+            AddModuleControl(moduleDefId, controlKey, controlTitle, controlSrc, mvcControlClass, iconFile, controlType, viewOrder, helpURL, false);
+        }
+
+        private static void AddModuleControl(int moduleDefId, string controlKey, string controlTitle, string controlSrc, string mvcControlClass, string iconFile, SecurityAccessLevel controlType, int viewOrder, string helpURL, bool supportsPartialRendering)
+        {
+            DnnInstallLogger.InstallLogInfo(Localization.GetString("LogStart", Localization.GlobalResourceFile) + "AddModuleControl:" + moduleDefId);
+
+            // check if module control exists
+            var moduleControl = ModuleControlController.GetModuleControlByControlKey(controlKey, moduleDefId);
+            if (moduleControl == null)
+            {
+                moduleControl = new ModuleControlInfo
+                {
+                    ModuleControlID = Null.NullInteger,
+                    ModuleDefID = moduleDefId,
+                    ControlKey = controlKey,
+                    ControlTitle = controlTitle,
+                    ControlSrc = controlSrc,
+                    MvcControlClass = mvcControlClass,
+                    ControlType = controlType,
+                    ViewOrder = viewOrder,
+                    IconFile = iconFile,
+                    HelpURL = helpURL,
+                    SupportsPartialRendering = supportsPartialRendering,
+                };
+
+                ModuleControlController.AddModuleControl(moduleControl);
+            }
+        }
+
+        /// <summary>AddModuleDefinition adds a new Core Module Definition to the system.</summary>
+        /// <remarks>This overload allows the caller to determine whether the module has a controller class.</remarks>
+        /// <param name="desktopModuleName">The Friendly Name of the Module to Add.</param>
+        /// <param name="description">Description of the Module.</param>
+        /// <param name="moduleDefinitionName">The Module Definition Name.</param>
+        /// <param name="premium">A flag representing whether the module is a Premium module.</param>
+        /// <param name="admin">A flag representing whether the module is an Admin module.</param>
+        /// <returns>The Module Definition Id of the new Module.</returns>
+        private static int AddModuleDefinition(string desktopModuleName, string description, string moduleDefinitionName, bool premium, bool admin)
+        {
+            return AddModuleDefinition(desktopModuleName, description, moduleDefinitionName, string.Empty, false, premium, admin);
+        }
+
+        /// <summary>AddModuleDefinition adds a new Core Module Definition to the system.</summary>
+        /// <remarks>This overload allows the caller to determine whether the module has a controller class.</remarks>
+        /// <param name="desktopModuleName">The Friendly Name of the Module to Add.</param>
+        /// <param name="description">Description of the Module.</param>
+        /// <param name="moduleDefinitionName">The Module Definition Name.</param>
+        /// <param name="businessControllerClass">Business Control Class.</param>
+        /// <param name="isPortable">Whether the module is enable for portals.</param>
+        /// <param name="premium">A flag representing whether the module is a Premium module.</param>
+        /// <param name="admin">A flag representing whether the module is an Admin module.</param>
+        /// <returns>The Module Definition Id of the new Module.</returns>
+        private static int AddModuleDefinition(string desktopModuleName, string description, string moduleDefinitionName, string businessControllerClass, bool isPortable, bool premium, bool admin)
+        {
+            DnnInstallLogger.InstallLogInfo(Localization.GetString("LogStart", Localization.GlobalResourceFile) + "AddModuleDefinition:" + desktopModuleName);
+
+            // check if desktop module exists
+            var desktopModule = DesktopModuleController.GetDesktopModuleByModuleName(desktopModuleName, Null.NullInteger);
+            if (desktopModule == null)
+            {
+                var package = new PackageInfo
+                {
+                    Description = description,
+                    FriendlyName = desktopModuleName,
+                    Name = string.Concat("DotNetNuke.", desktopModuleName),
+                    PackageType = "Module",
+                    Owner = "DNN",
+                    Organization = ".NET Foundation",
+                    Url = "https://dnncommunity.org",
+                    Email = "info@dnncommunity.org",
+                };
+                if (desktopModuleName is "Extensions" or "Skin Designer")
+                {
+                    package.IsSystemPackage = true;
+                }
+
+                package.Version = new Version(1, 0, 0);
+
+                PackageController.Instance.SaveExtensionPackage(package);
+
+                var moduleName = desktopModuleName.Replace(" ", string.Empty);
+                desktopModule = new DesktopModuleInfo
+                {
+                    DesktopModuleID = Null.NullInteger,
+                    PackageID = package.PackageID,
+                    FriendlyName = desktopModuleName,
+                    FolderName = "Admin/" + moduleName,
+                    ModuleName = moduleName,
+                    Description = description,
+                    Version = "01.00.00",
+                    BusinessControllerClass = businessControllerClass,
+                    IsPortable = isPortable,
+                    SupportedFeatures = 0,
+                };
+                if (isPortable)
+                {
+                    desktopModule.SupportedFeatures = 1;
+                }
+
+                desktopModule.IsPremium = premium;
+                desktopModule.IsAdmin = admin;
+
+                desktopModule.DesktopModuleID = DesktopModuleController.SaveDesktopModule(desktopModule, false, false);
+
+                if (!premium)
+                {
+                    DesktopModuleController.AddDesktopModuleToPortals(desktopModule.DesktopModuleID);
+                }
+            }
+
+            // check if module definition exists
+            var moduleDefinition = ModuleDefinitionController.GetModuleDefinitionByFriendlyName(moduleDefinitionName, desktopModule.DesktopModuleID);
+            if (moduleDefinition != null)
+            {
+                return moduleDefinition.ModuleDefID;
+            }
+
+            moduleDefinition = new ModuleDefinitionInfo { ModuleDefID = Null.NullInteger, DesktopModuleID = desktopModule.DesktopModuleID, FriendlyName = moduleDefinitionName };
+            moduleDefinition.ModuleDefID = ModuleDefinitionController.SaveModuleDefinition(moduleDefinition, false, false);
+
+            return moduleDefinition.ModuleDefID;
+        }
+
+        /// <summary>AddModuleToPage adds a module to a Page.</summary>
+        /// <remarks>This overload assumes ModulePermissions will be inherited.</remarks>
+        /// <param name="page">The Page to add the Module to.</param>
+        /// <param name="moduleDefId">The Module Definition Id for the module to be added to this tab.</param>
+        /// <param name="moduleTitle">The Module's title.</param>
+        /// <param name="moduleIconFile">The Module's icon.</param>
+        private static int AddModuleToPage(TabInfo page, int moduleDefId, string moduleTitle, string moduleIconFile)
+        {
+            // Call overload with InheritPermisions=True
+            return AddModuleToPage(page, moduleDefId, moduleTitle, moduleIconFile, true);
+        }
+
+        /// <summary>AddPage adds a Tab Page.</summary>
+        /// <remarks>Adds a Tab to a parentTab.</remarks>
+        /// <param name="parentTab">The Parent Tab.</param>
+        /// <param name="tabName">The Name to give this new Tab.</param>
+        /// <param name="description">Description.</param>
+        /// <param name="tabIconFile">The Icon for this new Tab.</param>
+        /// <param name="tabIconFileLarge">The Large Icon for this new Tab.</param>
+        /// <param name="isVisible">A flag indicating whether the tab is visible.</param>
+        /// <param name="permissions">Page Permissions Collection for this page.</param>
+        /// <param name="isAdmin">Is an admin page.</param>
+        private static TabInfo AddPage(TabInfo parentTab, string tabName, string description, string tabIconFile, string tabIconFileLarge, bool isVisible, TabPermissionCollection permissions, bool isAdmin)
+        {
+            var parentId = Null.NullInteger;
+            var portalId = Null.NullInteger;
+
+            if (parentTab != null)
+            {
+                parentId = parentTab.TabID;
+                portalId = parentTab.PortalID;
+            }
+
+            return AddPage(portalId, parentId, tabName, description, tabIconFile, tabIconFileLarge, isVisible, permissions, isAdmin);
+        }
+
+        /// <summary>AddPage adds a Tab Page.</summary>
+        /// <param name="portalId">The Id of the Portal.</param>
+        /// <param name="parentId">The Id of the Parent Tab.</param>
+        /// <param name="tabName">The Name to give this new Tab.</param>
+        /// <param name="description">Description.</param>
+        /// <param name="tabIconFile">The Icon for this new Tab.</param>
+        /// <param name="tabIconFileLarge">The large Icon for this new Tab.</param>
+        /// <param name="isVisible">A flag indicating whether the tab is visible.</param>
+        /// <param name="permissions">Page Permissions Collection for this page.</param>
+        /// <param name="isAdmin">Is and admin page.</param>
+        private static TabInfo AddPage(int portalId, int parentId, string tabName, string description, string tabIconFile, string tabIconFileLarge, bool isVisible, TabPermissionCollection permissions, bool isAdmin)
+        {
+            DnnInstallLogger.InstallLogInfo(Localization.GetString("LogStart", Localization.GlobalResourceFile) + "AddPage:" + tabName);
+
+            TabInfo tab = TabController.Instance.GetTabByName(tabName, portalId, parentId);
+
+            if (tab is not null && tab.ParentId == parentId)
+            {
+                return tab;
+            }
+
+            tab = new TabInfo
+            {
+                TabID = Null.NullInteger,
+                PortalID = portalId,
+                TabName = tabName,
+                Title = string.Empty,
+                Description = description,
+                KeyWords = string.Empty,
+                IsVisible = isVisible,
+                DisableLink = false,
+                ParentId = parentId,
+                IconFile = tabIconFile,
+                IconFileLarge = tabIconFileLarge,
+                IsDeleted = false,
+            };
+            tab.TabID = TabController.Instance.AddTab(tab, !isAdmin);
+
+            if (permissions is null)
+            {
+                return tab;
+            }
+
+            foreach (TabPermissionInfo tabPermission in permissions)
+            {
+                tab.TabPermissions.Add(tabPermission, true);
+            }
+
+            TabPermissionController.SaveTabPermissions(tab);
+
+            return tab;
+        }
+
+        /// <summary>AddPagePermission adds a TabPermission to a TabPermission Collection.</summary>
+        /// <param name="permissions">Page Permissions Collection for this page.</param>
+        /// <param name="key">The Permission key.</param>
+        /// <param name="roleId">The role given the permission.</param>
+        private static void AddPagePermission(TabPermissionCollection permissions, string key, int roleId)
+        {
+            DnnInstallLogger.InstallLogInfo(Localization.GetString("LogStart", Localization.GlobalResourceFile) + "AddPagePermission:" + key);
+            var permissionController = new PermissionController();
+            var permission = (IPermissionInfo)permissionController.GetPermissionByCodeAndKey("SYSTEM_TAB", key)[0];
+
+            var tabPermission = new TabPermissionInfo();
+            ((IPermissionInfo)tabPermission).PermissionId = permission.PermissionId;
+            ((IPermissionInfo)tabPermission).RoleId = roleId;
+            tabPermission.AllowAccess = true;
+
+            permissions.Add(tabPermission);
+        }
+
+        /// <summary>HostTabExists determines whether a tab of a given name exists under the Host tab.</summary>
+        /// <param name="tabName">The Name of the Tab.</param>
+        /// <returns>True if the Tab exists, otherwise False.</returns>
+        private static bool HostTabExists(string tabName)
+        {
+            var tabExists = false;
+            var hostTab = TabController.Instance.GetTabByName("Host", Null.NullInteger);
+
+            var tab = TabController.Instance.GetTabByName(tabName, Null.NullInteger, hostTab.TabID);
+            if (tab != null)
+            {
+                tabExists = true;
+            }
+
+            return tabExists;
+        }
+
+        /// <summary>InstallMemberRoleProviderScript - Installs a specific MemberRole Provider script.</summary>
+        /// <param name="providerPath">The Path to the Provider Directory.</param>
+        /// <param name="scriptFile">The Name of the Script File.</param>
+        /// <param name="writeFeedback">Whether to echo results.</param>
+        private static string InstallMemberRoleProviderScript(string providerPath, string scriptFile, bool writeFeedback)
+        {
+            if (writeFeedback)
+            {
+                HtmlUtils.WriteFeedback(HttpContext.Current.Response, 2, $"Executing Script: {scriptFile}<br>");
+            }
+
+            var exceptions = DataProvider.Instance().ExecuteScript(FileSystemUtils.ReadFile($"{providerPath}{scriptFile}.sql"));
+
+            // log the results
+            try
+            {
+                using var streamWriter = File.CreateText($"{providerPath}{scriptFile}.log.resources");
+                streamWriter.WriteLine(exceptions);
+                streamWriter.Close();
+            }
+            catch (Exception exc)
+            {
+                // does not have permission to create the log file
+                Logger.Error(exc);
+            }
+
+            return exceptions;
+        }
+
+        /// <summary>ParseFiles parses the Host Template's Files node.</summary>
+        /// <param name="node">The Files node.</param>
+        /// <param name="portalId">The PortalId (-1 for Host Files).</param>
+        private static void ParseFiles(XmlNode node, int portalId)
+        {
+            // Parse the File nodes
+            var nodes = node?.SelectNodes("file");
+            if (nodes is null)
+            {
+                return;
+            }
+
+            var folderManager = FolderManager.Instance;
+            var fileManager = FileManager.Instance;
+
+            foreach (XmlNode fileNode in nodes)
+            {
+                var fileName = XmlUtils.GetNodeValue(fileNode.CreateNavigator(), "filename");
+                var extension = XmlUtils.GetNodeValue(fileNode.CreateNavigator(), "extension");
+                var size = long.Parse(XmlUtils.GetNodeValue(fileNode.CreateNavigator(), "size"));
+                var width = XmlUtils.GetNodeValueInt(fileNode, "width");
+                var height = XmlUtils.GetNodeValueInt(fileNode, "height");
+                var contentType = XmlUtils.GetNodeValue(fileNode.CreateNavigator(), "contentType");
+                var folder = XmlUtils.GetNodeValue(fileNode.CreateNavigator(), "folder");
+
+                var folderInfo = folderManager.GetFolder(portalId, folder);
+                var file = new FileInfo(portalId, fileName, extension, (int)size, width, height, contentType, folder, folderInfo.FolderID, folderInfo.StorageLocation, true);
+
+                using (var fileContent = fileManager.GetFileContent(file))
+                {
+                    const bool operationDoesNotRequirePermissionsCheck = true;
+                    var addedFile = fileManager.AddFile(folderInfo, file.FileName, fileContent, false, !operationDoesNotRequirePermissionsCheck, FileContentTypeManager.Instance.GetContentType(Path.GetExtension(file.FileName)));
+
+                    file.FileId = addedFile.FileId;
+                    file.EnablePublishPeriod = addedFile.EnablePublishPeriod;
+                    file.EndDate = addedFile.EndDate;
+                    file.StartDate = addedFile.StartDate;
+                }
+
+                fileManager.UpdateFile(file);
+            }
+        }
+
+        private static void UninstallPackage(string packageName, string packageType, bool deleteFiles = true, string version = "")
+        {
+            DnnInstallLogger.InstallLogInfo(string.Concat(Localization.GetString("LogStart", Localization.GlobalResourceFile), "Uninstallation of Package:", packageName, " Type:", packageType, " Version:", version));
+
+            var searchInput = PackageController.Instance.GetExtensionPackage(Null.NullInteger, p =>
+                p.Name.Equals(packageName, StringComparison.OrdinalIgnoreCase)
+                && p.PackageType.Equals(packageType, StringComparison.OrdinalIgnoreCase)
+                && (string.IsNullOrEmpty(version) || p.Version.ToString() == version));
+            if (searchInput is null)
+            {
+                return;
+            }
+
+            var searchInputInstaller = new Installer(searchInput, Globals.ApplicationMapPath);
+            searchInputInstaller.UnInstall(deleteFiles);
+        }
+
+        private static void RemoveGettingStartedPages()
+        {
+            foreach (PortalInfo portal in PortalController.Instance.GetPortals())
+            {
+                try
+                {
+                    var fileInfo = FileManager.Instance.GetFile(portal.PortalID, "GettingStarted.css");
+                    if (fileInfo != null)
+                    {
+                        FileManager.Instance.DeleteFile(fileInfo);
+                    }
+
+                    var gettingStartedTabId = PortalController.GetPortalSettingAsInteger("GettingStartedTabId", portal.PortalID, Null.NullInteger);
+                    if (gettingStartedTabId > Null.NullInteger)
+                    {
+                        // remove getting started page from portal
+                        if (TabController.Instance.GetTab(gettingStartedTabId, portal.PortalID, true) != null)
+                        {
+                            TabController.Instance.DeleteTab(gettingStartedTabId, portal.PortalID);
+                        }
+
+                        PortalController.DeletePortalSetting(portal.PortalID, "GettingStartedTabId");
+                    }
+                }
+                catch (Exception ex)
+                {
+                    Logger.Error(ex);
+                }
+            }
+        }
+
+        private static string GetStringVersionWithRevision(Version version)
+        {
+            var stringVersion = GetStringVersion(version);
+            if (version.Revision > 0)
+            {
+                stringVersion += "." + version.Revision.ToString("D2");
+            }
+
+            return stringVersion;
+        }
+
+        private static string[] AddAvailableIncrementalFiles(string providerPath, Version version)
+        {
+            if (version.Major < 8)
+            {
+                return null;
+            }
+
+            var files = Directory.GetFiles(providerPath, GetStringVersion(version) + ".*." + DefaultProvider);
+            Array.Sort(files); // The order of the returned file names is not guaranteed; use the Sort method if a specific sort order is required.
+
+            return files;
+        }
+
+        private static string GetFileName(string file)
+        {
+            return Path.GetFileName(file);
+        }
+
+        private static void ParsePackagesFromApplicationPath(IEnumerable<string> packageTypes, Dictionary<string, PackageInfo> packages, List<string> invalidPackages)
+        {
+            foreach (var packageType in packageTypes)
+            {
+                var installPackagePath = Globals.ApplicationMapPath + "\\Install\\" + packageType;
+                if (!Directory.Exists(installPackagePath))
+                {
+                    continue;
+                }
+
+                var files = Directory.GetFiles(installPackagePath);
+                if (files.Length <= 0)
+                {
+                    continue;
+                }
+
+                Array.Sort(files); // The order of the returned file names is not guaranteed on certain NAS systems; use the Sort method if a specific sort order is required.
+
+                var optionalPackages = new List<string>();
+                foreach (var file in files)
+                {
+                    var extension = Path.GetExtension(file.ToLowerInvariant());
+                    if (extension != ".zip" && extension != ".resources")
+                    {
+                        continue;
+                    }
+
+                    var isInstalled = false;
+                    PackageController.ParsePackage(file, installPackagePath, packages, invalidPackages);
+                    if (packages.ContainsKey(file))
+                    {
+                        // check whether have version conflict and remove old version.
+                        var package = packages[file];
+
+                        var installedPackage = PackageController.Instance.GetExtensionPackage(
+                            Null.NullInteger,
+                            p => p.Name.Equals(package.Name, StringComparison.OrdinalIgnoreCase)
+                                    && p.PackageType.Equals(package.PackageType, StringComparison.OrdinalIgnoreCase));
+                        isInstalled = installedPackage != null;
+
+                        if (packages.Values.Count(p => p.FriendlyName.Equals(package.FriendlyName, StringComparison.OrdinalIgnoreCase)) > 1
+                                || installedPackage != null)
+                        {
+                            var oldPackages = packages.Where(kvp => kvp.Value.FriendlyName.Equals(package.FriendlyName, StringComparison.OrdinalIgnoreCase)
+                                                                        && kvp.Value.Version < package.Version).ToList();
+
+                            // if there already have higher version installed, remove current one from list.
+                            if (installedPackage != null && package.Version <= installedPackage.Version)
+                            {
+                                oldPackages.Add(new KeyValuePair<string, PackageInfo>(file, package));
+                            }
+
+                            if (oldPackages.Any())
+                            {
+                                foreach (var oldPackage in oldPackages)
+                                {
+                                    try
+                                    {
+                                        packages.Remove(oldPackage.Key);
+                                        FileWrapper.Instance.Delete(oldPackage.Key);
+                                    }
+                                    catch (Exception)
+                                    {
+                                        // do nothing here.
+                                    }
+                                }
+                            }
+                        }
+                    }
+
+                    if (extension != ".zip" && !isInstalled)
+                    {
+                        optionalPackages.Add(file);
+                    }
+                }
+
+                // remove optional
+                optionalPackages.ForEach(f =>
+                                         {
+                                             if (packages.ContainsKey(f))
+                                             {
+                                                 packages.Remove(f);
+                                             }
+                                         });
+            }
+        }
+
+        private static void UpgradeToVersion10_0_0()
+        {
+            if (!HostTabExists("Superuser Accounts"))
+            {
+                // add SuperUser Accounts module and tab
+                var desktopModule = DesktopModuleController.GetDesktopModuleByModuleName("Security", Null.NullInteger);
+                if (desktopModule != null)
+                {
+                    var moduleDefId = ModuleDefinitionController
+                        .GetModuleDefinitionByFriendlyName("User Accounts", desktopModule.DesktopModuleID).ModuleDefID;
+
+                    // Create New Host Page (or get existing one)
+                    var newPage = AddHostPage(
+                        "Superuser Accounts",
+                        "Manage host user accounts.",
+                        "~/Icons/Sigma/Users_16X16_Standard.png",
+                        "~/Icons/Sigma/Users_32X32_Standard.png",
+                        false);
+
+                    // Add Module To Page
+                    AddModuleToPage(newPage, moduleDefId, "SuperUser Accounts", "~/Icons/Sigma/Users_32X32_Standard.png");
+                }
+            }
+        }
+
+        private static void FixFipsCompilanceAssembly(string filePath)
+        {
+            try
+            {
+                var fileName = Path.GetFileName(filePath);
+                if (string.IsNullOrEmpty(fileName))
+                {
+                    return;
+                }
+
+                var assemblyPath = Path.Combine(Globals.ApplicationMapPath, "bin", fileName);
+                if (File.Exists(assemblyPath))
+                {
+                    var backupFolder = Path.Combine(Globals.ApplicationMapPath, FipsCompilanceAssembliesFolder, "Backup");
+                    if (!Directory.Exists(backupFolder))
+                    {
+                        Directory.CreateDirectory(backupFolder);
+                    }
+
+                    File.Copy(assemblyPath, Path.Combine(backupFolder, fileName + "." + DateTime.Now.Ticks), true);
+                    File.Copy(filePath, assemblyPath, true);
+                }
+            }
+            catch (Exception ex)
+            {
+                Logger.Error(ex);
+            }
+        }
+
+        private static void FixTabsMissingLocalizedFields()
+        {
+            var portals = PortalController.Instance.GetPortals();
+            IDictionary<string, XmlDocument> resourcesDict = new Dictionary<string, XmlDocument>();
+            var localizeFieldRegex = new Regex("^\\[Tab[\\w\\.]+?\\.Text\\]$");
+            foreach (PortalInfo portal in portals)
+            {
+                if (portal.AdminTabId > Null.NullInteger)
+                {
+                    var adminTabs = TabController.GetTabsByParent(portal.AdminTabId, portal.PortalID);
+                    foreach (var tab in adminTabs)
+                    {
+                        var tabChanged = false;
+                        if (!string.IsNullOrEmpty(tab.Title) && localizeFieldRegex.IsMatch(tab.Title))
+                        {
+                            tab.Title = FindLocalizedContent(tab.Title, portal.CultureCode, ref resourcesDict);
+                            tabChanged = true;
+                        }
+
+                        if (!string.IsNullOrEmpty(tab.Description) && localizeFieldRegex.IsMatch(tab.Description))
+                        {
+                            tab.Description = FindLocalizedContent(tab.Description, portal.CultureCode, ref resourcesDict);
+                            tabChanged = true;
+                        }
+
+                        if (tabChanged)
+                        {
+                            TabController.Instance.UpdateTab(tab);
+                        }
+                    }
+                }
+            }
+        }
+
+        private static string FindLocalizedContent(string field, string cultureCode, ref IDictionary<string, XmlDocument> resourcesDict)
+        {
+            var xmlDocument = FindLanguageXmlDocument(cultureCode, ref resourcesDict);
+            if (xmlDocument != null)
+            {
+                var key = field.Substring(1, field.Length - 2);
+                var localizedTitleNode = xmlDocument.SelectSingleNode("//data[@name=\"" + key + "\"]");
+                if (localizedTitleNode != null)
+                {
+                    var valueNode = localizedTitleNode.SelectSingleNode("value");
+                    if (valueNode != null)
+                    {
+                        var content = valueNode.InnerText;
+
+                        if (!string.IsNullOrEmpty(content))
+                        {
+                            return content;
+                        }
+                    }
+                }
+            }
+
+            return string.Empty;
+        }
+
+        private static XmlDocument FindLanguageXmlDocument(string cultureCode, ref IDictionary<string, XmlDocument> resourcesDict)
+        {
+            if (string.IsNullOrEmpty(cultureCode))
+            {
+                cultureCode = Localization.SystemLocale;
+            }
+
+            if (resourcesDict.ContainsKey(cultureCode))
+            {
+                return resourcesDict[cultureCode];
+            }
+
+            try
+            {
+                var languageFilePath = Path.Combine(
+                    Globals.HostMapPath,
+                    string.Format("Default Website.template.{0}.resx", cultureCode));
+                if (!File.Exists(languageFilePath))
+                {
+                    languageFilePath = Path.Combine(
+                        Globals.HostMapPath,
+                        string.Format("Default Website.template.{0}.resx", Localization.SystemLocale));
+                }
+
+                var xmlDocument = new XmlDocument { XmlResolver = null };
+                xmlDocument.Load(languageFilePath);
+
+                resourcesDict.Add(cultureCode, xmlDocument);
+
+                return xmlDocument;
+            }
+            catch (Exception ex)
+            {
+                Logger.Error(ex);
+
+                return null;
+            }
+        }
+
+        private static bool NewtonsoftNeedUpdate()
+        {
+            var currentConfig = Config.Load();
+            var nsmgr = new XmlNamespaceManager(currentConfig.NameTable);
+            nsmgr.AddNamespace("ab", "urn:schemas-microsoft-com:asm.v1");
+            var bindingNode = currentConfig.SelectSingleNode(
+                "/configuration/runtime/ab:assemblyBinding/ab:dependentAssembly[ab:assemblyIdentity/@name='Newtonsoft.Json']/ab:bindingRedirect", nsmgr);
+
+            var newVersion = bindingNode?.Attributes?["newVersion"].Value;
+            if (!string.IsNullOrEmpty(newVersion) && new Version(newVersion) >= new Version(10, 0, 0, 0))
+            {
+                return false;
+            }
+
+            return true;
+        }
+    }
+}