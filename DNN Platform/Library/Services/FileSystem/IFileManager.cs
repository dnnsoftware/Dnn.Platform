--- conflicted
+++ resolved
@@ -1,25 +1,15 @@
-<<<<<<< HEAD
 ﻿// 
 // Copyright (c) .NET Foundation. All rights reserved.
 // Licensed under the MIT License. See LICENSE file in the project root for full license information.
 // 
 using DotNetNuke.Common.Utilities;
-using System;
-using System.Collections.Generic;
-using System.IO;
-
-=======
-﻿// Licensed to the .NET Foundation under one or more agreements.
+// Licensed to the .NET Foundation under one or more agreements.
 // The .NET Foundation licenses this file to you under the MIT license.
 // See the LICENSE file in the project root for more information
 
->>>>>>> 017ae581
 namespace DotNetNuke.Services.FileSystem
 {
-    using System;
-    using System.Collections.Generic;
-    using System.IO;
-
+using System;
     /// <summary>
     /// Do not implement.  This interface is meant for reference and unit test purposes only.
     /// There is no guarantee that this interface will not change.
@@ -31,7 +21,6 @@
         /// </summary>
         [Obsolete("Deprecated in DNN 7.4.2.  It has been replaced by FileContentTypeManager.Instance.ContentTypes. Scheduled removal in v10.0.0.")]
         IDictionary<string, string> ContentTypes { get; }
-
         /// <summary>
         /// Adds a file to the specified folder.
         /// </summary>
@@ -132,7 +121,7 @@
         /// </summary>
         /// <param name="extension">The file extension.</param>
         /// <returns>The Content Type for the specified extension.</returns>
-        [Obsolete("Deprecated in DNN 7.4.2.  It has been replaced by FileContentTypeManager.Instance.GetContentType(string extension). Scheduled removal in v10.0.0.")]
+		[Obsolete("Deprecated in DNN 7.4.2.  It has been replaced by FileContentTypeManager.Instance.GetContentType(string extension). Scheduled removal in v10.0.0.")]
         string GetContentType(string extension);
 
         /// <summary>
@@ -293,4 +282,6 @@
         /// </summary>
         FileExtensionWhitelist WhiteList { get; }
     }
+using System.Collections.Generic;
+using System.IO;
 }