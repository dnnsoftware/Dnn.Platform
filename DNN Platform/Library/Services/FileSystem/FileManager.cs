--- conflicted
+++ resolved
@@ -45,8 +45,6 @@
     {
         private static readonly ILog Logger = LoggerSource.Instance.GetLogger(typeof(FileManager));
 
-<<<<<<< HEAD
-=======
         #region Properties
 
         public virtual IDictionary<string, string> ContentTypes
@@ -55,7 +53,6 @@
         }
 
         #endregion
->>>>>>> ab531c0a
 
         #region Constants
 
