--- conflicted
+++ resolved
@@ -4,42 +4,39 @@
 
 namespace DotNetNuke.Services.FileSystem
 {
-    using System;
-    using System.Collections.Generic;
-    using System.Drawing;
-    using System.Drawing.Imaging;
-    using System.Globalization;
-    using System.IO;
-    using System.Linq;
-    using System.Security.Cryptography;
-    using System.Text;
-    using System.Text.RegularExpressions;
-    using System.Web;
-
-    using DotNetNuke.Common;
-    using DotNetNuke.Common.Internal;
-    using DotNetNuke.Common.Lists;
-    using DotNetNuke.Common.Utilities;
-    using DotNetNuke.ComponentModel;
-    using DotNetNuke.Data;
-    using DotNetNuke.Entities;
-    using DotNetNuke.Entities.Content;
-    using DotNetNuke.Entities.Content.Common;
-    using DotNetNuke.Entities.Content.Taxonomy;
-    using DotNetNuke.Entities.Content.Workflow;
-    using DotNetNuke.Entities.Content.Workflow.Entities;
-    using DotNetNuke.Entities.Controllers;
-    using DotNetNuke.Entities.Host;
-    using DotNetNuke.Entities.Portals;
-    using DotNetNuke.Entities.Users;
-    using DotNetNuke.Instrumentation;
-    using DotNetNuke.Security.Permissions;
-    using DotNetNuke.Services.FileSystem.EventArgs;
-    using DotNetNuke.Services.FileSystem.Internal;
-    using DotNetNuke.Services.Log.EventLog;
-    using ICSharpCode.SharpZipLib.Zip;
-
-    using Localization = DotNetNuke.Services.Localization.Localization;
+using System;
+using System.Collections.Generic;
+using System.Drawing;
+using System.Drawing.Imaging;
+using System.Globalization;
+using System.IO;
+using System.Linq;
+using System.Security.Cryptography;
+using System.Text;
+using System.Text.RegularExpressions;
+using System.Web;
+using DotNetNuke.Common;
+using DotNetNuke.Common.Internal;
+using DotNetNuke.Common.Lists;
+using DotNetNuke.Common.Utilities;
+using DotNetNuke.ComponentModel;
+using DotNetNuke.Data;
+using DotNetNuke.Entities;
+using DotNetNuke.Entities.Content;
+using DotNetNuke.Entities.Content.Common;
+using DotNetNuke.Entities.Content.Taxonomy;
+using DotNetNuke.Entities.Content.Workflow;
+using DotNetNuke.Entities.Content.Workflow.Entities;
+using DotNetNuke.Entities.Controllers;
+using DotNetNuke.Entities.Host;
+using DotNetNuke.Entities.Portals;
+using DotNetNuke.Entities.Users;
+using DotNetNuke.Instrumentation;
+using DotNetNuke.Security.Permissions;
+using DotNetNuke.Services.FileSystem.EventArgs;
+using DotNetNuke.Services.FileSystem.Internal;
+using DotNetNuke.Services.Log.EventLog;
+using ICSharpCode.SharpZipLib.Zip;
 
     /// <summary>
     /// Exposes methods to manage files.
@@ -47,7 +44,6 @@
     public class FileManager : ComponentBase<IFileManager, FileManager>, IFileManager
     {
         private const int BufferSize = 4096;
-
         private static readonly ILog Logger = LoggerSource.Instance.GetLogger(typeof(FileManager));
 
         public virtual IDictionary<string, string> ContentTypes
@@ -55,207 +51,7 @@
             get { return FileContentTypeManager.Instance.ContentTypes; }
         }
 
-<<<<<<< HEAD
-        #endregion
-
-        #region Constants
-
-        private const int BufferSize = 4096;
-
-        #endregion
-
-        #region Private Methods
-
-        private void AddFileToFolderProvider(Stream fileContent, string fileName, IFolderInfo destinationFolder, FolderProvider provider)
-        {
-            try
-            {
-                if (!fileContent.CanSeek)
-                {
-                    using (var seekableStream = GetSeekableStream(fileContent))
-                    {
-                        provider.AddFile(destinationFolder, fileName, seekableStream);
-                    }
-                }
-                else
-                {
-                    provider.AddFile(destinationFolder, fileName, fileContent);
-                }
-            }
-            catch (Exception ex)
-            {
-                Logger.Error(ex);
-                throw new FolderProviderException(Localization.Localization.GetExceptionMessage("UnderlyingSystemError", "The underlying system threw an exception."), ex);
-            }
-        }
-
-        private void DeleteFileFromFolderProvider(IFileInfo file, FolderProvider provider)
-        {
-            try
-            {
-                // We can't delete the file until the fileContent resource has been released
-                provider.DeleteFile(file);
-            }
-            catch (Exception ex)
-            {
-                Logger.Error(ex);
-                throw new FolderProviderException(Localization.Localization.GetExceptionMessage("UnderlyingSystemError", "The underlying system threw an exception."), ex);
-            }
-        }
-
-        #region On File Events
-        private void OnFileDeleted(IFileInfo fileInfo, int userId)
-        {
-            EventManager.Instance.OnFileDeleted(new FileDeletedEventArgs
-            {
-                FileInfo = fileInfo,
-                UserId = userId,
-                IsCascadeDeleting = false
-            });
-        }
-
-        private void OnFileRenamed(IFileInfo fileInfo, string oldFileName, int userId)
-        {
-            EventManager.Instance.OnFileRenamed(new FileRenamedEventArgs
-            {
-                FileInfo = fileInfo,
-                UserId = userId,
-                OldFileName = oldFileName
-            });
-        }
-
-        private void OnFileMoved(IFileInfo fileInfo, string oldFilePath, int userId)
-        {
-            EventManager.Instance.OnFileMoved(new FileMovedEventArgs
-            {
-                FileInfo = fileInfo,
-                UserId = userId,
-                OldFilePath = oldFilePath
-            });
-        }
-
-        private void OnFileOverwritten(IFileInfo fileInfo, int userId)
-        {
-            EventManager.Instance.OnFileOverwritten(new FileChangedEventArgs
-            {
-                FileInfo = fileInfo,
-                UserId = userId
-            });
-        }
-
-        private void OnFileMetadataChanged(IFileInfo fileInfo, int userId)
-        {
-            EventManager.Instance.OnFileMetadataChanged(new FileChangedEventArgs
-            {
-                FileInfo = fileInfo,
-                UserId = userId
-            });
-        }
-
-        private void OnFileAdded(IFileInfo fileInfo, IFolderInfo folderInfo, int userId)
-        {
-            EventManager.Instance.OnFileAdded(new FileAddedEventArgs
-            {
-                FileInfo = fileInfo,
-                UserId = userId,
-                FolderInfo = folderInfo
-            });
-        }
-        #endregion
-
-        /// <summary>
-        /// Rotate/Flip the image as per the metadata and reset the metadata.
-        /// </summary>
-        /// <param name="content"></param>
-        private void RotateFlipImage(ref Stream content)
-        {
-            try
-            {
-                using (var image = GetImageFromStream(content))
-                {
-                    if (!image.PropertyIdList.Any(x => x == 274)) return;
-
-                    var orientation = image.GetPropertyItem(274); //Find rotation/flip meta property
-                    if (orientation == null) return;
-
-                    var flip = OrientationToFlipType(orientation.Value[0].ToString());
-                    if (flip == RotateFlipType.RotateNoneFlipNone) return;//No rotation or flip required
-
-                    image.RotateFlip(flip);
-                    var newOrientation = new byte[2];
-                    newOrientation[0] = 1; // little Endian
-                    newOrientation[1] = 0;
-                    orientation.Value = newOrientation;
-                    image.SetPropertyItem(orientation);
-                    content = ToStream(image, GetImageFormat(image));
-                }
-            }
-            catch (Exception ex)
-            {
-                Logger.Error(ex);
-            }
-        }
-        private static ImageFormat GetImageFormat(Image img)
-        {
-            if (img.RawFormat.Equals(ImageFormat.Jpeg))
-                return ImageFormat.Jpeg;
-            if (img.RawFormat.Equals(ImageFormat.Bmp))
-                return ImageFormat.Bmp;
-            if (img.RawFormat.Equals(ImageFormat.Png))
-                return ImageFormat.Png;
-            if (img.RawFormat.Equals(ImageFormat.Emf))
-                return ImageFormat.Emf;
-            if (img.RawFormat.Equals(ImageFormat.Exif))
-                return ImageFormat.Exif;
-            if (img.RawFormat.Equals(ImageFormat.Gif))
-                return ImageFormat.Gif;
-            if (img.RawFormat.Equals(ImageFormat.Icon))
-                return ImageFormat.Icon;
-            if (img.RawFormat.Equals(ImageFormat.MemoryBmp))
-                return ImageFormat.Jpeg;
-            if (img.RawFormat.Equals(ImageFormat.Tiff))
-                return ImageFormat.Tiff;
-            else
-                return ImageFormat.Wmf;
-        }
-        private static Stream ToStream(Image image, ImageFormat formaw)
-        {
-            var stream = new MemoryStream();
-            image.Save(stream, formaw);
-            stream.Position = 0;
-            return stream;
-        }
-
-        // Match the orientation code to the correct rotation:
-        private static RotateFlipType OrientationToFlipType(string orientation)
-        {
-            switch (int.Parse(orientation))
-            {
-                case 1:
-                    return RotateFlipType.RotateNoneFlipNone;
-                case 2:
-                    return RotateFlipType.RotateNoneFlipX;
-                case 3:
-                    return RotateFlipType.Rotate180FlipNone;
-                case 4:
-                    return RotateFlipType.Rotate180FlipX;
-                case 5:
-                    return RotateFlipType.Rotate90FlipX;
-                case 6:
-                    return RotateFlipType.Rotate90FlipNone;
-                case 7:
-                    return RotateFlipType.Rotate270FlipX;
-                case 8:
-                    return RotateFlipType.Rotate270FlipNone;
-                default:
-                    return RotateFlipType.RotateNoneFlipNone;
-            }
-        }
-
         public FileExtensionWhitelist WhiteList
-=======
-        private FileExtensionWhitelist WhiteList
->>>>>>> 017ae581
         {
             get
             {
@@ -266,7 +62,6 @@
                     {
                         return Host.AllowedExtensionWhitelist;
                     }
-
                     if (!user.IsAdmin)
                     {
                         var settings = PortalSettings.Current;
@@ -276,7 +71,6 @@
                         }
                     }
                 }
-
                 return Host.AllowedExtensionWhitelist;
             }
         }
@@ -730,6 +524,7 @@
         /// <returns>The Content Type for the specified extension.</returns>
         public virtual string GetContentType(string extension)
         {
+
             return FileContentTypeManager.Instance.GetContentType(extension);
         }
 
@@ -1369,6 +1164,43 @@
             }
         }
 
+        private void AddFileToFolderProvider(Stream fileContent, string fileName, IFolderInfo destinationFolder, FolderProvider provider)
+        {
+            try
+            {
+                if (!fileContent.CanSeek)
+                {
+                    using (var seekableStream = this.GetSeekableStream(fileContent))
+                    {
+                        provider.AddFile(destinationFolder, fileName, seekableStream);
+                    }
+                }
+                else
+                {
+                    provider.AddFile(destinationFolder, fileName, fileContent);
+                }
+            }
+            catch (Exception ex)
+            {
+                Logger.Error(ex);
+                throw new FolderProviderException(Localization.GetExceptionMessage("UnderlyingSystemError", "The underlying system threw an exception."), ex);
+            }
+        }
+
+        private void DeleteFileFromFolderProvider(IFileInfo file, FolderProvider provider)
+        {
+            try
+            {
+                // We can't delete the file until the fileContent resource has been released
+                provider.DeleteFile(file);
+            }
+            catch (Exception ex)
+            {
+                Logger.Error(ex);
+                throw new FolderProviderException(Localization.GetExceptionMessage("UnderlyingSystemError", "The underlying system threw an exception."), ex);
+            }
+        }
+
         /// <summary>This member is reserved for internal use and is not intended to be used directly from your code.</summary>
         internal virtual void AutoSyncFile(IFileInfo file)
         {
@@ -1391,6 +1223,68 @@
             else
             {
                 this.DeleteFile(file);
+            }
+        }
+
+        private void OnFileDeleted(IFileInfo fileInfo, int userId)
+        {
+            EventManager.Instance.OnFileDeleted(new FileDeletedEventArgs
+            {
+                FileInfo = fileInfo,
+                UserId = userId,
+                IsCascadeDeleting = false,
+            });
+        }
+
+        private static ImageFormat GetImageFormat(Image img)
+        {
+            if (img.RawFormat.Equals(ImageFormat.Jpeg))
+            {
+                return ImageFormat.Jpeg;
+            }
+
+            if (img.RawFormat.Equals(ImageFormat.Bmp))
+            {
+                return ImageFormat.Bmp;
+            }
+
+            if (img.RawFormat.Equals(ImageFormat.Png))
+            {
+                return ImageFormat.Png;
+            }
+
+            if (img.RawFormat.Equals(ImageFormat.Emf))
+            {
+                return ImageFormat.Emf;
+            }
+
+            if (img.RawFormat.Equals(ImageFormat.Exif))
+            {
+                return ImageFormat.Exif;
+            }
+
+            if (img.RawFormat.Equals(ImageFormat.Gif))
+            {
+                return ImageFormat.Gif;
+            }
+
+            if (img.RawFormat.Equals(ImageFormat.Icon))
+            {
+                return ImageFormat.Icon;
+            }
+
+            if (img.RawFormat.Equals(ImageFormat.MemoryBmp))
+            {
+                return ImageFormat.Jpeg;
+            }
+
+            if (img.RawFormat.Equals(ImageFormat.Tiff))
+            {
+                return ImageFormat.Tiff;
+            }
+            else
+            {
+                return ImageFormat.Wmf;
             }
         }
 
@@ -1476,6 +1370,49 @@
 
             return exactFilesCount;
         }
+        private static Stream ToStream(Image image, ImageFormat formaw)
+        {
+            var stream = new MemoryStream();
+            image.Save(stream, formaw);
+            stream.Position = 0;
+            return stream;
+        }
+
+        private void OnFileRenamed(IFileInfo fileInfo, string oldFileName, int userId)
+        {
+            EventManager.Instance.OnFileRenamed(new FileRenamedEventArgs
+            {
+                FileInfo = fileInfo,
+                UserId = userId,
+                OldFileName = oldFileName,
+            });
+        }
+
+        // Match the orientation code to the correct rotation:
+        private static RotateFlipType OrientationToFlipType(string orientation)
+        {
+            switch (int.Parse(orientation))
+            {
+                case 1:
+                    return RotateFlipType.RotateNoneFlipNone;
+                case 2:
+                    return RotateFlipType.RotateNoneFlipX;
+                case 3:
+                    return RotateFlipType.Rotate180FlipNone;
+                case 4:
+                    return RotateFlipType.Rotate180FlipX;
+                case 5:
+                    return RotateFlipType.Rotate90FlipX;
+                case 6:
+                    return RotateFlipType.Rotate90FlipNone;
+                case 7:
+                    return RotateFlipType.Rotate270FlipX;
+                case 8:
+                    return RotateFlipType.Rotate270FlipNone;
+                default:
+                    return RotateFlipType.RotateNoneFlipNone;
+            }
+        }
 
         /// <summary>This member is reserved for internal use and is not intended to be used directly from your code.</summary>
         internal void EnsureZipFolder(string fileName, IFolderInfo destinationFolder)
@@ -1519,6 +1456,16 @@
                     parentFolder = folderManager.GetFolder(destinationFolder.PortalID, newFolderPath);
                 }
             }
+        }
+
+        private void OnFileMoved(IFileInfo fileInfo, string oldFilePath, int userId)
+        {
+            EventManager.Instance.OnFileMoved(new FileMovedEventArgs
+            {
+                FileInfo = fileInfo,
+                UserId = userId,
+                OldFilePath = oldFilePath,
+            });
         }
 
         /// <summary>This member is reserved for internal use and is not intended to be used directly from your code.</summary>
@@ -1528,6 +1475,15 @@
             return new FileStream(filePath, FileMode.Create, FileAccess.ReadWrite, FileShare.Read, BufferSize, FileOptions.DeleteOnClose);
         }
 
+        private void OnFileOverwritten(IFileInfo fileInfo, int userId)
+        {
+            EventManager.Instance.OnFileOverwritten(new FileChangedEventArgs
+            {
+                FileInfo = fileInfo,
+                UserId = userId,
+            });
+        }
+
         /// <summary>This member is reserved for internal use and is not intended to be used directly from your code.</summary>
         /// <returns></returns>
         internal virtual int GetCurrentUserID()
@@ -1535,6 +1491,15 @@
             return UserController.Instance.GetCurrentUserInfo().UserID;
         }
 
+        private void OnFileMetadataChanged(IFileInfo fileInfo, int userId)
+        {
+            EventManager.Instance.OnFileMetadataChanged(new FileChangedEventArgs
+            {
+                FileInfo = fileInfo,
+                UserId = userId,
+            });
+        }
+
         /// <summary>This member is reserved for internal use and is not intended to be used directly from your code.</summary>
         /// <returns>SHA1 hash of the file.</returns>
         internal virtual string GetHash(Stream stream)
@@ -1553,6 +1518,16 @@
             return hashText.ToString();
         }
 
+        private void OnFileAdded(IFileInfo fileInfo, IFolderInfo folderInfo, int userId)
+        {
+            EventManager.Instance.OnFileAdded(new FileAddedEventArgs
+            {
+                FileInfo = fileInfo,
+                UserId = userId,
+                FolderInfo = folderInfo,
+            });
+        }
+
         /// <summary>
         /// Gets the hash of a file.
         /// </summary>
@@ -1563,6 +1538,48 @@
             return FolderProvider.Instance(FolderMappingController.Instance.GetFolderMapping(fileInfo.FolderMappingID).FolderProviderType).GetHashCode(fileInfo);
         }
 
+        /// <summary>
+        /// Rotate/Flip the image as per the metadata and reset the metadata.
+        /// </summary>
+        /// <param name="content"></param>
+        private void RotateFlipImage(ref Stream content)
+        {
+            try
+            {
+                using (var image = this.GetImageFromStream(content))
+                {
+                    if (!image.PropertyIdList.Any(x => x == 274))
+                    {
+                        return;
+                    }
+
+                    var orientation = image.GetPropertyItem(274); // Find rotation/flip meta property
+                    if (orientation == null)
+                    {
+                        return;
+                    }
+
+                    var flip = OrientationToFlipType(orientation.Value[0].ToString());
+                    if (flip == RotateFlipType.RotateNoneFlipNone)
+                    {
+                        return; // No rotation or flip required
+                    }
+
+                    image.RotateFlip(flip);
+                    var newOrientation = new byte[2];
+                    newOrientation[0] = 1; // little Endian
+                    newOrientation[1] = 0;
+                    orientation.Value = newOrientation;
+                    image.SetPropertyItem(orientation);
+                    content = ToStream(image, GetImageFormat(image));
+                }
+            }
+            catch (Exception ex)
+            {
+                Logger.Error(ex);
+            }
+        }
+
         /// <summary>This member is reserved for internal use and is not intended to be used directly from your code.</summary>
         /// <returns></returns>
         internal virtual string GetHostMapPath()
@@ -1570,6 +1587,35 @@
             return TestableGlobals.Instance.HostMapPath;
         }
 
+        private void CheckFileAddingRestrictions(IFolderInfo folder, string fileName, bool checkPermissions,
+            bool ignoreWhiteList)
+        {
+            if (checkPermissions && !FolderPermissionController.Instance.CanAddFolder(folder))
+            {
+                throw new PermissionsNotMetException(Localization.GetExceptionMessage(
+                    "AddFilePermissionsNotMet",
+                    "Permissions are not met. The file has not been added."));
+            }
+
+            if (!this.IsAllowedExtension(fileName) && !(UserController.Instance.GetCurrentUserInfo().IsSuperUser && ignoreWhiteList))
+            {
+                throw new InvalidFileExtensionException(
+                    string.Format(
+                        Localization.GetExceptionMessage(
+                            "AddFileExtensionNotAllowed",
+                            "The extension '{0}' is not allowed. The file has not been added."), Path.GetExtension(fileName)));
+            }
+
+            if (!this.IsValidFilename(fileName))
+            {
+                throw new InvalidFilenameException(
+                    string.Format(
+                        Localization.GetExceptionMessage(
+                            "AddFilenameNotAllowed",
+                            "The file name '{0}' is not allowed. The file has not been added."), fileName));
+            }
+        }
+
         /// <summary>This member is reserved for internal use and is not intended to be used directly from your code.</summary>
         /// <returns></returns>
         internal virtual Image GetImageFromStream(Stream stream)
@@ -1577,11 +1623,35 @@
             return Image.FromStream(stream);
         }
 
+        private void NotifyFileAddingEvents(IFolderInfo folder, int createdByUserID, bool fileExists, Workflow folderWorkflow, IFileInfo file)
+        {
+            // Notify file event
+            if (fileExists &&
+                (folderWorkflow == null || folderWorkflow.WorkflowID == SystemWorkflowManager.Instance.GetDirectPublishWorkflow(folderWorkflow.PortalID).WorkflowID))
+            {
+                this.OnFileOverwritten(file, createdByUserID);
+            }
+
+            if (!fileExists)
+            {
+                this.OnFileAdded(file, folder, createdByUserID);
+            }
+        }
+
         /// <summary>This member is reserved for internal use and is not intended to be used directly from your code.</summary>
         /// <returns></returns>
         internal virtual Globals.PerformanceSettings GetPerformanceSetting()
         {
             return Host.PerformanceSetting;
+        }
+
+        private void SetContentItem(IFileInfo file)
+        {
+            // Create Content Item if does not exists
+            if (file.ContentItemID == Null.NullInteger)
+            {
+                file.ContentItemID = this.CreateFileContentItem().ContentItemId;
+            }
         }
 
         /// <summary>This member is reserved for internal use and is not intended to be used directly from your code.</summary>
@@ -1598,6 +1668,23 @@
                    && !Globals.FileExtensionRegex.IsMatch(fileName);
         }
 
+        private void SetInitialFileMetadata(ref Stream fileContent, FileInfo file, FolderProvider folderProvider)
+        {
+            file.Size = (int)fileContent.Length;
+            var fileHash = folderProvider.GetHashCode(file, fileContent);
+            file.SHA1Hash = fileHash;
+            fileContent.Position = 0;
+
+            file.Width = 0;
+            file.Height = 0;
+
+            if (this.IsImageFile(file))
+            {
+                this.RotateFlipImage(ref fileContent);
+                this.SetImageProperties(file, fileContent);
+            }
+        }
+
         /// <summary>This member is reserved for internal use and is not intended to be used directly from your code.</summary>
         /// <returns></returns>
         internal virtual bool IsValidFilename(string fileName)
@@ -1606,11 +1693,58 @@
             return Globals.FileValidNameRegex.IsMatch(fileName);
         }
 
+        private void SetImageProperties(IFileInfo file, Stream fileContent)
+        {
+            try
+            {
+                using (var image = this.GetImageFromStream(fileContent))
+                {
+                    file.Width = image.Width;
+                    file.Height = image.Height;
+                }
+            }
+            catch
+            {
+                file.ContentType = "application/octet-stream";
+            }
+            finally
+            {
+                fileContent.Position = 0;
+            }
+        }
+
         /// <summary>This member is reserved for internal use and is not intended to be used directly from your code.</summary>
         /// <returns></returns>
         internal virtual bool IsFileAutoSyncEnabled()
         {
             return Host.EnableFileAutoSync;
+        }
+
+        private void CheckFileWritingRestrictions(IFolderInfo folder, string fileName, Stream fileContent, IFileInfo oldFile, int createdByUserId)
+        {
+            if (!PortalController.Instance.HasSpaceAvailable(folder.PortalID, fileContent.Length))
+            {
+                throw new NoSpaceAvailableException(
+                    Localization.GetExceptionMessage(
+                        "AddFileNoSpaceAvailable",
+                        "The portal has no space available to store the specified file. The file has not been added."));
+            }
+
+            // Publish Period
+            if (oldFile != null && FileLockingController.Instance.IsFileOutOfPublishPeriod(oldFile, folder.PortalID, createdByUserId))
+            {
+                throw new FileLockedException(
+                                Localization.GetExceptionMessage(
+                                    "FileLockedOutOfPublishPeriodError",
+                                    "File locked. The file cannot be updated because it is out of Publish Period"));
+            }
+
+            if (!FileSecurityController.Instance.Validate(fileName, fileContent))
+            {
+                var defaultMessage = "The content of '{0}' is not valid. The file has not been added.";
+                var errorMessage = Localization.GetExceptionMessage("AddFileInvalidContent", defaultMessage);
+                throw new InvalidFileContentException(string.Format(errorMessage, fileName));
+            }
         }
 
         /// <summary>This member is reserved for internal use and is not intended to be used directly from your code.</summary>
@@ -1664,6 +1798,28 @@
             HttpContext.Current.Server.ScriptTimeout = scriptTimeOut;
         }
 
+        private void ManageFileAdding(int createdByUserID, Workflow folderWorkflow, bool fileExists, FileInfo file)
+        {
+            if (folderWorkflow == null || !fileExists)
+            {
+                this.AddFile(file, createdByUserID);
+            }
+            else
+            {
+                // File Events for updating will not be fired. Only events for adding nust be fired
+                this.UpdateFile(file, true, false);
+            }
+
+            if (folderWorkflow != null && this.StartWorkflow(createdByUserID, folderWorkflow, fileExists, file.ContentItemID))
+            {
+                if (!fileExists) // if file exists it could have been published. So We don't have to update the field
+                {
+                    // Maybe here we can set HasBeenPublished as 0
+                    DataProvider.Instance().SetFileHasBeenPublished(file.FileId, false);
+                }
+            }
+        }
+
         /// <summary>This member is reserved for internal use and is not intended to be used directly from your code.</summary>
         internal virtual void WriteStream(HttpResponse objResponse, Stream objStream)
         {
@@ -1696,6 +1852,30 @@
                     objStream.Dispose();
                 }
             }
+        }
+
+        private void AddFile(IFileInfo file, int createdByUserID)
+        {
+            file.FileId = DataProvider.Instance().AddFile(file.PortalId,
+                                                    file.UniqueId,
+                                                    file.VersionGuid,
+                                                    file.FileName,
+                                                    file.Extension,
+                                                    file.Size,
+                                                    file.Width,
+                                                    file.Height,
+                                                    file.ContentType,
+                                                    file.Folder,
+                                                    file.FolderId,
+                                                    createdByUserID,
+                                                    file.SHA1Hash,
+                                                    file.LastModificationTime,
+                                                    file.Title,
+                                                    file.Description,
+                                                    file.StartDate,
+                                                    file.EndDate,
+                                                    file.EnablePublishPeriod,
+                                                    file.ContentItemID);
         }
 
         /// <summary>
@@ -1708,6 +1888,15 @@
         {
             // By default File Events will be fired
             return this.UpdateFile(file, updateLazyload, true);
+        }
+
+        private string ProcessVersioning(IFolderInfo folder, IFileInfo oldFile, IFileInfo file, int createdByUserID)
+        {
+            if (oldFile != null && FileVersionController.Instance.IsFolderVersioned(folder) && oldFile.SHA1Hash != file.SHA1Hash)
+            {
+                return FileVersionController.Instance.AddFileVersion(oldFile, createdByUserID);
+            }
+            return file.FileName;
         }
 
         /// <summary>
@@ -1753,96 +1942,31 @@
             return updatedFile;
         }
 
+        private bool CanUpdateWhenApproving(IFolderInfo folder, ContentItem item, int createdByUserID)
+        {
+            if (WorkflowEngine.Instance.IsWorkflowOnDraft(item.ContentItemId))
+            {
+                ////We assume User can add content to folder
+                return true;
+            }
+
+            return WorkflowSecurity.Instance.HasStateReviewerPermission(folder.PortalID, createdByUserID, item.StateID);
+        }
+
         /// <summary>This member is reserved for internal use and is not intended to be used directly from your code.</summary>
         internal virtual void ClearFolderCache(int portalId)
         {
             DataCache.ClearFolderCache(portalId);
         }
 
-        private static ImageFormat GetImageFormat(Image img)
-        {
-            if (img.RawFormat.Equals(ImageFormat.Jpeg))
-            {
-                return ImageFormat.Jpeg;
-            }
-
-            if (img.RawFormat.Equals(ImageFormat.Bmp))
-            {
-                return ImageFormat.Bmp;
-            }
-
-            if (img.RawFormat.Equals(ImageFormat.Png))
-            {
-                return ImageFormat.Png;
-            }
-
-            if (img.RawFormat.Equals(ImageFormat.Emf))
-            {
-                return ImageFormat.Emf;
-            }
-
-            if (img.RawFormat.Equals(ImageFormat.Exif))
-            {
-                return ImageFormat.Exif;
-            }
-
-            if (img.RawFormat.Equals(ImageFormat.Gif))
-            {
-                return ImageFormat.Gif;
-            }
-
-            if (img.RawFormat.Equals(ImageFormat.Icon))
-            {
-                return ImageFormat.Icon;
-            }
-
-            if (img.RawFormat.Equals(ImageFormat.MemoryBmp))
-            {
-                return ImageFormat.Jpeg;
-            }
-
-            if (img.RawFormat.Equals(ImageFormat.Tiff))
-            {
-                return ImageFormat.Tiff;
-            }
-            else
-            {
-                return ImageFormat.Wmf;
-            }
-        }
-
-        private static Stream ToStream(Image image, ImageFormat formaw)
-        {
-            var stream = new MemoryStream();
-            image.Save(stream, formaw);
-            stream.Position = 0;
-            return stream;
-        }
-
-        // Match the orientation code to the correct rotation:
-        private static RotateFlipType OrientationToFlipType(string orientation)
-        {
-            switch (int.Parse(orientation))
-            {
-                case 1:
-                    return RotateFlipType.RotateNoneFlipNone;
-                case 2:
-                    return RotateFlipType.RotateNoneFlipX;
-                case 3:
-                    return RotateFlipType.Rotate180FlipNone;
-                case 4:
-                    return RotateFlipType.Rotate180FlipX;
-                case 5:
-                    return RotateFlipType.Rotate90FlipX;
-                case 6:
-                    return RotateFlipType.Rotate90FlipNone;
-                case 7:
-                    return RotateFlipType.Rotate270FlipX;
-                case 8:
-                    return RotateFlipType.Rotate270FlipNone;
-                default:
-                    return RotateFlipType.RotateNoneFlipNone;
-            }
+        private bool StartWorkflow(int createdByUserID, Workflow folderWorkflow, bool fileExists, int contentItemID)
+        {
+            if (WorkflowEngine.Instance.IsWorkflowCompleted(contentItemID))
+            {
+                WorkflowEngine.Instance.StartWorkflow(folderWorkflow.WorkflowID, contentItemID, createdByUserID);
+                return true;
+            }
+            return false;
         }
 
         private static bool ValidMetadata(IFileInfo file, out string exceptionMessage)
@@ -1879,339 +2003,6 @@
             }
 
             return true;
-        }
-
-        private void AddFileToFolderProvider(Stream fileContent, string fileName, IFolderInfo destinationFolder, FolderProvider provider)
-        {
-            try
-            {
-                if (!fileContent.CanSeek)
-                {
-                    using (var seekableStream = this.GetSeekableStream(fileContent))
-                    {
-                        provider.AddFile(destinationFolder, fileName, seekableStream);
-                    }
-                }
-                else
-                {
-                    provider.AddFile(destinationFolder, fileName, fileContent);
-                }
-            }
-            catch (Exception ex)
-            {
-                Logger.Error(ex);
-                throw new FolderProviderException(Localization.GetExceptionMessage("UnderlyingSystemError", "The underlying system threw an exception."), ex);
-            }
-        }
-
-        private void DeleteFileFromFolderProvider(IFileInfo file, FolderProvider provider)
-        {
-            try
-            {
-                // We can't delete the file until the fileContent resource has been released
-                provider.DeleteFile(file);
-            }
-            catch (Exception ex)
-            {
-                Logger.Error(ex);
-                throw new FolderProviderException(Localization.GetExceptionMessage("UnderlyingSystemError", "The underlying system threw an exception."), ex);
-            }
-        }
-
-        private void OnFileDeleted(IFileInfo fileInfo, int userId)
-        {
-            EventManager.Instance.OnFileDeleted(new FileDeletedEventArgs
-            {
-                FileInfo = fileInfo,
-                UserId = userId,
-                IsCascadeDeleting = false,
-            });
-        }
-
-        private void OnFileRenamed(IFileInfo fileInfo, string oldFileName, int userId)
-        {
-            EventManager.Instance.OnFileRenamed(new FileRenamedEventArgs
-            {
-                FileInfo = fileInfo,
-                UserId = userId,
-                OldFileName = oldFileName,
-            });
-        }
-
-        private void OnFileMoved(IFileInfo fileInfo, string oldFilePath, int userId)
-        {
-            EventManager.Instance.OnFileMoved(new FileMovedEventArgs
-            {
-                FileInfo = fileInfo,
-                UserId = userId,
-                OldFilePath = oldFilePath,
-            });
-        }
-
-        private void OnFileOverwritten(IFileInfo fileInfo, int userId)
-        {
-            EventManager.Instance.OnFileOverwritten(new FileChangedEventArgs
-            {
-                FileInfo = fileInfo,
-                UserId = userId,
-            });
-        }
-
-        private void OnFileMetadataChanged(IFileInfo fileInfo, int userId)
-        {
-            EventManager.Instance.OnFileMetadataChanged(new FileChangedEventArgs
-            {
-                FileInfo = fileInfo,
-                UserId = userId,
-            });
-        }
-
-        private void OnFileAdded(IFileInfo fileInfo, IFolderInfo folderInfo, int userId)
-        {
-            EventManager.Instance.OnFileAdded(new FileAddedEventArgs
-            {
-                FileInfo = fileInfo,
-                UserId = userId,
-                FolderInfo = folderInfo,
-            });
-        }
-
-        /// <summary>
-        /// Rotate/Flip the image as per the metadata and reset the metadata.
-        /// </summary>
-        /// <param name="content"></param>
-        private void RotateFlipImage(ref Stream content)
-        {
-            try
-            {
-                using (var image = this.GetImageFromStream(content))
-                {
-                    if (!image.PropertyIdList.Any(x => x == 274))
-                    {
-                        return;
-                    }
-
-                    var orientation = image.GetPropertyItem(274); // Find rotation/flip meta property
-                    if (orientation == null)
-                    {
-                        return;
-                    }
-
-                    var flip = OrientationToFlipType(orientation.Value[0].ToString());
-                    if (flip == RotateFlipType.RotateNoneFlipNone)
-                    {
-                        return; // No rotation or flip required
-                    }
-
-                    image.RotateFlip(flip);
-                    var newOrientation = new byte[2];
-                    newOrientation[0] = 1; // little Endian
-                    newOrientation[1] = 0;
-                    orientation.Value = newOrientation;
-                    image.SetPropertyItem(orientation);
-                    content = ToStream(image, GetImageFormat(image));
-                }
-            }
-            catch (Exception ex)
-            {
-                Logger.Error(ex);
-            }
-        }
-
-        private void CheckFileAddingRestrictions(IFolderInfo folder, string fileName, bool checkPermissions,
-            bool ignoreWhiteList)
-        {
-            if (checkPermissions && !FolderPermissionController.Instance.CanAddFolder(folder))
-            {
-                throw new PermissionsNotMetException(Localization.GetExceptionMessage(
-                    "AddFilePermissionsNotMet",
-                    "Permissions are not met. The file has not been added."));
-            }
-
-            if (!this.IsAllowedExtension(fileName) && !(UserController.Instance.GetCurrentUserInfo().IsSuperUser && ignoreWhiteList))
-            {
-                throw new InvalidFileExtensionException(
-                    string.Format(
-                        Localization.GetExceptionMessage(
-                            "AddFileExtensionNotAllowed",
-                            "The extension '{0}' is not allowed. The file has not been added."), Path.GetExtension(fileName)));
-            }
-
-            if (!this.IsValidFilename(fileName))
-            {
-                throw new InvalidFilenameException(
-                    string.Format(
-                        Localization.GetExceptionMessage(
-                            "AddFilenameNotAllowed",
-                            "The file name '{0}' is not allowed. The file has not been added."), fileName));
-            }
-        }
-
-        private void NotifyFileAddingEvents(IFolderInfo folder, int createdByUserID, bool fileExists, Workflow folderWorkflow, IFileInfo file)
-        {
-            // Notify file event
-            if (fileExists &&
-                (folderWorkflow == null || folderWorkflow.WorkflowID == SystemWorkflowManager.Instance.GetDirectPublishWorkflow(folderWorkflow.PortalID).WorkflowID))
-            {
-                this.OnFileOverwritten(file, createdByUserID);
-            }
-
-            if (!fileExists)
-            {
-                this.OnFileAdded(file, folder, createdByUserID);
-            }
-        }
-
-        private void SetContentItem(IFileInfo file)
-        {
-            // Create Content Item if does not exists
-            if (file.ContentItemID == Null.NullInteger)
-            {
-                file.ContentItemID = this.CreateFileContentItem().ContentItemId;
-            }
-        }
-
-        private void SetInitialFileMetadata(ref Stream fileContent, FileInfo file, FolderProvider folderProvider)
-        {
-            file.Size = (int)fileContent.Length;
-            var fileHash = folderProvider.GetHashCode(file, fileContent);
-            file.SHA1Hash = fileHash;
-            fileContent.Position = 0;
-
-            file.Width = 0;
-            file.Height = 0;
-
-            if (this.IsImageFile(file))
-            {
-                this.RotateFlipImage(ref fileContent);
-                this.SetImageProperties(file, fileContent);
-            }
-        }
-
-        private void SetImageProperties(IFileInfo file, Stream fileContent)
-        {
-            try
-            {
-                using (var image = this.GetImageFromStream(fileContent))
-                {
-                    file.Width = image.Width;
-                    file.Height = image.Height;
-                }
-            }
-            catch
-            {
-                file.ContentType = "application/octet-stream";
-            }
-            finally
-            {
-                fileContent.Position = 0;
-            }
-        }
-
-        private void CheckFileWritingRestrictions(IFolderInfo folder, string fileName, Stream fileContent, IFileInfo oldFile, int createdByUserId)
-        {
-            if (!PortalController.Instance.HasSpaceAvailable(folder.PortalID, fileContent.Length))
-            {
-                throw new NoSpaceAvailableException(
-                    Localization.GetExceptionMessage(
-                        "AddFileNoSpaceAvailable",
-                        "The portal has no space available to store the specified file. The file has not been added."));
-            }
-
-            // Publish Period
-            if (oldFile != null && FileLockingController.Instance.IsFileOutOfPublishPeriod(oldFile, folder.PortalID, createdByUserId))
-            {
-                throw new FileLockedException(
-                                Localization.GetExceptionMessage(
-                                    "FileLockedOutOfPublishPeriodError",
-                                    "File locked. The file cannot be updated because it is out of Publish Period"));
-            }
-
-            if (!FileSecurityController.Instance.Validate(fileName, fileContent))
-            {
-                var defaultMessage = "The content of '{0}' is not valid. The file has not been added.";
-                var errorMessage = Localization.GetExceptionMessage("AddFileInvalidContent", defaultMessage);
-                throw new InvalidFileContentException(string.Format(errorMessage, fileName));
-            }
-        }
-
-        private void ManageFileAdding(int createdByUserID, Workflow folderWorkflow, bool fileExists, FileInfo file)
-        {
-            if (folderWorkflow == null || !fileExists)
-            {
-                this.AddFile(file, createdByUserID);
-            }
-            else
-            {
-                // File Events for updating will not be fired. Only events for adding nust be fired
-                this.UpdateFile(file, true, false);
-            }
-
-            if (folderWorkflow != null && this.StartWorkflow(createdByUserID, folderWorkflow, fileExists, file.ContentItemID))
-            {
-                if (!fileExists) // if file exists it could have been published. So We don't have to update the field
-                {
-                    // Maybe here we can set HasBeenPublished as 0
-                    DataProvider.Instance().SetFileHasBeenPublished(file.FileId, false);
-                }
-            }
-        }
-
-        private void AddFile(IFileInfo file, int createdByUserID)
-        {
-            file.FileId = DataProvider.Instance().AddFile(
-                file.PortalId,
-                file.UniqueId,
-                file.VersionGuid,
-                file.FileName,
-                file.Extension,
-                file.Size,
-                file.Width,
-                file.Height,
-                file.ContentType,
-                file.Folder,
-                file.FolderId,
-                createdByUserID,
-                file.SHA1Hash,
-                file.LastModificationTime,
-                file.Title,
-                file.Description,
-                file.StartDate,
-                file.EndDate,
-                file.EnablePublishPeriod,
-                file.ContentItemID);
-        }
-
-        private string ProcessVersioning(IFolderInfo folder, IFileInfo oldFile, IFileInfo file, int createdByUserID)
-        {
-            if (oldFile != null && FileVersionController.Instance.IsFolderVersioned(folder) && oldFile.SHA1Hash != file.SHA1Hash)
-            {
-                return FileVersionController.Instance.AddFileVersion(oldFile, createdByUserID);
-            }
-
-            return file.FileName;
-        }
-
-        private bool CanUpdateWhenApproving(IFolderInfo folder, ContentItem item, int createdByUserID)
-        {
-            if (WorkflowEngine.Instance.IsWorkflowOnDraft(item.ContentItemId))
-            {
-                ////We assume User can add content to folder
-                return true;
-            }
-
-            return WorkflowSecurity.Instance.HasStateReviewerPermission(folder.PortalID, createdByUserID, item.StateID);
-        }
-
-        private bool StartWorkflow(int createdByUserID, Workflow folderWorkflow, bool fileExists, int contentItemID)
-        {
-            if (WorkflowEngine.Instance.IsWorkflowCompleted(contentItemID))
-            {
-                WorkflowEngine.Instance.StartWorkflow(folderWorkflow.WorkflowID, contentItemID, createdByUserID);
-                return true;
-            }
-
-            return false;
         }
 
         private string UpdateWhileApproving(IFolderInfo folder, int createdByUserID, IFileInfo file, IFileInfo oldFile, Stream content)
@@ -2251,4 +2042,6 @@
                     "File locked. The file cannot be updated because it has a running workflow"));
         }
     }
+
+    using Localization = DotNetNuke.Services.Localization.Localization;
 }