--- conflicted
+++ resolved
@@ -1,458 +1,223 @@
-<<<<<<< HEAD
-﻿// Licensed to the .NET Foundation under one or more agreements.
-// The .NET Foundation licenses this file to you under the MIT license.
-// See the LICENSE file in the project root for more information
-namespace DotNetNuke.Security.Permissions
-{
-    using System;
-    using System.Collections;
-    using System.Collections.Generic;
-    using System.Linq;
-    using System.Text;
-
-    using DotNetNuke.Common;
-    using DotNetNuke.Common.Utilities;
-    using DotNetNuke.Data;
-    using DotNetNuke.Entities.Modules;
-    using DotNetNuke.Entities.Portals;
-    using DotNetNuke.Entities.Users;
-    using DotNetNuke.Security.Roles;
-    using DotNetNuke.Services.Log.EventLog;
-
-    public class PermissionController
-    {
-        private static readonly DataProvider Provider = DataProvider.Instance();
-
-        public static string BuildPermissions(IList permissions, string permissionKey)
-        {
-            var permissionsBuilder = new StringBuilder();
-            foreach (PermissionInfoBase permission in permissions)
-            {
-                if (permissionKey.Equals(permission.PermissionKey, StringComparison.InvariantCultureIgnoreCase))
-                {
-                    // Deny permissions are prefixed with a "!"
-                    string prefix = !permission.AllowAccess ? "!" : string.Empty;
-
-                    // encode permission
-                    string permissionString;
-                    if (Null.IsNull(permission.UserID))
-                    {
-                        permissionString = prefix + permission.RoleName + ";";
-                    }
-                    else
-                    {
-                        permissionString = prefix + "[" + permission.UserID + "];";
-                    }
-
-                    // build permissions string ensuring that Deny permissions are inserted at the beginning and Grant permissions at the end
-                    if (prefix == "!")
-                    {
-                        permissionsBuilder.Insert(0, permissionString);
-                    }
-                    else
-                    {
-                        permissionsBuilder.Append(permissionString);
-                    }
-                }
-            }
-
-            // get string
-            string permissionsString = permissionsBuilder.ToString();
-
-            // ensure leading delimiter
-            if (!permissionsString.StartsWith(";"))
-            {
-                permissionsString.Insert(0, ";");
-            }
-
-            return permissionsString;
-        }
-
-        public static ArrayList GetPermissionsByFolder()
-        {
-            return new ArrayList(GetPermissions().Where(p => p.PermissionCode == "SYSTEM_FOLDER").ToArray());
-        }
-
-        public static ArrayList GetPermissionsByPortalDesktopModule()
-        {
-            return new ArrayList(GetPermissions().Where(p => p.PermissionCode == "SYSTEM_DESKTOPMODULE").ToArray());
-        }
-
-        public static ArrayList GetPermissionsByTab()
-        {
-            return new ArrayList(GetPermissions().Where(p => p.PermissionCode == "SYSTEM_TAB").ToArray());
-        }
-
-        public int AddPermission(PermissionInfo permission)
-        {
-            EventLogController.Instance.AddLog(permission, PortalController.Instance.GetCurrentPortalSettings(), UserController.Instance.GetCurrentUserInfo().UserID, string.Empty, EventLogController.EventLogType.PERMISSION_CREATED);
-            var permissionId = Convert.ToInt32(Provider.AddPermission(
-                permission.PermissionCode,
-                permission.ModuleDefID,
-                permission.PermissionKey,
-                permission.PermissionName,
-                UserController.Instance.GetCurrentUserInfo().UserID));
-
-            this.ClearCache();
-            return permissionId;
-        }
-
-        public void DeletePermission(int permissionID)
-        {
-            EventLogController.Instance.AddLog(
-                "PermissionID",
-                permissionID.ToString(),
-                PortalController.Instance.GetCurrentPortalSettings(),
-                UserController.Instance.GetCurrentUserInfo().UserID,
-                EventLogController.EventLogType.PERMISSION_DELETED);
-            Provider.DeletePermission(permissionID);
-            this.ClearCache();
-        }
-
-        public PermissionInfo GetPermission(int permissionID)
-        {
-            return GetPermissions().SingleOrDefault(p => p.PermissionID == permissionID);
-        }
-
-        public ArrayList GetPermissionByCodeAndKey(string permissionCode, string permissionKey)
-        {
-            return new ArrayList(GetPermissions().Where(p => p.PermissionCode.Equals(permissionCode, StringComparison.InvariantCultureIgnoreCase)
-                                                             && p.PermissionKey.Equals(permissionKey, StringComparison.InvariantCultureIgnoreCase)).ToArray());
-        }
-
-        public ArrayList GetPermissionsByModuleDefID(int moduleDefID)
-        {
-            return new ArrayList(GetPermissions().Where(p => p.ModuleDefID == moduleDefID).ToArray());
-        }
-
-        public ArrayList GetPermissionsByModule(int moduleId, int tabId)
-        {
-            var module = ModuleController.Instance.GetModule(moduleId, tabId, false);
-
-            return new ArrayList(GetPermissions().Where(p => p.ModuleDefID == module.ModuleDefID || p.PermissionCode == "SYSTEM_MODULE_DEFINITION").ToArray());
-        }
-
-        public void UpdatePermission(PermissionInfo permission)
-        {
-            EventLogController.Instance.AddLog(permission, PortalController.Instance.GetCurrentPortalSettings(), UserController.Instance.GetCurrentUserInfo().UserID, string.Empty, EventLogController.EventLogType.PERMISSION_UPDATED);
-            Provider.UpdatePermission(
-                permission.PermissionID,
-                permission.PermissionCode,
-                permission.ModuleDefID,
-                permission.PermissionKey,
-                permission.PermissionName,
-                UserController.Instance.GetCurrentUserInfo().UserID);
-            this.ClearCache();
-        }
-
-        public T RemapPermission<T>(T permission, int portalId)
-            where T : PermissionInfoBase
-        {
-            PermissionInfo permissionInfo = this.GetPermissionByCodeAndKey(permission.PermissionCode, permission.PermissionKey).ToArray().Cast<PermissionInfo>().FirstOrDefault();
-            T result = null;
-
-            if (permissionInfo != null)
-            {
-                int roleID = int.MinValue;
-                int userID = int.MinValue;
-
-                if (string.IsNullOrEmpty(permission.RoleName))
-                {
-                    UserInfo user = UserController.GetUserByName(portalId, permission.Username);
-                    if (user != null)
-                    {
-                        userID = user.UserID;
-                    }
-                }
-                else
-                {
-                    switch (permission.RoleName)
-                    {
-                        case Globals.glbRoleAllUsersName:
-                            roleID = Convert.ToInt32(Globals.glbRoleAllUsers);
-                            break;
-                        case Globals.glbRoleUnauthUserName:
-                            roleID = Convert.ToInt32(Globals.glbRoleUnauthUser);
-                            break;
-                        default:
-                            RoleInfo role = RoleController.Instance.GetRole(portalId, r => r.RoleName == permission.RoleName);
-                            if (role != null)
-                            {
-                                roleID = role.RoleID;
-                            }
-
-                            break;
-                    }
-                }
-
-                // if role was found add, otherwise ignore
-                if (roleID != int.MinValue || userID != int.MinValue)
-                {
-                    permission.PermissionID = permissionInfo.PermissionID;
-                    if (roleID != int.MinValue)
-                    {
-                        permission.RoleID = roleID;
-                    }
-
-                    if (userID != int.MinValue)
-                    {
-                        permission.UserID = userID;
-                    }
-
-                    result = permission;
-                }
-            }
-
-            return result;
-        }
-
-        private static IEnumerable<PermissionInfo> GetPermissions()
-        {
-            return CBO.GetCachedObject<IEnumerable<PermissionInfo>>(
-                new CacheItemArgs(
-                DataCache.PermissionsCacheKey,
-                DataCache.PermissionsCacheTimeout,
-                DataCache.PermissionsCachePriority),
-                c => CBO.FillCollection<PermissionInfo>(Provider.ExecuteReader("GetPermissions")));
-        }
-
-        private void ClearCache()
-        {
-            DataCache.RemoveCache(DataCache.PermissionsCacheKey);
-        }
-    }
-}
-=======
-﻿// Licensed to the .NET Foundation under one or more agreements.
-// The .NET Foundation licenses this file to you under the MIT license.
-// See the LICENSE file in the project root for more information
-namespace DotNetNuke.Security.Permissions
-{
-    using System;
-    using System.Collections;
-    using System.Collections.Generic;
-    using System.Linq;
-    using System.Text;
-
-    using DotNetNuke.Common;
-    using DotNetNuke.Common.Utilities;
-    using DotNetNuke.Data;
-    using DotNetNuke.Entities.Modules;
-    using DotNetNuke.Entities.Portals;
-    using DotNetNuke.Entities.Users;
-    using DotNetNuke.Internal.SourceGenerators;
-    using DotNetNuke.Security.Roles;
-    using DotNetNuke.Services.Log.EventLog;
-
-    public partial class PermissionController
-    {
-        private static readonly DataProvider Provider = DataProvider.Instance();
-
-        public static string BuildPermissions(IList permissions, string permissionKey)
-        {
-            var permissionsBuilder = new StringBuilder();
-            foreach (PermissionInfoBase permission in permissions)
-            {
-                if (permissionKey.Equals(permission.PermissionKey, StringComparison.InvariantCultureIgnoreCase))
-                {
-                    // Deny permissions are prefixed with a "!"
-                    string prefix = !permission.AllowAccess ? "!" : string.Empty;
-
-                    // encode permission
-                    string permissionString;
-                    if (Null.IsNull(permission.UserID))
-                    {
-                        permissionString = prefix + permission.RoleName + ";";
-                    }
-                    else
-                    {
-                        permissionString = prefix + "[" + permission.UserID + "];";
-                    }
-
-                    // build permissions string ensuring that Deny permissions are inserted at the beginning and Grant permissions at the end
-                    if (prefix == "!")
-                    {
-                        permissionsBuilder.Insert(0, permissionString);
-                    }
-                    else
-                    {
-                        permissionsBuilder.Append(permissionString);
-                    }
-                }
-            }
-
-            // get string
-            string permissionsString = permissionsBuilder.ToString();
-
-            // ensure leading delimiter
-            if (!permissionsString.StartsWith(";"))
-            {
-                permissionsString.Insert(0, ";");
-            }
-
-            return permissionsString;
-        }
-
-        public static ArrayList GetPermissionsByFolder()
-        {
-            return new ArrayList(GetPermissions().Where(p => p.PermissionCode == "SYSTEM_FOLDER").ToArray());
-        }
-
-        public static ArrayList GetPermissionsByPortalDesktopModule()
-        {
-            return new ArrayList(GetPermissions().Where(p => p.PermissionCode == "SYSTEM_DESKTOPMODULE").ToArray());
-        }
-
-        public static ArrayList GetPermissionsByTab()
-        {
-            return new ArrayList(GetPermissions().Where(p => p.PermissionCode == "SYSTEM_TAB").ToArray());
-        }
-
-        public int AddPermission(PermissionInfo permission)
-        {
-            EventLogController.Instance.AddLog(permission, PortalController.Instance.GetCurrentPortalSettings(), UserController.Instance.GetCurrentUserInfo().UserID, string.Empty, EventLogController.EventLogType.PERMISSION_CREATED);
-            var permissionId = Convert.ToInt32(Provider.AddPermission(
-                permission.PermissionCode,
-                permission.ModuleDefID,
-                permission.PermissionKey,
-                permission.PermissionName,
-                UserController.Instance.GetCurrentUserInfo().UserID));
-
-            this.ClearCache();
-            return permissionId;
-        }
-
-        public void DeletePermission(int permissionID)
-        {
-            EventLogController.Instance.AddLog(
-                "PermissionID",
-                permissionID.ToString(),
-                PortalController.Instance.GetCurrentPortalSettings(),
-                UserController.Instance.GetCurrentUserInfo().UserID,
-                EventLogController.EventLogType.PERMISSION_DELETED);
-            Provider.DeletePermission(permissionID);
-            this.ClearCache();
-        }
-
-        public PermissionInfo GetPermission(int permissionID)
-        {
-            return GetPermissions().SingleOrDefault(p => p.PermissionID == permissionID);
-        }
-
-        public ArrayList GetPermissionByCodeAndKey(string permissionCode, string permissionKey)
-        {
-            return new ArrayList(GetPermissions().Where(p => p.PermissionCode.Equals(permissionCode, StringComparison.InvariantCultureIgnoreCase)
-                                                             && p.PermissionKey.Equals(permissionKey, StringComparison.InvariantCultureIgnoreCase)).ToArray());
-        }
-
-        public ArrayList GetPermissionsByModuleDefID(int moduleDefID)
-        {
-            return new ArrayList(GetPermissions().Where(p => p.ModuleDefID == moduleDefID).ToArray());
-        }
-
-        public ArrayList GetPermissionsByModule(int moduleId, int tabId)
-        {
-            var module = ModuleController.Instance.GetModule(moduleId, tabId, false);
-
-            return new ArrayList(GetPermissions().Where(p => p.ModuleDefID == module.ModuleDefID || p.PermissionCode == "SYSTEM_MODULE_DEFINITION").ToArray());
-        }
-
-        public void UpdatePermission(PermissionInfo permission)
-        {
-            EventLogController.Instance.AddLog(permission, PortalController.Instance.GetCurrentPortalSettings(), UserController.Instance.GetCurrentUserInfo().UserID, string.Empty, EventLogController.EventLogType.PERMISSION_UPDATED);
-            Provider.UpdatePermission(
-                permission.PermissionID,
-                permission.PermissionCode,
-                permission.ModuleDefID,
-                permission.PermissionKey,
-                permission.PermissionName,
-                UserController.Instance.GetCurrentUserInfo().UserID);
-            this.ClearCache();
-        }
-
-        public T RemapPermission<T>(T permission, int portalId)
-            where T : PermissionInfoBase
-        {
-            PermissionInfo permissionInfo = this.GetPermissionByCodeAndKey(permission.PermissionCode, permission.PermissionKey).ToArray().Cast<PermissionInfo>().FirstOrDefault();
-            T result = null;
-
-            if (permissionInfo != null)
-            {
-                int roleID = int.MinValue;
-                int userID = int.MinValue;
-
-                if (string.IsNullOrEmpty(permission.RoleName))
-                {
-                    UserInfo user = UserController.GetUserByName(portalId, permission.Username);
-                    if (user != null)
-                    {
-                        userID = user.UserID;
-                    }
-                }
-                else
-                {
-                    switch (permission.RoleName)
-                    {
-                        case Globals.glbRoleAllUsersName:
-                            roleID = Convert.ToInt32(Globals.glbRoleAllUsers);
-                            break;
-                        case Globals.glbRoleUnauthUserName:
-                            roleID = Convert.ToInt32(Globals.glbRoleUnauthUser);
-                            break;
-                        default:
-                            RoleInfo role = RoleController.Instance.GetRole(portalId, r => r.RoleName == permission.RoleName);
-                            if (role != null)
-                            {
-                                roleID = role.RoleID;
-                            }
-
-                            break;
-                    }
-                }
-
-                // if role was found add, otherwise ignore
-                if (roleID != int.MinValue || userID != int.MinValue)
-                {
-                    permission.PermissionID = permissionInfo.PermissionID;
-                    if (roleID != int.MinValue)
-                    {
-                        permission.RoleID = roleID;
-                    }
-
-                    if (userID != int.MinValue)
-                    {
-                        permission.UserID = userID;
-                    }
-
-                    result = permission;
-                }
-            }
-
-            return result;
-        }
-
-        [DnnDeprecated(7, 3, 0, "Replaced by GetPermissionsByModule(int, int)", RemovalVersion = 10)]
-        public partial ArrayList GetPermissionsByModuleID(int moduleId)
-        {
-            var module = ModuleController.Instance.GetModule(moduleId, Null.NullInteger, true);
-
-            return this.GetPermissionsByModuleDefID(module.ModuleDefID);
-        }
-
-        private static IEnumerable<PermissionInfo> GetPermissions()
-        {
-            return CBO.GetCachedObject<IEnumerable<PermissionInfo>>(
-                new CacheItemArgs(
-                DataCache.PermissionsCacheKey,
-                DataCache.PermissionsCacheTimeout,
-                DataCache.PermissionsCachePriority),
-                c => CBO.FillCollection<PermissionInfo>(Provider.ExecuteReader("GetPermissions")));
-        }
-
-        private void ClearCache()
-        {
-            DataCache.RemoveCache(DataCache.PermissionsCacheKey);
-        }
-    }
-}
->>>>>>> 92382c27
+// Licensed to the .NET Foundation under one or more agreements.
+// The .NET Foundation licenses this file to you under the MIT license.
+// See the LICENSE file in the project root for more information
+namespace DotNetNuke.Security.Permissions
+{
+    using System;
+    using System.Collections;
+    using System.Collections.Generic;
+    using System.Linq;
+    using System.Text;
+
+    using DotNetNuke.Common;
+    using DotNetNuke.Common.Utilities;
+    using DotNetNuke.Data;
+    using DotNetNuke.Entities.Modules;
+    using DotNetNuke.Entities.Portals;
+    using DotNetNuke.Entities.Users;
+    using DotNetNuke.Security.Roles;
+    using DotNetNuke.Services.Log.EventLog;
+
+    public class PermissionController
+    {
+        private static readonly DataProvider Provider = DataProvider.Instance();
+
+        public static string BuildPermissions(IList permissions, string permissionKey)
+        {
+            var permissionsBuilder = new StringBuilder();
+            foreach (PermissionInfoBase permission in permissions)
+            {
+                if (permissionKey.Equals(permission.PermissionKey, StringComparison.InvariantCultureIgnoreCase))
+                {
+                    // Deny permissions are prefixed with a "!"
+                    string prefix = !permission.AllowAccess ? "!" : string.Empty;
+
+                    // encode permission
+                    string permissionString;
+                    if (Null.IsNull(permission.UserID))
+                    {
+                        permissionString = prefix + permission.RoleName + ";";
+                    }
+                    else
+                    {
+                        permissionString = prefix + "[" + permission.UserID + "];";
+                    }
+
+                    // build permissions string ensuring that Deny permissions are inserted at the beginning and Grant permissions at the end
+                    if (prefix == "!")
+                    {
+                        permissionsBuilder.Insert(0, permissionString);
+                    }
+                    else
+                    {
+                        permissionsBuilder.Append(permissionString);
+                    }
+                }
+            }
+
+            // get string
+            string permissionsString = permissionsBuilder.ToString();
+
+            // ensure leading delimiter
+            if (!permissionsString.StartsWith(";"))
+            {
+                permissionsString.Insert(0, ";");
+            }
+
+            return permissionsString;
+        }
+
+        public static ArrayList GetPermissionsByFolder()
+        {
+            return new ArrayList(GetPermissions().Where(p => p.PermissionCode == "SYSTEM_FOLDER").ToArray());
+        }
+
+        public static ArrayList GetPermissionsByPortalDesktopModule()
+        {
+            return new ArrayList(GetPermissions().Where(p => p.PermissionCode == "SYSTEM_DESKTOPMODULE").ToArray());
+        }
+
+        public static ArrayList GetPermissionsByTab()
+        {
+            return new ArrayList(GetPermissions().Where(p => p.PermissionCode == "SYSTEM_TAB").ToArray());
+        }
+
+        public int AddPermission(PermissionInfo permission)
+        {
+            EventLogController.Instance.AddLog(permission, PortalController.Instance.GetCurrentPortalSettings(), UserController.Instance.GetCurrentUserInfo().UserID, string.Empty, EventLogController.EventLogType.PERMISSION_CREATED);
+            var permissionId = Convert.ToInt32(Provider.AddPermission(
+                permission.PermissionCode,
+                permission.ModuleDefID,
+                permission.PermissionKey,
+                permission.PermissionName,
+                UserController.Instance.GetCurrentUserInfo().UserID));
+
+            this.ClearCache();
+            return permissionId;
+        }
+
+        public void DeletePermission(int permissionID)
+        {
+            EventLogController.Instance.AddLog(
+                "PermissionID",
+                permissionID.ToString(),
+                PortalController.Instance.GetCurrentPortalSettings(),
+                UserController.Instance.GetCurrentUserInfo().UserID,
+                EventLogController.EventLogType.PERMISSION_DELETED);
+            Provider.DeletePermission(permissionID);
+            this.ClearCache();
+        }
+
+        public PermissionInfo GetPermission(int permissionID)
+        {
+            return GetPermissions().SingleOrDefault(p => p.PermissionID == permissionID);
+        }
+
+        public ArrayList GetPermissionByCodeAndKey(string permissionCode, string permissionKey)
+        {
+            return new ArrayList(GetPermissions().Where(p => p.PermissionCode.Equals(permissionCode, StringComparison.InvariantCultureIgnoreCase)
+                                                             && p.PermissionKey.Equals(permissionKey, StringComparison.InvariantCultureIgnoreCase)).ToArray());
+        }
+
+        public ArrayList GetPermissionsByModuleDefID(int moduleDefID)
+        {
+            return new ArrayList(GetPermissions().Where(p => p.ModuleDefID == moduleDefID).ToArray());
+        }
+
+        public ArrayList GetPermissionsByModule(int moduleId, int tabId)
+        {
+            var module = ModuleController.Instance.GetModule(moduleId, tabId, false);
+
+            return new ArrayList(GetPermissions().Where(p => p.ModuleDefID == module.ModuleDefID || p.PermissionCode == "SYSTEM_MODULE_DEFINITION").ToArray());
+        }
+
+        public void UpdatePermission(PermissionInfo permission)
+        {
+            EventLogController.Instance.AddLog(permission, PortalController.Instance.GetCurrentPortalSettings(), UserController.Instance.GetCurrentUserInfo().UserID, string.Empty, EventLogController.EventLogType.PERMISSION_UPDATED);
+            Provider.UpdatePermission(
+                permission.PermissionID,
+                permission.PermissionCode,
+                permission.ModuleDefID,
+                permission.PermissionKey,
+                permission.PermissionName,
+                UserController.Instance.GetCurrentUserInfo().UserID);
+            this.ClearCache();
+        }
+
+        public T RemapPermission<T>(T permission, int portalId)
+            where T : PermissionInfoBase
+        {
+            PermissionInfo permissionInfo = this.GetPermissionByCodeAndKey(permission.PermissionCode, permission.PermissionKey).ToArray().Cast<PermissionInfo>().FirstOrDefault();
+            T result = null;
+
+            if (permissionInfo != null)
+            {
+                int roleID = int.MinValue;
+                int userID = int.MinValue;
+
+                if (string.IsNullOrEmpty(permission.RoleName))
+                {
+                    UserInfo user = UserController.GetUserByName(portalId, permission.Username);
+                    if (user != null)
+                    {
+                        userID = user.UserID;
+                    }
+                }
+                else
+                {
+                    switch (permission.RoleName)
+                    {
+                        case Globals.glbRoleAllUsersName:
+                            roleID = Convert.ToInt32(Globals.glbRoleAllUsers);
+                            break;
+                        case Globals.glbRoleUnauthUserName:
+                            roleID = Convert.ToInt32(Globals.glbRoleUnauthUser);
+                            break;
+                        default:
+                            RoleInfo role = RoleController.Instance.GetRole(portalId, r => r.RoleName == permission.RoleName);
+                            if (role != null)
+                            {
+                                roleID = role.RoleID;
+                            }
+
+                            break;
+                    }
+                }
+
+                // if role was found add, otherwise ignore
+                if (roleID != int.MinValue || userID != int.MinValue)
+                {
+                    permission.PermissionID = permissionInfo.PermissionID;
+                    if (roleID != int.MinValue)
+                    {
+                        permission.RoleID = roleID;
+                    }
+
+                    if (userID != int.MinValue)
+                    {
+                        permission.UserID = userID;
+                    }
+
+                    result = permission;
+                }
+            }
+
+            return result;
+        }
+
+        private static IEnumerable<PermissionInfo> GetPermissions()
+        {
+            return CBO.GetCachedObject<IEnumerable<PermissionInfo>>(
+                new CacheItemArgs(
+                DataCache.PermissionsCacheKey,
+                DataCache.PermissionsCacheTimeout,
+                DataCache.PermissionsCachePriority),
+                c => CBO.FillCollection<PermissionInfo>(Provider.ExecuteReader("GetPermissions")));
+        }
+
+        private void ClearCache()
+        {
+            DataCache.RemoveCache(DataCache.PermissionsCacheKey);
+        }
+    }
+}