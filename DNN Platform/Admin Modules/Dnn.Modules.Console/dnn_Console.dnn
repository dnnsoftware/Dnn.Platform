--- conflicted
+++ resolved
@@ -1,7 +1,6 @@
-<<<<<<< HEAD
 ﻿<dotnetnuke type="Package" version="5.0">
     <packages>
-        <package name="DotNetNuke.Console" type="Module" version="10.00.00">
+        <package name="DotNetNuke.Console" type="Module" version="10.00.00">
             <friendlyName>Console</friendlyName>
             <description>Display children pages as icon links for navigation.</description>
             <iconFile>~/DesktopModules/Admin/Console/console.png</iconFile>
@@ -91,99 +90,4 @@
             </components>
         </package>
     </packages>
-</dotnetnuke>
-=======
-﻿<dotnetnuke type="Package" version="5.0">
-    <packages>
-        <package name="DotNetNuke.Console" type="Module" version="09.13.06">
-            <friendlyName>Console</friendlyName>
-            <description>Display children pages as icon links for navigation.</description>
-            <iconFile>~/DesktopModules/Admin/Console/console.png</iconFile>
-            <owner>
-                <name>.NET Foundation and Contributors</name>
-                <organization>DNN Community</organization>
-                <url>https://dnncommunity.org</url>
-                <email>info@dnncommunity.org</email>
-            </owner>
-            <license src="license.txt" />
-            <releaseNotes src="releaseNotes.txt" />
-            <azureCompatible>true</azureCompatible>
-            <components>
-                <component type="Module">
-                    <desktopModule>
-                        <moduleName>Console</moduleName>
-                        <foldername>Admin/Console</foldername>
-                        <businessControllerClass>Dnn.Modules.Console.Components.BusinessController</businessControllerClass>
-                        <supportedFeatures>
-                            <supportedFeature type="Upgradeable" />
-                        </supportedFeatures>
-                        <moduleDefinitions>
-                            <moduleDefinition>
-                                <friendlyName>Console</friendlyName>
-                                <moduleControls>
-                                    <moduleControl>
-                                        <controlKey/>
-                                        <controlSrc>DesktopModules/Admin/Console/ViewConsole.ascx</controlSrc>
-                                        <controlTitle>Console</controlTitle>
-                                        <controlType>View</controlType>
-                                        <iconFile></iconFile>
-                                        <helpUrl>http://help.dotnetnuke.com/070100/default.htm#Documentation/Building Your Site/Installed Modules/Console/About the Console Module.htm</helpUrl>
-                                        <viewOrder>0</viewOrder>
-                                        <supportsPartialRendering>True</supportsPartialRendering>
-                                        <supportsPopUps>True</supportsPopUps>
-                                    </moduleControl>
-                                    <moduleControl>
-                                        <controlKey>Settings</controlKey>
-                                        <controlSrc>DesktopModules/Admin/Console/Settings.ascx</controlSrc>
-                                        <controlTitle>Console Settings</controlTitle>
-                                        <controlType>Admin</controlType>
-                                        <iconFile></iconFile>
-                                        <helpUrl></helpUrl>
-                                        <viewOrder>0</viewOrder>
-                                        <supportsPartialRendering>True</supportsPartialRendering>
-                                        <supportsPopUps>True</supportsPopUps>
-                                    </moduleControl>
-                                </moduleControls>
-                            </moduleDefinition>
-                        </moduleDefinitions>
-                    </desktopModule>
-                    <eventMessage>
-                        <processorType>DotNetNuke.Entities.Modules.EventMessageProcessor, DotNetNuke</processorType>
-                        <processorCommand>UpgradeModule</processorCommand>
-                        <attributes>
-                            <businessControllerClass>Dnn.Modules.Console.Components.BusinessController</businessControllerClass>
-                            <desktopModuleID>[DESKTOPMODULEID]</desktopModuleID>
-                            <upgradeVersionsList>08.00.00</upgradeVersionsList>
-                        </attributes>
-                    </eventMessage>
-                </component>
-                <component type="Assembly">
-                    <assemblies>
-                        <assembly>
-                            <path>bin</path>
-                            <name>Dnn.Modules.Console.dll</name>
-                        </assembly>
-                    </assemblies>
-                </component>
-                <component type="ResourceFile">
-                    <resourceFiles>
-                        <basePath>DesktopModules/Admin/Console</basePath>
-                        <resourceFile>
-                            <name>Resources.zip</name>
-                        </resourceFile>
-                    </resourceFiles>
-                </component>
-                <component type="Cleanup" version="08.00.00" fileName="08.00.00.txt" />
-                <component type="File">
-                    <files>
-                        <basePath>DesktopModules\Admin\Console</basePath>
-                        <file>
-                            <name>08.00.00.txt</name>
-                        </file>
-                    </files>
-                </component>
-            </components>
-        </package>
-    </packages>
-</dotnetnuke>
->>>>>>> 020547c8
+</dotnetnuke>