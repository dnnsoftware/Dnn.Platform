<dotnetnuke type="Package" version="5.0">
  <packages>
<<<<<<< HEAD
    <package name="DNN_FacebookAuthentication" type="Auth_System" version="10.00.00" >
=======
    <package name="DNN_FacebookAuthentication" type="Auth_System" version="09.13.08" >
>>>>>>> eef57f96
      <friendlyName>DotNetNuke Facebook Authentication Project</friendlyName>
      <description>The DotNetNuke Facebook Authentication Project is an Authentication provider for DotNetNuke that uses 
        Facebook authentication to authenticate users.
      </description>
      <owner>
        <name>.NET Foundation and Contributors</name>
        <organization>DNN Community</organization>
        <url>https://dnncommunity.org</url>
        <email>info@dnncommunity.org</email>
      </owner>
      <license src="license.txt" />
      <releaseNotes src="releasenotes.txt"/>
      <azureCompatible>true</azureCompatible>
      <dependencies>
        <dependency type="CoreVersion">07.00.00</dependency>
      </dependencies>
      <components>
        <component type="AuthenticationSystem">
          <authenticationService>
            <type>Facebook</type>
            <settingsControlSrc>DesktopModules/AuthenticationServices/Facebook/Settings.ascx</settingsControlSrc>
            <loginControlSrc>DesktopModules/AuthenticationServices/Facebook/Login.ascx</loginControlSrc>
            <logoffControlSrc/>
          </authenticationService>
        </component>
        <component type="Assembly">
          <assemblies>
            <assembly>
              <path>bin</path>
              <name>DotNetNuke.Authentication.Facebook.dll</name>
            </assembly>
          </assemblies>
        </component>
        <component type="File">
          <files>
            <basePath>DesktopModules/AuthenticationServices/Facebook</basePath>
            <file>
              <path>App_LocalResources</path>
              <name>Login.ascx.resx</name>
            </file>
            <file>
              <path>App_LocalResources</path>
              <name>Settings.ascx.resx</name>
            </file>
            <file>
              <path>Images</path>
              <name>facebook_32X32.jpg</name>
            </file>
            <file>
              <path>Images</path>
              <name>facebook_16X16.jpg</name>
            </file>
            <file>
              <name>Login.ascx</name>
            </file>
            <file>
              <name>Settings.ascx</name>
            </file>
            <file>
              <name>license.txt</name>
            </file>
            <file>
              <name>releasenotes.txt</name>
            </file>
          </files>
        </component>
      </components>
    </package>
  </packages>
</dotnetnuke><|MERGE_RESOLUTION|>--- conflicted
+++ resolved
@@ -1,10 +1,6 @@
 <dotnetnuke type="Package" version="5.0">
   <packages>
-<<<<<<< HEAD
     <package name="DNN_FacebookAuthentication" type="Auth_System" version="10.00.00" >
-=======
-    <package name="DNN_FacebookAuthentication" type="Auth_System" version="09.13.08" >
->>>>>>> eef57f96
       <friendlyName>DotNetNuke Facebook Authentication Project</friendlyName>
       <description>The DotNetNuke Facebook Authentication Project is an Authentication provider for DotNetNuke that uses 
         Facebook authentication to authenticate users.
