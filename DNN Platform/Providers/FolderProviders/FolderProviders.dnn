﻿<dotnetnuke type="Package" version="5.0">
  <packages>
<<<<<<< HEAD
    <package name="DotNetNuke.Providers.FolderProviders" type="Provider" isSystem="true" version="10.00.00">
=======
    <package name="DotNetNuke.Providers.FolderProviders" type="Provider" isSystem="true" version="09.13.00">
>>>>>>> a94acf86
      <friendlyName>DotNetNuke Folder Providers</friendlyName>
      <description>Azure Folder Providers for DotNetNuke.</description>
      <dependencies/>
      <owner>
        <name>.NET Foundation and Contributors</name>
        <organization>DNN Community</organization>
        <url>https://dnncommunity.org</url>
        <email>info@dnncommunity.org</email>
      </owner>
      <license src="license.txt" />
      <releaseNotes src="releaseNotes.txt" /> 
      <azureCompatible>true</azureCompatible>
      <components>
        <component type="Provider" />
        <component type="Assembly">
          <assemblies>
            <assembly>
              <path>bin\Providers</path>
              <name>DotNetNuke.Providers.FolderProviders.dll</name>
            </assembly>
            <assembly>
              <path>bin\Providers</path>
              <name>Microsoft.WindowsAzure.Storage.dll</name>
              <version>8.3.0</version>
            </assembly>
          </assemblies>
        </component>
        <component type="ResourceFile">
          <resourceFiles>
            <basePath>Providers\FolderProviders</basePath>
            <resourceFile>
              <name>Resources.zip</name>
            </resourceFile>
          </resourceFiles>
        </component>
        <component type="Config">
          <config>
            <configFile>web.config</configFile>
            <install>
              <configuration>
                <nodes>
                  <node path="/configuration/dotnetnuke/folder/providers" action="update" key="name" collision="save">
                    <add name="AzureFolderProvider"
                         type="DotNetNuke.Providers.FolderProviders.AzureFolderProvider.AzureFolderProvider, DotNetNuke.Providers.FolderProviders"
                         providerPath="~/Providers/FolderProviders/AzureFolderProvider/" />
                  </node>
                </nodes>
              </configuration>
            </install>
            <uninstall>
              <configuration>
                <nodes>
                  <node path="/configuration/dotnetnuke/folder/providers/add[@name='AzureFolderProvider']" action="remove" />
                </nodes>
              </configuration>
            </uninstall>
          </config>
        </component>
        <component type="Cleanup" version="09.02.01" fileName="09.02.00.txt" />
        <component type="File">
          <files>
            <basePath>Providers\FolderProviders\AzureFolderProvider</basePath>
            <file>
              <name>09.02.00.txt</name>
            </file>
          </files>
        </component>
      </components>
      <eventMessage>
        <processorType>DotNetNuke.Entities.Modules.EventMessageProcessor, DotNetNuke</processorType>
        <processorCommand>UpgradeModule</processorCommand>
        <attributes>
          <businessControllerClass>DotNetNuke.Providers.FolderProviders.Components.BusinessController, DotNetNuke.Providers.FolderProviders</businessControllerClass>
          <upgradeVersionsList>09.02.00</upgradeVersionsList>
        </attributes>
      </eventMessage>
    </package>
  </packages>
</dotnetnuke><|MERGE_RESOLUTION|>--- conflicted
+++ resolved
@@ -1,86 +1,82 @@
-﻿<dotnetnuke type="Package" version="5.0">
-  <packages>
-<<<<<<< HEAD
-    <package name="DotNetNuke.Providers.FolderProviders" type="Provider" isSystem="true" version="10.00.00">
-=======
-    <package name="DotNetNuke.Providers.FolderProviders" type="Provider" isSystem="true" version="09.13.00">
->>>>>>> a94acf86
-      <friendlyName>DotNetNuke Folder Providers</friendlyName>
-      <description>Azure Folder Providers for DotNetNuke.</description>
-      <dependencies/>
-      <owner>
-        <name>.NET Foundation and Contributors</name>
-        <organization>DNN Community</organization>
-        <url>https://dnncommunity.org</url>
-        <email>info@dnncommunity.org</email>
-      </owner>
-      <license src="license.txt" />
-      <releaseNotes src="releaseNotes.txt" /> 
-      <azureCompatible>true</azureCompatible>
-      <components>
-        <component type="Provider" />
-        <component type="Assembly">
-          <assemblies>
-            <assembly>
-              <path>bin\Providers</path>
-              <name>DotNetNuke.Providers.FolderProviders.dll</name>
-            </assembly>
-            <assembly>
-              <path>bin\Providers</path>
-              <name>Microsoft.WindowsAzure.Storage.dll</name>
-              <version>8.3.0</version>
-            </assembly>
-          </assemblies>
-        </component>
-        <component type="ResourceFile">
-          <resourceFiles>
-            <basePath>Providers\FolderProviders</basePath>
-            <resourceFile>
-              <name>Resources.zip</name>
-            </resourceFile>
-          </resourceFiles>
-        </component>
-        <component type="Config">
-          <config>
-            <configFile>web.config</configFile>
-            <install>
-              <configuration>
-                <nodes>
-                  <node path="/configuration/dotnetnuke/folder/providers" action="update" key="name" collision="save">
-                    <add name="AzureFolderProvider"
-                         type="DotNetNuke.Providers.FolderProviders.AzureFolderProvider.AzureFolderProvider, DotNetNuke.Providers.FolderProviders"
-                         providerPath="~/Providers/FolderProviders/AzureFolderProvider/" />
-                  </node>
-                </nodes>
-              </configuration>
-            </install>
-            <uninstall>
-              <configuration>
-                <nodes>
-                  <node path="/configuration/dotnetnuke/folder/providers/add[@name='AzureFolderProvider']" action="remove" />
-                </nodes>
-              </configuration>
-            </uninstall>
-          </config>
-        </component>
-        <component type="Cleanup" version="09.02.01" fileName="09.02.00.txt" />
-        <component type="File">
-          <files>
-            <basePath>Providers\FolderProviders\AzureFolderProvider</basePath>
-            <file>
-              <name>09.02.00.txt</name>
-            </file>
-          </files>
-        </component>
-      </components>
-      <eventMessage>
-        <processorType>DotNetNuke.Entities.Modules.EventMessageProcessor, DotNetNuke</processorType>
-        <processorCommand>UpgradeModule</processorCommand>
-        <attributes>
-          <businessControllerClass>DotNetNuke.Providers.FolderProviders.Components.BusinessController, DotNetNuke.Providers.FolderProviders</businessControllerClass>
-          <upgradeVersionsList>09.02.00</upgradeVersionsList>
-        </attributes>
-      </eventMessage>
-    </package>
-  </packages>
-</dotnetnuke>+﻿<dotnetnuke type="Package" version="5.0">
+  <packages>
+    <package name="DotNetNuke.Providers.FolderProviders" type="Provider" isSystem="true" version="10.00.00">
+      <friendlyName>DotNetNuke Folder Providers</friendlyName>
+      <description>Azure Folder Providers for DotNetNuke.</description>
+      <dependencies/>
+      <owner>
+        <name>.NET Foundation and Contributors</name>
+        <organization>DNN Community</organization>
+        <url>https://dnncommunity.org</url>
+        <email>info@dnncommunity.org</email>
+      </owner>
+      <license src="license.txt" />
+      <releaseNotes src="releaseNotes.txt" /> 
+      <azureCompatible>true</azureCompatible>
+      <components>
+        <component type="Provider" />
+        <component type="Assembly">
+          <assemblies>
+            <assembly>
+              <path>bin\Providers</path>
+              <name>DotNetNuke.Providers.FolderProviders.dll</name>
+            </assembly>
+            <assembly>
+              <path>bin\Providers</path>
+              <name>Microsoft.WindowsAzure.Storage.dll</name>
+              <version>8.3.0</version>
+            </assembly>
+          </assemblies>
+        </component>
+        <component type="ResourceFile">
+          <resourceFiles>
+            <basePath>Providers\FolderProviders</basePath>
+            <resourceFile>
+              <name>Resources.zip</name>
+            </resourceFile>
+          </resourceFiles>
+        </component>
+        <component type="Config">
+          <config>
+            <configFile>web.config</configFile>
+            <install>
+              <configuration>
+                <nodes>
+                  <node path="/configuration/dotnetnuke/folder/providers" action="update" key="name" collision="save">
+                    <add name="AzureFolderProvider"
+                         type="DotNetNuke.Providers.FolderProviders.AzureFolderProvider.AzureFolderProvider, DotNetNuke.Providers.FolderProviders"
+                         providerPath="~/Providers/FolderProviders/AzureFolderProvider/" />
+                  </node>
+                </nodes>
+              </configuration>
+            </install>
+            <uninstall>
+              <configuration>
+                <nodes>
+                  <node path="/configuration/dotnetnuke/folder/providers/add[@name='AzureFolderProvider']" action="remove" />
+                </nodes>
+              </configuration>
+            </uninstall>
+          </config>
+        </component>
+        <component type="Cleanup" version="09.02.01" fileName="09.02.00.txt" />
+        <component type="File">
+          <files>
+            <basePath>Providers\FolderProviders\AzureFolderProvider</basePath>
+            <file>
+              <name>09.02.00.txt</name>
+            </file>
+          </files>
+        </component>
+      </components>
+      <eventMessage>
+        <processorType>DotNetNuke.Entities.Modules.EventMessageProcessor, DotNetNuke</processorType>
+        <processorCommand>UpgradeModule</processorCommand>
+        <attributes>
+          <businessControllerClass>DotNetNuke.Providers.FolderProviders.Components.BusinessController, DotNetNuke.Providers.FolderProviders</businessControllerClass>
+          <upgradeVersionsList>09.02.00</upgradeVersionsList>
+        </attributes>
+      </eventMessage>
+    </package>
+  </packages>
+</dotnetnuke>