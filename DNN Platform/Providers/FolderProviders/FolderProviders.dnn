﻿<dotnetnuke type="Package" version="5.0">
  <packages>
<<<<<<< HEAD
    <package name="DotNetNuke.Providers.FolderProviders" type="Provider" isSystem="true" version="10.00.00">
=======
    <package name="DotNetNuke.Providers.FolderProviders" type="Provider" isSystem="true" version="09.13.08">
>>>>>>> eef57f96
      <friendlyName>DotNetNuke Folder Providers</friendlyName>
      <description>Azure Folder Providers for DotNetNuke.</description>
      <dependencies/>
      <owner>
        <name>.NET Foundation and Contributors</name>
        <organization>DNN Community</organization>
        <url>https://dnncommunity.org</url>
        <email>info@dnncommunity.org</email>
      </owner>
      <license src="license.txt" />
      <releaseNotes src="releaseNotes.txt" /> 
      <azureCompatible>true</azureCompatible>
      <components>
        <component type="Provider" />
        <component type="Assembly">
          <assemblies>
            <assembly>
              <path>bin\Providers</path>
              <name>DotNetNuke.Providers.FolderProviders.dll</name>
            </assembly>
            <assembly>
              <path>bin\Providers</path>
              <name>Microsoft.WindowsAzure.Storage.dll</name>
              <version>8.3.0</version>
            </assembly>
          </assemblies>
        </component>
        <component type="ResourceFile">
          <resourceFiles>
            <basePath>Providers\FolderProviders</basePath>
            <resourceFile>
              <name>Resources.zip</name>
            </resourceFile>
          </resourceFiles>
        </component>
        <component type="Config">
          <config>
            <configFile>web.config</configFile>
            <install>
              <configuration>
                <nodes>
                  <node path="/configuration/dotnetnuke/folder/providers" action="update" key="name" collision="save">
                    <add name="AzureFolderProvider"
                         type="DotNetNuke.Providers.FolderProviders.AzureFolderProvider.AzureFolderProvider, DotNetNuke.Providers.FolderProviders"
                         providerPath="~/Providers/FolderProviders/AzureFolderProvider/" />
                  </node>
                </nodes>
              </configuration>
            </install>
            <uninstall>
              <configuration>
                <nodes>
                  <node path="/configuration/dotnetnuke/folder/providers/add[@name='AzureFolderProvider']" action="remove" />
                </nodes>
              </configuration>
            </uninstall>
          </config>
        </component>
        <component type="Cleanup" version="09.02.01" fileName="09.02.00.txt" />
        <component type="File">
          <files>
            <basePath>Providers\FolderProviders\AzureFolderProvider</basePath>
            <file>
              <name>09.02.00.txt</name>
            </file>
          </files>
        </component>
      </components>
      <eventMessage>
        <processorType>DotNetNuke.Entities.Modules.EventMessageProcessor, DotNetNuke</processorType>
        <processorCommand>UpgradeModule</processorCommand>
        <attributes>
          <businessControllerClass>DotNetNuke.Providers.FolderProviders.Components.BusinessController, DotNetNuke.Providers.FolderProviders</businessControllerClass>
          <upgradeVersionsList>09.02.00</upgradeVersionsList>
        </attributes>
      </eventMessage>
    </package>
  </packages>
</dotnetnuke><|MERGE_RESOLUTION|>--- conflicted
+++ resolved
@@ -1,10 +1,6 @@
 ﻿<dotnetnuke type="Package" version="5.0">
   <packages>
-<<<<<<< HEAD
     <package name="DotNetNuke.Providers.FolderProviders" type="Provider" isSystem="true" version="10.00.00">
-=======
-    <package name="DotNetNuke.Providers.FolderProviders" type="Provider" isSystem="true" version="09.13.08">
->>>>>>> eef57f96
       <friendlyName>DotNetNuke Folder Providers</friendlyName>
       <description>Azure Folder Providers for DotNetNuke.</description>
       <dependencies/>
