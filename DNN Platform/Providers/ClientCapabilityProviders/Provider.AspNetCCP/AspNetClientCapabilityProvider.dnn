--- conflicted
+++ resolved
@@ -1,7 +1,6 @@
-<<<<<<< HEAD
 <dotnetnuke type="Package" version="5.0">
   <packages>
-    <package name="AspNetClientCapabilityProvider" type="Provider" version="10.00.00">
+    <package name="AspNetClientCapabilityProvider" type="Provider" version="10.00.00">
       <friendlyName>DotNetNuke ASP.NET Client Capability Provider</friendlyName>
       <description>ASP.NET Device Detection / Client Capability Provider</description>
       <iconFile>~/Providers/ClientCapabilityProviders/AspNetClientCapabilityProvider/Images/mobiledevicedet_32X32.png</iconFile>
@@ -78,86 +77,4 @@
       </components>
     </package>
   </packages>
-</dotnetnuke>
-=======
-<dotnetnuke type="Package" version="5.0">
-  <packages>
-    <package name="AspNetClientCapabilityProvider" type="Provider" version="09.13.06">
-      <friendlyName>DotNetNuke ASP.NET Client Capability Provider</friendlyName>
-      <description>ASP.NET Device Detection / Client Capability Provider</description>
-      <iconFile>~/Providers/ClientCapabilityProviders/AspNetClientCapabilityProvider/Images/mobiledevicedet_32X32.png</iconFile>
-      <owner>
-        <name>.NET Foundation and Contributors</name>
-        <organization>DNN Community</organization>
-        <url>https://dnncommunity.org</url>
-        <email>info@dnncommunity.org</email>
-      </owner>
-      <license src="License.txt"></license>
-      <releaseNotes src="ReleaseNotes.txt"></releaseNotes>
-      <azureCompatible>true</azureCompatible>
-      <dependencies>
-        <dependency type="CoreVersion">09.02.00</dependency>
-      </dependencies>
-      <components>
-        <component type="ResourceFile">
-          <resourceFiles>
-            <basePath>Providers/ClientCapabilityProviders/AspNetClientCapabilityProvider\</basePath>
-            <resourceFile>
-              <name>Resources.zip</name>
-            </resourceFile>
-          </resourceFiles>
-        </component>
-        <eventMessage>
-          <processorType>DotNetNuke.Entities.Modules.EventMessageProcessor, DotNetNuke</processorType>
-          <processorCommand>UpgradeModule</processorCommand>
-          <attributes>
-            <businessControllerClass>DotNetNuke.Providers.AspNetClientCapabilityProvider.Components.FeatureController, DotNetNuke.Providers.AspNetClientCapabilityProvider</businessControllerClass>
-            <desktopModuleID>[DESKTOPMODULEID]</desktopModuleID>
-            <upgradeVersionsList>08.03.00</upgradeVersionsList>
-          </attributes>
-        </eventMessage>
-        <component type="Assembly">
-          <assemblies>
-            <basePath>bin\Providers</basePath>
-            <assembly>
-              <path>bin\Providers</path>
-              <name>DotNetNuke.Providers.AspNetClientCapabilityProvider.dll</name>
-            </assembly>
-          </assemblies>
-        </component>
-        <component type="Config">
-          <config>
-            <configFile>web.config</configFile>
-            <install>
-              <configuration>
-                <nodes>
-                  <node path="/configuration/configSections/sectionGroup[@name='dotnetnuke']" action="update" key="name" collision="ignore">
-                    <section name="clientcapability" requirePermission="false" type="DotNetNuke.Framework.Providers.ProviderConfigurationHandler, DotNetNuke" />
-                  </node>
-                  <node path="/configuration/dotnetnuke" action="update" targetpath="/configuration/dotnetnuke/clientcapability" collision="ignore">
-                    <clientcapability defaultProvider="AspNetClientCapabilityProvider">
-                      <providers>
-                        <clear/>
-                      </providers>
-                    </clientcapability>
-                  </node>
-                  <node path="/configuration/dotnetnuke/clientcapability/providers" action="update" key="name" collision="overwrite">
-                    <add name="AspNetClientCapabilityProvider" type="DotNetNuke.Providers.AspNetClientCapabilityProvider.AspNetClientCapabilityProvider, DotNetNuke.Providers.AspNetClientCapabilityProvider" providerPath="~\Providers\ClientCapabilityProviders\AspNetClientCapabilityProvider\" />
-                  </node>
-                </nodes>
-              </configuration>
-            </install>
-            <uninstall>
-              <configuration>
-                <nodes>
-                  <node path="/configuration/dotnetnuke/clientcapability/providers/add[@name='AspNetClientCapabilityProvider']" action="remove"/>
-                </nodes>
-              </configuration>
-            </uninstall>
-          </config>
-        </component>
-      </components>
-    </package>
-  </packages>
-</dotnetnuke>
->>>>>>> 020547c8
+</dotnetnuke>