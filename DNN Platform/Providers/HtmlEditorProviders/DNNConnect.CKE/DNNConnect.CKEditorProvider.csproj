﻿<?xml version="1.0" encoding="utf-8"?>
<Project DefaultTargets="Build" xmlns="http://schemas.microsoft.com/developer/msbuild/2003" ToolsVersion="12.0">
  <Import Project="$(MSBuildExtensionsPath)\$(MSBuildToolsVersion)\Microsoft.Common.props" Condition="Exists('$(MSBuildExtensionsPath)\$(MSBuildToolsVersion)\Microsoft.Common.props')" />
  <PropertyGroup>
    <Deterministic>true</Deterministic>
  </PropertyGroup>
  <PropertyGroup>
    <Configuration Condition=" '$(Configuration)' == '' ">Debug</Configuration>
    <Platform Condition=" '$(Platform)' == '' ">AnyCPU</Platform>
    <ProductVersion>9.0.30729</ProductVersion>
    <SchemaVersion>2.0</SchemaVersion>
    <ProjectGuid>{AE7E021E-7C7B-4003-9BD6-5A04C781C277}</ProjectGuid>
    <ProjectTypeGuids>{349c5851-65df-11da-9384-00065b846f21};{fae04ec0-301f-11d3-bf4b-00c04f79efbc}</ProjectTypeGuids>
    <OutputType>Library</OutputType>
    <RootNamespace>DNNConnect.CKEditorProvider</RootNamespace>
    <AssemblyName>DNNConnect.CKEditorProvider</AssemblyName>
    <MyType>Windows</MyType>
    <OptionStrict>On</OptionStrict>
    <FileUpgradeFlags>
    </FileUpgradeFlags>
    <OldToolsVersion>4.0</OldToolsVersion>
    <UpgradeBackupLocation>
    </UpgradeBackupLocation>
    <IsWebBootstrapper>true</IsWebBootstrapper>
    <TargetFrameworkVersion>v4.8</TargetFrameworkVersion>
    <Install>true</Install>
    <InstallFrom>Web</InstallFrom>
    <UpdateEnabled>true</UpdateEnabled>
    <UpdateMode>Foreground</UpdateMode>
    <UpdateInterval>7</UpdateInterval>
    <UpdateIntervalUnits>Days</UpdateIntervalUnits>
    <UpdatePeriodically>false</UpdatePeriodically>
    <UpdateRequired>false</UpdateRequired>
    <MapFileExtensions>true</MapFileExtensions>
    <ApplicationRevision>0</ApplicationRevision>
    <ApplicationVersion>1.0.0.%2a</ApplicationVersion>
    <UseApplicationTrust>false</UseApplicationTrust>
    <BootstrapperEnabled>true</BootstrapperEnabled>
    <TargetFrameworkProfile />
    <UseIISExpress>true</UseIISExpress>
    <IISExpressSSLPort />
    <IISExpressAnonymousAuthentication />
    <IISExpressWindowsAuthentication />
    <IISExpressUseClassicPipelineMode />
    <UseGlobalApplicationHostFile />
    <Use64BitIISExpress />
    <LangVersion>latest</LangVersion>
  </PropertyGroup>
  <PropertyGroup Condition=" '$(Configuration)|$(Platform)' == 'Debug|AnyCPU' ">
    <DebugSymbols>true</DebugSymbols>
    <DebugType>full</DebugType>
    <DefineDebug>true</DefineDebug>
    <DefineTrace>true</DefineTrace>
    <OutputPath>bin\</OutputPath>
    <DocumentationFile>bin\DNNConnect.CKEditorProvider.xml</DocumentationFile>
    <NOWARN>1591</NOWARN>
    <CodeAnalysisRuleSet>AllRules.ruleset</CodeAnalysisRuleSet>
    <Prefer32Bit>false</Prefer32Bit>
    <ErrorReport>none</ErrorReport>
    <TreatWarningsAsErrors>true</TreatWarningsAsErrors>
    <WarningsNotAsErrors>CS0618,SA1600</WarningsNotAsErrors>
  </PropertyGroup>
  <PropertyGroup Condition=" '$(Configuration)|$(Platform)' == 'Release|AnyCPU' ">
    <DebugType>none</DebugType>
    <DefineDebug>false</DefineDebug>
    <DefineTrace>true</DefineTrace>
    <Optimize>true</Optimize>
    <OutputPath>bin\</OutputPath>
    <DocumentationFile>bin\WatchersNET.CKEditor.xml</DocumentationFile>
    <NOWARN>1591</NOWARN>
    <AllowUnsafeBlocks>false</AllowUnsafeBlocks>
    <CodeAnalysisRuleSet>AllRules.ruleset</CodeAnalysisRuleSet>
    <Prefer32Bit>false</Prefer32Bit>
    <TreatWarningsAsErrors>true</TreatWarningsAsErrors>
    <WarningsNotAsErrors>CS0618,SA1600</WarningsNotAsErrors>
  </PropertyGroup>
  <ItemGroup>
    <Reference Include="Microsoft.ApplicationBlocks.Data">
      <HintPath>..\..\..\Components\DataAccessBlock\bin\Microsoft.ApplicationBlocks.Data.dll</HintPath>
    </Reference>
    <Reference Include="Microsoft.JScript" />
    <Reference Include="Microsoft.Web.Infrastructure, Version=1.0.0.0, Culture=neutral, PublicKeyToken=31bf3856ad364e35, processorArchitecture=MSIL">
      <HintPath>..\..\..\..\packages\Microsoft.Web.Infrastructure.1.0.0.0\lib\net40\Microsoft.Web.Infrastructure.dll</HintPath>
    </Reference>
    <Reference Include="mscorlib" />
    <Reference Include="System" />
    <Reference Include="System.configuration" />
    <Reference Include="System.Data" />
    <Reference Include="System.Data.DataSetExtensions" />
    <Reference Include="System.Drawing" />
    <Reference Include="System.Net" />
    <Reference Include="System.Net.Http" />
    <Reference Include="System.Numerics" />
    <Reference Include="System.Web" />
    <Reference Include="System.Web.ApplicationServices" />
    <Reference Include="System.Web.DynamicData" />
    <Reference Include="System.Web.Entity" />
    <Reference Include="System.Web.Extensions" />
<<<<<<< HEAD
    <Reference Include="System.Web.Helpers, Version=3.0.0.0, Culture=neutral, PublicKeyToken=31bf3856ad364e35, processorArchitecture=MSIL">
      <HintPath>..\..\..\..\packages\Microsoft.AspNet.WebPages.3.3.0\lib\net45\System.Web.Helpers.dll</HintPath>
    </Reference>
    <Reference Include="System.Web.Http, Version=5.3.0.0, Culture=neutral, PublicKeyToken=31bf3856ad364e35, processorArchitecture=MSIL">
      <HintPath>..\..\..\..\packages\Microsoft.AspNet.WebApi.Core.5.3.0\lib\net45\System.Web.Http.dll</HintPath>
    </Reference>
    <Reference Include="System.Web.Http.WebHost, Version=5.3.0.0, Culture=neutral, PublicKeyToken=31bf3856ad364e35, processorArchitecture=MSIL">
      <HintPath>..\..\..\..\packages\Microsoft.AspNet.WebApi.WebHost.5.3.0\lib\net45\System.Web.Http.WebHost.dll</HintPath>
    </Reference>
    <Reference Include="System.Web.Mvc, Version=5.3.0.0, Culture=neutral, PublicKeyToken=31bf3856ad364e35, processorArchitecture=MSIL">
      <HintPath>..\..\..\..\packages\Microsoft.AspNet.Mvc.5.3.0\lib\net45\System.Web.Mvc.dll</HintPath>
    </Reference>
    <Reference Include="System.Web.Razor, Version=3.0.0.0, Culture=neutral, PublicKeyToken=31bf3856ad364e35, processorArchitecture=MSIL">
      <HintPath>..\..\..\..\packages\Microsoft.AspNet.Razor.3.3.0\lib\net45\System.Web.Razor.dll</HintPath>
    </Reference>
=======
>>>>>>> f01a97c7
    <Reference Include="System.Web.Services" />
    <Reference Include="System.Web.WebPages, Version=3.0.0.0, Culture=neutral, PublicKeyToken=31bf3856ad364e35, processorArchitecture=MSIL">
      <HintPath>..\..\..\..\packages\Microsoft.AspNet.WebPages.3.3.0\lib\net45\System.Web.WebPages.dll</HintPath>
    </Reference>
    <Reference Include="System.Web.WebPages.Deployment, Version=3.0.0.0, Culture=neutral, PublicKeyToken=31bf3856ad364e35, processorArchitecture=MSIL">
      <HintPath>..\..\..\..\packages\Microsoft.AspNet.WebPages.3.3.0\lib\net45\System.Web.WebPages.Deployment.dll</HintPath>
    </Reference>
    <Reference Include="System.Web.WebPages.Razor, Version=3.0.0.0, Culture=neutral, PublicKeyToken=31bf3856ad364e35, processorArchitecture=MSIL">
      <HintPath>..\..\..\..\packages\Microsoft.AspNet.WebPages.3.3.0\lib\net45\System.Web.WebPages.Razor.dll</HintPath>
    </Reference>
    <Reference Include="System.Xml" />
    <Reference Include="System.Xml.Linq" />
  </ItemGroup>
  <ItemGroup>
    <Compile Include="Browser\FileUploader.ashx.cs">
      <DependentUpon>FileUploader.ashx</DependentUpon>
    </Compile>
    <Compile Include="Constants\ImageButtonType.cs" />
    <Compile Include="Constants\BrowserType.cs" />
    <Compile Include="Constants\EnterModus.cs" />
    <Compile Include="Constants\LanguageDirection.cs" />
    <Compile Include="Constants\LinkProtocol.cs" />
    <Compile Include="Constants\LinkMode.cs" />
    <Compile Include="Constants\LinkType.cs" />
    <Compile Include="Constants\SettingConstants.cs" />
    <Compile Include="Constants\FileListView.cs" />
    <Compile Include="Constants\ToolBarLocation.cs" />
    <Compile Include="Controls\Pager.cs" />
    <Compile Include="Controls\UrlControl.cs">
      <SubType>ASPXCodeBehind</SubType>
    </Compile>
    <Compile Include="Extensions\CustomAttributeExtensions.cs" />
    <Compile Include="GlobalSuppressions.cs" />
    <Compile Include="Helper\TreeViewHelper.cs" />
    <Compile Include="Module\EditorConfigManager.ascx.cs">
      <DependentUpon>EditorConfigManager.ascx</DependentUpon>
      <SubType>ASPXCodeBehind</SubType>
    </Compile>
    <Compile Include="Module\EditorConfigManager.ascx.designer.cs">
      <DependentUpon>EditorConfigManager.ascx</DependentUpon>
    </Compile>
    <Compile Include="Module\UpgradeController.cs" />
    <Compile Include="Objects\CodeMirror.cs" />
    <Compile Include="Objects\EditorConfig.cs" />
    <Compile Include="Objects\EditorHostSetting.cs" />
    <Compile Include="Objects\EditorProviderSettings.cs" />
    <Compile Include="Objects\FilesUploadStatus.cs" />
    <Compile Include="Objects\SettingBase.cs" />
    <Compile Include="Objects\ToolbarButton.cs" />
    <Compile Include="Objects\ToolbarGroup.cs" />
    <Compile Include="Objects\ToolbarSet.cs" />
    <Compile Include="Objects\UploadSizeRoles.cs" />
    <Compile Include="Objects\WordCountConfig.cs" />
    <Compile Include="Services\CKEditorProviderRouteMapper.cs" />
    <Compile Include="Services\CloudServicesController.cs" />
    <Compile Include="Tabs.ashx.cs">
      <DependentUpon>Tabs.ashx</DependentUpon>
      <SubType>ASPXCodeBehind</SubType>
    </Compile>
    <Compile Include="Utilities\AnchorFinder.cs" />
    <Compile Include="Browser\Browser.aspx.cs">
      <DependentUpon>Browser.aspx</DependentUpon>
      <SubType>ASPXCodeBehind</SubType>
    </Compile>
    <Compile Include="Browser\Browser.aspx.designer.cs">
      <DependentUpon>Browser.aspx</DependentUpon>
    </Compile>
    <Compile Include="Browser\ProcessImage.ashx.cs">
      <DependentUpon>ProcessImage.ashx</DependentUpon>
    </Compile>
    <Compile Include="CKEditorOptions.ascx.cs">
      <DependentUpon>CKEditorOptions.ascx</DependentUpon>
      <SubType>ASPXCodeBehind</SubType>
    </Compile>
    <Compile Include="CKEditorOptions.ascx.designer.cs">
      <DependentUpon>CKEditorOptions.ascx</DependentUpon>
    </Compile>
    <Compile Include="Objects\LinkItem.cs" />
    <Compile Include="Options.aspx.cs">
      <DependentUpon>Options.aspx</DependentUpon>
      <SubType>ASPXCodeBehind</SubType>
    </Compile>
    <Compile Include="Options.aspx.designer.cs">
      <DependentUpon>Options.aspx</DependentUpon>
    </Compile>
    <Compile Include="Properties\AssemblyInfo.cs" />
    <Compile Include="CKHtmlEditorProvider.cs">
      <SubType>ASPXCodeBehind</SubType>
    </Compile>
    <Compile Include="Constants\SettingsMode.cs" />
    <Compile Include="Objects\Toolbar.cs" />
    <Compile Include="Objects\ToolbarRoles.cs" />
    <Compile Include="Utilities\EditorController.cs" />
    <Compile Include="Utilities\SettingsLoader.cs" />
    <Compile Include="Utilities\SettingsUtil.cs" />
    <Compile Include="Utilities\ToolbarUtil.cs" />
    <Compile Include="Utilities\Utility.cs" />
    <Compile Include="Web\EditorControl.cs">
    </Compile>
    <Compile Include="Web\CKEditorHelper.cs" />
  </ItemGroup>
  <ItemGroup>
    <BootstrapperPackage Include="Microsoft.Net.Client.3.5">
      <Visible>False</Visible>
      <ProductName>.NET Framework 3.5 SP1 Client Profile</ProductName>
      <Install>false</Install>
    </BootstrapperPackage>
    <BootstrapperPackage Include="Microsoft.Net.Framework.2.0">
      <Visible>False</Visible>
      <ProductName>.NET Framework 2.0 %28x86%29</ProductName>
      <Install>true</Install>
    </BootstrapperPackage>
    <BootstrapperPackage Include="Microsoft.Net.Framework.3.0">
      <Visible>False</Visible>
      <ProductName>.NET Framework 3.0 %28x86%29</ProductName>
      <Install>false</Install>
    </BootstrapperPackage>
    <BootstrapperPackage Include="Microsoft.Net.Framework.3.5">
      <Visible>False</Visible>
      <ProductName>.NET Framework 3.5</ProductName>
      <Install>false</Install>
    </BootstrapperPackage>
    <BootstrapperPackage Include="Microsoft.Net.Framework.3.5.SP1">
      <Visible>False</Visible>
      <ProductName>.NET Framework 3.5 SP1</ProductName>
      <Install>false</Install>
    </BootstrapperPackage>
  </ItemGroup>
  <ItemGroup>
    <Content Include="Browser\Browser.aspx">
      <SubType>ASPXCodeBehind</SubType>
    </Content>
    <Content Include="Browser\Browser.comb.css">
      <DependentUpon>Browser.comb.css.bundle</DependentUpon>
    </Content>
    <Content Include="Browser\Browser.comb.min.css">
      <DependentUpon>Browser.comb.css</DependentUpon>
    </Content>
    <Content Include="Browser\Browser.css" />
    <Content Include="Browser\jquery.fileupload-ui.css" />
    <Content Include="Browser\jquery.fileupload.css" />
    <Content Include="Browser\js\Browser.js" />
    <Content Include="Browser\js\jquery.cropzoom.js" />
    <Content Include="Browser\js\jquery.fileupload.comb.min.js" />
    <Content Include="Browser\js\jquery.ImageResizer.js" />
    <Content Include="Browser\js\jquery.ImageSlider.js" />
    <Content Include="Browser\js\jquery.pagemethod.js" />
    <Content Include="CKEditorConfig.png" />
    <Content Include="css\CKEditorOverride.css" />
    <Content Include="css\CkEditorContents.css" />
    <Content Include="css\CkEditorToolBars.css" />
    <CodeAnalysisDictionary Include="CustomDictionary.xml" />
    <Content Include="icons\About.png" />
    <Content Include="icons\Anchor.png" />
    <Content Include="icons\BGColor.png" />
    <Content Include="icons\BidiLtr.png" />
    <Content Include="icons\BidiRtl.png" />
    <Content Include="icons\Blockquote.png" />
    <Content Include="icons\Bold.png" />
    <Content Include="icons\BulletedList.png" />
    <Content Include="icons\Copy.png" />
    <Content Include="icons\CreateDiv.png" />
    <Content Include="icons\Cut.png" />
    <Content Include="icons\Find.png" />
    <Content Include="icons\Flash.png" />
    <Content Include="icons\Font.png" />
    <Content Include="icons\FontSize.png" />
    <Content Include="icons\Format.png" />
    <Content Include="icons\HorizontalRule.png" />
    <Content Include="icons\Iframe.png" />
    <Content Include="icons\Image.png" />
    <Content Include="icons\Indent.png" />
    <Content Include="icons\Italic.png" />
    <Content Include="icons\JustifyBlock.png" />
    <Content Include="icons\JustifyCenter.png" />
    <Content Include="icons\JustifyLeft.png" />
    <Content Include="icons\JustifyRight.png" />
    <Content Include="icons\Link.png" />
    <Content Include="icons\mathjax.png" />
    <Content Include="icons\Maximize.png" />
    <Content Include="icons\NewPage.png" />
    <Content Include="icons\newsarticleslinks.gif" />
    <Content Include="icons\NumberedList.png" />
    <Content Include="icons\oEmbed.png" />
    <Content Include="icons\Outdent.png" />
    <Content Include="icons\PageBreak.png" />
    <Content Include="icons\Paste.png" />
    <Content Include="icons\PasteFromWord.png" />
    <Content Include="icons\PasteText.png" />
    <Content Include="icons\Preview.png" />
    <Content Include="icons\Print.png" />
    <Content Include="icons\qrcodes.jpg" />
    <Content Include="icons\Redo.png" />
    <Content Include="icons\RemoveFormat.png" />
    <Content Include="icons\Replace.png" />
    <Content Include="icons\Save.png" />
    <Content Include="icons\SelectAll.png" />
    <Content Include="icons\separator.png" />
    <Content Include="icons\ShowBlocks.png" />
    <Content Include="icons\Smiley.png" />
    <Content Include="icons\Source.png" />
    <Content Include="icons\SpecialChar.png" />
    <Content Include="icons\SpellChecker.png" />
    <Content Include="icons\Strike.png" />
    <Content Include="icons\Styles.png" />
    <Content Include="icons\Subscript.png" />
    <Content Include="icons\Superscript.png" />
    <Content Include="icons\syntaxhighlight.gif" />
    <Content Include="icons\Table.png" />
    <Content Include="icons\Templates.png" />
    <Content Include="icons\TextColor.png" />
    <Content Include="icons\Underline.png" />
    <Content Include="icons\Undo.png" />
    <Content Include="icons\Unlink.png" />
    <Content Include="images\bg-input-focus.png" />
    <Content Include="images\bg-input.png" />
    <Content Include="images\editor_config_large.png" />
    <Content Include="images\editor_config_small.png" />
    <Content Include="images\error.png" />
    <Content Include="images\HostHasSetting.png" />
    <Content Include="images\HostNoSetting.png" />
    <Content Include="images\information.png" />
    <Content Include="images\loading.gif" />
    <Content Include="images\ModuleHasSetting.png" />
    <Content Include="images\ModuleNoSetting.png" />
    <Content Include="images\PageHasSetting.png" />
    <Content Include="images\PageNoSetting.png" />
    <Content Include="images\PortalHasSetting.png" />
    <Content Include="images\PortalNoSetting.png" />
    <Content Include="images\progressbar.gif" />
    <Content Include="images\spacer.gif" />
    <Content Include="images\tick.png" />
    <Content Include="images\warning.png" />
    <Content Include="Install\Dnn.CKEditorDefaultSettings.xml" />
    <Content Include="CKEditorOptions.ascx">
      <SubType>ASPXCodeBehind</SubType>
    </Content>
    <Content Include="css\jquery.notification.css" />
    <Content Include="css\Options.css" />
    <Content Include="Install\DNNCkeditor.license.txt" />
    <Content Include="js\editorOverride.js" />
    <Content Include="js\jquery.notification.js" />
    <Content Include="js\jquery.ui.controls.js" />
    <Content Include="js\Options.js" />
    <Content Include="Install\Dnn.CKToolbarButtons.xml" />
    <Content Include="Install\Dnn.CKToolbarSets.xml" />
    <Content Include="Install\license.txt" />
    <Content Include="Install\releaseNotes.txt" />
    <Content Include="license.txt" />
    <Content Include="LogoCKEditor.png" />
    <Content Include="Module\EditorConfigManager.ascx" />
    <Content Include="Options.aspx">
      <SubType>ASPXCodeBehind</SubType>
    </Content>
  </ItemGroup>
  <ItemGroup>
    <Content Include="App_LocalResources\Browser.aspx.de-DE.resx" />
    <Content Include="App_LocalResources\Browser.aspx.resx">
      <SubType>Designer</SubType>
    </Content>
    <Content Include="App_LocalResources\Options.aspx.de-DE.resx">
      <SubType>Designer</SubType>
    </Content>
    <Content Include="App_LocalResources\Options.aspx.resx">
      <SubType>Designer</SubType>
    </Content>
    <Content Include="App_LocalResources\EditorConfigManager.ascx.de-DE.resx" />
    <Content Include="App_LocalResources\EditorConfigManager.ascx.resx" />
    <Content Include="App_LocalResources\Browser.aspx.pl-PL.resx" />
    <Content Include="App_LocalResources\EditorConfigManager.ascx.pl-PL.resx" />
    <Content Include="App_LocalResources\Options.aspx.pl-PL.resx">
      <SubType>Designer</SubType>
    </Content>
    <EmbeddedResource Include="Browser\Browser.aspx.resx">
      <DependentUpon>Browser.aspx.cs</DependentUpon>
    </EmbeddedResource>
    <EmbeddedResource Include="CKEditorOptions.ascx.resx">
      <DependentUpon>CKEditorOptions.ascx.cs</DependentUpon>
    </EmbeddedResource>
  </ItemGroup>
  <ItemGroup>
    <Content Include="Browser\ProcessImage.ashx" />
  </ItemGroup>
  <ItemGroup>
    <Content Include="releaseNotes.txt" />
    <Content Include="UrlControl.ascx" />
  </ItemGroup>
  <ItemGroup>
    <Content Include="Browser\FileUploader.ashx" />
    <Content Include="Browser\Browser.comb.css.bundle" />
    <Content Include="Install\01.00.00.SqlDataProvider" />
    <None Include="Install\Uninstall.SqlDataProvider" />
    <None Include="DNNConnect.CKEditorProvider.dnn">
      <SubType>Designer</SubType>
    </None>
    <Content Include="Tabs.ashx" />
    <Content Include="web.config" />
    <Content Include="Provider.build">
      <SubType>Designer</SubType>
    </Content>
    <None Include="web.Debug.config">
      <DependentUpon>web.config</DependentUpon>
    </None>
    <None Include="web.Release.config">
      <DependentUpon>web.config</DependentUpon>
    </None>
  </ItemGroup>
  <ItemGroup>
    <ProjectReference Include="..\..\..\..\DotNetNuke.Internal.SourceGenerators\DotNetNuke.Internal.SourceGenerators.csproj" ReferenceOutputAssembly="false" OutputItemType="Analyzer">
      <Project>{5FE5D021-9C8D-47A6-BD34-F328BA3E709C}</Project>
      <Name>DotNetNuke.Internal.SourceGenerators</Name>
    </ProjectReference>
    <ProjectReference Include="..\..\..\DotNetNuke.Abstractions\DotNetNuke.Abstractions.csproj">
      <Project>{6928A9B1-F88A-4581-A132-D3EB38669BB0}</Project>
      <Name>DotNetNuke.Abstractions</Name>
    </ProjectReference>
    <ProjectReference Include="..\..\..\DotNetNuke.Web.Client\DotNetNuke.Web.Client.csproj">
      <Project>{03e3afa5-ddc9-48fb-a839-ad4282ce237e}</Project>
      <Name>DotNetNuke.Web.Client</Name>
    </ProjectReference>
    <ProjectReference Include="..\..\..\DotNetNuke.Web.MvcPipeline\DotNetNuke.Web.MvcPipeline.csproj">
      <Project>{aa3ee19b-81a0-3766-e8f4-424c2425a8d3}</Project>
      <Name>DotNetNuke.Web.MvcPipeline</Name>
    </ProjectReference>
    <ProjectReference Include="..\..\..\DotNetNuke.WebUtility\DotNetNuke.WebUtility.vbproj">
      <Project>{4912f062-f8a8-4f9d-8f8e-244ebee1acbd}</Project>
      <Name>DotNetNuke.WebUtility</Name>
    </ProjectReference>
    <ProjectReference Include="..\..\..\DotNetNuke.Web\DotNetNuke.Web.csproj">
      <Project>{ee1329fe-fd88-4e1a-968c-345e394ef080}</Project>
      <Name>DotNetNuke.Web</Name>
    </ProjectReference>
    <ProjectReference Include="..\..\..\Library\DotNetNuke.Library.csproj">
      <Project>{6b29aded-7b56-4484-bea5-c0e09079535b}</Project>
      <Name>DotNetNuke.Library</Name>
    </ProjectReference>
  </ItemGroup>
  <ItemGroup>
    <AdditionalFiles Include="..\..\..\..\stylecop.json">
      <Link>stylecop.json</Link>
    </AdditionalFiles>
  </ItemGroup>
  <ItemGroup>
    <PackageReference Include="Microsoft.SourceLink.GitHub" Version="8.0.0">
      <PrivateAssets>all</PrivateAssets>
      <IncludeAssets>runtime; build; native; contentfiles; analyzers; buildtransitive</IncludeAssets>
    </PackageReference>
    <PackageReference Include="StyleCop.Analyzers">
      <Version>1.2.0-beta.556</Version>
      <IncludeAssets>runtime; build; native; contentfiles; analyzers; buildtransitive</IncludeAssets>
      <PrivateAssets>all</PrivateAssets>
    </PackageReference>
  </ItemGroup>
  <PropertyGroup>
    <VisualStudioVersion Condition="'$(VisualStudioVersion)' == ''">10.0</VisualStudioVersion>
    <VSToolsPath Condition="'$(VSToolsPath)' == ''">$(MSBuildExtensionsPath32)\Microsoft\VisualStudio\v$(VisualStudioVersion)</VSToolsPath>
  </PropertyGroup>
  <Import Project="$(MSBuildBinPath)/Microsoft.CSharp.targets" />
  <Import Project="$(VSToolsPath)\WebApplications\Microsoft.WebApplication.targets" Condition="'$(VSToolsPath)' != ''" />
  <Import Project="$(MSBuildExtensionsPath32)\Microsoft\VisualStudio\v10.0\WebApplications\Microsoft.WebApplication.targets" Condition="false" />
  <ProjectExtensions>
    <VisualStudio>
      <FlavorProperties GUID="{349c5851-65df-11da-9384-00065b846f21}">
        <WebProjectProperties>
          <UseIIS>True</UseIIS>
          <AutoAssignPort>True</AutoAssignPort>
          <DevelopmentServerPort>0</DevelopmentServerPort>
          <DevelopmentServerVPath>/</DevelopmentServerVPath>
          <IISUrl>http://localhost:33952/</IISUrl>
          <NTLMAuthentication>False</NTLMAuthentication>
          <UseCustomServer>False</UseCustomServer>
          <CustomServerUrl>
          </CustomServerUrl>
          <SaveServerSettingsInUserFile>False</SaveServerSettingsInUserFile>
        </WebProjectProperties>
      </FlavorProperties>
    </VisualStudio>
  </ProjectExtensions>
  <Import Project="$(MSBuildProjectDirectory)\Provider.build" />
</Project><|MERGE_RESOLUTION|>--- conflicted
+++ resolved
@@ -1,496 +1,493 @@
-﻿<?xml version="1.0" encoding="utf-8"?>
-<Project DefaultTargets="Build" xmlns="http://schemas.microsoft.com/developer/msbuild/2003" ToolsVersion="12.0">
-  <Import Project="$(MSBuildExtensionsPath)\$(MSBuildToolsVersion)\Microsoft.Common.props" Condition="Exists('$(MSBuildExtensionsPath)\$(MSBuildToolsVersion)\Microsoft.Common.props')" />
-  <PropertyGroup>
-    <Deterministic>true</Deterministic>
-  </PropertyGroup>
-  <PropertyGroup>
-    <Configuration Condition=" '$(Configuration)' == '' ">Debug</Configuration>
-    <Platform Condition=" '$(Platform)' == '' ">AnyCPU</Platform>
-    <ProductVersion>9.0.30729</ProductVersion>
-    <SchemaVersion>2.0</SchemaVersion>
-    <ProjectGuid>{AE7E021E-7C7B-4003-9BD6-5A04C781C277}</ProjectGuid>
-    <ProjectTypeGuids>{349c5851-65df-11da-9384-00065b846f21};{fae04ec0-301f-11d3-bf4b-00c04f79efbc}</ProjectTypeGuids>
-    <OutputType>Library</OutputType>
-    <RootNamespace>DNNConnect.CKEditorProvider</RootNamespace>
-    <AssemblyName>DNNConnect.CKEditorProvider</AssemblyName>
-    <MyType>Windows</MyType>
-    <OptionStrict>On</OptionStrict>
-    <FileUpgradeFlags>
-    </FileUpgradeFlags>
-    <OldToolsVersion>4.0</OldToolsVersion>
-    <UpgradeBackupLocation>
-    </UpgradeBackupLocation>
-    <IsWebBootstrapper>true</IsWebBootstrapper>
-    <TargetFrameworkVersion>v4.8</TargetFrameworkVersion>
-    <Install>true</Install>
-    <InstallFrom>Web</InstallFrom>
-    <UpdateEnabled>true</UpdateEnabled>
-    <UpdateMode>Foreground</UpdateMode>
-    <UpdateInterval>7</UpdateInterval>
-    <UpdateIntervalUnits>Days</UpdateIntervalUnits>
-    <UpdatePeriodically>false</UpdatePeriodically>
-    <UpdateRequired>false</UpdateRequired>
-    <MapFileExtensions>true</MapFileExtensions>
-    <ApplicationRevision>0</ApplicationRevision>
-    <ApplicationVersion>1.0.0.%2a</ApplicationVersion>
-    <UseApplicationTrust>false</UseApplicationTrust>
-    <BootstrapperEnabled>true</BootstrapperEnabled>
-    <TargetFrameworkProfile />
-    <UseIISExpress>true</UseIISExpress>
-    <IISExpressSSLPort />
-    <IISExpressAnonymousAuthentication />
-    <IISExpressWindowsAuthentication />
-    <IISExpressUseClassicPipelineMode />
-    <UseGlobalApplicationHostFile />
-    <Use64BitIISExpress />
-    <LangVersion>latest</LangVersion>
-  </PropertyGroup>
-  <PropertyGroup Condition=" '$(Configuration)|$(Platform)' == 'Debug|AnyCPU' ">
-    <DebugSymbols>true</DebugSymbols>
-    <DebugType>full</DebugType>
-    <DefineDebug>true</DefineDebug>
-    <DefineTrace>true</DefineTrace>
-    <OutputPath>bin\</OutputPath>
-    <DocumentationFile>bin\DNNConnect.CKEditorProvider.xml</DocumentationFile>
-    <NOWARN>1591</NOWARN>
-    <CodeAnalysisRuleSet>AllRules.ruleset</CodeAnalysisRuleSet>
-    <Prefer32Bit>false</Prefer32Bit>
-    <ErrorReport>none</ErrorReport>
-    <TreatWarningsAsErrors>true</TreatWarningsAsErrors>
-    <WarningsNotAsErrors>CS0618,SA1600</WarningsNotAsErrors>
-  </PropertyGroup>
-  <PropertyGroup Condition=" '$(Configuration)|$(Platform)' == 'Release|AnyCPU' ">
-    <DebugType>none</DebugType>
-    <DefineDebug>false</DefineDebug>
-    <DefineTrace>true</DefineTrace>
-    <Optimize>true</Optimize>
-    <OutputPath>bin\</OutputPath>
-    <DocumentationFile>bin\WatchersNET.CKEditor.xml</DocumentationFile>
-    <NOWARN>1591</NOWARN>
-    <AllowUnsafeBlocks>false</AllowUnsafeBlocks>
-    <CodeAnalysisRuleSet>AllRules.ruleset</CodeAnalysisRuleSet>
-    <Prefer32Bit>false</Prefer32Bit>
-    <TreatWarningsAsErrors>true</TreatWarningsAsErrors>
-    <WarningsNotAsErrors>CS0618,SA1600</WarningsNotAsErrors>
-  </PropertyGroup>
-  <ItemGroup>
-    <Reference Include="Microsoft.ApplicationBlocks.Data">
-      <HintPath>..\..\..\Components\DataAccessBlock\bin\Microsoft.ApplicationBlocks.Data.dll</HintPath>
-    </Reference>
-    <Reference Include="Microsoft.JScript" />
-    <Reference Include="Microsoft.Web.Infrastructure, Version=1.0.0.0, Culture=neutral, PublicKeyToken=31bf3856ad364e35, processorArchitecture=MSIL">
-      <HintPath>..\..\..\..\packages\Microsoft.Web.Infrastructure.1.0.0.0\lib\net40\Microsoft.Web.Infrastructure.dll</HintPath>
-    </Reference>
-    <Reference Include="mscorlib" />
-    <Reference Include="System" />
-    <Reference Include="System.configuration" />
-    <Reference Include="System.Data" />
-    <Reference Include="System.Data.DataSetExtensions" />
-    <Reference Include="System.Drawing" />
-    <Reference Include="System.Net" />
-    <Reference Include="System.Net.Http" />
-    <Reference Include="System.Numerics" />
-    <Reference Include="System.Web" />
-    <Reference Include="System.Web.ApplicationServices" />
-    <Reference Include="System.Web.DynamicData" />
-    <Reference Include="System.Web.Entity" />
-    <Reference Include="System.Web.Extensions" />
-<<<<<<< HEAD
-    <Reference Include="System.Web.Helpers, Version=3.0.0.0, Culture=neutral, PublicKeyToken=31bf3856ad364e35, processorArchitecture=MSIL">
-      <HintPath>..\..\..\..\packages\Microsoft.AspNet.WebPages.3.3.0\lib\net45\System.Web.Helpers.dll</HintPath>
-    </Reference>
-    <Reference Include="System.Web.Http, Version=5.3.0.0, Culture=neutral, PublicKeyToken=31bf3856ad364e35, processorArchitecture=MSIL">
-      <HintPath>..\..\..\..\packages\Microsoft.AspNet.WebApi.Core.5.3.0\lib\net45\System.Web.Http.dll</HintPath>
-    </Reference>
-    <Reference Include="System.Web.Http.WebHost, Version=5.3.0.0, Culture=neutral, PublicKeyToken=31bf3856ad364e35, processorArchitecture=MSIL">
-      <HintPath>..\..\..\..\packages\Microsoft.AspNet.WebApi.WebHost.5.3.0\lib\net45\System.Web.Http.WebHost.dll</HintPath>
-    </Reference>
-    <Reference Include="System.Web.Mvc, Version=5.3.0.0, Culture=neutral, PublicKeyToken=31bf3856ad364e35, processorArchitecture=MSIL">
-      <HintPath>..\..\..\..\packages\Microsoft.AspNet.Mvc.5.3.0\lib\net45\System.Web.Mvc.dll</HintPath>
-    </Reference>
-    <Reference Include="System.Web.Razor, Version=3.0.0.0, Culture=neutral, PublicKeyToken=31bf3856ad364e35, processorArchitecture=MSIL">
-      <HintPath>..\..\..\..\packages\Microsoft.AspNet.Razor.3.3.0\lib\net45\System.Web.Razor.dll</HintPath>
-    </Reference>
-=======
->>>>>>> f01a97c7
-    <Reference Include="System.Web.Services" />
-    <Reference Include="System.Web.WebPages, Version=3.0.0.0, Culture=neutral, PublicKeyToken=31bf3856ad364e35, processorArchitecture=MSIL">
-      <HintPath>..\..\..\..\packages\Microsoft.AspNet.WebPages.3.3.0\lib\net45\System.Web.WebPages.dll</HintPath>
-    </Reference>
-    <Reference Include="System.Web.WebPages.Deployment, Version=3.0.0.0, Culture=neutral, PublicKeyToken=31bf3856ad364e35, processorArchitecture=MSIL">
-      <HintPath>..\..\..\..\packages\Microsoft.AspNet.WebPages.3.3.0\lib\net45\System.Web.WebPages.Deployment.dll</HintPath>
-    </Reference>
-    <Reference Include="System.Web.WebPages.Razor, Version=3.0.0.0, Culture=neutral, PublicKeyToken=31bf3856ad364e35, processorArchitecture=MSIL">
-      <HintPath>..\..\..\..\packages\Microsoft.AspNet.WebPages.3.3.0\lib\net45\System.Web.WebPages.Razor.dll</HintPath>
-    </Reference>
-    <Reference Include="System.Xml" />
-    <Reference Include="System.Xml.Linq" />
-  </ItemGroup>
-  <ItemGroup>
-    <Compile Include="Browser\FileUploader.ashx.cs">
-      <DependentUpon>FileUploader.ashx</DependentUpon>
-    </Compile>
-    <Compile Include="Constants\ImageButtonType.cs" />
-    <Compile Include="Constants\BrowserType.cs" />
-    <Compile Include="Constants\EnterModus.cs" />
-    <Compile Include="Constants\LanguageDirection.cs" />
-    <Compile Include="Constants\LinkProtocol.cs" />
-    <Compile Include="Constants\LinkMode.cs" />
-    <Compile Include="Constants\LinkType.cs" />
-    <Compile Include="Constants\SettingConstants.cs" />
-    <Compile Include="Constants\FileListView.cs" />
-    <Compile Include="Constants\ToolBarLocation.cs" />
-    <Compile Include="Controls\Pager.cs" />
-    <Compile Include="Controls\UrlControl.cs">
-      <SubType>ASPXCodeBehind</SubType>
-    </Compile>
-    <Compile Include="Extensions\CustomAttributeExtensions.cs" />
-    <Compile Include="GlobalSuppressions.cs" />
-    <Compile Include="Helper\TreeViewHelper.cs" />
-    <Compile Include="Module\EditorConfigManager.ascx.cs">
-      <DependentUpon>EditorConfigManager.ascx</DependentUpon>
-      <SubType>ASPXCodeBehind</SubType>
-    </Compile>
-    <Compile Include="Module\EditorConfigManager.ascx.designer.cs">
-      <DependentUpon>EditorConfigManager.ascx</DependentUpon>
-    </Compile>
-    <Compile Include="Module\UpgradeController.cs" />
-    <Compile Include="Objects\CodeMirror.cs" />
-    <Compile Include="Objects\EditorConfig.cs" />
-    <Compile Include="Objects\EditorHostSetting.cs" />
-    <Compile Include="Objects\EditorProviderSettings.cs" />
-    <Compile Include="Objects\FilesUploadStatus.cs" />
-    <Compile Include="Objects\SettingBase.cs" />
-    <Compile Include="Objects\ToolbarButton.cs" />
-    <Compile Include="Objects\ToolbarGroup.cs" />
-    <Compile Include="Objects\ToolbarSet.cs" />
-    <Compile Include="Objects\UploadSizeRoles.cs" />
-    <Compile Include="Objects\WordCountConfig.cs" />
-    <Compile Include="Services\CKEditorProviderRouteMapper.cs" />
-    <Compile Include="Services\CloudServicesController.cs" />
-    <Compile Include="Tabs.ashx.cs">
-      <DependentUpon>Tabs.ashx</DependentUpon>
-      <SubType>ASPXCodeBehind</SubType>
-    </Compile>
-    <Compile Include="Utilities\AnchorFinder.cs" />
-    <Compile Include="Browser\Browser.aspx.cs">
-      <DependentUpon>Browser.aspx</DependentUpon>
-      <SubType>ASPXCodeBehind</SubType>
-    </Compile>
-    <Compile Include="Browser\Browser.aspx.designer.cs">
-      <DependentUpon>Browser.aspx</DependentUpon>
-    </Compile>
-    <Compile Include="Browser\ProcessImage.ashx.cs">
-      <DependentUpon>ProcessImage.ashx</DependentUpon>
-    </Compile>
-    <Compile Include="CKEditorOptions.ascx.cs">
-      <DependentUpon>CKEditorOptions.ascx</DependentUpon>
-      <SubType>ASPXCodeBehind</SubType>
-    </Compile>
-    <Compile Include="CKEditorOptions.ascx.designer.cs">
-      <DependentUpon>CKEditorOptions.ascx</DependentUpon>
-    </Compile>
-    <Compile Include="Objects\LinkItem.cs" />
-    <Compile Include="Options.aspx.cs">
-      <DependentUpon>Options.aspx</DependentUpon>
-      <SubType>ASPXCodeBehind</SubType>
-    </Compile>
-    <Compile Include="Options.aspx.designer.cs">
-      <DependentUpon>Options.aspx</DependentUpon>
-    </Compile>
-    <Compile Include="Properties\AssemblyInfo.cs" />
-    <Compile Include="CKHtmlEditorProvider.cs">
-      <SubType>ASPXCodeBehind</SubType>
-    </Compile>
-    <Compile Include="Constants\SettingsMode.cs" />
-    <Compile Include="Objects\Toolbar.cs" />
-    <Compile Include="Objects\ToolbarRoles.cs" />
-    <Compile Include="Utilities\EditorController.cs" />
-    <Compile Include="Utilities\SettingsLoader.cs" />
-    <Compile Include="Utilities\SettingsUtil.cs" />
-    <Compile Include="Utilities\ToolbarUtil.cs" />
-    <Compile Include="Utilities\Utility.cs" />
-    <Compile Include="Web\EditorControl.cs">
-    </Compile>
-    <Compile Include="Web\CKEditorHelper.cs" />
-  </ItemGroup>
-  <ItemGroup>
-    <BootstrapperPackage Include="Microsoft.Net.Client.3.5">
-      <Visible>False</Visible>
-      <ProductName>.NET Framework 3.5 SP1 Client Profile</ProductName>
-      <Install>false</Install>
-    </BootstrapperPackage>
-    <BootstrapperPackage Include="Microsoft.Net.Framework.2.0">
-      <Visible>False</Visible>
-      <ProductName>.NET Framework 2.0 %28x86%29</ProductName>
-      <Install>true</Install>
-    </BootstrapperPackage>
-    <BootstrapperPackage Include="Microsoft.Net.Framework.3.0">
-      <Visible>False</Visible>
-      <ProductName>.NET Framework 3.0 %28x86%29</ProductName>
-      <Install>false</Install>
-    </BootstrapperPackage>
-    <BootstrapperPackage Include="Microsoft.Net.Framework.3.5">
-      <Visible>False</Visible>
-      <ProductName>.NET Framework 3.5</ProductName>
-      <Install>false</Install>
-    </BootstrapperPackage>
-    <BootstrapperPackage Include="Microsoft.Net.Framework.3.5.SP1">
-      <Visible>False</Visible>
-      <ProductName>.NET Framework 3.5 SP1</ProductName>
-      <Install>false</Install>
-    </BootstrapperPackage>
-  </ItemGroup>
-  <ItemGroup>
-    <Content Include="Browser\Browser.aspx">
-      <SubType>ASPXCodeBehind</SubType>
-    </Content>
-    <Content Include="Browser\Browser.comb.css">
-      <DependentUpon>Browser.comb.css.bundle</DependentUpon>
-    </Content>
-    <Content Include="Browser\Browser.comb.min.css">
-      <DependentUpon>Browser.comb.css</DependentUpon>
-    </Content>
-    <Content Include="Browser\Browser.css" />
-    <Content Include="Browser\jquery.fileupload-ui.css" />
-    <Content Include="Browser\jquery.fileupload.css" />
-    <Content Include="Browser\js\Browser.js" />
-    <Content Include="Browser\js\jquery.cropzoom.js" />
-    <Content Include="Browser\js\jquery.fileupload.comb.min.js" />
-    <Content Include="Browser\js\jquery.ImageResizer.js" />
-    <Content Include="Browser\js\jquery.ImageSlider.js" />
-    <Content Include="Browser\js\jquery.pagemethod.js" />
-    <Content Include="CKEditorConfig.png" />
-    <Content Include="css\CKEditorOverride.css" />
-    <Content Include="css\CkEditorContents.css" />
-    <Content Include="css\CkEditorToolBars.css" />
-    <CodeAnalysisDictionary Include="CustomDictionary.xml" />
-    <Content Include="icons\About.png" />
-    <Content Include="icons\Anchor.png" />
-    <Content Include="icons\BGColor.png" />
-    <Content Include="icons\BidiLtr.png" />
-    <Content Include="icons\BidiRtl.png" />
-    <Content Include="icons\Blockquote.png" />
-    <Content Include="icons\Bold.png" />
-    <Content Include="icons\BulletedList.png" />
-    <Content Include="icons\Copy.png" />
-    <Content Include="icons\CreateDiv.png" />
-    <Content Include="icons\Cut.png" />
-    <Content Include="icons\Find.png" />
-    <Content Include="icons\Flash.png" />
-    <Content Include="icons\Font.png" />
-    <Content Include="icons\FontSize.png" />
-    <Content Include="icons\Format.png" />
-    <Content Include="icons\HorizontalRule.png" />
-    <Content Include="icons\Iframe.png" />
-    <Content Include="icons\Image.png" />
-    <Content Include="icons\Indent.png" />
-    <Content Include="icons\Italic.png" />
-    <Content Include="icons\JustifyBlock.png" />
-    <Content Include="icons\JustifyCenter.png" />
-    <Content Include="icons\JustifyLeft.png" />
-    <Content Include="icons\JustifyRight.png" />
-    <Content Include="icons\Link.png" />
-    <Content Include="icons\mathjax.png" />
-    <Content Include="icons\Maximize.png" />
-    <Content Include="icons\NewPage.png" />
-    <Content Include="icons\newsarticleslinks.gif" />
-    <Content Include="icons\NumberedList.png" />
-    <Content Include="icons\oEmbed.png" />
-    <Content Include="icons\Outdent.png" />
-    <Content Include="icons\PageBreak.png" />
-    <Content Include="icons\Paste.png" />
-    <Content Include="icons\PasteFromWord.png" />
-    <Content Include="icons\PasteText.png" />
-    <Content Include="icons\Preview.png" />
-    <Content Include="icons\Print.png" />
-    <Content Include="icons\qrcodes.jpg" />
-    <Content Include="icons\Redo.png" />
-    <Content Include="icons\RemoveFormat.png" />
-    <Content Include="icons\Replace.png" />
-    <Content Include="icons\Save.png" />
-    <Content Include="icons\SelectAll.png" />
-    <Content Include="icons\separator.png" />
-    <Content Include="icons\ShowBlocks.png" />
-    <Content Include="icons\Smiley.png" />
-    <Content Include="icons\Source.png" />
-    <Content Include="icons\SpecialChar.png" />
-    <Content Include="icons\SpellChecker.png" />
-    <Content Include="icons\Strike.png" />
-    <Content Include="icons\Styles.png" />
-    <Content Include="icons\Subscript.png" />
-    <Content Include="icons\Superscript.png" />
-    <Content Include="icons\syntaxhighlight.gif" />
-    <Content Include="icons\Table.png" />
-    <Content Include="icons\Templates.png" />
-    <Content Include="icons\TextColor.png" />
-    <Content Include="icons\Underline.png" />
-    <Content Include="icons\Undo.png" />
-    <Content Include="icons\Unlink.png" />
-    <Content Include="images\bg-input-focus.png" />
-    <Content Include="images\bg-input.png" />
-    <Content Include="images\editor_config_large.png" />
-    <Content Include="images\editor_config_small.png" />
-    <Content Include="images\error.png" />
-    <Content Include="images\HostHasSetting.png" />
-    <Content Include="images\HostNoSetting.png" />
-    <Content Include="images\information.png" />
-    <Content Include="images\loading.gif" />
-    <Content Include="images\ModuleHasSetting.png" />
-    <Content Include="images\ModuleNoSetting.png" />
-    <Content Include="images\PageHasSetting.png" />
-    <Content Include="images\PageNoSetting.png" />
-    <Content Include="images\PortalHasSetting.png" />
-    <Content Include="images\PortalNoSetting.png" />
-    <Content Include="images\progressbar.gif" />
-    <Content Include="images\spacer.gif" />
-    <Content Include="images\tick.png" />
-    <Content Include="images\warning.png" />
-    <Content Include="Install\Dnn.CKEditorDefaultSettings.xml" />
-    <Content Include="CKEditorOptions.ascx">
-      <SubType>ASPXCodeBehind</SubType>
-    </Content>
-    <Content Include="css\jquery.notification.css" />
-    <Content Include="css\Options.css" />
-    <Content Include="Install\DNNCkeditor.license.txt" />
-    <Content Include="js\editorOverride.js" />
-    <Content Include="js\jquery.notification.js" />
-    <Content Include="js\jquery.ui.controls.js" />
-    <Content Include="js\Options.js" />
-    <Content Include="Install\Dnn.CKToolbarButtons.xml" />
-    <Content Include="Install\Dnn.CKToolbarSets.xml" />
-    <Content Include="Install\license.txt" />
-    <Content Include="Install\releaseNotes.txt" />
-    <Content Include="license.txt" />
-    <Content Include="LogoCKEditor.png" />
-    <Content Include="Module\EditorConfigManager.ascx" />
-    <Content Include="Options.aspx">
-      <SubType>ASPXCodeBehind</SubType>
-    </Content>
-  </ItemGroup>
-  <ItemGroup>
-    <Content Include="App_LocalResources\Browser.aspx.de-DE.resx" />
-    <Content Include="App_LocalResources\Browser.aspx.resx">
-      <SubType>Designer</SubType>
-    </Content>
-    <Content Include="App_LocalResources\Options.aspx.de-DE.resx">
-      <SubType>Designer</SubType>
-    </Content>
-    <Content Include="App_LocalResources\Options.aspx.resx">
-      <SubType>Designer</SubType>
-    </Content>
-    <Content Include="App_LocalResources\EditorConfigManager.ascx.de-DE.resx" />
-    <Content Include="App_LocalResources\EditorConfigManager.ascx.resx" />
-    <Content Include="App_LocalResources\Browser.aspx.pl-PL.resx" />
-    <Content Include="App_LocalResources\EditorConfigManager.ascx.pl-PL.resx" />
-    <Content Include="App_LocalResources\Options.aspx.pl-PL.resx">
-      <SubType>Designer</SubType>
-    </Content>
-    <EmbeddedResource Include="Browser\Browser.aspx.resx">
-      <DependentUpon>Browser.aspx.cs</DependentUpon>
-    </EmbeddedResource>
-    <EmbeddedResource Include="CKEditorOptions.ascx.resx">
-      <DependentUpon>CKEditorOptions.ascx.cs</DependentUpon>
-    </EmbeddedResource>
-  </ItemGroup>
-  <ItemGroup>
-    <Content Include="Browser\ProcessImage.ashx" />
-  </ItemGroup>
-  <ItemGroup>
-    <Content Include="releaseNotes.txt" />
-    <Content Include="UrlControl.ascx" />
-  </ItemGroup>
-  <ItemGroup>
-    <Content Include="Browser\FileUploader.ashx" />
-    <Content Include="Browser\Browser.comb.css.bundle" />
-    <Content Include="Install\01.00.00.SqlDataProvider" />
-    <None Include="Install\Uninstall.SqlDataProvider" />
-    <None Include="DNNConnect.CKEditorProvider.dnn">
-      <SubType>Designer</SubType>
-    </None>
-    <Content Include="Tabs.ashx" />
-    <Content Include="web.config" />
-    <Content Include="Provider.build">
-      <SubType>Designer</SubType>
-    </Content>
-    <None Include="web.Debug.config">
-      <DependentUpon>web.config</DependentUpon>
-    </None>
-    <None Include="web.Release.config">
-      <DependentUpon>web.config</DependentUpon>
-    </None>
-  </ItemGroup>
-  <ItemGroup>
-    <ProjectReference Include="..\..\..\..\DotNetNuke.Internal.SourceGenerators\DotNetNuke.Internal.SourceGenerators.csproj" ReferenceOutputAssembly="false" OutputItemType="Analyzer">
-      <Project>{5FE5D021-9C8D-47A6-BD34-F328BA3E709C}</Project>
-      <Name>DotNetNuke.Internal.SourceGenerators</Name>
-    </ProjectReference>
-    <ProjectReference Include="..\..\..\DotNetNuke.Abstractions\DotNetNuke.Abstractions.csproj">
-      <Project>{6928A9B1-F88A-4581-A132-D3EB38669BB0}</Project>
-      <Name>DotNetNuke.Abstractions</Name>
-    </ProjectReference>
-    <ProjectReference Include="..\..\..\DotNetNuke.Web.Client\DotNetNuke.Web.Client.csproj">
-      <Project>{03e3afa5-ddc9-48fb-a839-ad4282ce237e}</Project>
-      <Name>DotNetNuke.Web.Client</Name>
-    </ProjectReference>
-    <ProjectReference Include="..\..\..\DotNetNuke.Web.MvcPipeline\DotNetNuke.Web.MvcPipeline.csproj">
-      <Project>{aa3ee19b-81a0-3766-e8f4-424c2425a8d3}</Project>
-      <Name>DotNetNuke.Web.MvcPipeline</Name>
-    </ProjectReference>
-    <ProjectReference Include="..\..\..\DotNetNuke.WebUtility\DotNetNuke.WebUtility.vbproj">
-      <Project>{4912f062-f8a8-4f9d-8f8e-244ebee1acbd}</Project>
-      <Name>DotNetNuke.WebUtility</Name>
-    </ProjectReference>
-    <ProjectReference Include="..\..\..\DotNetNuke.Web\DotNetNuke.Web.csproj">
-      <Project>{ee1329fe-fd88-4e1a-968c-345e394ef080}</Project>
-      <Name>DotNetNuke.Web</Name>
-    </ProjectReference>
-    <ProjectReference Include="..\..\..\Library\DotNetNuke.Library.csproj">
-      <Project>{6b29aded-7b56-4484-bea5-c0e09079535b}</Project>
-      <Name>DotNetNuke.Library</Name>
-    </ProjectReference>
-  </ItemGroup>
-  <ItemGroup>
-    <AdditionalFiles Include="..\..\..\..\stylecop.json">
-      <Link>stylecop.json</Link>
-    </AdditionalFiles>
-  </ItemGroup>
-  <ItemGroup>
-    <PackageReference Include="Microsoft.SourceLink.GitHub" Version="8.0.0">
-      <PrivateAssets>all</PrivateAssets>
-      <IncludeAssets>runtime; build; native; contentfiles; analyzers; buildtransitive</IncludeAssets>
-    </PackageReference>
-    <PackageReference Include="StyleCop.Analyzers">
-      <Version>1.2.0-beta.556</Version>
-      <IncludeAssets>runtime; build; native; contentfiles; analyzers; buildtransitive</IncludeAssets>
-      <PrivateAssets>all</PrivateAssets>
-    </PackageReference>
-  </ItemGroup>
-  <PropertyGroup>
-    <VisualStudioVersion Condition="'$(VisualStudioVersion)' == ''">10.0</VisualStudioVersion>
-    <VSToolsPath Condition="'$(VSToolsPath)' == ''">$(MSBuildExtensionsPath32)\Microsoft\VisualStudio\v$(VisualStudioVersion)</VSToolsPath>
-  </PropertyGroup>
-  <Import Project="$(MSBuildBinPath)/Microsoft.CSharp.targets" />
-  <Import Project="$(VSToolsPath)\WebApplications\Microsoft.WebApplication.targets" Condition="'$(VSToolsPath)' != ''" />
-  <Import Project="$(MSBuildExtensionsPath32)\Microsoft\VisualStudio\v10.0\WebApplications\Microsoft.WebApplication.targets" Condition="false" />
-  <ProjectExtensions>
-    <VisualStudio>
-      <FlavorProperties GUID="{349c5851-65df-11da-9384-00065b846f21}">
-        <WebProjectProperties>
-          <UseIIS>True</UseIIS>
-          <AutoAssignPort>True</AutoAssignPort>
-          <DevelopmentServerPort>0</DevelopmentServerPort>
-          <DevelopmentServerVPath>/</DevelopmentServerVPath>
-          <IISUrl>http://localhost:33952/</IISUrl>
-          <NTLMAuthentication>False</NTLMAuthentication>
-          <UseCustomServer>False</UseCustomServer>
-          <CustomServerUrl>
-          </CustomServerUrl>
-          <SaveServerSettingsInUserFile>False</SaveServerSettingsInUserFile>
-        </WebProjectProperties>
-      </FlavorProperties>
-    </VisualStudio>
-  </ProjectExtensions>
-  <Import Project="$(MSBuildProjectDirectory)\Provider.build" />
+﻿<?xml version="1.0" encoding="utf-8"?>
+<Project DefaultTargets="Build" xmlns="http://schemas.microsoft.com/developer/msbuild/2003" ToolsVersion="12.0">
+  <Import Project="$(MSBuildExtensionsPath)\$(MSBuildToolsVersion)\Microsoft.Common.props" Condition="Exists('$(MSBuildExtensionsPath)\$(MSBuildToolsVersion)\Microsoft.Common.props')" />
+  <PropertyGroup>
+    <Deterministic>true</Deterministic>
+  </PropertyGroup>
+  <PropertyGroup>
+    <Configuration Condition=" '$(Configuration)' == '' ">Debug</Configuration>
+    <Platform Condition=" '$(Platform)' == '' ">AnyCPU</Platform>
+    <ProductVersion>9.0.30729</ProductVersion>
+    <SchemaVersion>2.0</SchemaVersion>
+    <ProjectGuid>{AE7E021E-7C7B-4003-9BD6-5A04C781C277}</ProjectGuid>
+    <ProjectTypeGuids>{349c5851-65df-11da-9384-00065b846f21};{fae04ec0-301f-11d3-bf4b-00c04f79efbc}</ProjectTypeGuids>
+    <OutputType>Library</OutputType>
+    <RootNamespace>DNNConnect.CKEditorProvider</RootNamespace>
+    <AssemblyName>DNNConnect.CKEditorProvider</AssemblyName>
+    <MyType>Windows</MyType>
+    <OptionStrict>On</OptionStrict>
+    <FileUpgradeFlags>
+    </FileUpgradeFlags>
+    <OldToolsVersion>4.0</OldToolsVersion>
+    <UpgradeBackupLocation>
+    </UpgradeBackupLocation>
+    <IsWebBootstrapper>true</IsWebBootstrapper>
+    <TargetFrameworkVersion>v4.8</TargetFrameworkVersion>
+    <Install>true</Install>
+    <InstallFrom>Web</InstallFrom>
+    <UpdateEnabled>true</UpdateEnabled>
+    <UpdateMode>Foreground</UpdateMode>
+    <UpdateInterval>7</UpdateInterval>
+    <UpdateIntervalUnits>Days</UpdateIntervalUnits>
+    <UpdatePeriodically>false</UpdatePeriodically>
+    <UpdateRequired>false</UpdateRequired>
+    <MapFileExtensions>true</MapFileExtensions>
+    <ApplicationRevision>0</ApplicationRevision>
+    <ApplicationVersion>1.0.0.%2a</ApplicationVersion>
+    <UseApplicationTrust>false</UseApplicationTrust>
+    <BootstrapperEnabled>true</BootstrapperEnabled>
+    <TargetFrameworkProfile />
+    <UseIISExpress>true</UseIISExpress>
+    <IISExpressSSLPort />
+    <IISExpressAnonymousAuthentication />
+    <IISExpressWindowsAuthentication />
+    <IISExpressUseClassicPipelineMode />
+    <UseGlobalApplicationHostFile />
+    <Use64BitIISExpress />
+    <LangVersion>latest</LangVersion>
+  </PropertyGroup>
+  <PropertyGroup Condition=" '$(Configuration)|$(Platform)' == 'Debug|AnyCPU' ">
+    <DebugSymbols>true</DebugSymbols>
+    <DebugType>full</DebugType>
+    <DefineDebug>true</DefineDebug>
+    <DefineTrace>true</DefineTrace>
+    <OutputPath>bin\</OutputPath>
+    <DocumentationFile>bin\DNNConnect.CKEditorProvider.xml</DocumentationFile>
+    <NOWARN>1591</NOWARN>
+    <CodeAnalysisRuleSet>AllRules.ruleset</CodeAnalysisRuleSet>
+    <Prefer32Bit>false</Prefer32Bit>
+    <ErrorReport>none</ErrorReport>
+    <TreatWarningsAsErrors>true</TreatWarningsAsErrors>
+    <WarningsNotAsErrors>CS0618,SA1600</WarningsNotAsErrors>
+  </PropertyGroup>
+  <PropertyGroup Condition=" '$(Configuration)|$(Platform)' == 'Release|AnyCPU' ">
+    <DebugType>none</DebugType>
+    <DefineDebug>false</DefineDebug>
+    <DefineTrace>true</DefineTrace>
+    <Optimize>true</Optimize>
+    <OutputPath>bin\</OutputPath>
+    <DocumentationFile>bin\WatchersNET.CKEditor.xml</DocumentationFile>
+    <NOWARN>1591</NOWARN>
+    <AllowUnsafeBlocks>false</AllowUnsafeBlocks>
+    <CodeAnalysisRuleSet>AllRules.ruleset</CodeAnalysisRuleSet>
+    <Prefer32Bit>false</Prefer32Bit>
+    <TreatWarningsAsErrors>true</TreatWarningsAsErrors>
+    <WarningsNotAsErrors>CS0618,SA1600</WarningsNotAsErrors>
+  </PropertyGroup>
+  <ItemGroup>
+    <Reference Include="Microsoft.ApplicationBlocks.Data">
+      <HintPath>..\..\..\Components\DataAccessBlock\bin\Microsoft.ApplicationBlocks.Data.dll</HintPath>
+    </Reference>
+    <Reference Include="Microsoft.JScript" />
+    <Reference Include="Microsoft.Web.Infrastructure, Version=1.0.0.0, Culture=neutral, PublicKeyToken=31bf3856ad364e35, processorArchitecture=MSIL">
+      <HintPath>..\..\..\..\packages\Microsoft.Web.Infrastructure.1.0.0.0\lib\net40\Microsoft.Web.Infrastructure.dll</HintPath>
+    </Reference>
+    <Reference Include="mscorlib" />
+    <Reference Include="System" />
+    <Reference Include="System.configuration" />
+    <Reference Include="System.Data" />
+    <Reference Include="System.Data.DataSetExtensions" />
+    <Reference Include="System.Drawing" />
+    <Reference Include="System.Net" />
+    <Reference Include="System.Net.Http" />
+    <Reference Include="System.Numerics" />
+    <Reference Include="System.Web" />
+    <Reference Include="System.Web.ApplicationServices" />
+    <Reference Include="System.Web.DynamicData" />
+    <Reference Include="System.Web.Entity" />
+    <Reference Include="System.Web.Extensions" />
+    <Reference Include="System.Web.Helpers, Version=3.0.0.0, Culture=neutral, PublicKeyToken=31bf3856ad364e35, processorArchitecture=MSIL">
+      <HintPath>..\..\..\..\packages\Microsoft.AspNet.WebPages.3.3.0\lib\net45\System.Web.Helpers.dll</HintPath>
+    </Reference>
+    <Reference Include="System.Web.Http, Version=5.3.0.0, Culture=neutral, PublicKeyToken=31bf3856ad364e35, processorArchitecture=MSIL">
+      <HintPath>..\..\..\..\packages\Microsoft.AspNet.WebApi.Core.5.3.0\lib\net45\System.Web.Http.dll</HintPath>
+    </Reference>
+    <Reference Include="System.Web.Http.WebHost, Version=5.3.0.0, Culture=neutral, PublicKeyToken=31bf3856ad364e35, processorArchitecture=MSIL">
+      <HintPath>..\..\..\..\packages\Microsoft.AspNet.WebApi.WebHost.5.3.0\lib\net45\System.Web.Http.WebHost.dll</HintPath>
+    </Reference>
+    <Reference Include="System.Web.Mvc, Version=5.3.0.0, Culture=neutral, PublicKeyToken=31bf3856ad364e35, processorArchitecture=MSIL">
+      <HintPath>..\..\..\..\packages\Microsoft.AspNet.Mvc.5.3.0\lib\net45\System.Web.Mvc.dll</HintPath>
+    </Reference>
+    <Reference Include="System.Web.Razor, Version=3.0.0.0, Culture=neutral, PublicKeyToken=31bf3856ad364e35, processorArchitecture=MSIL">
+      <HintPath>..\..\..\..\packages\Microsoft.AspNet.Razor.3.3.0\lib\net45\System.Web.Razor.dll</HintPath>
+    </Reference>
+    <Reference Include="System.Web.Services" />
+    <Reference Include="System.Web.WebPages, Version=3.0.0.0, Culture=neutral, PublicKeyToken=31bf3856ad364e35, processorArchitecture=MSIL">
+      <HintPath>..\..\..\..\packages\Microsoft.AspNet.WebPages.3.3.0\lib\net45\System.Web.WebPages.dll</HintPath>
+    </Reference>
+    <Reference Include="System.Web.WebPages.Deployment, Version=3.0.0.0, Culture=neutral, PublicKeyToken=31bf3856ad364e35, processorArchitecture=MSIL">
+      <HintPath>..\..\..\..\packages\Microsoft.AspNet.WebPages.3.3.0\lib\net45\System.Web.WebPages.Deployment.dll</HintPath>
+    </Reference>
+    <Reference Include="System.Web.WebPages.Razor, Version=3.0.0.0, Culture=neutral, PublicKeyToken=31bf3856ad364e35, processorArchitecture=MSIL">
+      <HintPath>..\..\..\..\packages\Microsoft.AspNet.WebPages.3.3.0\lib\net45\System.Web.WebPages.Razor.dll</HintPath>
+    </Reference>
+    <Reference Include="System.Xml" />
+    <Reference Include="System.Xml.Linq" />
+  </ItemGroup>
+  <ItemGroup>
+    <Compile Include="Browser\FileUploader.ashx.cs">
+      <DependentUpon>FileUploader.ashx</DependentUpon>
+    </Compile>
+    <Compile Include="Constants\ImageButtonType.cs" />
+    <Compile Include="Constants\BrowserType.cs" />
+    <Compile Include="Constants\EnterModus.cs" />
+    <Compile Include="Constants\LanguageDirection.cs" />
+    <Compile Include="Constants\LinkProtocol.cs" />
+    <Compile Include="Constants\LinkMode.cs" />
+    <Compile Include="Constants\LinkType.cs" />
+    <Compile Include="Constants\SettingConstants.cs" />
+    <Compile Include="Constants\FileListView.cs" />
+    <Compile Include="Constants\ToolBarLocation.cs" />
+    <Compile Include="Controls\Pager.cs" />
+    <Compile Include="Controls\UrlControl.cs">
+      <SubType>ASPXCodeBehind</SubType>
+    </Compile>
+    <Compile Include="Extensions\CustomAttributeExtensions.cs" />
+    <Compile Include="GlobalSuppressions.cs" />
+    <Compile Include="Helper\TreeViewHelper.cs" />
+    <Compile Include="Module\EditorConfigManager.ascx.cs">
+      <DependentUpon>EditorConfigManager.ascx</DependentUpon>
+      <SubType>ASPXCodeBehind</SubType>
+    </Compile>
+    <Compile Include="Module\EditorConfigManager.ascx.designer.cs">
+      <DependentUpon>EditorConfigManager.ascx</DependentUpon>
+    </Compile>
+    <Compile Include="Module\UpgradeController.cs" />
+    <Compile Include="Objects\CodeMirror.cs" />
+    <Compile Include="Objects\EditorConfig.cs" />
+    <Compile Include="Objects\EditorHostSetting.cs" />
+    <Compile Include="Objects\EditorProviderSettings.cs" />
+    <Compile Include="Objects\FilesUploadStatus.cs" />
+    <Compile Include="Objects\SettingBase.cs" />
+    <Compile Include="Objects\ToolbarButton.cs" />
+    <Compile Include="Objects\ToolbarGroup.cs" />
+    <Compile Include="Objects\ToolbarSet.cs" />
+    <Compile Include="Objects\UploadSizeRoles.cs" />
+    <Compile Include="Objects\WordCountConfig.cs" />
+    <Compile Include="Services\CKEditorProviderRouteMapper.cs" />
+    <Compile Include="Services\CloudServicesController.cs" />
+    <Compile Include="Tabs.ashx.cs">
+      <DependentUpon>Tabs.ashx</DependentUpon>
+      <SubType>ASPXCodeBehind</SubType>
+    </Compile>
+    <Compile Include="Utilities\AnchorFinder.cs" />
+    <Compile Include="Browser\Browser.aspx.cs">
+      <DependentUpon>Browser.aspx</DependentUpon>
+      <SubType>ASPXCodeBehind</SubType>
+    </Compile>
+    <Compile Include="Browser\Browser.aspx.designer.cs">
+      <DependentUpon>Browser.aspx</DependentUpon>
+    </Compile>
+    <Compile Include="Browser\ProcessImage.ashx.cs">
+      <DependentUpon>ProcessImage.ashx</DependentUpon>
+    </Compile>
+    <Compile Include="CKEditorOptions.ascx.cs">
+      <DependentUpon>CKEditorOptions.ascx</DependentUpon>
+      <SubType>ASPXCodeBehind</SubType>
+    </Compile>
+    <Compile Include="CKEditorOptions.ascx.designer.cs">
+      <DependentUpon>CKEditorOptions.ascx</DependentUpon>
+    </Compile>
+    <Compile Include="Objects\LinkItem.cs" />
+    <Compile Include="Options.aspx.cs">
+      <DependentUpon>Options.aspx</DependentUpon>
+      <SubType>ASPXCodeBehind</SubType>
+    </Compile>
+    <Compile Include="Options.aspx.designer.cs">
+      <DependentUpon>Options.aspx</DependentUpon>
+    </Compile>
+    <Compile Include="Properties\AssemblyInfo.cs" />
+    <Compile Include="CKHtmlEditorProvider.cs">
+      <SubType>ASPXCodeBehind</SubType>
+    </Compile>
+    <Compile Include="Constants\SettingsMode.cs" />
+    <Compile Include="Objects\Toolbar.cs" />
+    <Compile Include="Objects\ToolbarRoles.cs" />
+    <Compile Include="Utilities\EditorController.cs" />
+    <Compile Include="Utilities\SettingsLoader.cs" />
+    <Compile Include="Utilities\SettingsUtil.cs" />
+    <Compile Include="Utilities\ToolbarUtil.cs" />
+    <Compile Include="Utilities\Utility.cs" />
+    <Compile Include="Web\EditorControl.cs">
+    </Compile>
+    <Compile Include="Web\CKEditorHelper.cs" />
+  </ItemGroup>
+  <ItemGroup>
+    <BootstrapperPackage Include="Microsoft.Net.Client.3.5">
+      <Visible>False</Visible>
+      <ProductName>.NET Framework 3.5 SP1 Client Profile</ProductName>
+      <Install>false</Install>
+    </BootstrapperPackage>
+    <BootstrapperPackage Include="Microsoft.Net.Framework.2.0">
+      <Visible>False</Visible>
+      <ProductName>.NET Framework 2.0 %28x86%29</ProductName>
+      <Install>true</Install>
+    </BootstrapperPackage>
+    <BootstrapperPackage Include="Microsoft.Net.Framework.3.0">
+      <Visible>False</Visible>
+      <ProductName>.NET Framework 3.0 %28x86%29</ProductName>
+      <Install>false</Install>
+    </BootstrapperPackage>
+    <BootstrapperPackage Include="Microsoft.Net.Framework.3.5">
+      <Visible>False</Visible>
+      <ProductName>.NET Framework 3.5</ProductName>
+      <Install>false</Install>
+    </BootstrapperPackage>
+    <BootstrapperPackage Include="Microsoft.Net.Framework.3.5.SP1">
+      <Visible>False</Visible>
+      <ProductName>.NET Framework 3.5 SP1</ProductName>
+      <Install>false</Install>
+    </BootstrapperPackage>
+  </ItemGroup>
+  <ItemGroup>
+    <Content Include="Browser\Browser.aspx">
+      <SubType>ASPXCodeBehind</SubType>
+    </Content>
+    <Content Include="Browser\Browser.comb.css">
+      <DependentUpon>Browser.comb.css.bundle</DependentUpon>
+    </Content>
+    <Content Include="Browser\Browser.comb.min.css">
+      <DependentUpon>Browser.comb.css</DependentUpon>
+    </Content>
+    <Content Include="Browser\Browser.css" />
+    <Content Include="Browser\jquery.fileupload-ui.css" />
+    <Content Include="Browser\jquery.fileupload.css" />
+    <Content Include="Browser\js\Browser.js" />
+    <Content Include="Browser\js\jquery.cropzoom.js" />
+    <Content Include="Browser\js\jquery.fileupload.comb.min.js" />
+    <Content Include="Browser\js\jquery.ImageResizer.js" />
+    <Content Include="Browser\js\jquery.ImageSlider.js" />
+    <Content Include="Browser\js\jquery.pagemethod.js" />
+    <Content Include="CKEditorConfig.png" />
+    <Content Include="css\CKEditorOverride.css" />
+    <Content Include="css\CkEditorContents.css" />
+    <Content Include="css\CkEditorToolBars.css" />
+    <CodeAnalysisDictionary Include="CustomDictionary.xml" />
+    <Content Include="icons\About.png" />
+    <Content Include="icons\Anchor.png" />
+    <Content Include="icons\BGColor.png" />
+    <Content Include="icons\BidiLtr.png" />
+    <Content Include="icons\BidiRtl.png" />
+    <Content Include="icons\Blockquote.png" />
+    <Content Include="icons\Bold.png" />
+    <Content Include="icons\BulletedList.png" />
+    <Content Include="icons\Copy.png" />
+    <Content Include="icons\CreateDiv.png" />
+    <Content Include="icons\Cut.png" />
+    <Content Include="icons\Find.png" />
+    <Content Include="icons\Flash.png" />
+    <Content Include="icons\Font.png" />
+    <Content Include="icons\FontSize.png" />
+    <Content Include="icons\Format.png" />
+    <Content Include="icons\HorizontalRule.png" />
+    <Content Include="icons\Iframe.png" />
+    <Content Include="icons\Image.png" />
+    <Content Include="icons\Indent.png" />
+    <Content Include="icons\Italic.png" />
+    <Content Include="icons\JustifyBlock.png" />
+    <Content Include="icons\JustifyCenter.png" />
+    <Content Include="icons\JustifyLeft.png" />
+    <Content Include="icons\JustifyRight.png" />
+    <Content Include="icons\Link.png" />
+    <Content Include="icons\mathjax.png" />
+    <Content Include="icons\Maximize.png" />
+    <Content Include="icons\NewPage.png" />
+    <Content Include="icons\newsarticleslinks.gif" />
+    <Content Include="icons\NumberedList.png" />
+    <Content Include="icons\oEmbed.png" />
+    <Content Include="icons\Outdent.png" />
+    <Content Include="icons\PageBreak.png" />
+    <Content Include="icons\Paste.png" />
+    <Content Include="icons\PasteFromWord.png" />
+    <Content Include="icons\PasteText.png" />
+    <Content Include="icons\Preview.png" />
+    <Content Include="icons\Print.png" />
+    <Content Include="icons\qrcodes.jpg" />
+    <Content Include="icons\Redo.png" />
+    <Content Include="icons\RemoveFormat.png" />
+    <Content Include="icons\Replace.png" />
+    <Content Include="icons\Save.png" />
+    <Content Include="icons\SelectAll.png" />
+    <Content Include="icons\separator.png" />
+    <Content Include="icons\ShowBlocks.png" />
+    <Content Include="icons\Smiley.png" />
+    <Content Include="icons\Source.png" />
+    <Content Include="icons\SpecialChar.png" />
+    <Content Include="icons\SpellChecker.png" />
+    <Content Include="icons\Strike.png" />
+    <Content Include="icons\Styles.png" />
+    <Content Include="icons\Subscript.png" />
+    <Content Include="icons\Superscript.png" />
+    <Content Include="icons\syntaxhighlight.gif" />
+    <Content Include="icons\Table.png" />
+    <Content Include="icons\Templates.png" />
+    <Content Include="icons\TextColor.png" />
+    <Content Include="icons\Underline.png" />
+    <Content Include="icons\Undo.png" />
+    <Content Include="icons\Unlink.png" />
+    <Content Include="images\bg-input-focus.png" />
+    <Content Include="images\bg-input.png" />
+    <Content Include="images\editor_config_large.png" />
+    <Content Include="images\editor_config_small.png" />
+    <Content Include="images\error.png" />
+    <Content Include="images\HostHasSetting.png" />
+    <Content Include="images\HostNoSetting.png" />
+    <Content Include="images\information.png" />
+    <Content Include="images\loading.gif" />
+    <Content Include="images\ModuleHasSetting.png" />
+    <Content Include="images\ModuleNoSetting.png" />
+    <Content Include="images\PageHasSetting.png" />
+    <Content Include="images\PageNoSetting.png" />
+    <Content Include="images\PortalHasSetting.png" />
+    <Content Include="images\PortalNoSetting.png" />
+    <Content Include="images\progressbar.gif" />
+    <Content Include="images\spacer.gif" />
+    <Content Include="images\tick.png" />
+    <Content Include="images\warning.png" />
+    <Content Include="Install\Dnn.CKEditorDefaultSettings.xml" />
+    <Content Include="CKEditorOptions.ascx">
+      <SubType>ASPXCodeBehind</SubType>
+    </Content>
+    <Content Include="css\jquery.notification.css" />
+    <Content Include="css\Options.css" />
+    <Content Include="Install\DNNCkeditor.license.txt" />
+    <Content Include="js\editorOverride.js" />
+    <Content Include="js\jquery.notification.js" />
+    <Content Include="js\jquery.ui.controls.js" />
+    <Content Include="js\Options.js" />
+    <Content Include="Install\Dnn.CKToolbarButtons.xml" />
+    <Content Include="Install\Dnn.CKToolbarSets.xml" />
+    <Content Include="Install\license.txt" />
+    <Content Include="Install\releaseNotes.txt" />
+    <Content Include="license.txt" />
+    <Content Include="LogoCKEditor.png" />
+    <Content Include="Module\EditorConfigManager.ascx" />
+    <Content Include="Options.aspx">
+      <SubType>ASPXCodeBehind</SubType>
+    </Content>
+  </ItemGroup>
+  <ItemGroup>
+    <Content Include="App_LocalResources\Browser.aspx.de-DE.resx" />
+    <Content Include="App_LocalResources\Browser.aspx.resx">
+      <SubType>Designer</SubType>
+    </Content>
+    <Content Include="App_LocalResources\Options.aspx.de-DE.resx">
+      <SubType>Designer</SubType>
+    </Content>
+    <Content Include="App_LocalResources\Options.aspx.resx">
+      <SubType>Designer</SubType>
+    </Content>
+    <Content Include="App_LocalResources\EditorConfigManager.ascx.de-DE.resx" />
+    <Content Include="App_LocalResources\EditorConfigManager.ascx.resx" />
+    <Content Include="App_LocalResources\Browser.aspx.pl-PL.resx" />
+    <Content Include="App_LocalResources\EditorConfigManager.ascx.pl-PL.resx" />
+    <Content Include="App_LocalResources\Options.aspx.pl-PL.resx">
+      <SubType>Designer</SubType>
+    </Content>
+    <EmbeddedResource Include="Browser\Browser.aspx.resx">
+      <DependentUpon>Browser.aspx.cs</DependentUpon>
+    </EmbeddedResource>
+    <EmbeddedResource Include="CKEditorOptions.ascx.resx">
+      <DependentUpon>CKEditorOptions.ascx.cs</DependentUpon>
+    </EmbeddedResource>
+  </ItemGroup>
+  <ItemGroup>
+    <Content Include="Browser\ProcessImage.ashx" />
+  </ItemGroup>
+  <ItemGroup>
+    <Content Include="releaseNotes.txt" />
+    <Content Include="UrlControl.ascx" />
+  </ItemGroup>
+  <ItemGroup>
+    <Content Include="Browser\FileUploader.ashx" />
+    <Content Include="Browser\Browser.comb.css.bundle" />
+    <Content Include="Install\01.00.00.SqlDataProvider" />
+    <None Include="Install\Uninstall.SqlDataProvider" />
+    <None Include="DNNConnect.CKEditorProvider.dnn">
+      <SubType>Designer</SubType>
+    </None>
+    <Content Include="Tabs.ashx" />
+    <Content Include="web.config" />
+    <Content Include="Provider.build">
+      <SubType>Designer</SubType>
+    </Content>
+    <None Include="web.Debug.config">
+      <DependentUpon>web.config</DependentUpon>
+    </None>
+    <None Include="web.Release.config">
+      <DependentUpon>web.config</DependentUpon>
+    </None>
+  </ItemGroup>
+  <ItemGroup>
+    <ProjectReference Include="..\..\..\..\DotNetNuke.Internal.SourceGenerators\DotNetNuke.Internal.SourceGenerators.csproj" ReferenceOutputAssembly="false" OutputItemType="Analyzer">
+      <Project>{5FE5D021-9C8D-47A6-BD34-F328BA3E709C}</Project>
+      <Name>DotNetNuke.Internal.SourceGenerators</Name>
+    </ProjectReference>
+    <ProjectReference Include="..\..\..\DotNetNuke.Abstractions\DotNetNuke.Abstractions.csproj">
+      <Project>{6928A9B1-F88A-4581-A132-D3EB38669BB0}</Project>
+      <Name>DotNetNuke.Abstractions</Name>
+    </ProjectReference>
+    <ProjectReference Include="..\..\..\DotNetNuke.Web.Client\DotNetNuke.Web.Client.csproj">
+      <Project>{03e3afa5-ddc9-48fb-a839-ad4282ce237e}</Project>
+      <Name>DotNetNuke.Web.Client</Name>
+    </ProjectReference>
+    <ProjectReference Include="..\..\..\DotNetNuke.Web.MvcPipeline\DotNetNuke.Web.MvcPipeline.csproj">
+      <Project>{aa3ee19b-81a0-3766-e8f4-424c2425a8d3}</Project>
+      <Name>DotNetNuke.Web.MvcPipeline</Name>
+    </ProjectReference>
+    <ProjectReference Include="..\..\..\DotNetNuke.WebUtility\DotNetNuke.WebUtility.vbproj">
+      <Project>{4912f062-f8a8-4f9d-8f8e-244ebee1acbd}</Project>
+      <Name>DotNetNuke.WebUtility</Name>
+    </ProjectReference>
+    <ProjectReference Include="..\..\..\DotNetNuke.Web\DotNetNuke.Web.csproj">
+      <Project>{ee1329fe-fd88-4e1a-968c-345e394ef080}</Project>
+      <Name>DotNetNuke.Web</Name>
+    </ProjectReference>
+    <ProjectReference Include="..\..\..\Library\DotNetNuke.Library.csproj">
+      <Project>{6b29aded-7b56-4484-bea5-c0e09079535b}</Project>
+      <Name>DotNetNuke.Library</Name>
+    </ProjectReference>
+  </ItemGroup>
+  <ItemGroup>
+    <AdditionalFiles Include="..\..\..\..\stylecop.json">
+      <Link>stylecop.json</Link>
+    </AdditionalFiles>
+  </ItemGroup>
+  <ItemGroup>
+    <PackageReference Include="Microsoft.SourceLink.GitHub" Version="8.0.0">
+      <PrivateAssets>all</PrivateAssets>
+      <IncludeAssets>runtime; build; native; contentfiles; analyzers; buildtransitive</IncludeAssets>
+    </PackageReference>
+    <PackageReference Include="StyleCop.Analyzers">
+      <Version>1.2.0-beta.556</Version>
+      <IncludeAssets>runtime; build; native; contentfiles; analyzers; buildtransitive</IncludeAssets>
+      <PrivateAssets>all</PrivateAssets>
+    </PackageReference>
+  </ItemGroup>
+  <PropertyGroup>
+    <VisualStudioVersion Condition="'$(VisualStudioVersion)' == ''">10.0</VisualStudioVersion>
+    <VSToolsPath Condition="'$(VSToolsPath)' == ''">$(MSBuildExtensionsPath32)\Microsoft\VisualStudio\v$(VisualStudioVersion)</VSToolsPath>
+  </PropertyGroup>
+  <Import Project="$(MSBuildBinPath)/Microsoft.CSharp.targets" />
+  <Import Project="$(VSToolsPath)\WebApplications\Microsoft.WebApplication.targets" Condition="'$(VSToolsPath)' != ''" />
+  <Import Project="$(MSBuildExtensionsPath32)\Microsoft\VisualStudio\v10.0\WebApplications\Microsoft.WebApplication.targets" Condition="false" />
+  <ProjectExtensions>
+    <VisualStudio>
+      <FlavorProperties GUID="{349c5851-65df-11da-9384-00065b846f21}">
+        <WebProjectProperties>
+          <UseIIS>True</UseIIS>
+          <AutoAssignPort>True</AutoAssignPort>
+          <DevelopmentServerPort>0</DevelopmentServerPort>
+          <DevelopmentServerVPath>/</DevelopmentServerVPath>
+          <IISUrl>http://localhost:33952/</IISUrl>
+          <NTLMAuthentication>False</NTLMAuthentication>
+          <UseCustomServer>False</UseCustomServer>
+          <CustomServerUrl>
+          </CustomServerUrl>
+          <SaveServerSettingsInUserFile>False</SaveServerSettingsInUserFile>
+        </WebProjectProperties>
+      </FlavorProperties>
+    </VisualStudio>
+  </ProjectExtensions>
+  <Import Project="$(MSBuildProjectDirectory)\Provider.build" />
 </Project>