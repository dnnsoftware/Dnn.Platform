--- conflicted
+++ resolved
@@ -1,6 +1,5 @@
-<<<<<<< HEAD
 ﻿<dotnetnuke type="Package" version="5.0">
-  <packages><package name="DNNConnect.CKEditorProvider" type="Provider" version="10.00.00">
+  <packages><package name="DNNConnect.CKEditorProvider" type="Provider" version="10.00.00">
             <friendlyName>CKEditor Provider</friendlyName>
             <description>CKEditor Provider for DNN</description>
             <iconFile>~/Providers/HtmlEditorProviders/DNNConnect.CKE/LogoCKEditor.png</iconFile>
@@ -117,125 +116,4 @@
             </components>
         </package>
     </packages>
-</dotnetnuke>
-=======
-﻿<dotnetnuke type="Package" version="5.0">
-  <packages><package name="DNNConnect.CKEditorProvider" type="Provider" version="09.13.06">
-            <friendlyName>CKEditor Provider</friendlyName>
-            <description>CKEditor Provider for DNN</description>
-            <iconFile>~/Providers/HtmlEditorProviders/DNNConnect.CKE/LogoCKEditor.png</iconFile>
-            <azureCompatible>true</azureCompatible>
-            <owner>
-                <name>.NET Foundation and Contributors</name>
-                <organization>DNN Community</organization>
-                <url>https://dnncommunity.org</url>
-                <email>info@dnncommunity.org</email>
-            </owner>
-            <license src="license.txt" />
-            <releaseNotes src="releaseNotes.txt" />
-            <components>
-                <component type="Assembly">
-                    <assemblies>
-                        <assembly>
-                            <path>bin</path>
-                            <name>DNNConnect.CKEditorProvider.dll</name>
-                        </assembly>
-                    </assemblies>
-                </component>
-                <component type="ResourceFile">
-                    <resourceFiles>
-                        <basePath>Providers\HtmlEditorProviders\DNNConnect.CKE</basePath>
-                        <resourceFile>
-                            <name>Resources.zip</name>
-                        </resourceFile>
-                    </resourceFiles>
-                </component>
-                <component type="Script">
-                    <scripts>
-                        <basePath>Providers\HtmlEditorProviders\DNNConnect.CKE\</basePath>
-                        <script type="Install">
-                            <path>Install</path>
-                            <name>01.00.00.SqlDataProvider</name>
-                            <version>01.00.00</version>
-                        </script>
-                        <script type="Install">
-                            <path>Install</path>
-                            <name>01.00.02.SqlDataProvider</name>
-                            <version>01.00.02</version>
-                        </script>
-                        <script type="UnInstall">
-                            <path>Install</path>
-                            <name>Uninstall.SqlDataProvider</name>
-                        </script>
-                    </scripts>
-                </component>
-                <component type="File">
-                    <files>
-                        <basePath>Portals\_default</basePath>
-                        <file>
-                            <path>Install</path>
-                            <name>Dnn.CKEditorDefaultSettings.xml</name>
-                        </file>
-                        <file>
-                            <path>Install</path>
-                            <name>Dnn.CKToolbarButtons.xml</name>
-                        </file>
-                        <file>
-                            <path>Install</path>
-                            <name>Dnn.CKToolbarSets.xml</name>
-                        </file>
-                    </files>
-                </component>
-                <component type="File">
-                    <files>
-                        <basePath>Providers\HtmlEditorProviders\DNNConnect.CKE</basePath>
-                        <file>
-                            <name>LogoCKEditor.png</name>
-                            <sourceFileName>LogoCKEditor.png</sourceFileName>
-                        </file>
-                    </files>
-                </component>
-                <component type="Config">
-                    <config>
-                        <configFile>web.config</configFile>
-                        <install>
-                            <configuration>
-                                <nodes>
-                                    <node path="/configuration/dotnetnuke/htmlEditor[@defaultProvider='' or @defaultProvider='DotNetNuke.RadEditorProvider']"
-                                          action="updateattribute"
-                                          name="defaultProvider"
-                                          value="DNNConnect.CKE" />
-                                    <node path="/configuration/dotnetnuke/htmlEditor/providers"
-                                          action="update"
-                                          key="name"
-                                          collision="ignore">
-                                        <add name="DNNConnect.CKE"
-                                             type="DNNConnect.CKEditorProvider.CKHtmlEditorProvider, DNNConnect.CKEditorProvider"
-                                             providerPath="~/Providers/HtmlEditorProviders/DNNConnect.CKE/"
-                                             settingsControlPath="~/Providers/HtmlEditorProviders/DNNConnect.CKE/Module/EditorConfigManager.ascx" />
-                                    </node>
-                                </nodes>
-                            </configuration>
-                        </install>
-                        <uninstall>
-                            <configuration>
-                                <nodes>
-                                    <node path="/configuration/dotnetnuke/htmlEditor[@defaultProvider='DNNConnect.CKE']"
-                                          action="updateattribute"
-                                          name="defaultProvider"
-                                          value="DotNetNuke.RadEditorProvider" />
-                                    <node path="/configuration/dotnetnuke/htmlEditor/providers/add[@name='DNNConnect.CKE']"
-                                          action="remove" />
-                                </nodes>
-                            </configuration>
-                        </uninstall>
-                    </config>
-                </component>
-                <component type="Cleanup"
-                           glob="Providers/HtmlEditorProviders/DNNConnect.CKE/js/ckeditor/4.15.1/**/*">
-                </component>
-            </components>
-        </package>
-    </packages>
-</dotnetnuke>
->>>>>>> 020547c8
+</dotnetnuke>