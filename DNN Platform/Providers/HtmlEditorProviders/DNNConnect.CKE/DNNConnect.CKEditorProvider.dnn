﻿<dotnetnuke type="Package" version="5.0">
<<<<<<< HEAD
  <packages><package name="DNNConnect.CKEditorProvider" type="Provider" version="10.00.00">
=======
  <packages><package name="DNNConnect.CKEditorProvider" type="Provider" version="09.13.08">
>>>>>>> eef57f96
            <friendlyName>CKEditor Provider</friendlyName>
            <description>CKEditor Provider for DNN</description>
            <iconFile>~/Providers/HtmlEditorProviders/DNNConnect.CKE/LogoCKEditor.png</iconFile>
            <azureCompatible>true</azureCompatible>
            <owner>
                <name>.NET Foundation and Contributors</name>
                <organization>DNN Community</organization>
                <url>https://dnncommunity.org</url>
                <email>info@dnncommunity.org</email>
            </owner>
            <license src="license.txt" />
            <releaseNotes src="releaseNotes.txt" />
            <components>
                <component type="Assembly">
                    <assemblies>
                        <assembly>
                            <path>bin</path>
                            <name>DNNConnect.CKEditorProvider.dll</name>
                        </assembly>
                    </assemblies>
                </component>
                <component type="ResourceFile">
                    <resourceFiles>
                        <basePath>Providers\HtmlEditorProviders\DNNConnect.CKE</basePath>
                        <resourceFile>
                            <name>Resources.zip</name>
                        </resourceFile>
                    </resourceFiles>
                </component>
                <component type="Script">
                    <scripts>
                        <basePath>Providers\HtmlEditorProviders\DNNConnect.CKE\</basePath>
                        <script type="Install">
                            <path>Install</path>
                            <name>01.00.00.SqlDataProvider</name>
                            <version>01.00.00</version>
                        </script>
                        <script type="Install">
                            <path>Install</path>
                            <name>01.00.02.SqlDataProvider</name>
                            <version>01.00.02</version>
                        </script>
                        <script type="UnInstall">
                            <path>Install</path>
                            <name>Uninstall.SqlDataProvider</name>
                        </script>
                    </scripts>
                </component>
                <component type="File">
                    <files>
                        <basePath>Portals\_default</basePath>
                        <file>
                            <path>Install</path>
                            <name>Dnn.CKEditorDefaultSettings.xml</name>
                        </file>
                        <file>
                            <path>Install</path>
                            <name>Dnn.CKToolbarButtons.xml</name>
                        </file>
                        <file>
                            <path>Install</path>
                            <name>Dnn.CKToolbarSets.xml</name>
                        </file>
                    </files>
                </component>
                <component type="File">
                    <files>
                        <basePath>Providers\HtmlEditorProviders\DNNConnect.CKE</basePath>
                        <file>
                            <name>LogoCKEditor.png</name>
                            <sourceFileName>LogoCKEditor.png</sourceFileName>
                        </file>
                    </files>
                </component>
                <component type="Config">
                    <config>
                        <configFile>web.config</configFile>
                        <install>
                            <configuration>
                                <nodes>
                                    <node path="/configuration/dotnetnuke/htmlEditor[@defaultProvider='' or @defaultProvider='DotNetNuke.RadEditorProvider']"
                                          action="updateattribute"
                                          name="defaultProvider"
                                          value="DNNConnect.CKE" />
                                    <node path="/configuration/dotnetnuke/htmlEditor/providers"
                                          action="update"
                                          key="name"
                                          collision="ignore">
                                        <add name="DNNConnect.CKE"
                                             type="DNNConnect.CKEditorProvider.CKHtmlEditorProvider, DNNConnect.CKEditorProvider"
                                             providerPath="~/Providers/HtmlEditorProviders/DNNConnect.CKE/"
                                             settingsControlPath="~/Providers/HtmlEditorProviders/DNNConnect.CKE/Module/EditorConfigManager.ascx" />
                                    </node>
                                </nodes>
                            </configuration>
                        </install>
                        <uninstall>
                            <configuration>
                                <nodes>
                                    <node path="/configuration/dotnetnuke/htmlEditor[@defaultProvider='DNNConnect.CKE']"
                                          action="updateattribute"
                                          name="defaultProvider"
                                          value="DotNetNuke.RadEditorProvider" />
                                    <node path="/configuration/dotnetnuke/htmlEditor/providers/add[@name='DNNConnect.CKE']"
                                          action="remove" />
                                </nodes>
                            </configuration>
                        </uninstall>
                    </config>
                </component>
                <component type="Cleanup"
                           glob="Providers/HtmlEditorProviders/DNNConnect.CKE/js/ckeditor/4.15.1/**/*">
                </component>
            </components>
        </package>
    </packages>
</dotnetnuke><|MERGE_RESOLUTION|>--- conflicted
+++ resolved
@@ -1,9 +1,5 @@
 ﻿<dotnetnuke type="Package" version="5.0">
-<<<<<<< HEAD
   <packages><package name="DNNConnect.CKEditorProvider" type="Provider" version="10.00.00">
-=======
-  <packages><package name="DNNConnect.CKEditorProvider" type="Provider" version="09.13.08">
->>>>>>> eef57f96
             <friendlyName>CKEditor Provider</friendlyName>
             <description>CKEditor Provider for DNN</description>
             <iconFile>~/Providers/HtmlEditorProviders/DNNConnect.CKE/LogoCKEditor.png</iconFile>
