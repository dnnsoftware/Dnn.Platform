﻿<dotnetnuke type="Package" version="5.0">
  <packages>
<<<<<<< HEAD
    <package name="DotNetNuke.Providers.Caching.SimpleWebFarmCachingProvider" type="Provider" isSystem="true" version="10.00.00">
=======
    <package name="DotNetNuke.Providers.Caching.SimpleWebFarmCachingProvider" type="Provider" isSystem="true" version="09.13.08">
>>>>>>> eef57f96
      <friendlyName>DotNetNuke Simple Web Farm Caching Provider</friendlyName>
      <description>DotNetNuke Simple Web Farm Caching Provider</description>
      <dependencies/>
      <owner>
        <name>.NET Foundation and Contributors</name>
        <organization>DNN Community</organization>
        <url>https://dnncommunity.org</url>
        <email>info@dnncommunity.org</email>
      </owner>
      <license src="license.txt" />
      <releaseNotes src="releaseNotes.txt" /> 
      <azureCompatible>true</azureCompatible>
      <components>
        <component type="Assembly">
          <assemblies>
            <assembly>
              <path>bin\Providers</path>
              <name>DotNetNuke.Providers.Caching.SimpleWebFarmCachingProvider.dll</name>
            </assembly>
          </assemblies>
        </component>
        <component type="Config">
          <config>
            <configFile>web.config</configFile>
            <install>
              <configuration>
                <nodes>
                  <node path="/configuration/dotnetnuke/caching/providers" action="update" key="name" collision="overwrite">
                    <add name="SimpleWebFarmCachingProvider"
                         type="DotNetNuke.Providers.Caching.SimpleWebFarmCachingProvider.SimpleWebFarmCachingProvider, DotNetNuke.Providers.Caching.SimpleWebFarmCachingProvider"
                         providerPath="~\Providers\CachingProviders\SimpleWebFarmCachingProvider\" />
                  </node>
				          <node path="/configuration/system.webServer/handlers" action="update" key="name" collision="overwrite">
                    <add name="SimpleWebFarmSynchronizationHandler"
                         verb="*"
                         path="SimpleWebFarmSync.aspx"
                         type="DotNetNuke.Providers.Caching.SimpleWebFarmCachingProvider.SimpleWebFarmSynchronizationHandler, DotNetNuke.Providers.Caching.SimpleWebFarmCachingProvider"
                         preCondition="integratedMode" />
                  </node>
                </nodes>
              </configuration>
            </install>
            <uninstall>
              <configuration>
                <nodes>
                  <node path="/configuration/dotnetnuke/caching/providers/add[@name='SimpleWebFarmCachingProvider']" action="remove" />
				          <node path="/configuration/system.webServer/handlers/add[@name='SimpleWebFarmSynchronizationHandler']" action="remove" />
                  <!-- Clear any default to prevent issues loading the site -->
                  <node path="/configuration/dotnetnuke/caching" action="updateattribute"  name="defaultProvider" value="" />
                </nodes>
              </configuration>
            </uninstall>
          </config>
        </component>
      </components>
    </package>
  </packages>
</dotnetnuke><|MERGE_RESOLUTION|>--- conflicted
+++ resolved
@@ -1,10 +1,6 @@
 ﻿<dotnetnuke type="Package" version="5.0">
   <packages>
-<<<<<<< HEAD
     <package name="DotNetNuke.Providers.Caching.SimpleWebFarmCachingProvider" type="Provider" isSystem="true" version="10.00.00">
-=======
-    <package name="DotNetNuke.Providers.Caching.SimpleWebFarmCachingProvider" type="Provider" isSystem="true" version="09.13.08">
->>>>>>> eef57f96
       <friendlyName>DotNetNuke Simple Web Farm Caching Provider</friendlyName>
       <description>DotNetNuke Simple Web Farm Caching Provider</description>
       <dependencies/>
