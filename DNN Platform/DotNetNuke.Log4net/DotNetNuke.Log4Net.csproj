﻿<?xml version="1.0" encoding="utf-8"?>
<!--

 Licensed to the Apache Software Foundation (ASF) under one
 or more contributor license agreements.  See the NOTICE file
 distributed with this work for additional information
 regarding copyright ownership.  The ASF licenses this file
 to you under the Apache License, Version 2.0 (the
 "License"); you may not use this file except in compliance
 with the License.  You may obtain a copy of the License at

   http://www.apache.org/licenses/LICENSE-2.0

 Unless required by applicable law or agreed to in writing,
 software distributed under the License is distributed on an
 "AS IS" BASIS, WITHOUT WARRANTIES OR CONDITIONS OF ANY
 KIND, either express or implied.  See the License for the
 specific language governing permissions and limitations
 under the License.

-->
<Project xmlns:xsi="http://www.w3.org/2001/XMLSchema-instance" xmlns:xsd="http://www.w3.org/2001/XMLSchema" DefaultTargets="Build" ToolsVersion="12.0" xmlns="http://schemas.microsoft.com/developer/msbuild/2003">
  <Import Project="..\..\packages\Microsoft.SourceLink.GitHub.8.0.0\build\Microsoft.SourceLink.GitHub.props" Condition="Exists('..\..\packages\Microsoft.SourceLink.GitHub.8.0.0\build\Microsoft.SourceLink.GitHub.props')" />
  <Import Project="..\..\packages\Microsoft.SourceLink.Common.8.0.0\build\Microsoft.SourceLink.Common.props" Condition="Exists('..\..\packages\Microsoft.SourceLink.Common.8.0.0\build\Microsoft.SourceLink.Common.props')" />
  <Import Project="..\..\packages\Microsoft.Build.Tasks.Git.8.0.0\build\Microsoft.Build.Tasks.Git.props" Condition="Exists('..\..\packages\Microsoft.Build.Tasks.Git.8.0.0\build\Microsoft.Build.Tasks.Git.props')" />
  <PropertyGroup>
    <Deterministic>true</Deterministic>
    <NuGetPackageImportStamp>
    </NuGetPackageImportStamp>
  </PropertyGroup>
  <PropertyGroup>
    <ProjectGuid>{04F77171-0634-46E0-A95E-D7477C88712E}</ProjectGuid>
    <SchemaVersion>2</SchemaVersion>
    <Configuration Condition=" '$(Configuration)' == '' ">Debug</Configuration>
    <Platform Condition=" '$(Platform)' == '' ">AnyCPU</Platform>
    <AssemblyName>DotNetNuke.log4net</AssemblyName>
    <OutputType>Library</OutputType>
    <TargetFrameworkVersion>v4.8</TargetFrameworkVersion>
    <TargetFrameworkProfile />
  </PropertyGroup>
  <PropertyGroup Condition=" '$(Configuration)|$(Platform)' == 'Debug|AnyCPU' ">
    <OutputPath>bin\</OutputPath>
    <DebugSymbols>true</DebugSymbols>
    <DefineConstants>TRACE;DEBUG;NET;NET_2_0;NET_4_0;NET_4_5</DefineConstants>
    <Optimize>false</Optimize>
    <WarningLevel>4</WarningLevel>
    <DebugType>full</DebugType>
    <ErrorReport>prompt</ErrorReport>
    <PlatformTarget>AnyCPU</PlatformTarget>
    <Prefer32Bit>false</Prefer32Bit>
    <LangVersion>latest</LangVersion>
    <DocumentationFile>bin\DotNetNuke.log4net.xml</DocumentationFile>
    <TreatWarningsAsErrors>true</TreatWarningsAsErrors>
  </PropertyGroup>
  <PropertyGroup Condition=" '$(Configuration)|$(Platform)' == 'Release|AnyCPU' ">
    <OutputPath>bin\</OutputPath>
    <DebugSymbols>false</DebugSymbols>
    <DefineConstants>TRACE;STRONG;NET;NET_2_0;NET_4_0;NET_4_5</DefineConstants>
    <Optimize>true</Optimize>
    <WarningLevel>4</WarningLevel>
    <DebugType>pdbonly</DebugType>
    <ErrorReport>prompt</ErrorReport>
    <PlatformTarget>AnyCPU</PlatformTarget>
    <Prefer32Bit>false</Prefer32Bit>
    <LangVersion>latest</LangVersion>
    <DocumentationFile>bin\DotNetNuke.log4net.xml</DocumentationFile>
    <TreatWarningsAsErrors>true</TreatWarningsAsErrors>
  </PropertyGroup>
  <ItemGroup>
    <Reference Include="System" />
    <Reference Include="System.Data" />
    <Reference Include="System.Web" />
    <Reference Include="System.Xml" />
    <Reference Include="System.Configuration" />
  </ItemGroup>
  <ItemGroup>
    <Compile Include="log4net\Appender\AdoNetAppender.cs">
      <SubType>Code</SubType>
    </Compile>
    <Compile Include="log4net\Appender\AnsiColorTerminalAppender.cs">
      <SubType>Code</SubType>
    </Compile>
    <Compile Include="log4net\Appender\AppenderCollection.cs">
      <SubType>Code</SubType>
    </Compile>
    <Compile Include="log4net\Appender\AppenderSkeleton.cs">
      <SubType>Code</SubType>
    </Compile>
    <Compile Include="log4net\Appender\AspNetTraceAppender.cs">
      <SubType>Code</SubType>
    </Compile>
    <Compile Include="log4net\Appender\BufferingAppenderSkeleton.cs">
      <SubType>Code</SubType>
    </Compile>
    <Compile Include="log4net\Appender\BufferingForwardingAppender.cs">
      <SubType>Code</SubType>
    </Compile>
    <Compile Include="log4net\Appender\ColoredConsoleAppender.cs">
      <SubType>Code</SubType>
    </Compile>
    <Compile Include="log4net\Appender\ConsoleAppender.cs">
      <SubType>Code</SubType>
    </Compile>
    <Compile Include="log4net\Appender\DebugAppender.cs">
      <SubType>Code</SubType>
    </Compile>
    <Compile Include="log4net\Appender\EventLogAppender.cs">
      <SubType>Code</SubType>
    </Compile>
    <Compile Include="log4net\Appender\FileAppender.cs">
      <SubType>Code</SubType>
    </Compile>
    <Compile Include="log4net\Appender\ForwardingAppender.cs">
      <SubType>Code</SubType>
    </Compile>
    <Compile Include="log4net\Appender\IAppender.cs">
      <SubType>Code</SubType>
    </Compile>
    <Compile Include="log4net\Appender\IBulkAppender.cs">
      <SubType>Code</SubType>
    </Compile>
    <Compile Include="log4net\Appender\IFlushable.cs">
      <SubType>Code</SubType>
    </Compile>
    <Compile Include="log4net\Appender\LocalSyslogAppender.cs">
      <SubType>Code</SubType>
    </Compile>
    <Compile Include="log4net\Appender\ManagedColoredConsoleAppender.cs" />
    <Compile Include="log4net\Appender\MemoryAppender.cs">
      <SubType>Code</SubType>
    </Compile>
    <Compile Include="log4net\Appender\NetSendAppender.cs">
      <SubType>Code</SubType>
    </Compile>
    <Compile Include="log4net\Appender\OutputDebugStringAppender.cs">
      <SubType>Code</SubType>
    </Compile>
    <Compile Include="log4net\Appender\RemoteSyslogAppender.cs">
      <SubType>Code</SubType>
    </Compile>
    <Compile Include="log4net\Appender\RemotingAppender.cs">
      <SubType>Code</SubType>
    </Compile>
    <Compile Include="log4net\Appender\RollingFileAppender.cs">
      <SubType>Code</SubType>
    </Compile>
    <Compile Include="log4net\Appender\SmtpAppender.cs">
      <SubType>Code</SubType>
    </Compile>
    <Compile Include="log4net\Appender\SmtpPickupDirAppender.cs">
      <SubType>Code</SubType>
    </Compile>
    <Compile Include="log4net\Appender\TelnetAppender.cs">
      <SubType>Code</SubType>
    </Compile>
    <Compile Include="log4net\Appender\TextWriterAppender.cs">
      <SubType>Code</SubType>
    </Compile>
    <Compile Include="log4net\Appender\TraceAppender.cs">
      <SubType>Code</SubType>
    </Compile>
    <Compile Include="log4net\Appender\UdpAppender.cs">
      <SubType>Code</SubType>
    </Compile>
    <Compile Include="log4net\AssemblyInfo.cs">
      <SubType>Code</SubType>
    </Compile>
    <Compile Include="log4net\AssemblyVersionInfo.cs">
      <SubType>Code</SubType>
    </Compile>
    <Compile Include="log4net\Config\AliasDomainAttribute.cs">
      <SubType>Code</SubType>
    </Compile>
    <Compile Include="log4net\Config\AliasRepositoryAttribute.cs">
      <SubType>Code</SubType>
    </Compile>
    <Compile Include="log4net\Config\BasicConfigurator.cs">
      <SubType>Code</SubType>
    </Compile>
    <Compile Include="log4net\Config\ConfiguratorAttribute.cs">
      <SubType>Code</SubType>
    </Compile>
    <Compile Include="log4net\Config\DomainAttribute.cs">
      <SubType>Code</SubType>
    </Compile>
    <Compile Include="log4net\Config\DOMConfigurator.cs">
      <SubType>Code</SubType>
    </Compile>
    <Compile Include="log4net\Config\DOMConfiguratorAttribute.cs">
      <SubType>Code</SubType>
    </Compile>
    <Compile Include="log4net\Config\Log4NetConfigurationSectionHandler.cs">
      <SubType>Code</SubType>
    </Compile>
    <Compile Include="log4net\Config\PluginAttribute.cs">
      <SubType>Code</SubType>
    </Compile>
    <Compile Include="log4net\Config\RepositoryAttribute.cs">
      <SubType>Code</SubType>
    </Compile>
    <Compile Include="log4net\Config\SecurityContextProviderAttribute.cs">
      <SubType>Code</SubType>
    </Compile>
    <Compile Include="log4net\Config\XmlConfigurator.cs">
      <SubType>Code</SubType>
    </Compile>
    <Compile Include="log4net\Config\XmlConfiguratorAttribute.cs">
      <SubType>Code</SubType>
    </Compile>
    <Compile Include="log4net\Core\CompactRepositorySelector.cs">
      <SubType>Code</SubType>
    </Compile>
    <Compile Include="log4net\Core\DefaultRepositorySelector.cs">
      <SubType>Code</SubType>
    </Compile>
    <Compile Include="log4net\Core\ErrorCode.cs">
      <SubType>Code</SubType>
    </Compile>
    <Compile Include="log4net\Core\ExceptionEvaluator.cs">
      <SubType>Code</SubType>
    </Compile>
    <Compile Include="log4net\Core\IAppenderAttachable.cs">
      <SubType>Code</SubType>
    </Compile>
    <Compile Include="log4net\Core\IErrorHandler.cs">
      <SubType>Code</SubType>
    </Compile>
    <Compile Include="log4net\Core\IFixingRequired.cs">
      <SubType>Code</SubType>
    </Compile>
    <Compile Include="log4net\Core\ILogger.cs">
      <SubType>Code</SubType>
    </Compile>
    <Compile Include="log4net\Core\ILoggerWrapper.cs">
      <SubType>Code</SubType>
    </Compile>
    <Compile Include="log4net\Core\IOptionHandler.cs">
      <SubType>Code</SubType>
    </Compile>
    <Compile Include="log4net\Core\IRepositorySelector.cs">
      <SubType>Code</SubType>
    </Compile>
    <Compile Include="log4net\Core\ITriggeringEventEvaluator.cs">
      <SubType>Code</SubType>
    </Compile>
    <Compile Include="log4net\Core\Level.cs">
      <SubType>Code</SubType>
    </Compile>
    <Compile Include="log4net\Core\LevelCollection.cs">
      <SubType>Code</SubType>
    </Compile>
    <Compile Include="log4net\Core\LevelEvaluator.cs">
      <SubType>Code</SubType>
    </Compile>
    <Compile Include="log4net\Core\LevelMap.cs">
      <SubType>Code</SubType>
    </Compile>
    <Compile Include="log4net\Core\LocationInfo.cs">
      <SubType>Code</SubType>
    </Compile>
    <Compile Include="log4net\Core\LogException.cs">
      <SubType>Code</SubType>
    </Compile>
    <Compile Include="log4net\Core\LoggerManager.cs">
      <SubType>Code</SubType>
    </Compile>
    <Compile Include="log4net\Core\LoggerWrapperImpl.cs">
      <SubType>Code</SubType>
    </Compile>
    <Compile Include="log4net\Core\LoggingEvent.cs">
      <SubType>Code</SubType>
    </Compile>
    <Compile Include="log4net\Core\LogImpl.cs">
      <SubType>Code</SubType>
    </Compile>
    <Compile Include="log4net\Core\MethodItem.cs">
      <SubType>Code</SubType>
    </Compile>
    <Compile Include="log4net\Core\SecurityContext.cs">
      <SubType>Code</SubType>
    </Compile>
    <Compile Include="log4net\Core\SecurityContextProvider.cs">
      <SubType>Code</SubType>
    </Compile>
    <Compile Include="log4net\Core\StackFrameItem.cs">
      <SubType>Code</SubType>
    </Compile>
    <Compile Include="log4net\Core\TimeEvaluator.cs" />
    <Compile Include="log4net\Core\WrapperMap.cs">
      <SubType>Code</SubType>
    </Compile>
    <Compile Include="log4net\DateFormatter\AbsoluteTimeDateFormatter.cs">
      <SubType>Code</SubType>
    </Compile>
    <Compile Include="log4net\DateFormatter\DateTimeDateFormatter.cs">
      <SubType>Code</SubType>
    </Compile>
    <Compile Include="log4net\DateFormatter\IDateFormatter.cs">
      <SubType>Code</SubType>
    </Compile>
    <Compile Include="log4net\DateFormatter\Iso8601DateFormatter.cs">
      <SubType>Code</SubType>
    </Compile>
    <Compile Include="log4net\DateFormatter\SimpleDateFormatter.cs">
      <SubType>Code</SubType>
    </Compile>
    <Compile Include="log4net\Filter\DenyAllFilter.cs">
      <SubType>Code</SubType>
    </Compile>
    <Compile Include="log4net\Filter\FilterDecision.cs">
      <SubType>Code</SubType>
    </Compile>
    <Compile Include="log4net\Filter\FilterSkeleton.cs">
      <SubType>Code</SubType>
    </Compile>
    <Compile Include="log4net\Filter\IFilter.cs">
      <SubType>Code</SubType>
    </Compile>
    <Compile Include="log4net\Filter\LevelMatchFilter.cs">
      <SubType>Code</SubType>
    </Compile>
    <Compile Include="log4net\Filter\LevelRangeFilter.cs">
      <SubType>Code</SubType>
    </Compile>
    <Compile Include="log4net\Filter\LoggerMatchFilter.cs">
      <SubType>Code</SubType>
    </Compile>
    <Compile Include="log4net\Filter\MdcFilter.cs">
      <SubType>Code</SubType>
    </Compile>
    <Compile Include="log4net\Filter\NdcFilter.cs">
      <SubType>Code</SubType>
    </Compile>
    <Compile Include="log4net\Filter\PropertyFilter.cs">
      <SubType>Code</SubType>
    </Compile>
    <Compile Include="log4net\Filter\StringMatchFilter.cs">
      <SubType>Code</SubType>
    </Compile>
    <Compile Include="log4net\GlobalContext.cs">
      <SubType>Code</SubType>
    </Compile>
    <Compile Include="log4net\ILog.cs">
      <SubType>Code</SubType>
    </Compile>
    <Compile Include="log4net\Layout\DynamicPatternLayout.cs">
      <SubType>Code</SubType>
    </Compile>
    <Compile Include="log4net\Layout\ExceptionLayout.cs">
      <SubType>Code</SubType>
    </Compile>
    <Compile Include="log4net\Layout\ILayout.cs">
      <SubType>Code</SubType>
    </Compile>
    <Compile Include="log4net\Layout\IRawLayout.cs">
      <SubType>Code</SubType>
    </Compile>
    <Compile Include="log4net\Layout\Layout2RawLayoutAdapter.cs">
      <SubType>Code</SubType>
    </Compile>
    <Compile Include="log4net\Layout\LayoutSkeleton.cs">
      <SubType>Code</SubType>
    </Compile>
    <Compile Include="log4net\Layout\PatternLayout.cs">
      <SubType>Code</SubType>
    </Compile>
    <Compile Include="log4net\Layout\Pattern\AppDomainPatternConverter.cs">
      <SubType>Code</SubType>
    </Compile>
    <Compile Include="log4net\Layout\Pattern\AspNetCachePatternConverter.cs">
      <SubType>Code</SubType>
    </Compile>
    <Compile Include="log4net\Layout\Pattern\AspNetContextPatternConverter.cs">
      <SubType>Code</SubType>
    </Compile>
    <Compile Include="log4net\Layout\Pattern\AspNetPatternConverter.cs">
      <SubType>Code</SubType>
    </Compile>
    <Compile Include="log4net\Layout\Pattern\AspNetRequestPatternConverter.cs">
      <SubType>Code</SubType>
    </Compile>
    <Compile Include="log4net\Layout\Pattern\AspNetSessionPatternConverter.cs">
      <SubType>Code</SubType>
    </Compile>
    <Compile Include="log4net\Layout\Pattern\DatePatternConverter.cs">
      <SubType>Code</SubType>
    </Compile>
    <Compile Include="log4net\Layout\Pattern\ExceptionPatternConverter.cs">
      <SubType>Code</SubType>
    </Compile>
    <Compile Include="log4net\Layout\Pattern\FileLocationPatternConverter.cs">
      <SubType>Code</SubType>
    </Compile>
    <Compile Include="log4net\Layout\Pattern\FullLocationPatternConverter.cs">
      <SubType>Code</SubType>
    </Compile>
    <Compile Include="log4net\Layout\Pattern\IdentityPatternConverter.cs">
      <SubType>Code</SubType>
    </Compile>
    <Compile Include="log4net\Layout\Pattern\LevelPatternConverter.cs">
      <SubType>Code</SubType>
    </Compile>
    <Compile Include="log4net\Layout\Pattern\LineLocationPatternConverter.cs">
      <SubType>Code</SubType>
    </Compile>
    <Compile Include="log4net\Layout\Pattern\LoggerPatternConverter.cs">
      <SubType>Code</SubType>
    </Compile>
    <Compile Include="log4net\Layout\Pattern\MessagePatternConverter.cs">
      <SubType>Code</SubType>
    </Compile>
    <Compile Include="log4net\Layout\Pattern\MethodLocationPatternConverter.cs">
      <SubType>Code</SubType>
    </Compile>
    <Compile Include="log4net\Layout\Pattern\NamedPatternConverter.cs">
      <SubType>Code</SubType>
    </Compile>
    <Compile Include="log4net\Layout\Pattern\NdcPatternConverter.cs">
      <SubType>Code</SubType>
    </Compile>
    <Compile Include="log4net\Layout\Pattern\PatternLayoutConverter.cs">
      <SubType>Code</SubType>
    </Compile>
    <Compile Include="log4net\Layout\Pattern\PropertyPatternConverter.cs">
      <SubType>Code</SubType>
    </Compile>
    <Compile Include="log4net\Layout\Pattern\RelativeTimePatternConverter.cs">
      <SubType>Code</SubType>
    </Compile>
    <Compile Include="log4net\Layout\Pattern\StackTraceDetailPatternConverter.cs" />
    <Compile Include="log4net\Layout\Pattern\StackTracePatternConverter.cs" />
    <Compile Include="log4net\Layout\Pattern\ThreadPatternConverter.cs">
      <SubType>Code</SubType>
    </Compile>
    <Compile Include="log4net\Layout\Pattern\TypeNamePatternConverter.cs">
      <SubType>Code</SubType>
    </Compile>
    <Compile Include="log4net\Layout\Pattern\UserNamePatternConverter.cs">
      <SubType>Code</SubType>
    </Compile>
    <Compile Include="log4net\Layout\Pattern\UtcDatePatternConverter.cs">
      <SubType>Code</SubType>
    </Compile>
    <Compile Include="log4net\Layout\RawLayoutConverter.cs">
      <SubType>Code</SubType>
    </Compile>
    <Compile Include="log4net\Layout\RawPropertyLayout.cs">
      <SubType>Code</SubType>
    </Compile>
    <Compile Include="log4net\Layout\RawTimeStampLayout.cs">
      <SubType>Code</SubType>
    </Compile>
    <Compile Include="log4net\Layout\RawUtcTimeStampLayout.cs">
      <SubType>Code</SubType>
    </Compile>
    <Compile Include="log4net\Layout\SimpleLayout.cs">
      <SubType>Code</SubType>
    </Compile>
    <Compile Include="log4net\Layout\XmlLayout.cs">
      <SubType>Code</SubType>
    </Compile>
    <Compile Include="log4net\Layout\XmlLayoutBase.cs">
      <SubType>Code</SubType>
    </Compile>
    <Compile Include="log4net\Layout\XmlLayoutSchemaLog4j.cs">
      <SubType>Code</SubType>
    </Compile>
    <Compile Include="log4net\LogicalThreadContext.cs">
      <SubType>Code</SubType>
    </Compile>
    <Compile Include="log4net\LogManager.cs">
      <SubType>Code</SubType>
    </Compile>
    <Compile Include="log4net\MDC.cs">
      <SubType>Code</SubType>
    </Compile>
    <Compile Include="log4net\NDC.cs">
      <SubType>Code</SubType>
    </Compile>
    <Compile Include="log4net\ObjectRenderer\DefaultRenderer.cs">
      <SubType>Code</SubType>
    </Compile>
    <Compile Include="log4net\ObjectRenderer\IObjectRenderer.cs">
      <SubType>Code</SubType>
    </Compile>
    <Compile Include="log4net\ObjectRenderer\RendererMap.cs">
      <SubType>Code</SubType>
    </Compile>
    <Compile Include="log4net\Plugin\IPlugin.cs">
      <SubType>Code</SubType>
    </Compile>
    <Compile Include="log4net\Plugin\IPluginFactory.cs">
      <SubType>Code</SubType>
    </Compile>
    <Compile Include="log4net\Plugin\PluginCollection.cs">
      <SubType>Code</SubType>
    </Compile>
    <Compile Include="log4net\Plugin\PluginMap.cs">
      <SubType>Code</SubType>
    </Compile>
    <Compile Include="log4net\Plugin\PluginSkeleton.cs">
      <SubType>Code</SubType>
    </Compile>
    <Compile Include="log4net\Plugin\RemoteLoggingServerPlugin.cs">
      <SubType>Code</SubType>
    </Compile>
    <Compile Include="log4net\Repository\ConfigurationChangedEventArgs.cs" />
    <Compile Include="log4net\Repository\Hierarchy\DefaultLoggerFactory.cs">
      <SubType>Code</SubType>
    </Compile>
    <Compile Include="log4net\Repository\Hierarchy\Hierarchy.cs">
      <SubType>Code</SubType>
    </Compile>
    <Compile Include="log4net\Repository\Hierarchy\ILoggerFactory.cs">
      <SubType>Code</SubType>
    </Compile>
    <Compile Include="log4net\Repository\Hierarchy\Logger.cs">
      <SubType>Code</SubType>
    </Compile>
    <Compile Include="log4net\Repository\Hierarchy\LoggerKey.cs">
      <SubType>Code</SubType>
    </Compile>
    <Compile Include="log4net\Repository\Hierarchy\ProvisionNode.cs">
      <SubType>Code</SubType>
    </Compile>
    <Compile Include="log4net\Repository\Hierarchy\RootLogger.cs">
      <SubType>Code</SubType>
    </Compile>
    <Compile Include="log4net\Repository\Hierarchy\XmlHierarchyConfigurator.cs">
      <SubType>Code</SubType>
    </Compile>
    <Compile Include="log4net\Repository\IBasicRepositoryConfigurator.cs">
      <SubType>Code</SubType>
    </Compile>
    <Compile Include="log4net\Repository\ILoggerRepository.cs">
      <SubType>Code</SubType>
    </Compile>
    <Compile Include="log4net\Repository\IXmlRepositoryConfigurator.cs">
      <SubType>Code</SubType>
    </Compile>
    <Compile Include="log4net\Repository\LoggerRepositorySkeleton.cs">
      <SubType>Code</SubType>
    </Compile>
    <Compile Include="log4net\ThreadContext.cs">
      <SubType>Code</SubType>
    </Compile>
    <Compile Include="log4net\Util\AppenderAttachedImpl.cs">
      <SubType>Code</SubType>
    </Compile>
    <Compile Include="log4net\Util\CompositeProperties.cs">
      <SubType>Code</SubType>
    </Compile>
    <Compile Include="log4net\Util\ContextPropertiesBase.cs">
      <SubType>Code</SubType>
    </Compile>
    <Compile Include="log4net\Util\ConverterInfo.cs" />
    <Compile Include="log4net\Util\CountingQuietTextWriter.cs">
      <SubType>Code</SubType>
    </Compile>
    <Compile Include="log4net\Util\CyclicBuffer.cs">
      <SubType>Code</SubType>
    </Compile>
    <Compile Include="log4net\Util\EmptyCollection.cs">
      <SubType>Code</SubType>
    </Compile>
    <Compile Include="log4net\Util\EmptyDictionary.cs">
      <SubType>Code</SubType>
    </Compile>
    <Compile Include="log4net\Util\FormattingInfo.cs">
      <SubType>Code</SubType>
    </Compile>
    <Compile Include="log4net\Util\GlobalContextProperties.cs">
      <SubType>Code</SubType>
    </Compile>
    <Compile Include="log4net\Util\ILogExtensions.cs">
      <SubType>Code</SubType>
    </Compile>
    <Compile Include="log4net\Util\LevelMapping.cs">
      <SubType>Code</SubType>
    </Compile>
    <Compile Include="log4net\Util\LevelMappingEntry.cs">
      <SubType>Code</SubType>
    </Compile>
    <Compile Include="log4net\Util\LogicalThreadContextProperties.cs">
      <SubType>Code</SubType>
    </Compile>
    <Compile Include="log4net\Util\LogLog.cs">
      <SubType>Code</SubType>
    </Compile>
    <Compile Include="log4net\Util\NativeError.cs">
      <SubType>Code</SubType>
    </Compile>
    <Compile Include="log4net\Util\NullDictionaryEnumerator.cs">
      <SubType>Code</SubType>
    </Compile>
    <Compile Include="log4net\Util\NullEnumerator.cs">
      <SubType>Code</SubType>
    </Compile>
    <Compile Include="log4net\Util\NullSecurityContext.cs">
      <SubType>Code</SubType>
    </Compile>
    <Compile Include="log4net\Util\OnlyOnceErrorHandler.cs">
      <SubType>Code</SubType>
    </Compile>
    <Compile Include="log4net\Util\OptionConverter.cs">
      <SubType>Code</SubType>
    </Compile>
    <Compile Include="log4net\Util\PatternConverter.cs">
      <SubType>Code</SubType>
    </Compile>
    <Compile Include="log4net\Util\PatternParser.cs">
      <SubType>Code</SubType>
    </Compile>
    <Compile Include="log4net\Util\PatternString.cs">
      <SubType>Code</SubType>
    </Compile>
    <Compile Include="log4net\Util\PatternStringConverters\AppDomainPatternConverter.cs">
      <SubType>Code</SubType>
    </Compile>
    <Compile Include="log4net\Util\PatternStringConverters\AppSettingPatternConverter.cs">
      <SubType>Code</SubType>
    </Compile>
    <Compile Include="log4net\Util\PatternStringConverters\DatePatternConverter.cs">
      <SubType>Code</SubType>
    </Compile>
    <Compile Include="log4net\Util\PatternStringConverters\EnvironmentFolderPathPatternConverter.cs" />
    <Compile Include="log4net\Util\PatternStringConverters\EnvironmentPatternConverter.cs">
      <SubType>Code</SubType>
    </Compile>
    <Compile Include="log4net\Util\PatternStringConverters\IdentityPatternConverter.cs">
      <SubType>Code</SubType>
    </Compile>
    <Compile Include="log4net\Util\PatternStringConverters\LiteralPatternConverter.cs">
      <SubType>Code</SubType>
    </Compile>
    <Compile Include="log4net\Util\PatternStringConverters\NewLinePatternConverter.cs">
      <SubType>Code</SubType>
    </Compile>
    <Compile Include="log4net\Util\PatternStringConverters\ProcessIdPatternConverter.cs">
      <SubType>Code</SubType>
    </Compile>
    <Compile Include="log4net\Util\PatternStringConverters\PropertyPatternConverter.cs">
      <SubType>Code</SubType>
    </Compile>
    <Compile Include="log4net\Util\PatternStringConverters\RandomStringPatternConverter.cs">
      <SubType>Code</SubType>
    </Compile>
    <Compile Include="log4net\Util\PatternStringConverters\UserNamePatternConverter.cs">
      <SubType>Code</SubType>
    </Compile>
    <Compile Include="log4net\Util\PatternStringConverters\UtcDatePatternConverter.cs">
      <SubType>Code</SubType>
    </Compile>
    <Compile Include="log4net\Util\PropertiesDictionary.cs">
      <SubType>Code</SubType>
    </Compile>
    <Compile Include="log4net\Util\PropertyEntry.cs" />
    <Compile Include="log4net\Util\ProtectCloseTextWriter.cs">
      <SubType>Code</SubType>
    </Compile>
    <Compile Include="log4net\Util\QuietTextWriter.cs">
      <SubType>Code</SubType>
    </Compile>
    <Compile Include="log4net\Util\ReaderWriterLock.cs">
      <SubType>Code</SubType>
    </Compile>
    <Compile Include="log4net\Util\ReadOnlyPropertiesDictionary.cs">
      <SubType>Code</SubType>
    </Compile>
    <Compile Include="log4net\Util\ReusableStringWriter.cs">
      <SubType>Code</SubType>
    </Compile>
    <Compile Include="log4net\Util\SystemInfo.cs">
      <SubType>Code</SubType>
    </Compile>
    <Compile Include="log4net\Util\SystemStringFormat.cs">
      <SubType>Code</SubType>
    </Compile>
    <Compile Include="log4net\Util\TextWriterAdapter.cs">
      <SubType>Code</SubType>
    </Compile>
    <Compile Include="log4net\Util\ThreadContextProperties.cs">
      <SubType>Code</SubType>
    </Compile>
    <Compile Include="log4net\Util\LogicalThreadContextStack.cs">
      <SubType>Code</SubType>
    </Compile>
    <Compile Include="log4net\Util\ThreadContextStack.cs">
      <SubType>Code</SubType>
    </Compile>
    <Compile Include="log4net\Util\LogicalThreadContextStacks.cs">
      <SubType>Code</SubType>
    </Compile>
    <Compile Include="log4net\Util\ThreadContextStacks.cs">
      <SubType>Code</SubType>
    </Compile>
    <Compile Include="log4net\Util\Transform.cs">
      <SubType>Code</SubType>
    </Compile>
    <Compile Include="log4net\Util\TypeConverters\BooleanConverter.cs">
      <SubType>Code</SubType>
    </Compile>
    <Compile Include="log4net\Util\TypeConverters\ConversionNotSupportedException.cs">
      <SubType>Code</SubType>
    </Compile>
    <Compile Include="log4net\Util\TypeConverters\ConverterRegistry.cs">
      <SubType>Code</SubType>
    </Compile>
    <Compile Include="log4net\Util\TypeConverters\EncodingConverter.cs">
      <SubType>Code</SubType>
    </Compile>
    <Compile Include="log4net\Util\TypeConverters\IConvertFrom.cs">
      <SubType>Code</SubType>
    </Compile>
    <Compile Include="log4net\Util\TypeConverters\IConvertTo.cs">
      <SubType>Code</SubType>
    </Compile>
    <Compile Include="log4net\Util\TypeConverters\IPAddressConverter.cs">
      <SubType>Code</SubType>
    </Compile>
    <Compile Include="log4net\Util\TypeConverters\PatternLayoutConverter.cs">
      <SubType>Code</SubType>
    </Compile>
    <Compile Include="log4net\Util\TypeConverters\PatternStringConverter.cs">
      <SubType>Code</SubType>
    </Compile>
    <Compile Include="log4net\Util\TypeConverters\TypeConverter.cs">
      <SubType>Code</SubType>
    </Compile>
    <Compile Include="log4net\Util\TypeConverters\TypeConverterAttribute.cs">
      <SubType>Code</SubType>
    </Compile>
    <Compile Include="log4net\Util\WindowsSecurityContext.cs">
      <SubType>Code</SubType>
    </Compile>
  </ItemGroup>
  <ItemGroup>
    <Folder Include="Properties\" />
  </ItemGroup>
  <ItemGroup>
    <None Include="packages.config" />
  </ItemGroup>
  <Import Project="$(MSBuildToolsPath)\Microsoft.CSharp.targets" />
  <PropertyGroup>
    <RootDirectory>$(MSBuildProjectDirectory)\..\..</RootDirectory>
  </PropertyGroup>
  <Import Project="..\..\DNN_Platform.build" />
  <Target Name="AfterBuild" DependsOnTargets="CopyBin" />
  <Target Name="CopyBin">
    <Copy SourceFiles="$(MSBuildProjectDirectory)\bin\$(AssemblyName).dll" DestinationFolder="$(WebsitePath)/bin" />
    <Copy SourceFiles="$(MSBuildProjectDirectory)\bin\$(AssemblyName).pdb" DestinationFolder="$(WebsitePath)/bin" />
    <Copy SourceFiles="$(MSBuildProjectDirectory)\bin\$(AssemblyName).xml" DestinationFolder="$(WebsitePath)/bin" />
  </Target>
  <Target Name="EnsureNuGetPackageBuildImports" BeforeTargets="PrepareForBuild">
    <PropertyGroup>
      <ErrorText>This project references NuGet package(s) that are missing on this computer. Use NuGet Package Restore to download them.  For more information, see http://go.microsoft.com/fwlink/?LinkID=322105. The missing file is {0}.</ErrorText>
    </PropertyGroup>
<<<<<<< HEAD
    <Error Condition="!Exists('..\..\packages\Microsoft.Build.Tasks.Git.1.1.1\build\Microsoft.Build.Tasks.Git.targets')" Text="$([System.String]::Format('$(ErrorText)', '..\..\packages\Microsoft.Build.Tasks.Git.1.1.1\build\Microsoft.Build.Tasks.Git.targets'))" />
    <Error Condition="!Exists('..\..\packages\Microsoft.SourceLink.Common.1.1.1\build\Microsoft.SourceLink.Common.targets')" Text="$([System.String]::Format('$(ErrorText)', '..\..\packages\Microsoft.SourceLink.Common.1.1.1\build\Microsoft.SourceLink.Common.targets'))" />
    <Error Condition="!Exists('..\..\packages\Microsoft.Build.Tasks.Git.1.1.1\build\Microsoft.Build.Tasks.Git.props')" Text="$([System.String]::Format('$(ErrorText)', '..\..\packages\Microsoft.Build.Tasks.Git.1.1.1\build\Microsoft.Build.Tasks.Git.props'))" />
    <Error Condition="!Exists('..\..\packages\Microsoft.SourceLink.Common.1.1.1\build\Microsoft.SourceLink.Common.props')" Text="$([System.String]::Format('$(ErrorText)', '..\..\packages\Microsoft.SourceLink.Common.1.1.1\build\Microsoft.SourceLink.Common.props'))" />
    <Error Condition="!Exists('..\..\packages\Microsoft.SourceLink.GitHub.1.1.1\build\Microsoft.SourceLink.GitHub.props')" Text="$([System.String]::Format('$(ErrorText)', '..\..\packages\Microsoft.SourceLink.GitHub.1.1.1\build\Microsoft.SourceLink.GitHub.props'))" />
    <Error Condition="!Exists('..\..\packages\Microsoft.SourceLink.GitHub.1.1.1\build\Microsoft.SourceLink.GitHub.targets')" Text="$([System.String]::Format('$(ErrorText)', '..\..\packages\Microsoft.SourceLink.GitHub.1.1.1\build\Microsoft.SourceLink.GitHub.targets'))" />
=======
    <Error Condition="!Exists('..\..\packages\Microsoft.Build.Tasks.Git.8.0.0\build\Microsoft.Build.Tasks.Git.props')" Text="$([System.String]::Format('$(ErrorText)', '..\..\packages\Microsoft.Build.Tasks.Git.8.0.0\build\Microsoft.Build.Tasks.Git.props'))" />
    <Error Condition="!Exists('..\..\packages\Microsoft.Build.Tasks.Git.8.0.0\build\Microsoft.Build.Tasks.Git.targets')" Text="$([System.String]::Format('$(ErrorText)', '..\..\packages\Microsoft.Build.Tasks.Git.8.0.0\build\Microsoft.Build.Tasks.Git.targets'))" />
    <Error Condition="!Exists('..\..\packages\Microsoft.SourceLink.Common.8.0.0\build\Microsoft.SourceLink.Common.props')" Text="$([System.String]::Format('$(ErrorText)', '..\..\packages\Microsoft.SourceLink.Common.8.0.0\build\Microsoft.SourceLink.Common.props'))" />
    <Error Condition="!Exists('..\..\packages\Microsoft.SourceLink.Common.8.0.0\build\Microsoft.SourceLink.Common.targets')" Text="$([System.String]::Format('$(ErrorText)', '..\..\packages\Microsoft.SourceLink.Common.8.0.0\build\Microsoft.SourceLink.Common.targets'))" />
    <Error Condition="!Exists('..\..\packages\Microsoft.SourceLink.GitHub.8.0.0\build\Microsoft.SourceLink.GitHub.props')" Text="$([System.String]::Format('$(ErrorText)', '..\..\packages\Microsoft.SourceLink.GitHub.8.0.0\build\Microsoft.SourceLink.GitHub.props'))" />
    <Error Condition="!Exists('..\..\packages\Microsoft.SourceLink.GitHub.8.0.0\build\Microsoft.SourceLink.GitHub.targets')" Text="$([System.String]::Format('$(ErrorText)', '..\..\packages\Microsoft.SourceLink.GitHub.8.0.0\build\Microsoft.SourceLink.GitHub.targets'))" />
>>>>>>> 16e7dae7
  </Target>
  <Import Project="..\..\packages\Microsoft.Build.Tasks.Git.8.0.0\build\Microsoft.Build.Tasks.Git.targets" Condition="Exists('..\..\packages\Microsoft.Build.Tasks.Git.8.0.0\build\Microsoft.Build.Tasks.Git.targets')" />
  <Import Project="..\..\packages\Microsoft.SourceLink.Common.8.0.0\build\Microsoft.SourceLink.Common.targets" Condition="Exists('..\..\packages\Microsoft.SourceLink.Common.8.0.0\build\Microsoft.SourceLink.Common.targets')" />
  <Import Project="..\..\packages\Microsoft.SourceLink.GitHub.8.0.0\build\Microsoft.SourceLink.GitHub.targets" Condition="Exists('..\..\packages\Microsoft.SourceLink.GitHub.8.0.0\build\Microsoft.SourceLink.GitHub.targets')" />
</Project><|MERGE_RESOLUTION|>--- conflicted
+++ resolved
@@ -1,777 +1,774 @@
-﻿<?xml version="1.0" encoding="utf-8"?>
-<!--
-
- Licensed to the Apache Software Foundation (ASF) under one
- or more contributor license agreements.  See the NOTICE file
- distributed with this work for additional information
- regarding copyright ownership.  The ASF licenses this file
- to you under the Apache License, Version 2.0 (the
- "License"); you may not use this file except in compliance
- with the License.  You may obtain a copy of the License at
-
-   http://www.apache.org/licenses/LICENSE-2.0
-
- Unless required by applicable law or agreed to in writing,
- software distributed under the License is distributed on an
- "AS IS" BASIS, WITHOUT WARRANTIES OR CONDITIONS OF ANY
- KIND, either express or implied.  See the License for the
- specific language governing permissions and limitations
- under the License.
-
--->
-<Project xmlns:xsi="http://www.w3.org/2001/XMLSchema-instance" xmlns:xsd="http://www.w3.org/2001/XMLSchema" DefaultTargets="Build" ToolsVersion="12.0" xmlns="http://schemas.microsoft.com/developer/msbuild/2003">
-  <Import Project="..\..\packages\Microsoft.SourceLink.GitHub.8.0.0\build\Microsoft.SourceLink.GitHub.props" Condition="Exists('..\..\packages\Microsoft.SourceLink.GitHub.8.0.0\build\Microsoft.SourceLink.GitHub.props')" />
-  <Import Project="..\..\packages\Microsoft.SourceLink.Common.8.0.0\build\Microsoft.SourceLink.Common.props" Condition="Exists('..\..\packages\Microsoft.SourceLink.Common.8.0.0\build\Microsoft.SourceLink.Common.props')" />
-  <Import Project="..\..\packages\Microsoft.Build.Tasks.Git.8.0.0\build\Microsoft.Build.Tasks.Git.props" Condition="Exists('..\..\packages\Microsoft.Build.Tasks.Git.8.0.0\build\Microsoft.Build.Tasks.Git.props')" />
-  <PropertyGroup>
-    <Deterministic>true</Deterministic>
-    <NuGetPackageImportStamp>
-    </NuGetPackageImportStamp>
-  </PropertyGroup>
-  <PropertyGroup>
-    <ProjectGuid>{04F77171-0634-46E0-A95E-D7477C88712E}</ProjectGuid>
-    <SchemaVersion>2</SchemaVersion>
-    <Configuration Condition=" '$(Configuration)' == '' ">Debug</Configuration>
-    <Platform Condition=" '$(Platform)' == '' ">AnyCPU</Platform>
-    <AssemblyName>DotNetNuke.log4net</AssemblyName>
-    <OutputType>Library</OutputType>
-    <TargetFrameworkVersion>v4.8</TargetFrameworkVersion>
-    <TargetFrameworkProfile />
-  </PropertyGroup>
-  <PropertyGroup Condition=" '$(Configuration)|$(Platform)' == 'Debug|AnyCPU' ">
-    <OutputPath>bin\</OutputPath>
-    <DebugSymbols>true</DebugSymbols>
-    <DefineConstants>TRACE;DEBUG;NET;NET_2_0;NET_4_0;NET_4_5</DefineConstants>
-    <Optimize>false</Optimize>
-    <WarningLevel>4</WarningLevel>
-    <DebugType>full</DebugType>
-    <ErrorReport>prompt</ErrorReport>
-    <PlatformTarget>AnyCPU</PlatformTarget>
-    <Prefer32Bit>false</Prefer32Bit>
-    <LangVersion>latest</LangVersion>
-    <DocumentationFile>bin\DotNetNuke.log4net.xml</DocumentationFile>
-    <TreatWarningsAsErrors>true</TreatWarningsAsErrors>
-  </PropertyGroup>
-  <PropertyGroup Condition=" '$(Configuration)|$(Platform)' == 'Release|AnyCPU' ">
-    <OutputPath>bin\</OutputPath>
-    <DebugSymbols>false</DebugSymbols>
-    <DefineConstants>TRACE;STRONG;NET;NET_2_0;NET_4_0;NET_4_5</DefineConstants>
-    <Optimize>true</Optimize>
-    <WarningLevel>4</WarningLevel>
-    <DebugType>pdbonly</DebugType>
-    <ErrorReport>prompt</ErrorReport>
-    <PlatformTarget>AnyCPU</PlatformTarget>
-    <Prefer32Bit>false</Prefer32Bit>
-    <LangVersion>latest</LangVersion>
-    <DocumentationFile>bin\DotNetNuke.log4net.xml</DocumentationFile>
-    <TreatWarningsAsErrors>true</TreatWarningsAsErrors>
-  </PropertyGroup>
-  <ItemGroup>
-    <Reference Include="System" />
-    <Reference Include="System.Data" />
-    <Reference Include="System.Web" />
-    <Reference Include="System.Xml" />
-    <Reference Include="System.Configuration" />
-  </ItemGroup>
-  <ItemGroup>
-    <Compile Include="log4net\Appender\AdoNetAppender.cs">
-      <SubType>Code</SubType>
-    </Compile>
-    <Compile Include="log4net\Appender\AnsiColorTerminalAppender.cs">
-      <SubType>Code</SubType>
-    </Compile>
-    <Compile Include="log4net\Appender\AppenderCollection.cs">
-      <SubType>Code</SubType>
-    </Compile>
-    <Compile Include="log4net\Appender\AppenderSkeleton.cs">
-      <SubType>Code</SubType>
-    </Compile>
-    <Compile Include="log4net\Appender\AspNetTraceAppender.cs">
-      <SubType>Code</SubType>
-    </Compile>
-    <Compile Include="log4net\Appender\BufferingAppenderSkeleton.cs">
-      <SubType>Code</SubType>
-    </Compile>
-    <Compile Include="log4net\Appender\BufferingForwardingAppender.cs">
-      <SubType>Code</SubType>
-    </Compile>
-    <Compile Include="log4net\Appender\ColoredConsoleAppender.cs">
-      <SubType>Code</SubType>
-    </Compile>
-    <Compile Include="log4net\Appender\ConsoleAppender.cs">
-      <SubType>Code</SubType>
-    </Compile>
-    <Compile Include="log4net\Appender\DebugAppender.cs">
-      <SubType>Code</SubType>
-    </Compile>
-    <Compile Include="log4net\Appender\EventLogAppender.cs">
-      <SubType>Code</SubType>
-    </Compile>
-    <Compile Include="log4net\Appender\FileAppender.cs">
-      <SubType>Code</SubType>
-    </Compile>
-    <Compile Include="log4net\Appender\ForwardingAppender.cs">
-      <SubType>Code</SubType>
-    </Compile>
-    <Compile Include="log4net\Appender\IAppender.cs">
-      <SubType>Code</SubType>
-    </Compile>
-    <Compile Include="log4net\Appender\IBulkAppender.cs">
-      <SubType>Code</SubType>
-    </Compile>
-    <Compile Include="log4net\Appender\IFlushable.cs">
-      <SubType>Code</SubType>
-    </Compile>
-    <Compile Include="log4net\Appender\LocalSyslogAppender.cs">
-      <SubType>Code</SubType>
-    </Compile>
-    <Compile Include="log4net\Appender\ManagedColoredConsoleAppender.cs" />
-    <Compile Include="log4net\Appender\MemoryAppender.cs">
-      <SubType>Code</SubType>
-    </Compile>
-    <Compile Include="log4net\Appender\NetSendAppender.cs">
-      <SubType>Code</SubType>
-    </Compile>
-    <Compile Include="log4net\Appender\OutputDebugStringAppender.cs">
-      <SubType>Code</SubType>
-    </Compile>
-    <Compile Include="log4net\Appender\RemoteSyslogAppender.cs">
-      <SubType>Code</SubType>
-    </Compile>
-    <Compile Include="log4net\Appender\RemotingAppender.cs">
-      <SubType>Code</SubType>
-    </Compile>
-    <Compile Include="log4net\Appender\RollingFileAppender.cs">
-      <SubType>Code</SubType>
-    </Compile>
-    <Compile Include="log4net\Appender\SmtpAppender.cs">
-      <SubType>Code</SubType>
-    </Compile>
-    <Compile Include="log4net\Appender\SmtpPickupDirAppender.cs">
-      <SubType>Code</SubType>
-    </Compile>
-    <Compile Include="log4net\Appender\TelnetAppender.cs">
-      <SubType>Code</SubType>
-    </Compile>
-    <Compile Include="log4net\Appender\TextWriterAppender.cs">
-      <SubType>Code</SubType>
-    </Compile>
-    <Compile Include="log4net\Appender\TraceAppender.cs">
-      <SubType>Code</SubType>
-    </Compile>
-    <Compile Include="log4net\Appender\UdpAppender.cs">
-      <SubType>Code</SubType>
-    </Compile>
-    <Compile Include="log4net\AssemblyInfo.cs">
-      <SubType>Code</SubType>
-    </Compile>
-    <Compile Include="log4net\AssemblyVersionInfo.cs">
-      <SubType>Code</SubType>
-    </Compile>
-    <Compile Include="log4net\Config\AliasDomainAttribute.cs">
-      <SubType>Code</SubType>
-    </Compile>
-    <Compile Include="log4net\Config\AliasRepositoryAttribute.cs">
-      <SubType>Code</SubType>
-    </Compile>
-    <Compile Include="log4net\Config\BasicConfigurator.cs">
-      <SubType>Code</SubType>
-    </Compile>
-    <Compile Include="log4net\Config\ConfiguratorAttribute.cs">
-      <SubType>Code</SubType>
-    </Compile>
-    <Compile Include="log4net\Config\DomainAttribute.cs">
-      <SubType>Code</SubType>
-    </Compile>
-    <Compile Include="log4net\Config\DOMConfigurator.cs">
-      <SubType>Code</SubType>
-    </Compile>
-    <Compile Include="log4net\Config\DOMConfiguratorAttribute.cs">
-      <SubType>Code</SubType>
-    </Compile>
-    <Compile Include="log4net\Config\Log4NetConfigurationSectionHandler.cs">
-      <SubType>Code</SubType>
-    </Compile>
-    <Compile Include="log4net\Config\PluginAttribute.cs">
-      <SubType>Code</SubType>
-    </Compile>
-    <Compile Include="log4net\Config\RepositoryAttribute.cs">
-      <SubType>Code</SubType>
-    </Compile>
-    <Compile Include="log4net\Config\SecurityContextProviderAttribute.cs">
-      <SubType>Code</SubType>
-    </Compile>
-    <Compile Include="log4net\Config\XmlConfigurator.cs">
-      <SubType>Code</SubType>
-    </Compile>
-    <Compile Include="log4net\Config\XmlConfiguratorAttribute.cs">
-      <SubType>Code</SubType>
-    </Compile>
-    <Compile Include="log4net\Core\CompactRepositorySelector.cs">
-      <SubType>Code</SubType>
-    </Compile>
-    <Compile Include="log4net\Core\DefaultRepositorySelector.cs">
-      <SubType>Code</SubType>
-    </Compile>
-    <Compile Include="log4net\Core\ErrorCode.cs">
-      <SubType>Code</SubType>
-    </Compile>
-    <Compile Include="log4net\Core\ExceptionEvaluator.cs">
-      <SubType>Code</SubType>
-    </Compile>
-    <Compile Include="log4net\Core\IAppenderAttachable.cs">
-      <SubType>Code</SubType>
-    </Compile>
-    <Compile Include="log4net\Core\IErrorHandler.cs">
-      <SubType>Code</SubType>
-    </Compile>
-    <Compile Include="log4net\Core\IFixingRequired.cs">
-      <SubType>Code</SubType>
-    </Compile>
-    <Compile Include="log4net\Core\ILogger.cs">
-      <SubType>Code</SubType>
-    </Compile>
-    <Compile Include="log4net\Core\ILoggerWrapper.cs">
-      <SubType>Code</SubType>
-    </Compile>
-    <Compile Include="log4net\Core\IOptionHandler.cs">
-      <SubType>Code</SubType>
-    </Compile>
-    <Compile Include="log4net\Core\IRepositorySelector.cs">
-      <SubType>Code</SubType>
-    </Compile>
-    <Compile Include="log4net\Core\ITriggeringEventEvaluator.cs">
-      <SubType>Code</SubType>
-    </Compile>
-    <Compile Include="log4net\Core\Level.cs">
-      <SubType>Code</SubType>
-    </Compile>
-    <Compile Include="log4net\Core\LevelCollection.cs">
-      <SubType>Code</SubType>
-    </Compile>
-    <Compile Include="log4net\Core\LevelEvaluator.cs">
-      <SubType>Code</SubType>
-    </Compile>
-    <Compile Include="log4net\Core\LevelMap.cs">
-      <SubType>Code</SubType>
-    </Compile>
-    <Compile Include="log4net\Core\LocationInfo.cs">
-      <SubType>Code</SubType>
-    </Compile>
-    <Compile Include="log4net\Core\LogException.cs">
-      <SubType>Code</SubType>
-    </Compile>
-    <Compile Include="log4net\Core\LoggerManager.cs">
-      <SubType>Code</SubType>
-    </Compile>
-    <Compile Include="log4net\Core\LoggerWrapperImpl.cs">
-      <SubType>Code</SubType>
-    </Compile>
-    <Compile Include="log4net\Core\LoggingEvent.cs">
-      <SubType>Code</SubType>
-    </Compile>
-    <Compile Include="log4net\Core\LogImpl.cs">
-      <SubType>Code</SubType>
-    </Compile>
-    <Compile Include="log4net\Core\MethodItem.cs">
-      <SubType>Code</SubType>
-    </Compile>
-    <Compile Include="log4net\Core\SecurityContext.cs">
-      <SubType>Code</SubType>
-    </Compile>
-    <Compile Include="log4net\Core\SecurityContextProvider.cs">
-      <SubType>Code</SubType>
-    </Compile>
-    <Compile Include="log4net\Core\StackFrameItem.cs">
-      <SubType>Code</SubType>
-    </Compile>
-    <Compile Include="log4net\Core\TimeEvaluator.cs" />
-    <Compile Include="log4net\Core\WrapperMap.cs">
-      <SubType>Code</SubType>
-    </Compile>
-    <Compile Include="log4net\DateFormatter\AbsoluteTimeDateFormatter.cs">
-      <SubType>Code</SubType>
-    </Compile>
-    <Compile Include="log4net\DateFormatter\DateTimeDateFormatter.cs">
-      <SubType>Code</SubType>
-    </Compile>
-    <Compile Include="log4net\DateFormatter\IDateFormatter.cs">
-      <SubType>Code</SubType>
-    </Compile>
-    <Compile Include="log4net\DateFormatter\Iso8601DateFormatter.cs">
-      <SubType>Code</SubType>
-    </Compile>
-    <Compile Include="log4net\DateFormatter\SimpleDateFormatter.cs">
-      <SubType>Code</SubType>
-    </Compile>
-    <Compile Include="log4net\Filter\DenyAllFilter.cs">
-      <SubType>Code</SubType>
-    </Compile>
-    <Compile Include="log4net\Filter\FilterDecision.cs">
-      <SubType>Code</SubType>
-    </Compile>
-    <Compile Include="log4net\Filter\FilterSkeleton.cs">
-      <SubType>Code</SubType>
-    </Compile>
-    <Compile Include="log4net\Filter\IFilter.cs">
-      <SubType>Code</SubType>
-    </Compile>
-    <Compile Include="log4net\Filter\LevelMatchFilter.cs">
-      <SubType>Code</SubType>
-    </Compile>
-    <Compile Include="log4net\Filter\LevelRangeFilter.cs">
-      <SubType>Code</SubType>
-    </Compile>
-    <Compile Include="log4net\Filter\LoggerMatchFilter.cs">
-      <SubType>Code</SubType>
-    </Compile>
-    <Compile Include="log4net\Filter\MdcFilter.cs">
-      <SubType>Code</SubType>
-    </Compile>
-    <Compile Include="log4net\Filter\NdcFilter.cs">
-      <SubType>Code</SubType>
-    </Compile>
-    <Compile Include="log4net\Filter\PropertyFilter.cs">
-      <SubType>Code</SubType>
-    </Compile>
-    <Compile Include="log4net\Filter\StringMatchFilter.cs">
-      <SubType>Code</SubType>
-    </Compile>
-    <Compile Include="log4net\GlobalContext.cs">
-      <SubType>Code</SubType>
-    </Compile>
-    <Compile Include="log4net\ILog.cs">
-      <SubType>Code</SubType>
-    </Compile>
-    <Compile Include="log4net\Layout\DynamicPatternLayout.cs">
-      <SubType>Code</SubType>
-    </Compile>
-    <Compile Include="log4net\Layout\ExceptionLayout.cs">
-      <SubType>Code</SubType>
-    </Compile>
-    <Compile Include="log4net\Layout\ILayout.cs">
-      <SubType>Code</SubType>
-    </Compile>
-    <Compile Include="log4net\Layout\IRawLayout.cs">
-      <SubType>Code</SubType>
-    </Compile>
-    <Compile Include="log4net\Layout\Layout2RawLayoutAdapter.cs">
-      <SubType>Code</SubType>
-    </Compile>
-    <Compile Include="log4net\Layout\LayoutSkeleton.cs">
-      <SubType>Code</SubType>
-    </Compile>
-    <Compile Include="log4net\Layout\PatternLayout.cs">
-      <SubType>Code</SubType>
-    </Compile>
-    <Compile Include="log4net\Layout\Pattern\AppDomainPatternConverter.cs">
-      <SubType>Code</SubType>
-    </Compile>
-    <Compile Include="log4net\Layout\Pattern\AspNetCachePatternConverter.cs">
-      <SubType>Code</SubType>
-    </Compile>
-    <Compile Include="log4net\Layout\Pattern\AspNetContextPatternConverter.cs">
-      <SubType>Code</SubType>
-    </Compile>
-    <Compile Include="log4net\Layout\Pattern\AspNetPatternConverter.cs">
-      <SubType>Code</SubType>
-    </Compile>
-    <Compile Include="log4net\Layout\Pattern\AspNetRequestPatternConverter.cs">
-      <SubType>Code</SubType>
-    </Compile>
-    <Compile Include="log4net\Layout\Pattern\AspNetSessionPatternConverter.cs">
-      <SubType>Code</SubType>
-    </Compile>
-    <Compile Include="log4net\Layout\Pattern\DatePatternConverter.cs">
-      <SubType>Code</SubType>
-    </Compile>
-    <Compile Include="log4net\Layout\Pattern\ExceptionPatternConverter.cs">
-      <SubType>Code</SubType>
-    </Compile>
-    <Compile Include="log4net\Layout\Pattern\FileLocationPatternConverter.cs">
-      <SubType>Code</SubType>
-    </Compile>
-    <Compile Include="log4net\Layout\Pattern\FullLocationPatternConverter.cs">
-      <SubType>Code</SubType>
-    </Compile>
-    <Compile Include="log4net\Layout\Pattern\IdentityPatternConverter.cs">
-      <SubType>Code</SubType>
-    </Compile>
-    <Compile Include="log4net\Layout\Pattern\LevelPatternConverter.cs">
-      <SubType>Code</SubType>
-    </Compile>
-    <Compile Include="log4net\Layout\Pattern\LineLocationPatternConverter.cs">
-      <SubType>Code</SubType>
-    </Compile>
-    <Compile Include="log4net\Layout\Pattern\LoggerPatternConverter.cs">
-      <SubType>Code</SubType>
-    </Compile>
-    <Compile Include="log4net\Layout\Pattern\MessagePatternConverter.cs">
-      <SubType>Code</SubType>
-    </Compile>
-    <Compile Include="log4net\Layout\Pattern\MethodLocationPatternConverter.cs">
-      <SubType>Code</SubType>
-    </Compile>
-    <Compile Include="log4net\Layout\Pattern\NamedPatternConverter.cs">
-      <SubType>Code</SubType>
-    </Compile>
-    <Compile Include="log4net\Layout\Pattern\NdcPatternConverter.cs">
-      <SubType>Code</SubType>
-    </Compile>
-    <Compile Include="log4net\Layout\Pattern\PatternLayoutConverter.cs">
-      <SubType>Code</SubType>
-    </Compile>
-    <Compile Include="log4net\Layout\Pattern\PropertyPatternConverter.cs">
-      <SubType>Code</SubType>
-    </Compile>
-    <Compile Include="log4net\Layout\Pattern\RelativeTimePatternConverter.cs">
-      <SubType>Code</SubType>
-    </Compile>
-    <Compile Include="log4net\Layout\Pattern\StackTraceDetailPatternConverter.cs" />
-    <Compile Include="log4net\Layout\Pattern\StackTracePatternConverter.cs" />
-    <Compile Include="log4net\Layout\Pattern\ThreadPatternConverter.cs">
-      <SubType>Code</SubType>
-    </Compile>
-    <Compile Include="log4net\Layout\Pattern\TypeNamePatternConverter.cs">
-      <SubType>Code</SubType>
-    </Compile>
-    <Compile Include="log4net\Layout\Pattern\UserNamePatternConverter.cs">
-      <SubType>Code</SubType>
-    </Compile>
-    <Compile Include="log4net\Layout\Pattern\UtcDatePatternConverter.cs">
-      <SubType>Code</SubType>
-    </Compile>
-    <Compile Include="log4net\Layout\RawLayoutConverter.cs">
-      <SubType>Code</SubType>
-    </Compile>
-    <Compile Include="log4net\Layout\RawPropertyLayout.cs">
-      <SubType>Code</SubType>
-    </Compile>
-    <Compile Include="log4net\Layout\RawTimeStampLayout.cs">
-      <SubType>Code</SubType>
-    </Compile>
-    <Compile Include="log4net\Layout\RawUtcTimeStampLayout.cs">
-      <SubType>Code</SubType>
-    </Compile>
-    <Compile Include="log4net\Layout\SimpleLayout.cs">
-      <SubType>Code</SubType>
-    </Compile>
-    <Compile Include="log4net\Layout\XmlLayout.cs">
-      <SubType>Code</SubType>
-    </Compile>
-    <Compile Include="log4net\Layout\XmlLayoutBase.cs">
-      <SubType>Code</SubType>
-    </Compile>
-    <Compile Include="log4net\Layout\XmlLayoutSchemaLog4j.cs">
-      <SubType>Code</SubType>
-    </Compile>
-    <Compile Include="log4net\LogicalThreadContext.cs">
-      <SubType>Code</SubType>
-    </Compile>
-    <Compile Include="log4net\LogManager.cs">
-      <SubType>Code</SubType>
-    </Compile>
-    <Compile Include="log4net\MDC.cs">
-      <SubType>Code</SubType>
-    </Compile>
-    <Compile Include="log4net\NDC.cs">
-      <SubType>Code</SubType>
-    </Compile>
-    <Compile Include="log4net\ObjectRenderer\DefaultRenderer.cs">
-      <SubType>Code</SubType>
-    </Compile>
-    <Compile Include="log4net\ObjectRenderer\IObjectRenderer.cs">
-      <SubType>Code</SubType>
-    </Compile>
-    <Compile Include="log4net\ObjectRenderer\RendererMap.cs">
-      <SubType>Code</SubType>
-    </Compile>
-    <Compile Include="log4net\Plugin\IPlugin.cs">
-      <SubType>Code</SubType>
-    </Compile>
-    <Compile Include="log4net\Plugin\IPluginFactory.cs">
-      <SubType>Code</SubType>
-    </Compile>
-    <Compile Include="log4net\Plugin\PluginCollection.cs">
-      <SubType>Code</SubType>
-    </Compile>
-    <Compile Include="log4net\Plugin\PluginMap.cs">
-      <SubType>Code</SubType>
-    </Compile>
-    <Compile Include="log4net\Plugin\PluginSkeleton.cs">
-      <SubType>Code</SubType>
-    </Compile>
-    <Compile Include="log4net\Plugin\RemoteLoggingServerPlugin.cs">
-      <SubType>Code</SubType>
-    </Compile>
-    <Compile Include="log4net\Repository\ConfigurationChangedEventArgs.cs" />
-    <Compile Include="log4net\Repository\Hierarchy\DefaultLoggerFactory.cs">
-      <SubType>Code</SubType>
-    </Compile>
-    <Compile Include="log4net\Repository\Hierarchy\Hierarchy.cs">
-      <SubType>Code</SubType>
-    </Compile>
-    <Compile Include="log4net\Repository\Hierarchy\ILoggerFactory.cs">
-      <SubType>Code</SubType>
-    </Compile>
-    <Compile Include="log4net\Repository\Hierarchy\Logger.cs">
-      <SubType>Code</SubType>
-    </Compile>
-    <Compile Include="log4net\Repository\Hierarchy\LoggerKey.cs">
-      <SubType>Code</SubType>
-    </Compile>
-    <Compile Include="log4net\Repository\Hierarchy\ProvisionNode.cs">
-      <SubType>Code</SubType>
-    </Compile>
-    <Compile Include="log4net\Repository\Hierarchy\RootLogger.cs">
-      <SubType>Code</SubType>
-    </Compile>
-    <Compile Include="log4net\Repository\Hierarchy\XmlHierarchyConfigurator.cs">
-      <SubType>Code</SubType>
-    </Compile>
-    <Compile Include="log4net\Repository\IBasicRepositoryConfigurator.cs">
-      <SubType>Code</SubType>
-    </Compile>
-    <Compile Include="log4net\Repository\ILoggerRepository.cs">
-      <SubType>Code</SubType>
-    </Compile>
-    <Compile Include="log4net\Repository\IXmlRepositoryConfigurator.cs">
-      <SubType>Code</SubType>
-    </Compile>
-    <Compile Include="log4net\Repository\LoggerRepositorySkeleton.cs">
-      <SubType>Code</SubType>
-    </Compile>
-    <Compile Include="log4net\ThreadContext.cs">
-      <SubType>Code</SubType>
-    </Compile>
-    <Compile Include="log4net\Util\AppenderAttachedImpl.cs">
-      <SubType>Code</SubType>
-    </Compile>
-    <Compile Include="log4net\Util\CompositeProperties.cs">
-      <SubType>Code</SubType>
-    </Compile>
-    <Compile Include="log4net\Util\ContextPropertiesBase.cs">
-      <SubType>Code</SubType>
-    </Compile>
-    <Compile Include="log4net\Util\ConverterInfo.cs" />
-    <Compile Include="log4net\Util\CountingQuietTextWriter.cs">
-      <SubType>Code</SubType>
-    </Compile>
-    <Compile Include="log4net\Util\CyclicBuffer.cs">
-      <SubType>Code</SubType>
-    </Compile>
-    <Compile Include="log4net\Util\EmptyCollection.cs">
-      <SubType>Code</SubType>
-    </Compile>
-    <Compile Include="log4net\Util\EmptyDictionary.cs">
-      <SubType>Code</SubType>
-    </Compile>
-    <Compile Include="log4net\Util\FormattingInfo.cs">
-      <SubType>Code</SubType>
-    </Compile>
-    <Compile Include="log4net\Util\GlobalContextProperties.cs">
-      <SubType>Code</SubType>
-    </Compile>
-    <Compile Include="log4net\Util\ILogExtensions.cs">
-      <SubType>Code</SubType>
-    </Compile>
-    <Compile Include="log4net\Util\LevelMapping.cs">
-      <SubType>Code</SubType>
-    </Compile>
-    <Compile Include="log4net\Util\LevelMappingEntry.cs">
-      <SubType>Code</SubType>
-    </Compile>
-    <Compile Include="log4net\Util\LogicalThreadContextProperties.cs">
-      <SubType>Code</SubType>
-    </Compile>
-    <Compile Include="log4net\Util\LogLog.cs">
-      <SubType>Code</SubType>
-    </Compile>
-    <Compile Include="log4net\Util\NativeError.cs">
-      <SubType>Code</SubType>
-    </Compile>
-    <Compile Include="log4net\Util\NullDictionaryEnumerator.cs">
-      <SubType>Code</SubType>
-    </Compile>
-    <Compile Include="log4net\Util\NullEnumerator.cs">
-      <SubType>Code</SubType>
-    </Compile>
-    <Compile Include="log4net\Util\NullSecurityContext.cs">
-      <SubType>Code</SubType>
-    </Compile>
-    <Compile Include="log4net\Util\OnlyOnceErrorHandler.cs">
-      <SubType>Code</SubType>
-    </Compile>
-    <Compile Include="log4net\Util\OptionConverter.cs">
-      <SubType>Code</SubType>
-    </Compile>
-    <Compile Include="log4net\Util\PatternConverter.cs">
-      <SubType>Code</SubType>
-    </Compile>
-    <Compile Include="log4net\Util\PatternParser.cs">
-      <SubType>Code</SubType>
-    </Compile>
-    <Compile Include="log4net\Util\PatternString.cs">
-      <SubType>Code</SubType>
-    </Compile>
-    <Compile Include="log4net\Util\PatternStringConverters\AppDomainPatternConverter.cs">
-      <SubType>Code</SubType>
-    </Compile>
-    <Compile Include="log4net\Util\PatternStringConverters\AppSettingPatternConverter.cs">
-      <SubType>Code</SubType>
-    </Compile>
-    <Compile Include="log4net\Util\PatternStringConverters\DatePatternConverter.cs">
-      <SubType>Code</SubType>
-    </Compile>
-    <Compile Include="log4net\Util\PatternStringConverters\EnvironmentFolderPathPatternConverter.cs" />
-    <Compile Include="log4net\Util\PatternStringConverters\EnvironmentPatternConverter.cs">
-      <SubType>Code</SubType>
-    </Compile>
-    <Compile Include="log4net\Util\PatternStringConverters\IdentityPatternConverter.cs">
-      <SubType>Code</SubType>
-    </Compile>
-    <Compile Include="log4net\Util\PatternStringConverters\LiteralPatternConverter.cs">
-      <SubType>Code</SubType>
-    </Compile>
-    <Compile Include="log4net\Util\PatternStringConverters\NewLinePatternConverter.cs">
-      <SubType>Code</SubType>
-    </Compile>
-    <Compile Include="log4net\Util\PatternStringConverters\ProcessIdPatternConverter.cs">
-      <SubType>Code</SubType>
-    </Compile>
-    <Compile Include="log4net\Util\PatternStringConverters\PropertyPatternConverter.cs">
-      <SubType>Code</SubType>
-    </Compile>
-    <Compile Include="log4net\Util\PatternStringConverters\RandomStringPatternConverter.cs">
-      <SubType>Code</SubType>
-    </Compile>
-    <Compile Include="log4net\Util\PatternStringConverters\UserNamePatternConverter.cs">
-      <SubType>Code</SubType>
-    </Compile>
-    <Compile Include="log4net\Util\PatternStringConverters\UtcDatePatternConverter.cs">
-      <SubType>Code</SubType>
-    </Compile>
-    <Compile Include="log4net\Util\PropertiesDictionary.cs">
-      <SubType>Code</SubType>
-    </Compile>
-    <Compile Include="log4net\Util\PropertyEntry.cs" />
-    <Compile Include="log4net\Util\ProtectCloseTextWriter.cs">
-      <SubType>Code</SubType>
-    </Compile>
-    <Compile Include="log4net\Util\QuietTextWriter.cs">
-      <SubType>Code</SubType>
-    </Compile>
-    <Compile Include="log4net\Util\ReaderWriterLock.cs">
-      <SubType>Code</SubType>
-    </Compile>
-    <Compile Include="log4net\Util\ReadOnlyPropertiesDictionary.cs">
-      <SubType>Code</SubType>
-    </Compile>
-    <Compile Include="log4net\Util\ReusableStringWriter.cs">
-      <SubType>Code</SubType>
-    </Compile>
-    <Compile Include="log4net\Util\SystemInfo.cs">
-      <SubType>Code</SubType>
-    </Compile>
-    <Compile Include="log4net\Util\SystemStringFormat.cs">
-      <SubType>Code</SubType>
-    </Compile>
-    <Compile Include="log4net\Util\TextWriterAdapter.cs">
-      <SubType>Code</SubType>
-    </Compile>
-    <Compile Include="log4net\Util\ThreadContextProperties.cs">
-      <SubType>Code</SubType>
-    </Compile>
-    <Compile Include="log4net\Util\LogicalThreadContextStack.cs">
-      <SubType>Code</SubType>
-    </Compile>
-    <Compile Include="log4net\Util\ThreadContextStack.cs">
-      <SubType>Code</SubType>
-    </Compile>
-    <Compile Include="log4net\Util\LogicalThreadContextStacks.cs">
-      <SubType>Code</SubType>
-    </Compile>
-    <Compile Include="log4net\Util\ThreadContextStacks.cs">
-      <SubType>Code</SubType>
-    </Compile>
-    <Compile Include="log4net\Util\Transform.cs">
-      <SubType>Code</SubType>
-    </Compile>
-    <Compile Include="log4net\Util\TypeConverters\BooleanConverter.cs">
-      <SubType>Code</SubType>
-    </Compile>
-    <Compile Include="log4net\Util\TypeConverters\ConversionNotSupportedException.cs">
-      <SubType>Code</SubType>
-    </Compile>
-    <Compile Include="log4net\Util\TypeConverters\ConverterRegistry.cs">
-      <SubType>Code</SubType>
-    </Compile>
-    <Compile Include="log4net\Util\TypeConverters\EncodingConverter.cs">
-      <SubType>Code</SubType>
-    </Compile>
-    <Compile Include="log4net\Util\TypeConverters\IConvertFrom.cs">
-      <SubType>Code</SubType>
-    </Compile>
-    <Compile Include="log4net\Util\TypeConverters\IConvertTo.cs">
-      <SubType>Code</SubType>
-    </Compile>
-    <Compile Include="log4net\Util\TypeConverters\IPAddressConverter.cs">
-      <SubType>Code</SubType>
-    </Compile>
-    <Compile Include="log4net\Util\TypeConverters\PatternLayoutConverter.cs">
-      <SubType>Code</SubType>
-    </Compile>
-    <Compile Include="log4net\Util\TypeConverters\PatternStringConverter.cs">
-      <SubType>Code</SubType>
-    </Compile>
-    <Compile Include="log4net\Util\TypeConverters\TypeConverter.cs">
-      <SubType>Code</SubType>
-    </Compile>
-    <Compile Include="log4net\Util\TypeConverters\TypeConverterAttribute.cs">
-      <SubType>Code</SubType>
-    </Compile>
-    <Compile Include="log4net\Util\WindowsSecurityContext.cs">
-      <SubType>Code</SubType>
-    </Compile>
-  </ItemGroup>
-  <ItemGroup>
-    <Folder Include="Properties\" />
-  </ItemGroup>
-  <ItemGroup>
-    <None Include="packages.config" />
-  </ItemGroup>
-  <Import Project="$(MSBuildToolsPath)\Microsoft.CSharp.targets" />
-  <PropertyGroup>
-    <RootDirectory>$(MSBuildProjectDirectory)\..\..</RootDirectory>
-  </PropertyGroup>
-  <Import Project="..\..\DNN_Platform.build" />
-  <Target Name="AfterBuild" DependsOnTargets="CopyBin" />
-  <Target Name="CopyBin">
-    <Copy SourceFiles="$(MSBuildProjectDirectory)\bin\$(AssemblyName).dll" DestinationFolder="$(WebsitePath)/bin" />
-    <Copy SourceFiles="$(MSBuildProjectDirectory)\bin\$(AssemblyName).pdb" DestinationFolder="$(WebsitePath)/bin" />
-    <Copy SourceFiles="$(MSBuildProjectDirectory)\bin\$(AssemblyName).xml" DestinationFolder="$(WebsitePath)/bin" />
-  </Target>
-  <Target Name="EnsureNuGetPackageBuildImports" BeforeTargets="PrepareForBuild">
-    <PropertyGroup>
-      <ErrorText>This project references NuGet package(s) that are missing on this computer. Use NuGet Package Restore to download them.  For more information, see http://go.microsoft.com/fwlink/?LinkID=322105. The missing file is {0}.</ErrorText>
-    </PropertyGroup>
-<<<<<<< HEAD
-    <Error Condition="!Exists('..\..\packages\Microsoft.Build.Tasks.Git.1.1.1\build\Microsoft.Build.Tasks.Git.targets')" Text="$([System.String]::Format('$(ErrorText)', '..\..\packages\Microsoft.Build.Tasks.Git.1.1.1\build\Microsoft.Build.Tasks.Git.targets'))" />
-    <Error Condition="!Exists('..\..\packages\Microsoft.SourceLink.Common.1.1.1\build\Microsoft.SourceLink.Common.targets')" Text="$([System.String]::Format('$(ErrorText)', '..\..\packages\Microsoft.SourceLink.Common.1.1.1\build\Microsoft.SourceLink.Common.targets'))" />
-    <Error Condition="!Exists('..\..\packages\Microsoft.Build.Tasks.Git.1.1.1\build\Microsoft.Build.Tasks.Git.props')" Text="$([System.String]::Format('$(ErrorText)', '..\..\packages\Microsoft.Build.Tasks.Git.1.1.1\build\Microsoft.Build.Tasks.Git.props'))" />
-    <Error Condition="!Exists('..\..\packages\Microsoft.SourceLink.Common.1.1.1\build\Microsoft.SourceLink.Common.props')" Text="$([System.String]::Format('$(ErrorText)', '..\..\packages\Microsoft.SourceLink.Common.1.1.1\build\Microsoft.SourceLink.Common.props'))" />
-    <Error Condition="!Exists('..\..\packages\Microsoft.SourceLink.GitHub.1.1.1\build\Microsoft.SourceLink.GitHub.props')" Text="$([System.String]::Format('$(ErrorText)', '..\..\packages\Microsoft.SourceLink.GitHub.1.1.1\build\Microsoft.SourceLink.GitHub.props'))" />
-    <Error Condition="!Exists('..\..\packages\Microsoft.SourceLink.GitHub.1.1.1\build\Microsoft.SourceLink.GitHub.targets')" Text="$([System.String]::Format('$(ErrorText)', '..\..\packages\Microsoft.SourceLink.GitHub.1.1.1\build\Microsoft.SourceLink.GitHub.targets'))" />
-=======
-    <Error Condition="!Exists('..\..\packages\Microsoft.Build.Tasks.Git.8.0.0\build\Microsoft.Build.Tasks.Git.props')" Text="$([System.String]::Format('$(ErrorText)', '..\..\packages\Microsoft.Build.Tasks.Git.8.0.0\build\Microsoft.Build.Tasks.Git.props'))" />
-    <Error Condition="!Exists('..\..\packages\Microsoft.Build.Tasks.Git.8.0.0\build\Microsoft.Build.Tasks.Git.targets')" Text="$([System.String]::Format('$(ErrorText)', '..\..\packages\Microsoft.Build.Tasks.Git.8.0.0\build\Microsoft.Build.Tasks.Git.targets'))" />
-    <Error Condition="!Exists('..\..\packages\Microsoft.SourceLink.Common.8.0.0\build\Microsoft.SourceLink.Common.props')" Text="$([System.String]::Format('$(ErrorText)', '..\..\packages\Microsoft.SourceLink.Common.8.0.0\build\Microsoft.SourceLink.Common.props'))" />
-    <Error Condition="!Exists('..\..\packages\Microsoft.SourceLink.Common.8.0.0\build\Microsoft.SourceLink.Common.targets')" Text="$([System.String]::Format('$(ErrorText)', '..\..\packages\Microsoft.SourceLink.Common.8.0.0\build\Microsoft.SourceLink.Common.targets'))" />
-    <Error Condition="!Exists('..\..\packages\Microsoft.SourceLink.GitHub.8.0.0\build\Microsoft.SourceLink.GitHub.props')" Text="$([System.String]::Format('$(ErrorText)', '..\..\packages\Microsoft.SourceLink.GitHub.8.0.0\build\Microsoft.SourceLink.GitHub.props'))" />
-    <Error Condition="!Exists('..\..\packages\Microsoft.SourceLink.GitHub.8.0.0\build\Microsoft.SourceLink.GitHub.targets')" Text="$([System.String]::Format('$(ErrorText)', '..\..\packages\Microsoft.SourceLink.GitHub.8.0.0\build\Microsoft.SourceLink.GitHub.targets'))" />
->>>>>>> 16e7dae7
-  </Target>
-  <Import Project="..\..\packages\Microsoft.Build.Tasks.Git.8.0.0\build\Microsoft.Build.Tasks.Git.targets" Condition="Exists('..\..\packages\Microsoft.Build.Tasks.Git.8.0.0\build\Microsoft.Build.Tasks.Git.targets')" />
-  <Import Project="..\..\packages\Microsoft.SourceLink.Common.8.0.0\build\Microsoft.SourceLink.Common.targets" Condition="Exists('..\..\packages\Microsoft.SourceLink.Common.8.0.0\build\Microsoft.SourceLink.Common.targets')" />
-  <Import Project="..\..\packages\Microsoft.SourceLink.GitHub.8.0.0\build\Microsoft.SourceLink.GitHub.targets" Condition="Exists('..\..\packages\Microsoft.SourceLink.GitHub.8.0.0\build\Microsoft.SourceLink.GitHub.targets')" />
+﻿<?xml version="1.0" encoding="utf-8"?>
+<!--
+
+ Licensed to the Apache Software Foundation (ASF) under one
+ or more contributor license agreements.  See the NOTICE file
+ distributed with this work for additional information
+ regarding copyright ownership.  The ASF licenses this file
+ to you under the Apache License, Version 2.0 (the
+ "License"); you may not use this file except in compliance
+ with the License.  You may obtain a copy of the License at
+
+   http://www.apache.org/licenses/LICENSE-2.0
+
+ Unless required by applicable law or agreed to in writing,
+ software distributed under the License is distributed on an
+ "AS IS" BASIS, WITHOUT WARRANTIES OR CONDITIONS OF ANY
+ KIND, either express or implied.  See the License for the
+ specific language governing permissions and limitations
+ under the License.
+
+-->
+<Project xmlns:xsi="http://www.w3.org/2001/XMLSchema-instance" xmlns:xsd="http://www.w3.org/2001/XMLSchema" DefaultTargets="Build" ToolsVersion="12.0" xmlns="http://schemas.microsoft.com/developer/msbuild/2003">
+  <Import Project="..\..\packages\Microsoft.SourceLink.GitHub.8.0.0\build\Microsoft.SourceLink.GitHub.props" Condition="Exists('..\..\packages\Microsoft.SourceLink.GitHub.8.0.0\build\Microsoft.SourceLink.GitHub.props')" />
+  <Import Project="..\..\packages\Microsoft.SourceLink.Common.8.0.0\build\Microsoft.SourceLink.Common.props" Condition="Exists('..\..\packages\Microsoft.SourceLink.Common.8.0.0\build\Microsoft.SourceLink.Common.props')" />
+  <Import Project="..\..\packages\Microsoft.Build.Tasks.Git.8.0.0\build\Microsoft.Build.Tasks.Git.props" Condition="Exists('..\..\packages\Microsoft.Build.Tasks.Git.8.0.0\build\Microsoft.Build.Tasks.Git.props')" />
+  <PropertyGroup>
+    <Deterministic>true</Deterministic>
+    <NuGetPackageImportStamp>
+    </NuGetPackageImportStamp>
+  </PropertyGroup>
+  <PropertyGroup>
+    <ProjectGuid>{04F77171-0634-46E0-A95E-D7477C88712E}</ProjectGuid>
+    <SchemaVersion>2</SchemaVersion>
+    <Configuration Condition=" '$(Configuration)' == '' ">Debug</Configuration>
+    <Platform Condition=" '$(Platform)' == '' ">AnyCPU</Platform>
+    <AssemblyName>DotNetNuke.log4net</AssemblyName>
+    <OutputType>Library</OutputType>
+    <TargetFrameworkVersion>v4.8</TargetFrameworkVersion>
+    <TargetFrameworkProfile />
+  </PropertyGroup>
+  <PropertyGroup Condition=" '$(Configuration)|$(Platform)' == 'Debug|AnyCPU' ">
+    <OutputPath>bin\</OutputPath>
+    <DebugSymbols>true</DebugSymbols>
+    <DefineConstants>TRACE;DEBUG;NET;NET_2_0;NET_4_0;NET_4_5</DefineConstants>
+    <Optimize>false</Optimize>
+    <WarningLevel>4</WarningLevel>
+    <DebugType>full</DebugType>
+    <ErrorReport>prompt</ErrorReport>
+    <PlatformTarget>AnyCPU</PlatformTarget>
+    <Prefer32Bit>false</Prefer32Bit>
+    <LangVersion>latest</LangVersion>
+    <DocumentationFile>bin\DotNetNuke.log4net.xml</DocumentationFile>
+    <TreatWarningsAsErrors>true</TreatWarningsAsErrors>
+  </PropertyGroup>
+  <PropertyGroup Condition=" '$(Configuration)|$(Platform)' == 'Release|AnyCPU' ">
+    <OutputPath>bin\</OutputPath>
+    <DebugSymbols>false</DebugSymbols>
+    <DefineConstants>TRACE;STRONG;NET;NET_2_0;NET_4_0;NET_4_5</DefineConstants>
+    <Optimize>true</Optimize>
+    <WarningLevel>4</WarningLevel>
+    <DebugType>pdbonly</DebugType>
+    <ErrorReport>prompt</ErrorReport>
+    <PlatformTarget>AnyCPU</PlatformTarget>
+    <Prefer32Bit>false</Prefer32Bit>
+    <LangVersion>latest</LangVersion>
+    <DocumentationFile>bin\DotNetNuke.log4net.xml</DocumentationFile>
+    <TreatWarningsAsErrors>true</TreatWarningsAsErrors>
+  </PropertyGroup>
+  <ItemGroup>
+    <Reference Include="System" />
+    <Reference Include="System.Data" />
+    <Reference Include="System.Web" />
+    <Reference Include="System.Xml" />
+    <Reference Include="System.Configuration" />
+  </ItemGroup>
+  <ItemGroup>
+    <Compile Include="log4net\Appender\AdoNetAppender.cs">
+      <SubType>Code</SubType>
+    </Compile>
+    <Compile Include="log4net\Appender\AnsiColorTerminalAppender.cs">
+      <SubType>Code</SubType>
+    </Compile>
+    <Compile Include="log4net\Appender\AppenderCollection.cs">
+      <SubType>Code</SubType>
+    </Compile>
+    <Compile Include="log4net\Appender\AppenderSkeleton.cs">
+      <SubType>Code</SubType>
+    </Compile>
+    <Compile Include="log4net\Appender\AspNetTraceAppender.cs">
+      <SubType>Code</SubType>
+    </Compile>
+    <Compile Include="log4net\Appender\BufferingAppenderSkeleton.cs">
+      <SubType>Code</SubType>
+    </Compile>
+    <Compile Include="log4net\Appender\BufferingForwardingAppender.cs">
+      <SubType>Code</SubType>
+    </Compile>
+    <Compile Include="log4net\Appender\ColoredConsoleAppender.cs">
+      <SubType>Code</SubType>
+    </Compile>
+    <Compile Include="log4net\Appender\ConsoleAppender.cs">
+      <SubType>Code</SubType>
+    </Compile>
+    <Compile Include="log4net\Appender\DebugAppender.cs">
+      <SubType>Code</SubType>
+    </Compile>
+    <Compile Include="log4net\Appender\EventLogAppender.cs">
+      <SubType>Code</SubType>
+    </Compile>
+    <Compile Include="log4net\Appender\FileAppender.cs">
+      <SubType>Code</SubType>
+    </Compile>
+    <Compile Include="log4net\Appender\ForwardingAppender.cs">
+      <SubType>Code</SubType>
+    </Compile>
+    <Compile Include="log4net\Appender\IAppender.cs">
+      <SubType>Code</SubType>
+    </Compile>
+    <Compile Include="log4net\Appender\IBulkAppender.cs">
+      <SubType>Code</SubType>
+    </Compile>
+    <Compile Include="log4net\Appender\IFlushable.cs">
+      <SubType>Code</SubType>
+    </Compile>
+    <Compile Include="log4net\Appender\LocalSyslogAppender.cs">
+      <SubType>Code</SubType>
+    </Compile>
+    <Compile Include="log4net\Appender\ManagedColoredConsoleAppender.cs" />
+    <Compile Include="log4net\Appender\MemoryAppender.cs">
+      <SubType>Code</SubType>
+    </Compile>
+    <Compile Include="log4net\Appender\NetSendAppender.cs">
+      <SubType>Code</SubType>
+    </Compile>
+    <Compile Include="log4net\Appender\OutputDebugStringAppender.cs">
+      <SubType>Code</SubType>
+    </Compile>
+    <Compile Include="log4net\Appender\RemoteSyslogAppender.cs">
+      <SubType>Code</SubType>
+    </Compile>
+    <Compile Include="log4net\Appender\RemotingAppender.cs">
+      <SubType>Code</SubType>
+    </Compile>
+    <Compile Include="log4net\Appender\RollingFileAppender.cs">
+      <SubType>Code</SubType>
+    </Compile>
+    <Compile Include="log4net\Appender\SmtpAppender.cs">
+      <SubType>Code</SubType>
+    </Compile>
+    <Compile Include="log4net\Appender\SmtpPickupDirAppender.cs">
+      <SubType>Code</SubType>
+    </Compile>
+    <Compile Include="log4net\Appender\TelnetAppender.cs">
+      <SubType>Code</SubType>
+    </Compile>
+    <Compile Include="log4net\Appender\TextWriterAppender.cs">
+      <SubType>Code</SubType>
+    </Compile>
+    <Compile Include="log4net\Appender\TraceAppender.cs">
+      <SubType>Code</SubType>
+    </Compile>
+    <Compile Include="log4net\Appender\UdpAppender.cs">
+      <SubType>Code</SubType>
+    </Compile>
+    <Compile Include="log4net\AssemblyInfo.cs">
+      <SubType>Code</SubType>
+    </Compile>
+    <Compile Include="log4net\AssemblyVersionInfo.cs">
+      <SubType>Code</SubType>
+    </Compile>
+    <Compile Include="log4net\Config\AliasDomainAttribute.cs">
+      <SubType>Code</SubType>
+    </Compile>
+    <Compile Include="log4net\Config\AliasRepositoryAttribute.cs">
+      <SubType>Code</SubType>
+    </Compile>
+    <Compile Include="log4net\Config\BasicConfigurator.cs">
+      <SubType>Code</SubType>
+    </Compile>
+    <Compile Include="log4net\Config\ConfiguratorAttribute.cs">
+      <SubType>Code</SubType>
+    </Compile>
+    <Compile Include="log4net\Config\DomainAttribute.cs">
+      <SubType>Code</SubType>
+    </Compile>
+    <Compile Include="log4net\Config\DOMConfigurator.cs">
+      <SubType>Code</SubType>
+    </Compile>
+    <Compile Include="log4net\Config\DOMConfiguratorAttribute.cs">
+      <SubType>Code</SubType>
+    </Compile>
+    <Compile Include="log4net\Config\Log4NetConfigurationSectionHandler.cs">
+      <SubType>Code</SubType>
+    </Compile>
+    <Compile Include="log4net\Config\PluginAttribute.cs">
+      <SubType>Code</SubType>
+    </Compile>
+    <Compile Include="log4net\Config\RepositoryAttribute.cs">
+      <SubType>Code</SubType>
+    </Compile>
+    <Compile Include="log4net\Config\SecurityContextProviderAttribute.cs">
+      <SubType>Code</SubType>
+    </Compile>
+    <Compile Include="log4net\Config\XmlConfigurator.cs">
+      <SubType>Code</SubType>
+    </Compile>
+    <Compile Include="log4net\Config\XmlConfiguratorAttribute.cs">
+      <SubType>Code</SubType>
+    </Compile>
+    <Compile Include="log4net\Core\CompactRepositorySelector.cs">
+      <SubType>Code</SubType>
+    </Compile>
+    <Compile Include="log4net\Core\DefaultRepositorySelector.cs">
+      <SubType>Code</SubType>
+    </Compile>
+    <Compile Include="log4net\Core\ErrorCode.cs">
+      <SubType>Code</SubType>
+    </Compile>
+    <Compile Include="log4net\Core\ExceptionEvaluator.cs">
+      <SubType>Code</SubType>
+    </Compile>
+    <Compile Include="log4net\Core\IAppenderAttachable.cs">
+      <SubType>Code</SubType>
+    </Compile>
+    <Compile Include="log4net\Core\IErrorHandler.cs">
+      <SubType>Code</SubType>
+    </Compile>
+    <Compile Include="log4net\Core\IFixingRequired.cs">
+      <SubType>Code</SubType>
+    </Compile>
+    <Compile Include="log4net\Core\ILogger.cs">
+      <SubType>Code</SubType>
+    </Compile>
+    <Compile Include="log4net\Core\ILoggerWrapper.cs">
+      <SubType>Code</SubType>
+    </Compile>
+    <Compile Include="log4net\Core\IOptionHandler.cs">
+      <SubType>Code</SubType>
+    </Compile>
+    <Compile Include="log4net\Core\IRepositorySelector.cs">
+      <SubType>Code</SubType>
+    </Compile>
+    <Compile Include="log4net\Core\ITriggeringEventEvaluator.cs">
+      <SubType>Code</SubType>
+    </Compile>
+    <Compile Include="log4net\Core\Level.cs">
+      <SubType>Code</SubType>
+    </Compile>
+    <Compile Include="log4net\Core\LevelCollection.cs">
+      <SubType>Code</SubType>
+    </Compile>
+    <Compile Include="log4net\Core\LevelEvaluator.cs">
+      <SubType>Code</SubType>
+    </Compile>
+    <Compile Include="log4net\Core\LevelMap.cs">
+      <SubType>Code</SubType>
+    </Compile>
+    <Compile Include="log4net\Core\LocationInfo.cs">
+      <SubType>Code</SubType>
+    </Compile>
+    <Compile Include="log4net\Core\LogException.cs">
+      <SubType>Code</SubType>
+    </Compile>
+    <Compile Include="log4net\Core\LoggerManager.cs">
+      <SubType>Code</SubType>
+    </Compile>
+    <Compile Include="log4net\Core\LoggerWrapperImpl.cs">
+      <SubType>Code</SubType>
+    </Compile>
+    <Compile Include="log4net\Core\LoggingEvent.cs">
+      <SubType>Code</SubType>
+    </Compile>
+    <Compile Include="log4net\Core\LogImpl.cs">
+      <SubType>Code</SubType>
+    </Compile>
+    <Compile Include="log4net\Core\MethodItem.cs">
+      <SubType>Code</SubType>
+    </Compile>
+    <Compile Include="log4net\Core\SecurityContext.cs">
+      <SubType>Code</SubType>
+    </Compile>
+    <Compile Include="log4net\Core\SecurityContextProvider.cs">
+      <SubType>Code</SubType>
+    </Compile>
+    <Compile Include="log4net\Core\StackFrameItem.cs">
+      <SubType>Code</SubType>
+    </Compile>
+    <Compile Include="log4net\Core\TimeEvaluator.cs" />
+    <Compile Include="log4net\Core\WrapperMap.cs">
+      <SubType>Code</SubType>
+    </Compile>
+    <Compile Include="log4net\DateFormatter\AbsoluteTimeDateFormatter.cs">
+      <SubType>Code</SubType>
+    </Compile>
+    <Compile Include="log4net\DateFormatter\DateTimeDateFormatter.cs">
+      <SubType>Code</SubType>
+    </Compile>
+    <Compile Include="log4net\DateFormatter\IDateFormatter.cs">
+      <SubType>Code</SubType>
+    </Compile>
+    <Compile Include="log4net\DateFormatter\Iso8601DateFormatter.cs">
+      <SubType>Code</SubType>
+    </Compile>
+    <Compile Include="log4net\DateFormatter\SimpleDateFormatter.cs">
+      <SubType>Code</SubType>
+    </Compile>
+    <Compile Include="log4net\Filter\DenyAllFilter.cs">
+      <SubType>Code</SubType>
+    </Compile>
+    <Compile Include="log4net\Filter\FilterDecision.cs">
+      <SubType>Code</SubType>
+    </Compile>
+    <Compile Include="log4net\Filter\FilterSkeleton.cs">
+      <SubType>Code</SubType>
+    </Compile>
+    <Compile Include="log4net\Filter\IFilter.cs">
+      <SubType>Code</SubType>
+    </Compile>
+    <Compile Include="log4net\Filter\LevelMatchFilter.cs">
+      <SubType>Code</SubType>
+    </Compile>
+    <Compile Include="log4net\Filter\LevelRangeFilter.cs">
+      <SubType>Code</SubType>
+    </Compile>
+    <Compile Include="log4net\Filter\LoggerMatchFilter.cs">
+      <SubType>Code</SubType>
+    </Compile>
+    <Compile Include="log4net\Filter\MdcFilter.cs">
+      <SubType>Code</SubType>
+    </Compile>
+    <Compile Include="log4net\Filter\NdcFilter.cs">
+      <SubType>Code</SubType>
+    </Compile>
+    <Compile Include="log4net\Filter\PropertyFilter.cs">
+      <SubType>Code</SubType>
+    </Compile>
+    <Compile Include="log4net\Filter\StringMatchFilter.cs">
+      <SubType>Code</SubType>
+    </Compile>
+    <Compile Include="log4net\GlobalContext.cs">
+      <SubType>Code</SubType>
+    </Compile>
+    <Compile Include="log4net\ILog.cs">
+      <SubType>Code</SubType>
+    </Compile>
+    <Compile Include="log4net\Layout\DynamicPatternLayout.cs">
+      <SubType>Code</SubType>
+    </Compile>
+    <Compile Include="log4net\Layout\ExceptionLayout.cs">
+      <SubType>Code</SubType>
+    </Compile>
+    <Compile Include="log4net\Layout\ILayout.cs">
+      <SubType>Code</SubType>
+    </Compile>
+    <Compile Include="log4net\Layout\IRawLayout.cs">
+      <SubType>Code</SubType>
+    </Compile>
+    <Compile Include="log4net\Layout\Layout2RawLayoutAdapter.cs">
+      <SubType>Code</SubType>
+    </Compile>
+    <Compile Include="log4net\Layout\LayoutSkeleton.cs">
+      <SubType>Code</SubType>
+    </Compile>
+    <Compile Include="log4net\Layout\PatternLayout.cs">
+      <SubType>Code</SubType>
+    </Compile>
+    <Compile Include="log4net\Layout\Pattern\AppDomainPatternConverter.cs">
+      <SubType>Code</SubType>
+    </Compile>
+    <Compile Include="log4net\Layout\Pattern\AspNetCachePatternConverter.cs">
+      <SubType>Code</SubType>
+    </Compile>
+    <Compile Include="log4net\Layout\Pattern\AspNetContextPatternConverter.cs">
+      <SubType>Code</SubType>
+    </Compile>
+    <Compile Include="log4net\Layout\Pattern\AspNetPatternConverter.cs">
+      <SubType>Code</SubType>
+    </Compile>
+    <Compile Include="log4net\Layout\Pattern\AspNetRequestPatternConverter.cs">
+      <SubType>Code</SubType>
+    </Compile>
+    <Compile Include="log4net\Layout\Pattern\AspNetSessionPatternConverter.cs">
+      <SubType>Code</SubType>
+    </Compile>
+    <Compile Include="log4net\Layout\Pattern\DatePatternConverter.cs">
+      <SubType>Code</SubType>
+    </Compile>
+    <Compile Include="log4net\Layout\Pattern\ExceptionPatternConverter.cs">
+      <SubType>Code</SubType>
+    </Compile>
+    <Compile Include="log4net\Layout\Pattern\FileLocationPatternConverter.cs">
+      <SubType>Code</SubType>
+    </Compile>
+    <Compile Include="log4net\Layout\Pattern\FullLocationPatternConverter.cs">
+      <SubType>Code</SubType>
+    </Compile>
+    <Compile Include="log4net\Layout\Pattern\IdentityPatternConverter.cs">
+      <SubType>Code</SubType>
+    </Compile>
+    <Compile Include="log4net\Layout\Pattern\LevelPatternConverter.cs">
+      <SubType>Code</SubType>
+    </Compile>
+    <Compile Include="log4net\Layout\Pattern\LineLocationPatternConverter.cs">
+      <SubType>Code</SubType>
+    </Compile>
+    <Compile Include="log4net\Layout\Pattern\LoggerPatternConverter.cs">
+      <SubType>Code</SubType>
+    </Compile>
+    <Compile Include="log4net\Layout\Pattern\MessagePatternConverter.cs">
+      <SubType>Code</SubType>
+    </Compile>
+    <Compile Include="log4net\Layout\Pattern\MethodLocationPatternConverter.cs">
+      <SubType>Code</SubType>
+    </Compile>
+    <Compile Include="log4net\Layout\Pattern\NamedPatternConverter.cs">
+      <SubType>Code</SubType>
+    </Compile>
+    <Compile Include="log4net\Layout\Pattern\NdcPatternConverter.cs">
+      <SubType>Code</SubType>
+    </Compile>
+    <Compile Include="log4net\Layout\Pattern\PatternLayoutConverter.cs">
+      <SubType>Code</SubType>
+    </Compile>
+    <Compile Include="log4net\Layout\Pattern\PropertyPatternConverter.cs">
+      <SubType>Code</SubType>
+    </Compile>
+    <Compile Include="log4net\Layout\Pattern\RelativeTimePatternConverter.cs">
+      <SubType>Code</SubType>
+    </Compile>
+    <Compile Include="log4net\Layout\Pattern\StackTraceDetailPatternConverter.cs" />
+    <Compile Include="log4net\Layout\Pattern\StackTracePatternConverter.cs" />
+    <Compile Include="log4net\Layout\Pattern\ThreadPatternConverter.cs">
+      <SubType>Code</SubType>
+    </Compile>
+    <Compile Include="log4net\Layout\Pattern\TypeNamePatternConverter.cs">
+      <SubType>Code</SubType>
+    </Compile>
+    <Compile Include="log4net\Layout\Pattern\UserNamePatternConverter.cs">
+      <SubType>Code</SubType>
+    </Compile>
+    <Compile Include="log4net\Layout\Pattern\UtcDatePatternConverter.cs">
+      <SubType>Code</SubType>
+    </Compile>
+    <Compile Include="log4net\Layout\RawLayoutConverter.cs">
+      <SubType>Code</SubType>
+    </Compile>
+    <Compile Include="log4net\Layout\RawPropertyLayout.cs">
+      <SubType>Code</SubType>
+    </Compile>
+    <Compile Include="log4net\Layout\RawTimeStampLayout.cs">
+      <SubType>Code</SubType>
+    </Compile>
+    <Compile Include="log4net\Layout\RawUtcTimeStampLayout.cs">
+      <SubType>Code</SubType>
+    </Compile>
+    <Compile Include="log4net\Layout\SimpleLayout.cs">
+      <SubType>Code</SubType>
+    </Compile>
+    <Compile Include="log4net\Layout\XmlLayout.cs">
+      <SubType>Code</SubType>
+    </Compile>
+    <Compile Include="log4net\Layout\XmlLayoutBase.cs">
+      <SubType>Code</SubType>
+    </Compile>
+    <Compile Include="log4net\Layout\XmlLayoutSchemaLog4j.cs">
+      <SubType>Code</SubType>
+    </Compile>
+    <Compile Include="log4net\LogicalThreadContext.cs">
+      <SubType>Code</SubType>
+    </Compile>
+    <Compile Include="log4net\LogManager.cs">
+      <SubType>Code</SubType>
+    </Compile>
+    <Compile Include="log4net\MDC.cs">
+      <SubType>Code</SubType>
+    </Compile>
+    <Compile Include="log4net\NDC.cs">
+      <SubType>Code</SubType>
+    </Compile>
+    <Compile Include="log4net\ObjectRenderer\DefaultRenderer.cs">
+      <SubType>Code</SubType>
+    </Compile>
+    <Compile Include="log4net\ObjectRenderer\IObjectRenderer.cs">
+      <SubType>Code</SubType>
+    </Compile>
+    <Compile Include="log4net\ObjectRenderer\RendererMap.cs">
+      <SubType>Code</SubType>
+    </Compile>
+    <Compile Include="log4net\Plugin\IPlugin.cs">
+      <SubType>Code</SubType>
+    </Compile>
+    <Compile Include="log4net\Plugin\IPluginFactory.cs">
+      <SubType>Code</SubType>
+    </Compile>
+    <Compile Include="log4net\Plugin\PluginCollection.cs">
+      <SubType>Code</SubType>
+    </Compile>
+    <Compile Include="log4net\Plugin\PluginMap.cs">
+      <SubType>Code</SubType>
+    </Compile>
+    <Compile Include="log4net\Plugin\PluginSkeleton.cs">
+      <SubType>Code</SubType>
+    </Compile>
+    <Compile Include="log4net\Plugin\RemoteLoggingServerPlugin.cs">
+      <SubType>Code</SubType>
+    </Compile>
+    <Compile Include="log4net\Repository\ConfigurationChangedEventArgs.cs" />
+    <Compile Include="log4net\Repository\Hierarchy\DefaultLoggerFactory.cs">
+      <SubType>Code</SubType>
+    </Compile>
+    <Compile Include="log4net\Repository\Hierarchy\Hierarchy.cs">
+      <SubType>Code</SubType>
+    </Compile>
+    <Compile Include="log4net\Repository\Hierarchy\ILoggerFactory.cs">
+      <SubType>Code</SubType>
+    </Compile>
+    <Compile Include="log4net\Repository\Hierarchy\Logger.cs">
+      <SubType>Code</SubType>
+    </Compile>
+    <Compile Include="log4net\Repository\Hierarchy\LoggerKey.cs">
+      <SubType>Code</SubType>
+    </Compile>
+    <Compile Include="log4net\Repository\Hierarchy\ProvisionNode.cs">
+      <SubType>Code</SubType>
+    </Compile>
+    <Compile Include="log4net\Repository\Hierarchy\RootLogger.cs">
+      <SubType>Code</SubType>
+    </Compile>
+    <Compile Include="log4net\Repository\Hierarchy\XmlHierarchyConfigurator.cs">
+      <SubType>Code</SubType>
+    </Compile>
+    <Compile Include="log4net\Repository\IBasicRepositoryConfigurator.cs">
+      <SubType>Code</SubType>
+    </Compile>
+    <Compile Include="log4net\Repository\ILoggerRepository.cs">
+      <SubType>Code</SubType>
+    </Compile>
+    <Compile Include="log4net\Repository\IXmlRepositoryConfigurator.cs">
+      <SubType>Code</SubType>
+    </Compile>
+    <Compile Include="log4net\Repository\LoggerRepositorySkeleton.cs">
+      <SubType>Code</SubType>
+    </Compile>
+    <Compile Include="log4net\ThreadContext.cs">
+      <SubType>Code</SubType>
+    </Compile>
+    <Compile Include="log4net\Util\AppenderAttachedImpl.cs">
+      <SubType>Code</SubType>
+    </Compile>
+    <Compile Include="log4net\Util\CompositeProperties.cs">
+      <SubType>Code</SubType>
+    </Compile>
+    <Compile Include="log4net\Util\ContextPropertiesBase.cs">
+      <SubType>Code</SubType>
+    </Compile>
+    <Compile Include="log4net\Util\ConverterInfo.cs" />
+    <Compile Include="log4net\Util\CountingQuietTextWriter.cs">
+      <SubType>Code</SubType>
+    </Compile>
+    <Compile Include="log4net\Util\CyclicBuffer.cs">
+      <SubType>Code</SubType>
+    </Compile>
+    <Compile Include="log4net\Util\EmptyCollection.cs">
+      <SubType>Code</SubType>
+    </Compile>
+    <Compile Include="log4net\Util\EmptyDictionary.cs">
+      <SubType>Code</SubType>
+    </Compile>
+    <Compile Include="log4net\Util\FormattingInfo.cs">
+      <SubType>Code</SubType>
+    </Compile>
+    <Compile Include="log4net\Util\GlobalContextProperties.cs">
+      <SubType>Code</SubType>
+    </Compile>
+    <Compile Include="log4net\Util\ILogExtensions.cs">
+      <SubType>Code</SubType>
+    </Compile>
+    <Compile Include="log4net\Util\LevelMapping.cs">
+      <SubType>Code</SubType>
+    </Compile>
+    <Compile Include="log4net\Util\LevelMappingEntry.cs">
+      <SubType>Code</SubType>
+    </Compile>
+    <Compile Include="log4net\Util\LogicalThreadContextProperties.cs">
+      <SubType>Code</SubType>
+    </Compile>
+    <Compile Include="log4net\Util\LogLog.cs">
+      <SubType>Code</SubType>
+    </Compile>
+    <Compile Include="log4net\Util\NativeError.cs">
+      <SubType>Code</SubType>
+    </Compile>
+    <Compile Include="log4net\Util\NullDictionaryEnumerator.cs">
+      <SubType>Code</SubType>
+    </Compile>
+    <Compile Include="log4net\Util\NullEnumerator.cs">
+      <SubType>Code</SubType>
+    </Compile>
+    <Compile Include="log4net\Util\NullSecurityContext.cs">
+      <SubType>Code</SubType>
+    </Compile>
+    <Compile Include="log4net\Util\OnlyOnceErrorHandler.cs">
+      <SubType>Code</SubType>
+    </Compile>
+    <Compile Include="log4net\Util\OptionConverter.cs">
+      <SubType>Code</SubType>
+    </Compile>
+    <Compile Include="log4net\Util\PatternConverter.cs">
+      <SubType>Code</SubType>
+    </Compile>
+    <Compile Include="log4net\Util\PatternParser.cs">
+      <SubType>Code</SubType>
+    </Compile>
+    <Compile Include="log4net\Util\PatternString.cs">
+      <SubType>Code</SubType>
+    </Compile>
+    <Compile Include="log4net\Util\PatternStringConverters\AppDomainPatternConverter.cs">
+      <SubType>Code</SubType>
+    </Compile>
+    <Compile Include="log4net\Util\PatternStringConverters\AppSettingPatternConverter.cs">
+      <SubType>Code</SubType>
+    </Compile>
+    <Compile Include="log4net\Util\PatternStringConverters\DatePatternConverter.cs">
+      <SubType>Code</SubType>
+    </Compile>
+    <Compile Include="log4net\Util\PatternStringConverters\EnvironmentFolderPathPatternConverter.cs" />
+    <Compile Include="log4net\Util\PatternStringConverters\EnvironmentPatternConverter.cs">
+      <SubType>Code</SubType>
+    </Compile>
+    <Compile Include="log4net\Util\PatternStringConverters\IdentityPatternConverter.cs">
+      <SubType>Code</SubType>
+    </Compile>
+    <Compile Include="log4net\Util\PatternStringConverters\LiteralPatternConverter.cs">
+      <SubType>Code</SubType>
+    </Compile>
+    <Compile Include="log4net\Util\PatternStringConverters\NewLinePatternConverter.cs">
+      <SubType>Code</SubType>
+    </Compile>
+    <Compile Include="log4net\Util\PatternStringConverters\ProcessIdPatternConverter.cs">
+      <SubType>Code</SubType>
+    </Compile>
+    <Compile Include="log4net\Util\PatternStringConverters\PropertyPatternConverter.cs">
+      <SubType>Code</SubType>
+    </Compile>
+    <Compile Include="log4net\Util\PatternStringConverters\RandomStringPatternConverter.cs">
+      <SubType>Code</SubType>
+    </Compile>
+    <Compile Include="log4net\Util\PatternStringConverters\UserNamePatternConverter.cs">
+      <SubType>Code</SubType>
+    </Compile>
+    <Compile Include="log4net\Util\PatternStringConverters\UtcDatePatternConverter.cs">
+      <SubType>Code</SubType>
+    </Compile>
+    <Compile Include="log4net\Util\PropertiesDictionary.cs">
+      <SubType>Code</SubType>
+    </Compile>
+    <Compile Include="log4net\Util\PropertyEntry.cs" />
+    <Compile Include="log4net\Util\ProtectCloseTextWriter.cs">
+      <SubType>Code</SubType>
+    </Compile>
+    <Compile Include="log4net\Util\QuietTextWriter.cs">
+      <SubType>Code</SubType>
+    </Compile>
+    <Compile Include="log4net\Util\ReaderWriterLock.cs">
+      <SubType>Code</SubType>
+    </Compile>
+    <Compile Include="log4net\Util\ReadOnlyPropertiesDictionary.cs">
+      <SubType>Code</SubType>
+    </Compile>
+    <Compile Include="log4net\Util\ReusableStringWriter.cs">
+      <SubType>Code</SubType>
+    </Compile>
+    <Compile Include="log4net\Util\SystemInfo.cs">
+      <SubType>Code</SubType>
+    </Compile>
+    <Compile Include="log4net\Util\SystemStringFormat.cs">
+      <SubType>Code</SubType>
+    </Compile>
+    <Compile Include="log4net\Util\TextWriterAdapter.cs">
+      <SubType>Code</SubType>
+    </Compile>
+    <Compile Include="log4net\Util\ThreadContextProperties.cs">
+      <SubType>Code</SubType>
+    </Compile>
+    <Compile Include="log4net\Util\LogicalThreadContextStack.cs">
+      <SubType>Code</SubType>
+    </Compile>
+    <Compile Include="log4net\Util\ThreadContextStack.cs">
+      <SubType>Code</SubType>
+    </Compile>
+    <Compile Include="log4net\Util\LogicalThreadContextStacks.cs">
+      <SubType>Code</SubType>
+    </Compile>
+    <Compile Include="log4net\Util\ThreadContextStacks.cs">
+      <SubType>Code</SubType>
+    </Compile>
+    <Compile Include="log4net\Util\Transform.cs">
+      <SubType>Code</SubType>
+    </Compile>
+    <Compile Include="log4net\Util\TypeConverters\BooleanConverter.cs">
+      <SubType>Code</SubType>
+    </Compile>
+    <Compile Include="log4net\Util\TypeConverters\ConversionNotSupportedException.cs">
+      <SubType>Code</SubType>
+    </Compile>
+    <Compile Include="log4net\Util\TypeConverters\ConverterRegistry.cs">
+      <SubType>Code</SubType>
+    </Compile>
+    <Compile Include="log4net\Util\TypeConverters\EncodingConverter.cs">
+      <SubType>Code</SubType>
+    </Compile>
+    <Compile Include="log4net\Util\TypeConverters\IConvertFrom.cs">
+      <SubType>Code</SubType>
+    </Compile>
+    <Compile Include="log4net\Util\TypeConverters\IConvertTo.cs">
+      <SubType>Code</SubType>
+    </Compile>
+    <Compile Include="log4net\Util\TypeConverters\IPAddressConverter.cs">
+      <SubType>Code</SubType>
+    </Compile>
+    <Compile Include="log4net\Util\TypeConverters\PatternLayoutConverter.cs">
+      <SubType>Code</SubType>
+    </Compile>
+    <Compile Include="log4net\Util\TypeConverters\PatternStringConverter.cs">
+      <SubType>Code</SubType>
+    </Compile>
+    <Compile Include="log4net\Util\TypeConverters\TypeConverter.cs">
+      <SubType>Code</SubType>
+    </Compile>
+    <Compile Include="log4net\Util\TypeConverters\TypeConverterAttribute.cs">
+      <SubType>Code</SubType>
+    </Compile>
+    <Compile Include="log4net\Util\WindowsSecurityContext.cs">
+      <SubType>Code</SubType>
+    </Compile>
+  </ItemGroup>
+  <ItemGroup>
+    <Folder Include="Properties\" />
+  </ItemGroup>
+  <ItemGroup>
+    <None Include="packages.config" />
+  </ItemGroup>
+  <Import Project="$(MSBuildToolsPath)\Microsoft.CSharp.targets" />
+  <PropertyGroup>
+    <RootDirectory>$(MSBuildProjectDirectory)\..\..</RootDirectory>
+  </PropertyGroup>
+  <Import Project="..\..\DNN_Platform.build" />
+  <Target Name="AfterBuild" DependsOnTargets="CopyBin" />
+  <Target Name="CopyBin">
+    <Copy SourceFiles="$(MSBuildProjectDirectory)\bin\$(AssemblyName).dll" DestinationFolder="$(WebsitePath)/bin" />
+    <Copy SourceFiles="$(MSBuildProjectDirectory)\bin\$(AssemblyName).pdb" DestinationFolder="$(WebsitePath)/bin" />
+    <Copy SourceFiles="$(MSBuildProjectDirectory)\bin\$(AssemblyName).xml" DestinationFolder="$(WebsitePath)/bin" />
+  </Target>
+  <Target Name="EnsureNuGetPackageBuildImports" BeforeTargets="PrepareForBuild">
+    <PropertyGroup>
+      <ErrorText>This project references NuGet package(s) that are missing on this computer. Use NuGet Package Restore to download them.  For more information, see http://go.microsoft.com/fwlink/?LinkID=322105. The missing file is {0}.</ErrorText>
+    </PropertyGroup>
+    <Error Condition="!Exists('..\..\packages\Microsoft.Build.Tasks.Git.1.1.1\build\Microsoft.Build.Tasks.Git.targets')" Text="$([System.String]::Format('$(ErrorText)', '..\..\packages\Microsoft.Build.Tasks.Git.1.1.1\build\Microsoft.Build.Tasks.Git.targets'))" />
+    <Error Condition="!Exists('..\..\packages\Microsoft.SourceLink.Common.1.1.1\build\Microsoft.SourceLink.Common.targets')" Text="$([System.String]::Format('$(ErrorText)', '..\..\packages\Microsoft.SourceLink.Common.1.1.1\build\Microsoft.SourceLink.Common.targets'))" />
+    <Error Condition="!Exists('..\..\packages\Microsoft.Build.Tasks.Git.1.1.1\build\Microsoft.Build.Tasks.Git.props')" Text="$([System.String]::Format('$(ErrorText)', '..\..\packages\Microsoft.Build.Tasks.Git.1.1.1\build\Microsoft.Build.Tasks.Git.props'))" />
+    <Error Condition="!Exists('..\..\packages\Microsoft.SourceLink.Common.1.1.1\build\Microsoft.SourceLink.Common.props')" Text="$([System.String]::Format('$(ErrorText)', '..\..\packages\Microsoft.SourceLink.Common.1.1.1\build\Microsoft.SourceLink.Common.props'))" />
+    <Error Condition="!Exists('..\..\packages\Microsoft.SourceLink.GitHub.1.1.1\build\Microsoft.SourceLink.GitHub.props')" Text="$([System.String]::Format('$(ErrorText)', '..\..\packages\Microsoft.SourceLink.GitHub.1.1.1\build\Microsoft.SourceLink.GitHub.props'))" />
+    <Error Condition="!Exists('..\..\packages\Microsoft.SourceLink.GitHub.1.1.1\build\Microsoft.SourceLink.GitHub.targets')" Text="$([System.String]::Format('$(ErrorText)', '..\..\packages\Microsoft.SourceLink.GitHub.1.1.1\build\Microsoft.SourceLink.GitHub.targets'))" />
+    <Error Condition="!Exists('..\..\packages\Microsoft.Build.Tasks.Git.8.0.0\build\Microsoft.Build.Tasks.Git.props')" Text="$([System.String]::Format('$(ErrorText)', '..\..\packages\Microsoft.Build.Tasks.Git.8.0.0\build\Microsoft.Build.Tasks.Git.props'))" />
+    <Error Condition="!Exists('..\..\packages\Microsoft.Build.Tasks.Git.8.0.0\build\Microsoft.Build.Tasks.Git.targets')" Text="$([System.String]::Format('$(ErrorText)', '..\..\packages\Microsoft.Build.Tasks.Git.8.0.0\build\Microsoft.Build.Tasks.Git.targets'))" />
+    <Error Condition="!Exists('..\..\packages\Microsoft.SourceLink.Common.8.0.0\build\Microsoft.SourceLink.Common.props')" Text="$([System.String]::Format('$(ErrorText)', '..\..\packages\Microsoft.SourceLink.Common.8.0.0\build\Microsoft.SourceLink.Common.props'))" />
+    <Error Condition="!Exists('..\..\packages\Microsoft.SourceLink.Common.8.0.0\build\Microsoft.SourceLink.Common.targets')" Text="$([System.String]::Format('$(ErrorText)', '..\..\packages\Microsoft.SourceLink.Common.8.0.0\build\Microsoft.SourceLink.Common.targets'))" />
+    <Error Condition="!Exists('..\..\packages\Microsoft.SourceLink.GitHub.8.0.0\build\Microsoft.SourceLink.GitHub.props')" Text="$([System.String]::Format('$(ErrorText)', '..\..\packages\Microsoft.SourceLink.GitHub.8.0.0\build\Microsoft.SourceLink.GitHub.props'))" />
+    <Error Condition="!Exists('..\..\packages\Microsoft.SourceLink.GitHub.8.0.0\build\Microsoft.SourceLink.GitHub.targets')" Text="$([System.String]::Format('$(ErrorText)', '..\..\packages\Microsoft.SourceLink.GitHub.8.0.0\build\Microsoft.SourceLink.GitHub.targets'))" />
+  </Target>
+  <Import Project="..\..\packages\Microsoft.Build.Tasks.Git.8.0.0\build\Microsoft.Build.Tasks.Git.targets" Condition="Exists('..\..\packages\Microsoft.Build.Tasks.Git.8.0.0\build\Microsoft.Build.Tasks.Git.targets')" />
+  <Import Project="..\..\packages\Microsoft.SourceLink.Common.8.0.0\build\Microsoft.SourceLink.Common.targets" Condition="Exists('..\..\packages\Microsoft.SourceLink.Common.8.0.0\build\Microsoft.SourceLink.Common.targets')" />
+  <Import Project="..\..\packages\Microsoft.SourceLink.GitHub.8.0.0\build\Microsoft.SourceLink.GitHub.targets" Condition="Exists('..\..\packages\Microsoft.SourceLink.GitHub.8.0.0\build\Microsoft.SourceLink.GitHub.targets')" />
 </Project>