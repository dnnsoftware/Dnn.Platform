<dotnetnuke type="Package" version="5.0">
  <packages>
<<<<<<< HEAD
    <package name="DNNJWT" type="Provider" version="10.00.00">
=======
    <package name="DNNJWT" type="Provider" version="09.13.00">
>>>>>>> a94acf86
      <friendlyName>DNN JWT Auth Handler</friendlyName>
      <description>DNN Json Web Token Authentication (JWT) library for cookie-less Mobile authentication clients</description>
      <dependencies/>
      <owner>
        <name>.NET Foundation and Contributors</name>
        <organization>DNN Community</organization>
        <url>https://dnncommunity.org</url>
        <email>info@dnncommunity.org</email>
      </owner>
      <license src="license.txt" />
      <releaseNotes src="releaseNotes.txt" />
      <azureCompatible>true</azureCompatible>
      <dependencies>
        <dependency type="CoreVersion">08.00.00</dependency>
      </dependencies>
      <components>
        <component type="Assembly">
          <assemblies>
            <assembly>
              <path>bin</path>
              <name>Dnn.AuthServices.Jwt.dll</name>
            </assembly>
            <assembly>
              <path>bin</path>
              <name>System.IdentityModel.Tokens.Jwt.dll</name>
            </assembly>
            <assembly>
              <path>bin</path>
              <name>Microsoft.IdentityModel.Abstractions.dll</name>
            </assembly>
            <assembly>
              <path>bin</path>
              <name>Microsoft.IdentityModel.Tokens.dll</name>
            </assembly>
            <assembly>
              <path>bin</path>
              <name>Microsoft.IdentityModel.JsonWebTokens.dll</name>
            </assembly>
            <assembly>
              <path>bin</path>
              <name>Microsoft.IdentityModel.Logging.dll</name>
            </assembly>
            <assembly>
              <path>bin</path>
              <name>System.Text.Json.dll</name>
            </assembly>
            <assembly>
              <path>bin</path>
              <name>System.Text.Encodings.Web.dll</name>
            </assembly>
            <assembly>
              <path>bin</path>
              <name>System.Memory.dll</name>
            </assembly>
            <assembly>
              <path>bin</path>
              <name>System.Buffers.dll</name>
            </assembly>
            <assembly>
              <path>bin</path>
              <name>System.Runtime.CompilerServices.Unsafe.dll</name>
            </assembly>
            <assembly>
              <path>bin</path>
              <name>System.Numerics.Vectors.dll</name>
            </assembly>
            <assembly>
              <path>bin</path>
              <name>System.Threading.Tasks.Extensions.dll</name>
            </assembly>
            <assembly>
              <path>bin</path>
              <name>System.ValueTuple.dll</name>
            </assembly>
            <assembly>
              <path>bin</path>
              <name>Microsoft.Bcl.AsyncInterfaces.dll</name>
            </assembly>
          </assemblies>
        </component>
        <component type="Script">
          <scripts>
            <basePath>DesktopModules\AuthenticationServices\JWTAuth</basePath>
            <script type="Install">
              <path>Data\Scripts</path>
              <name>01.00.00.SqlDataProvider</name>
              <version>01.00.00</version>
            </script>
            <script type="Install">
              <path>Data\Scripts</path>
              <name>09.08.00.SqlDataProvider</name>
              <version>09.08.00</version>
            </script>
            <script type="UnInstall">
              <path>Data\Scripts</path>
              <name>Uninstall.SqlDataProvider</name>
              <version>01.00.00</version>
            </script>
          </scripts>
        </component>
        <component type="Config">
          <config>
            <configFile>web.config</configFile>
            <install>
              <configuration>
                <nodes>
                  <node path="/configuration/dotnetnuke/authServices/messageHandlers" action="update" key="name" collision="ignore">
                    <add name="JWTAuth" type="Dnn.AuthServices.Jwt.Auth.JwtAuthMessageHandler, Dnn.AuthServices.Jwt"
                         enabled="true" defaultInclude="false" forceSSL="true" />
                  </node>
                </nodes>
              </configuration>
            </install>
            <uninstall>
              <configuration>
                <nodes>
                  <node path="/configuration/dotnetnuke/authServices/messageHandlers/add[@name='JWTAuth']" action="remove" />
                </nodes>
              </configuration>
            </uninstall>
          </config>
        </component>
      </components>
    </package>
  </packages>
</dotnetnuke><|MERGE_RESOLUTION|>--- conflicted
+++ resolved
@@ -1,133 +1,129 @@
-<dotnetnuke type="Package" version="5.0">
-  <packages>
-<<<<<<< HEAD
-    <package name="DNNJWT" type="Provider" version="10.00.00">
-=======
-    <package name="DNNJWT" type="Provider" version="09.13.00">
->>>>>>> a94acf86
-      <friendlyName>DNN JWT Auth Handler</friendlyName>
-      <description>DNN Json Web Token Authentication (JWT) library for cookie-less Mobile authentication clients</description>
-      <dependencies/>
-      <owner>
-        <name>.NET Foundation and Contributors</name>
-        <organization>DNN Community</organization>
-        <url>https://dnncommunity.org</url>
-        <email>info@dnncommunity.org</email>
-      </owner>
-      <license src="license.txt" />
-      <releaseNotes src="releaseNotes.txt" />
-      <azureCompatible>true</azureCompatible>
-      <dependencies>
-        <dependency type="CoreVersion">08.00.00</dependency>
-      </dependencies>
-      <components>
-        <component type="Assembly">
-          <assemblies>
-            <assembly>
-              <path>bin</path>
-              <name>Dnn.AuthServices.Jwt.dll</name>
-            </assembly>
-            <assembly>
-              <path>bin</path>
-              <name>System.IdentityModel.Tokens.Jwt.dll</name>
-            </assembly>
-            <assembly>
-              <path>bin</path>
-              <name>Microsoft.IdentityModel.Abstractions.dll</name>
-            </assembly>
-            <assembly>
-              <path>bin</path>
-              <name>Microsoft.IdentityModel.Tokens.dll</name>
-            </assembly>
-            <assembly>
-              <path>bin</path>
-              <name>Microsoft.IdentityModel.JsonWebTokens.dll</name>
-            </assembly>
-            <assembly>
-              <path>bin</path>
-              <name>Microsoft.IdentityModel.Logging.dll</name>
-            </assembly>
-            <assembly>
-              <path>bin</path>
-              <name>System.Text.Json.dll</name>
-            </assembly>
-            <assembly>
-              <path>bin</path>
-              <name>System.Text.Encodings.Web.dll</name>
-            </assembly>
-            <assembly>
-              <path>bin</path>
-              <name>System.Memory.dll</name>
-            </assembly>
-            <assembly>
-              <path>bin</path>
-              <name>System.Buffers.dll</name>
-            </assembly>
-            <assembly>
-              <path>bin</path>
-              <name>System.Runtime.CompilerServices.Unsafe.dll</name>
-            </assembly>
-            <assembly>
-              <path>bin</path>
-              <name>System.Numerics.Vectors.dll</name>
-            </assembly>
-            <assembly>
-              <path>bin</path>
-              <name>System.Threading.Tasks.Extensions.dll</name>
-            </assembly>
-            <assembly>
-              <path>bin</path>
-              <name>System.ValueTuple.dll</name>
-            </assembly>
-            <assembly>
-              <path>bin</path>
-              <name>Microsoft.Bcl.AsyncInterfaces.dll</name>
-            </assembly>
-          </assemblies>
-        </component>
-        <component type="Script">
-          <scripts>
-            <basePath>DesktopModules\AuthenticationServices\JWTAuth</basePath>
-            <script type="Install">
-              <path>Data\Scripts</path>
-              <name>01.00.00.SqlDataProvider</name>
-              <version>01.00.00</version>
-            </script>
-            <script type="Install">
-              <path>Data\Scripts</path>
-              <name>09.08.00.SqlDataProvider</name>
-              <version>09.08.00</version>
-            </script>
-            <script type="UnInstall">
-              <path>Data\Scripts</path>
-              <name>Uninstall.SqlDataProvider</name>
-              <version>01.00.00</version>
-            </script>
-          </scripts>
-        </component>
-        <component type="Config">
-          <config>
-            <configFile>web.config</configFile>
-            <install>
-              <configuration>
-                <nodes>
-                  <node path="/configuration/dotnetnuke/authServices/messageHandlers" action="update" key="name" collision="ignore">
-                    <add name="JWTAuth" type="Dnn.AuthServices.Jwt.Auth.JwtAuthMessageHandler, Dnn.AuthServices.Jwt"
-                         enabled="true" defaultInclude="false" forceSSL="true" />
-                  </node>
-                </nodes>
-              </configuration>
-            </install>
-            <uninstall>
-              <configuration>
-                <nodes>
-                  <node path="/configuration/dotnetnuke/authServices/messageHandlers/add[@name='JWTAuth']" action="remove" />
-                </nodes>
-              </configuration>
-            </uninstall>
-          </config>
-        </component>
-      </components>
-    </package>
-  </packages>
-</dotnetnuke>+<dotnetnuke type="Package" version="5.0">
+  <packages>
+    <package name="DNNJWT" type="Provider" version="10.00.00">
+      <friendlyName>DNN JWT Auth Handler</friendlyName>
+      <description>DNN Json Web Token Authentication (JWT) library for cookie-less Mobile authentication clients</description>
+      <dependencies/>
+      <owner>
+        <name>.NET Foundation and Contributors</name>
+        <organization>DNN Community</organization>
+        <url>https://dnncommunity.org</url>
+        <email>info@dnncommunity.org</email>
+      </owner>
+      <license src="license.txt" />
+      <releaseNotes src="releaseNotes.txt" />
+      <azureCompatible>true</azureCompatible>
+      <dependencies>
+        <dependency type="CoreVersion">08.00.00</dependency>
+      </dependencies>
+      <components>
+        <component type="Assembly">
+          <assemblies>
+            <assembly>
+              <path>bin</path>
+              <name>Dnn.AuthServices.Jwt.dll</name>
+            </assembly>
+            <assembly>
+              <path>bin</path>
+              <name>System.IdentityModel.Tokens.Jwt.dll</name>
+            </assembly>
+            <assembly>
+              <path>bin</path>
+              <name>Microsoft.IdentityModel.Abstractions.dll</name>
+            </assembly>
+            <assembly>
+              <path>bin</path>
+              <name>Microsoft.IdentityModel.Tokens.dll</name>
+            </assembly>
+            <assembly>
+              <path>bin</path>
+              <name>Microsoft.IdentityModel.JsonWebTokens.dll</name>
+            </assembly>
+            <assembly>
+              <path>bin</path>
+              <name>Microsoft.IdentityModel.Logging.dll</name>
+            </assembly>
+            <assembly>
+              <path>bin</path>
+              <name>System.Text.Json.dll</name>
+            </assembly>
+            <assembly>
+              <path>bin</path>
+              <name>System.Text.Encodings.Web.dll</name>
+            </assembly>
+            <assembly>
+              <path>bin</path>
+              <name>System.Memory.dll</name>
+            </assembly>
+            <assembly>
+              <path>bin</path>
+              <name>System.Buffers.dll</name>
+            </assembly>
+            <assembly>
+              <path>bin</path>
+              <name>System.Runtime.CompilerServices.Unsafe.dll</name>
+            </assembly>
+            <assembly>
+              <path>bin</path>
+              <name>System.Numerics.Vectors.dll</name>
+            </assembly>
+            <assembly>
+              <path>bin</path>
+              <name>System.Threading.Tasks.Extensions.dll</name>
+            </assembly>
+            <assembly>
+              <path>bin</path>
+              <name>System.ValueTuple.dll</name>
+            </assembly>
+            <assembly>
+              <path>bin</path>
+              <name>Microsoft.Bcl.AsyncInterfaces.dll</name>
+            </assembly>
+          </assemblies>
+        </component>
+        <component type="Script">
+          <scripts>
+            <basePath>DesktopModules\AuthenticationServices\JWTAuth</basePath>
+            <script type="Install">
+              <path>Data\Scripts</path>
+              <name>01.00.00.SqlDataProvider</name>
+              <version>01.00.00</version>
+            </script>
+            <script type="Install">
+              <path>Data\Scripts</path>
+              <name>09.08.00.SqlDataProvider</name>
+              <version>09.08.00</version>
+            </script>
+            <script type="UnInstall">
+              <path>Data\Scripts</path>
+              <name>Uninstall.SqlDataProvider</name>
+              <version>01.00.00</version>
+            </script>
+          </scripts>
+        </component>
+        <component type="Config">
+          <config>
+            <configFile>web.config</configFile>
+            <install>
+              <configuration>
+                <nodes>
+                  <node path="/configuration/dotnetnuke/authServices/messageHandlers" action="update" key="name" collision="ignore">
+                    <add name="JWTAuth" type="Dnn.AuthServices.Jwt.Auth.JwtAuthMessageHandler, Dnn.AuthServices.Jwt"
+                         enabled="true" defaultInclude="false" forceSSL="true" />
+                  </node>
+                </nodes>
+              </configuration>
+            </install>
+            <uninstall>
+              <configuration>
+                <nodes>
+                  <node path="/configuration/dotnetnuke/authServices/messageHandlers/add[@name='JWTAuth']" action="remove" />
+                </nodes>
+              </configuration>
+            </uninstall>
+          </config>
+        </component>
+      </components>
+    </package>
+  </packages>
+</dotnetnuke>