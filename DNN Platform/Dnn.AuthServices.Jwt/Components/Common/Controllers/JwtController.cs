--- conflicted
+++ resolved
@@ -1,631 +1,626 @@
-﻿// Licensed to the .NET Foundation under one or more agreements.
-// The .NET Foundation licenses this file to you under the MIT license.
-// See the LICENSE file in the project root for more information
-
-namespace Dnn.AuthServices.Jwt.Components.Common.Controllers
-{
-    using System;
-    using System.Collections.Generic;
-    using System.IdentityModel.Tokens.Jwt;
-    using System.Linq;
-    using System.Net.Http;
-    using System.Net.Http.Headers;
-    using System.Security.Claims;
-    using System.Security.Cryptography;
-    using System.Text;
-
-    using Dnn.AuthServices.Jwt.Auth;
-    using Dnn.AuthServices.Jwt.Components.Entity;
-    using Dnn.AuthServices.Jwt.Data;
-    using DotNetNuke.Abstractions.Portals;
-    using DotNetNuke.Entities.Portals;
-    using DotNetNuke.Entities.Users;
-    using DotNetNuke.Framework;
-    using DotNetNuke.Instrumentation;
-    using DotNetNuke.Security.Membership;
-    using DotNetNuke.Web.Api;
-
-    using Microsoft.IdentityModel.Tokens;
-
-    using Newtonsoft.Json;
-
-    /// <summary>Controls JWT features.</summary>
-    internal class JwtController : ServiceLocator<IJwtController, JwtController>, IJwtController
-    {
-        /// <summary>The name of the authentication scheme header.</summary>
-        public const string AuthScheme = "Bearer";
-
-        private const int ClockSkew = 5; // in minutes; default for clock skew
-        private const int SessionTokenTtl = 60; // in minutes = 1 hour
-
-        private const int RenewalTokenTtl = 14; // in days = 2 weeks
-        private const string SessionClaimType = "sid";
-
-        private static readonly ILog Logger = LoggerSource.Instance.GetLogger(typeof(JwtController));
-        private static readonly HashAlgorithm Hasher = SHA384.Create();
-        private static readonly Encoding TextEncoder = Encoding.UTF8;
-
-        private static object hasherLock = new object();
-
-        /// <inheritdoc/>
-        public string SchemeType => "JWT";
-
-        /// <summary>Gets or sets a reference to the DNN data provider.</summary>
-        public IDataService DataProvider { get; set; } = DataService.Instance;
-
-        private static string NewSessionId => DateTime.UtcNow.Ticks.ToString("x16") + Guid.NewGuid().ToString("N").Substring(16);
-
-        /// <inheritdoc/>
-        public string ValidateToken(HttpRequestMessage request)
-        {
-            if (!JwtAuthMessageHandler.IsEnabled)
-            {
-                Logger.Trace(this.SchemeType + " is not registered/enabled in web.config file");
-                return null;
-            }
-
-            var authorization = this.ValidateAuthHeader(request?.Headers.Authorization);
-            return string.IsNullOrEmpty(authorization) ? null : this.ValidateAuthorizationValue(authorization);
-        }
-
-        /// <inheritdoc/>
-        public bool LogoutUser(HttpRequestMessage request)
-        {
-            if (!JwtAuthMessageHandler.IsEnabled)
-            {
-                Logger.Trace(this.SchemeType + " is not registered/enabled in web.config file");
-                return false;
-            }
-
-            var rawToken = this.ValidateAuthHeader(request?.Headers.Authorization);
-            if (string.IsNullOrEmpty(rawToken))
-            {
-                return false;
-            }
-
-            var jwt = new JwtSecurityToken(rawToken);
-            var sessionId = GetJwtSessionValue(jwt);
-            if (string.IsNullOrEmpty(sessionId))
-            {
-                if (Logger.IsTraceEnabled)
-                {
-                    Logger.Trace("Session ID not found in the claim");
-                }
-
-                return false;
-            }
-
-            this.DataProvider.DeleteToken(sessionId);
-            return true;
-        }
-
-        /// <inheritdoc/>
-        public LoginResultData LoginUser(HttpRequestMessage request, LoginData loginData)
-        {
-            if (!JwtAuthMessageHandler.IsEnabled)
-            {
-                Logger.Trace(this.SchemeType + " is not registered/enabled in web.config file");
-                return EmptyWithError("disabled");
-            }
-
-#pragma warning disable 618 // Obsolete
-            var obsoletePortalSettings = PortalController.Instance.GetCurrentPortalSettings();
-#pragma warning restore 618 // Obsolete
-
-            IPortalSettings portalSettings = obsoletePortalSettings;
-            if (portalSettings == null)
-            {
-                Logger.Trace("portalSettings = null");
-                return EmptyWithError("no-portal");
-            }
-
-            IPortalAliasInfo portalAlias = obsoletePortalSettings.PortalAlias;
-            var status = UserLoginStatus.LOGIN_FAILURE;
-            var ipAddress = request.GetIPAddress() ?? string.Empty;
-            var userInfo = UserController.ValidateUser(
-                portalSettings.PortalId,
-                loginData.Username,
-                loginData.Password,
-                "DNN",
-                string.Empty,
-                AuthScheme,
-                ipAddress,
-                ref status);
-
-            if (userInfo == null)
-            {
-                Logger.Trace("user = null");
-                return EmptyWithError("bad-credentials");
-            }
-
-            var valid =
-                status == UserLoginStatus.LOGIN_SUCCESS ||
-                status == UserLoginStatus.LOGIN_SUPERUSER ||
-#pragma warning disable 618 // Obsolete
-                status == UserLoginStatus.LOGIN_INSECUREADMINPASSWORD ||
-                status == UserLoginStatus.LOGIN_INSECUREHOSTPASSWORD;
-#pragma warning restore 618 // Obsolete
-
-            if (!valid)
-            {
-                Logger.Trace("login status = " + status);
-                return EmptyWithError("bad-credentials");
-            }
-
-            // save hash values in DB so no one with access can create JWT header from existing data
-            var sessionId = NewSessionId;
-            var now = DateTime.UtcNow;
-<<<<<<< HEAD
-            var renewalToken = EncodeBase64(Hasher.ComputeHash(Guid.NewGuid().ToByteArray()));
-            var persistedToken = new PersistedToken
-=======
-            string renewalToken = string.Empty;
-            lock (hasherLock)
-            {
-                renewalToken = EncodeBase64(Hasher.ComputeHash(Guid.NewGuid().ToByteArray()));
-            }
-
-            var ptoken = new PersistedToken
->>>>>>> 48f40f5d
-            {
-                TokenId = sessionId,
-                UserId = userInfo.UserID,
-                TokenExpiry = now.AddMinutes(SessionTokenTtl),
-                RenewalExpiry = now.AddDays(RenewalTokenTtl),
-                RenewalHash = GetHashedStr(renewalToken),
-            };
-
-            var secret = ObtainSecret(sessionId, portalSettings.GUID, userInfo.Membership.LastPasswordChangeDate);
-            var accessToken = CreateJwtToken(
-                secret,
-                portalAlias.HttpAlias,
-                persistedToken,
-                userInfo.Roles);
-
-            persistedToken.TokenHash = GetHashedStr(accessToken);
-            this.DataProvider.AddToken(persistedToken);
-
-            return new LoginResultData
-            {
-                UserId = userInfo.UserID,
-                DisplayName = userInfo.DisplayName,
-                AccessToken = accessToken,
-                RenewalToken = renewalToken,
-            };
-        }
-
-        /// <inheritdoc/>
-        public LoginResultData RenewToken(HttpRequestMessage request, string renewalToken)
-        {
-            if (!JwtAuthMessageHandler.IsEnabled)
-            {
-                Logger.Trace(this.SchemeType + " is not registered/enabled in web.config file");
-                return EmptyWithError("disabled");
-            }
-
-            var rawToken = this.ValidateAuthHeader(request?.Headers.Authorization);
-            if (string.IsNullOrEmpty(rawToken))
-            {
-                return EmptyWithError("bad-credentials");
-            }
-
-            var jwt = GetAndValidateJwt(rawToken, false);
-            if (jwt == null)
-            {
-                return EmptyWithError("bad-jwt");
-            }
-
-            var sessionId = GetJwtSessionValue(jwt);
-            if (string.IsNullOrEmpty(sessionId))
-            {
-                if (Logger.IsTraceEnabled)
-                {
-                    Logger.Trace("Session ID not found in the claim");
-                }
-
-                return EmptyWithError("bad-claims");
-            }
-
-            var persistedToken = this.DataProvider.GetTokenById(sessionId);
-            if (persistedToken == null)
-            {
-                if (Logger.IsTraceEnabled)
-                {
-                    Logger.Trace("Token not found in DB");
-                }
-
-                return EmptyWithError("not-found");
-            }
-
-            if (persistedToken.RenewalExpiry <= DateTime.UtcNow)
-            {
-                if (Logger.IsTraceEnabled)
-                {
-                    Logger.Trace("Token can't bwe renewed anymore");
-                }
-
-                return EmptyWithError("not-more-renewal");
-            }
-
-            if (persistedToken.RenewalHash != GetHashedStr(renewalToken))
-            {
-                if (Logger.IsTraceEnabled)
-                {
-                    Logger.Trace("Invalid renewal token");
-                }
-
-                return EmptyWithError("bad-token");
-            }
-
-            if (persistedToken.TokenHash != GetHashedStr(rawToken))
-            {
-                if (Logger.IsTraceEnabled)
-                {
-                    Logger.Trace("Invalid access token");
-                }
-
-                return EmptyWithError("bad-token");
-            }
-
-            var userInfo = this.TryGetUser(jwt, false);
-            if (userInfo == null)
-            {
-                if (Logger.IsTraceEnabled)
-                {
-                    Logger.Trace("User not found in DB");
-                }
-
-                return EmptyWithError("not-found");
-            }
-
-            if (persistedToken.UserId != userInfo.UserID)
-            {
-                if (Logger.IsTraceEnabled)
-                {
-                    Logger.Trace("Mismatch token and user");
-                }
-
-                return EmptyWithError("bad-token");
-            }
-
-            return this.UpdateToken(renewalToken, persistedToken, userInfo);
-        }
-
-        /// <inheritdoc/>
-        protected override Func<IJwtController> GetFactory()
-        {
-            return () => new JwtController();
-        }
-
-        private static LoginResultData EmptyWithError(string error)
-        {
-            return new LoginResultData { Error = error };
-        }
-
-        private static string CreateJwtToken(byte[] symmetricKey, string issuer, PersistedToken persistedToken, IEnumerable<string> roles)
-        {
-            var signingCredentials = new SigningCredentials(
-                new SymmetricSecurityKey(symmetricKey),
-                "http://www.w3.org/2001/04/xmldsig-more#hmac-sha256",
-                "http://www.w3.org/2001/04/xmlenc#sha256");
-
-            var subject = new ClaimsIdentity();
-            subject.AddClaim(new Claim(SessionClaimType, persistedToken.TokenId));
-            subject.AddClaims(roles.Select(r => new Claim(ClaimTypes.Role, r)));
-
-            var notBefore = DateTime.UtcNow.AddMinutes(-ClockSkew);
-            var expires = persistedToken.TokenExpiry;
-            var tokenDescriptor = new SecurityTokenDescriptor
-            {
-                Issuer = issuer,
-                NotBefore = notBefore,
-                Expires = expires,
-                Subject = subject,
-                SigningCredentials = signingCredentials,
-            };
-            var tokenHandler = new JwtSecurityTokenHandler();
-            var securityToken = tokenHandler.CreateToken(tokenDescriptor);
-            return tokenHandler.WriteToken(securityToken);
-        }
-
-        private static JwtSecurityToken GetAndValidateJwt(string rawToken, bool checkExpiry)
-        {
-            JwtSecurityToken jwt;
-            try
-            {
-                jwt = new JwtSecurityToken(rawToken);
-            }
-            catch (Exception ex)
-            {
-                Logger.Error("Unable to construct JWT object from authorization value. " + ex.Message);
-                return null;
-            }
-
-            if (checkExpiry)
-            {
-                var now = DateTime.UtcNow;
-                if (now < jwt.ValidFrom || now > jwt.ValidTo)
-                {
-                    if (Logger.IsTraceEnabled)
-                    {
-                        Logger.Trace("Token is expired");
-                    }
-
-                    return null;
-                }
-            }
-
-            var sessionId = GetJwtSessionValue(jwt);
-            if (string.IsNullOrEmpty(sessionId))
-            {
-                if (Logger.IsTraceEnabled)
-                {
-                    Logger.Trace("Invalid session ID claim");
-                }
-
-                return null;
-            }
-
-            return jwt;
-        }
-
-        private static string GetJwtSessionValue(JwtSecurityToken jwt)
-        {
-            var sessionClaim = jwt?.Claims?.FirstOrDefault(claim => SessionClaimType.Equals(claim.Type));
-            return sessionClaim?.Value;
-        }
-
-        private static byte[] ObtainSecret(string sessionId, Guid portalGuid, DateTime userCreationDate)
-        {
-            // The secret should contain unpredictable components that can't be inferred from the JWT string.
-            var secretText = string.Join(".", sessionId, portalGuid.ToString("N"), userCreationDate.ToUniversalTime().ToString("O"));
-            return TextEncoder.GetBytes(secretText);
-        }
-
-        private static string DecodeBase64(string b64Str)
-        {
-            // fix Base64 string padding
-            var mod = b64Str.Length % 4;
-            if (mod != 0)
-            {
-                b64Str += new string('=', 4 - mod);
-            }
-
-            return TextEncoder.GetString(Convert.FromBase64String(b64Str));
-        }
-
-        private static string EncodeBase64(byte[] data)
-        {
-            return Convert.ToBase64String(data).TrimEnd('=');
-        }
-
-        private static string GetHashedStr(string data)
-        {
-            string hash = string.Empty;
-            lock (hasherLock)
-            {
-                hash = EncodeBase64(Hasher.ComputeHash(TextEncoder.GetBytes(data)));
-            }
-
-            return hash;
-        }
-
-        private LoginResultData UpdateToken(string renewalToken, PersistedToken persistedToken, UserInfo userInfo)
-        {
-            var expiry = DateTime.UtcNow.AddMinutes(SessionTokenTtl);
-            if (expiry > persistedToken.RenewalExpiry)
-            {
-                // don't extend beyond renewal expiry and make sure it is marked in UTC
-                expiry = new DateTime(persistedToken.RenewalExpiry.Ticks, DateTimeKind.Utc);
-            }
-
-            persistedToken.TokenExpiry = expiry;
-
-#pragma warning disable 618 // Obsolete
-            var obsoletePortalSettings = PortalController.Instance.GetCurrentPortalSettings();
-#pragma warning restore 618 // Obsolete
-            IPortalSettings portalSettings = obsoletePortalSettings;
-            IPortalAliasInfo portalAlias = obsoletePortalSettings.PortalAlias;
-            var secret = ObtainSecret(persistedToken.TokenId, portalSettings.GUID, userInfo.Membership.LastPasswordChangeDate);
-            var accessToken = CreateJwtToken(secret, portalAlias.HttpAlias, persistedToken, userInfo.Roles);
-
-            // save hash values in DB so no one with access can create JWT header from existing data
-            persistedToken.TokenHash = GetHashedStr(accessToken);
-            this.DataProvider.UpdateToken(persistedToken);
-
-            return new LoginResultData
-            {
-                UserId = userInfo.UserID,
-                DisplayName = userInfo.DisplayName,
-                AccessToken = accessToken,
-                RenewalToken = renewalToken,
-            };
-        }
-
-        /// <summary>Checks for Authorization header and validates it is JWT scheme. If successful, it returns the token string.</summary>
-        /// <param name="authHdr">The request authorization header.</param>
-        /// <returns>The JWT passed in the request; otherwise, it returns null.</returns>
-        private string ValidateAuthHeader(AuthenticationHeaderValue authHdr)
-        {
-            if (authHdr == null)
-            {
-                // if (Logger.IsTraceEnabled) Logger.Trace("Authorization header not present in the request"); // too verbose; shows in all web requests
-                return null;
-            }
-
-            if (!string.Equals(authHdr.Scheme, AuthScheme, StringComparison.CurrentCultureIgnoreCase))
-            {
-                if (Logger.IsTraceEnabled)
-                {
-                    Logger.Trace("Authorization header scheme in the request is not equal to " + this.SchemeType);
-                }
-
-                return null;
-            }
-
-            var authorization = authHdr.Parameter;
-            if (string.IsNullOrEmpty(authorization))
-            {
-                if (Logger.IsTraceEnabled)
-                {
-                    Logger.Trace("Missing authorization header value in the request");
-                }
-
-                return null;
-            }
-
-            return authorization;
-        }
-
-        private string ValidateAuthorizationValue(string authorization)
-        {
-            var parts = authorization.Split('.');
-            if (parts.Length < 3)
-            {
-                if (Logger.IsTraceEnabled)
-                {
-                    Logger.Trace("Token must have [header:claims:signature] parts at least");
-                }
-
-                return null;
-            }
-
-            var decoded = DecodeBase64(parts[0]);
-            if (decoded.IndexOf("\"" + this.SchemeType + "\"", StringComparison.InvariantCultureIgnoreCase) < 0)
-            {
-                if (Logger.IsTraceEnabled)
-                {
-                    Logger.Trace($"This is not a {this.SchemeType} authentication scheme.");
-                }
-
-                return null;
-            }
-
-            var header = JsonConvert.DeserializeObject<JwtHeader>(decoded);
-            if (!this.IsValidSchemeType(header))
-            {
-                return null;
-            }
-
-            var jwt = GetAndValidateJwt(authorization, true);
-            if (jwt == null)
-            {
-                return null;
-            }
-
-            var userInfo = this.TryGetUser(jwt, true);
-            return userInfo?.Username;
-        }
-
-        private bool IsValidSchemeType(JwtHeader header)
-        {
-            if (!this.SchemeType.Equals(header["typ"] as string, StringComparison.OrdinalIgnoreCase))
-            {
-                if (Logger.IsTraceEnabled)
-                {
-                    Logger.Trace("Unsupported authentication scheme type " + header.Typ);
-                }
-
-                return false;
-            }
-
-            return true;
-        }
-
-        private UserInfo TryGetUser(JwtSecurityToken jwt, bool checkExpiry)
-        {
-            // validate against DB saved data
-            var sessionId = GetJwtSessionValue(jwt);
-            var persistedToken = this.DataProvider.GetTokenById(sessionId);
-            if (persistedToken == null)
-            {
-                if (Logger.IsTraceEnabled)
-                {
-                    Logger.Trace("Token not found in DB");
-                }
-
-                return null;
-            }
-
-            if (checkExpiry)
-            {
-                var now = DateTime.UtcNow;
-                if (now > persistedToken.TokenExpiry || now > persistedToken.RenewalExpiry)
-                {
-                    if (Logger.IsTraceEnabled)
-                    {
-                        Logger.Trace("DB Token is expired");
-                    }
-
-                    return null;
-                }
-            }
-
-            if (persistedToken.TokenHash != GetHashedStr(jwt.RawData))
-            {
-                if (Logger.IsTraceEnabled)
-                {
-                    Logger.Trace("Mismatch data in received token");
-                }
-
-                return null;
-            }
-
-            var portalSettings = PortalController.Instance.GetCurrentSettings();
-            if (portalSettings == null)
-            {
-                Logger.Trace("Unable to retrieve portal settings");
-                return null;
-            }
-
-            var userInfo = UserController.GetUserById(portalSettings.PortalId, persistedToken.UserId);
-            if (userInfo == null)
-            {
-                if (Logger.IsTraceEnabled)
-                {
-                    Logger.Trace("Invalid user");
-                }
-
-                return null;
-            }
-
-            var status = UserController.ValidateUser(userInfo, portalSettings.PortalId, false);
-            var valid =
-                status == UserValidStatus.VALID ||
-                status == UserValidStatus.UPDATEPROFILE ||
-                status == UserValidStatus.UPDATEPASSWORD;
-
-            if (!valid)
-            {
-                if (Logger.IsTraceEnabled)
-                {
-                    Logger.Trace("Inactive user status: " + status);
-                }
-
-                return null;
-            }
-
-            if (!userInfo.Membership.Approved)
-            {
-                if (Logger.IsTraceEnabled)
-                {
-                    Logger.Trace("Non Approved user id: " + userInfo.UserID + " UserName: " + userInfo.Username);
-                }
-
-                return null;
-            }
-
-            if (userInfo.IsDeleted)
-            {
-                if (Logger.IsTraceEnabled)
-                {
-                    Logger.Trace("Deleted user id: " + userInfo.UserID + " UserName: " + userInfo.Username);
-                }
-
-                return null;
-            }
-
-            return userInfo;
-        }
-    }
-}
+﻿// Licensed to the .NET Foundation under one or more agreements.
+// The .NET Foundation licenses this file to you under the MIT license.
+// See the LICENSE file in the project root for more information
+
+namespace Dnn.AuthServices.Jwt.Components.Common.Controllers
+{
+    using System;
+    using System.Collections.Generic;
+    using System.IdentityModel.Tokens.Jwt;
+    using System.Linq;
+    using System.Net.Http;
+    using System.Net.Http.Headers;
+    using System.Security.Claims;
+    using System.Security.Cryptography;
+    using System.Text;
+
+    using Dnn.AuthServices.Jwt.Auth;
+    using Dnn.AuthServices.Jwt.Components.Entity;
+    using Dnn.AuthServices.Jwt.Data;
+    using DotNetNuke.Abstractions.Portals;
+    using DotNetNuke.Entities.Portals;
+    using DotNetNuke.Entities.Users;
+    using DotNetNuke.Framework;
+    using DotNetNuke.Instrumentation;
+    using DotNetNuke.Security.Membership;
+    using DotNetNuke.Web.Api;
+
+    using Microsoft.IdentityModel.Tokens;
+
+    using Newtonsoft.Json;
+
+    /// <summary>Controls JWT features.</summary>
+    internal class JwtController : ServiceLocator<IJwtController, JwtController>, IJwtController
+    {
+        /// <summary>The name of the authentication scheme header.</summary>
+        public const string AuthScheme = "Bearer";
+
+        private const int ClockSkew = 5; // in minutes; default for clock skew
+        private const int SessionTokenTtl = 60; // in minutes = 1 hour
+
+        private const int RenewalTokenTtl = 14; // in days = 2 weeks
+        private const string SessionClaimType = "sid";
+
+        private static readonly ILog Logger = LoggerSource.Instance.GetLogger(typeof(JwtController));
+        private static readonly HashAlgorithm Hasher = SHA384.Create();
+        private static readonly Encoding TextEncoder = Encoding.UTF8;
+
+        private static object hasherLock = new object();
+
+        /// <inheritdoc/>
+        public string SchemeType => "JWT";
+
+        /// <summary>Gets or sets a reference to the DNN data provider.</summary>
+        public IDataService DataProvider { get; set; } = DataService.Instance;
+
+        private static string NewSessionId => DateTime.UtcNow.Ticks.ToString("x16") + Guid.NewGuid().ToString("N").Substring(16);
+
+        /// <inheritdoc/>
+        public string ValidateToken(HttpRequestMessage request)
+        {
+            if (!JwtAuthMessageHandler.IsEnabled)
+            {
+                Logger.Trace(this.SchemeType + " is not registered/enabled in web.config file");
+                return null;
+            }
+
+            var authorization = this.ValidateAuthHeader(request?.Headers.Authorization);
+            return string.IsNullOrEmpty(authorization) ? null : this.ValidateAuthorizationValue(authorization);
+        }
+
+        /// <inheritdoc/>
+        public bool LogoutUser(HttpRequestMessage request)
+        {
+            if (!JwtAuthMessageHandler.IsEnabled)
+            {
+                Logger.Trace(this.SchemeType + " is not registered/enabled in web.config file");
+                return false;
+            }
+
+            var rawToken = this.ValidateAuthHeader(request?.Headers.Authorization);
+            if (string.IsNullOrEmpty(rawToken))
+            {
+                return false;
+            }
+
+            var jwt = new JwtSecurityToken(rawToken);
+            var sessionId = GetJwtSessionValue(jwt);
+            if (string.IsNullOrEmpty(sessionId))
+            {
+                if (Logger.IsTraceEnabled)
+                {
+                    Logger.Trace("Session ID not found in the claim");
+                }
+
+                return false;
+            }
+
+            this.DataProvider.DeleteToken(sessionId);
+            return true;
+        }
+
+        /// <inheritdoc/>
+        public LoginResultData LoginUser(HttpRequestMessage request, LoginData loginData)
+        {
+            if (!JwtAuthMessageHandler.IsEnabled)
+            {
+                Logger.Trace(this.SchemeType + " is not registered/enabled in web.config file");
+                return EmptyWithError("disabled");
+            }
+
+#pragma warning disable 618 // Obsolete
+            var obsoletePortalSettings = PortalController.Instance.GetCurrentPortalSettings();
+#pragma warning restore 618 // Obsolete
+
+            IPortalSettings portalSettings = obsoletePortalSettings;
+            if (portalSettings == null)
+            {
+                Logger.Trace("portalSettings = null");
+                return EmptyWithError("no-portal");
+            }
+
+            IPortalAliasInfo portalAlias = obsoletePortalSettings.PortalAlias;
+            var status = UserLoginStatus.LOGIN_FAILURE;
+            var ipAddress = request.GetIPAddress() ?? string.Empty;
+            var userInfo = UserController.ValidateUser(
+                portalSettings.PortalId,
+                loginData.Username,
+                loginData.Password,
+                "DNN",
+                string.Empty,
+                AuthScheme,
+                ipAddress,
+                ref status);
+
+            if (userInfo == null)
+            {
+                Logger.Trace("user = null");
+                return EmptyWithError("bad-credentials");
+            }
+
+            var valid =
+                status == UserLoginStatus.LOGIN_SUCCESS ||
+                status == UserLoginStatus.LOGIN_SUPERUSER ||
+#pragma warning disable 618 // Obsolete
+                status == UserLoginStatus.LOGIN_INSECUREADMINPASSWORD ||
+                status == UserLoginStatus.LOGIN_INSECUREHOSTPASSWORD;
+#pragma warning restore 618 // Obsolete
+
+            if (!valid)
+            {
+                Logger.Trace("login status = " + status);
+                return EmptyWithError("bad-credentials");
+            }
+
+            // save hash values in DB so no one with access can create JWT header from existing data
+            var sessionId = NewSessionId;
+            var now = DateTime.UtcNow;
+            string renewalToken = string.Empty;
+            lock (hasherLock)
+            {
+                renewalToken = EncodeBase64(Hasher.ComputeHash(Guid.NewGuid().ToByteArray()));
+            }
+
+            var persistedToken = new PersistedToken
+            {
+                TokenId = sessionId,
+                UserId = userInfo.UserID,
+                TokenExpiry = now.AddMinutes(SessionTokenTtl),
+                RenewalExpiry = now.AddDays(RenewalTokenTtl),
+                RenewalHash = GetHashedStr(renewalToken),
+            };
+
+            var secret = ObtainSecret(sessionId, portalSettings.GUID, userInfo.Membership.LastPasswordChangeDate);
+            var accessToken = CreateJwtToken(
+                secret,
+                portalAlias.HttpAlias,
+                persistedToken,
+                userInfo.Roles);
+
+            persistedToken.TokenHash = GetHashedStr(accessToken);
+            this.DataProvider.AddToken(persistedToken);
+
+            return new LoginResultData
+            {
+                UserId = userInfo.UserID,
+                DisplayName = userInfo.DisplayName,
+                AccessToken = accessToken,
+                RenewalToken = renewalToken,
+            };
+        }
+
+        /// <inheritdoc/>
+        public LoginResultData RenewToken(HttpRequestMessage request, string renewalToken)
+        {
+            if (!JwtAuthMessageHandler.IsEnabled)
+            {
+                Logger.Trace(this.SchemeType + " is not registered/enabled in web.config file");
+                return EmptyWithError("disabled");
+            }
+
+            var rawToken = this.ValidateAuthHeader(request?.Headers.Authorization);
+            if (string.IsNullOrEmpty(rawToken))
+            {
+                return EmptyWithError("bad-credentials");
+            }
+
+            var jwt = GetAndValidateJwt(rawToken, false);
+            if (jwt == null)
+            {
+                return EmptyWithError("bad-jwt");
+            }
+
+            var sessionId = GetJwtSessionValue(jwt);
+            if (string.IsNullOrEmpty(sessionId))
+            {
+                if (Logger.IsTraceEnabled)
+                {
+                    Logger.Trace("Session ID not found in the claim");
+                }
+
+                return EmptyWithError("bad-claims");
+            }
+
+            var persistedToken = this.DataProvider.GetTokenById(sessionId);
+            if (persistedToken == null)
+            {
+                if (Logger.IsTraceEnabled)
+                {
+                    Logger.Trace("Token not found in DB");
+                }
+
+                return EmptyWithError("not-found");
+            }
+
+            if (persistedToken.RenewalExpiry <= DateTime.UtcNow)
+            {
+                if (Logger.IsTraceEnabled)
+                {
+                    Logger.Trace("Token can't bwe renewed anymore");
+                }
+
+                return EmptyWithError("not-more-renewal");
+            }
+
+            if (persistedToken.RenewalHash != GetHashedStr(renewalToken))
+            {
+                if (Logger.IsTraceEnabled)
+                {
+                    Logger.Trace("Invalid renewal token");
+                }
+
+                return EmptyWithError("bad-token");
+            }
+
+            if (persistedToken.TokenHash != GetHashedStr(rawToken))
+            {
+                if (Logger.IsTraceEnabled)
+                {
+                    Logger.Trace("Invalid access token");
+                }
+
+                return EmptyWithError("bad-token");
+            }
+
+            var userInfo = this.TryGetUser(jwt, false);
+            if (userInfo == null)
+            {
+                if (Logger.IsTraceEnabled)
+                {
+                    Logger.Trace("User not found in DB");
+                }
+
+                return EmptyWithError("not-found");
+            }
+
+            if (persistedToken.UserId != userInfo.UserID)
+            {
+                if (Logger.IsTraceEnabled)
+                {
+                    Logger.Trace("Mismatch token and user");
+                }
+
+                return EmptyWithError("bad-token");
+            }
+
+            return this.UpdateToken(renewalToken, persistedToken, userInfo);
+        }
+
+        /// <inheritdoc/>
+        protected override Func<IJwtController> GetFactory()
+        {
+            return () => new JwtController();
+        }
+
+        private static LoginResultData EmptyWithError(string error)
+        {
+            return new LoginResultData { Error = error };
+        }
+
+        private static string CreateJwtToken(byte[] symmetricKey, string issuer, PersistedToken persistedToken, IEnumerable<string> roles)
+        {
+            var signingCredentials = new SigningCredentials(
+                new SymmetricSecurityKey(symmetricKey),
+                "http://www.w3.org/2001/04/xmldsig-more#hmac-sha256",
+                "http://www.w3.org/2001/04/xmlenc#sha256");
+
+            var subject = new ClaimsIdentity();
+            subject.AddClaim(new Claim(SessionClaimType, persistedToken.TokenId));
+            subject.AddClaims(roles.Select(r => new Claim(ClaimTypes.Role, r)));
+
+            var notBefore = DateTime.UtcNow.AddMinutes(-ClockSkew);
+            var expires = persistedToken.TokenExpiry;
+            var tokenDescriptor = new SecurityTokenDescriptor
+            {
+                Issuer = issuer,
+                NotBefore = notBefore,
+                Expires = expires,
+                Subject = subject,
+                SigningCredentials = signingCredentials,
+            };
+            var tokenHandler = new JwtSecurityTokenHandler();
+            var securityToken = tokenHandler.CreateToken(tokenDescriptor);
+            return tokenHandler.WriteToken(securityToken);
+        }
+
+        private static JwtSecurityToken GetAndValidateJwt(string rawToken, bool checkExpiry)
+        {
+            JwtSecurityToken jwt;
+            try
+            {
+                jwt = new JwtSecurityToken(rawToken);
+            }
+            catch (Exception ex)
+            {
+                Logger.Error("Unable to construct JWT object from authorization value. " + ex.Message);
+                return null;
+            }
+
+            if (checkExpiry)
+            {
+                var now = DateTime.UtcNow;
+                if (now < jwt.ValidFrom || now > jwt.ValidTo)
+                {
+                    if (Logger.IsTraceEnabled)
+                    {
+                        Logger.Trace("Token is expired");
+                    }
+
+                    return null;
+                }
+            }
+
+            var sessionId = GetJwtSessionValue(jwt);
+            if (string.IsNullOrEmpty(sessionId))
+            {
+                if (Logger.IsTraceEnabled)
+                {
+                    Logger.Trace("Invalid session ID claim");
+                }
+
+                return null;
+            }
+
+            return jwt;
+        }
+
+        private static string GetJwtSessionValue(JwtSecurityToken jwt)
+        {
+            var sessionClaim = jwt?.Claims?.FirstOrDefault(claim => SessionClaimType.Equals(claim.Type));
+            return sessionClaim?.Value;
+        }
+
+        private static byte[] ObtainSecret(string sessionId, Guid portalGuid, DateTime userCreationDate)
+        {
+            // The secret should contain unpredictable components that can't be inferred from the JWT string.
+            var secretText = string.Join(".", sessionId, portalGuid.ToString("N"), userCreationDate.ToUniversalTime().ToString("O"));
+            return TextEncoder.GetBytes(secretText);
+        }
+
+        private static string DecodeBase64(string b64Str)
+        {
+            // fix Base64 string padding
+            var mod = b64Str.Length % 4;
+            if (mod != 0)
+            {
+                b64Str += new string('=', 4 - mod);
+            }
+
+            return TextEncoder.GetString(Convert.FromBase64String(b64Str));
+        }
+
+        private static string EncodeBase64(byte[] data)
+        {
+            return Convert.ToBase64String(data).TrimEnd('=');
+        }
+
+        private static string GetHashedStr(string data)
+        {
+            string hash = string.Empty;
+            lock (hasherLock)
+            {
+                hash = EncodeBase64(Hasher.ComputeHash(TextEncoder.GetBytes(data)));
+            }
+
+            return hash;
+        }
+
+        private LoginResultData UpdateToken(string renewalToken, PersistedToken persistedToken, UserInfo userInfo)
+        {
+            var expiry = DateTime.UtcNow.AddMinutes(SessionTokenTtl);
+            if (expiry > persistedToken.RenewalExpiry)
+            {
+                // don't extend beyond renewal expiry and make sure it is marked in UTC
+                expiry = new DateTime(persistedToken.RenewalExpiry.Ticks, DateTimeKind.Utc);
+            }
+
+            persistedToken.TokenExpiry = expiry;
+
+#pragma warning disable 618 // Obsolete
+            var obsoletePortalSettings = PortalController.Instance.GetCurrentPortalSettings();
+#pragma warning restore 618 // Obsolete
+            IPortalSettings portalSettings = obsoletePortalSettings;
+            IPortalAliasInfo portalAlias = obsoletePortalSettings.PortalAlias;
+            var secret = ObtainSecret(persistedToken.TokenId, portalSettings.GUID, userInfo.Membership.LastPasswordChangeDate);
+            var accessToken = CreateJwtToken(secret, portalAlias.HttpAlias, persistedToken, userInfo.Roles);
+
+            // save hash values in DB so no one with access can create JWT header from existing data
+            persistedToken.TokenHash = GetHashedStr(accessToken);
+            this.DataProvider.UpdateToken(persistedToken);
+
+            return new LoginResultData
+            {
+                UserId = userInfo.UserID,
+                DisplayName = userInfo.DisplayName,
+                AccessToken = accessToken,
+                RenewalToken = renewalToken,
+            };
+        }
+
+        /// <summary>Checks for Authorization header and validates it is JWT scheme. If successful, it returns the token string.</summary>
+        /// <param name="authHdr">The request authorization header.</param>
+        /// <returns>The JWT passed in the request; otherwise, it returns null.</returns>
+        private string ValidateAuthHeader(AuthenticationHeaderValue authHdr)
+        {
+            if (authHdr == null)
+            {
+                // if (Logger.IsTraceEnabled) Logger.Trace("Authorization header not present in the request"); // too verbose; shows in all web requests
+                return null;
+            }
+
+            if (!string.Equals(authHdr.Scheme, AuthScheme, StringComparison.CurrentCultureIgnoreCase))
+            {
+                if (Logger.IsTraceEnabled)
+                {
+                    Logger.Trace("Authorization header scheme in the request is not equal to " + this.SchemeType);
+                }
+
+                return null;
+            }
+
+            var authorization = authHdr.Parameter;
+            if (string.IsNullOrEmpty(authorization))
+            {
+                if (Logger.IsTraceEnabled)
+                {
+                    Logger.Trace("Missing authorization header value in the request");
+                }
+
+                return null;
+            }
+
+            return authorization;
+        }
+
+        private string ValidateAuthorizationValue(string authorization)
+        {
+            var parts = authorization.Split('.');
+            if (parts.Length < 3)
+            {
+                if (Logger.IsTraceEnabled)
+                {
+                    Logger.Trace("Token must have [header:claims:signature] parts at least");
+                }
+
+                return null;
+            }
+
+            var decoded = DecodeBase64(parts[0]);
+            if (decoded.IndexOf("\"" + this.SchemeType + "\"", StringComparison.InvariantCultureIgnoreCase) < 0)
+            {
+                if (Logger.IsTraceEnabled)
+                {
+                    Logger.Trace($"This is not a {this.SchemeType} authentication scheme.");
+                }
+
+                return null;
+            }
+
+            var header = JsonConvert.DeserializeObject<JwtHeader>(decoded);
+            if (!this.IsValidSchemeType(header))
+            {
+                return null;
+            }
+
+            var jwt = GetAndValidateJwt(authorization, true);
+            if (jwt == null)
+            {
+                return null;
+            }
+
+            var userInfo = this.TryGetUser(jwt, true);
+            return userInfo?.Username;
+        }
+
+        private bool IsValidSchemeType(JwtHeader header)
+        {
+            if (!this.SchemeType.Equals(header["typ"] as string, StringComparison.OrdinalIgnoreCase))
+            {
+                if (Logger.IsTraceEnabled)
+                {
+                    Logger.Trace("Unsupported authentication scheme type " + header.Typ);
+                }
+
+                return false;
+            }
+
+            return true;
+        }
+
+        private UserInfo TryGetUser(JwtSecurityToken jwt, bool checkExpiry)
+        {
+            // validate against DB saved data
+            var sessionId = GetJwtSessionValue(jwt);
+            var persistedToken = this.DataProvider.GetTokenById(sessionId);
+            if (persistedToken == null)
+            {
+                if (Logger.IsTraceEnabled)
+                {
+                    Logger.Trace("Token not found in DB");
+                }
+
+                return null;
+            }
+
+            if (checkExpiry)
+            {
+                var now = DateTime.UtcNow;
+                if (now > persistedToken.TokenExpiry || now > persistedToken.RenewalExpiry)
+                {
+                    if (Logger.IsTraceEnabled)
+                    {
+                        Logger.Trace("DB Token is expired");
+                    }
+
+                    return null;
+                }
+            }
+
+            if (persistedToken.TokenHash != GetHashedStr(jwt.RawData))
+            {
+                if (Logger.IsTraceEnabled)
+                {
+                    Logger.Trace("Mismatch data in received token");
+                }
+
+                return null;
+            }
+
+            var portalSettings = PortalController.Instance.GetCurrentSettings();
+            if (portalSettings == null)
+            {
+                Logger.Trace("Unable to retrieve portal settings");
+                return null;
+            }
+
+            var userInfo = UserController.GetUserById(portalSettings.PortalId, persistedToken.UserId);
+            if (userInfo == null)
+            {
+                if (Logger.IsTraceEnabled)
+                {
+                    Logger.Trace("Invalid user");
+                }
+
+                return null;
+            }
+
+            var status = UserController.ValidateUser(userInfo, portalSettings.PortalId, false);
+            var valid =
+                status == UserValidStatus.VALID ||
+                status == UserValidStatus.UPDATEPROFILE ||
+                status == UserValidStatus.UPDATEPASSWORD;
+
+            if (!valid)
+            {
+                if (Logger.IsTraceEnabled)
+                {
+                    Logger.Trace("Inactive user status: " + status);
+                }
+
+                return null;
+            }
+
+            if (!userInfo.Membership.Approved)
+            {
+                if (Logger.IsTraceEnabled)
+                {
+                    Logger.Trace("Non Approved user id: " + userInfo.UserID + " UserName: " + userInfo.Username);
+                }
+
+                return null;
+            }
+
+            if (userInfo.IsDeleted)
+            {
+                if (Logger.IsTraceEnabled)
+                {
+                    Logger.Trace("Deleted user id: " + userInfo.UserID + " UserName: " + userInfo.Username);
+                }
+
+                return null;
+            }
+
+            return userInfo;
+        }
+    }
+}