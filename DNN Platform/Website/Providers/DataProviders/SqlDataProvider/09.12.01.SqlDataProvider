--- conflicted
+++ resolved
@@ -1,135 +1,76 @@
-<<<<<<< HEAD
-﻿/************************************************************/
-/*****              SqlDataProvider                     *****/
-/*****                                                  *****/
-/*****                                                  *****/
-/***** Note: To manually execute this script you must   *****/
-/*****       perform a search and replace operation     *****/
-/*****       for {databaseOwner} and {objectQualifier}  *****/
-/*****                                                  *****/
-/************************************************************/
-
-
-/* Fix GetExtensionUrlProviders #5564 */
-/**************************************/
-
-IF EXISTS (SELECT * FROM sys.objects WHERE object_id = OBJECT_ID(N'{databaseOwner}[{objectQualifier}GetExtensionUrlProviders]') AND type in (N'P', N'PC'))
-	DROP PROCEDURE {databaseOwner}[{objectQualifier}GetExtensionUrlProviders]
-GO
-
-CREATE PROCEDURE {databaseOwner}[{objectQualifier}GetExtensionUrlProviders] 
-	@PortalID	int 
-AS
-	SELECT 
-		p.*, 
-		pc.PortalID
-	FROM  {databaseOwner}{objectQualifier}ExtensionUrlProviderConfiguration pc 
-		RIGHT OUTER JOIN {databaseOwner}{objectQualifier}ExtensionUrlProviders p 
-			ON pc.ExtensionUrlProviderID = p.ExtensionUrlProviderID
-	WHERE pc.PortalID = @PortalID OR pc.PortalID IS Null
-
-	SELECT ExtensionUrlProviderID, 
-			PortalID, 
-			SettingName, 
-			SettingValue
-	FROM {databaseOwner}{objectQualifier}ExtensionUrlProviderSetting
-	WHERE PortalID = @PortalID
-
-	SELECT DISTINCT 
-			P.ExtensionUrlProviderID,
-			TM.TabID
-		FROM {databaseOwner}{objectQualifier}DesktopModules DM
-			INNER JOIN {databaseOwner}{objectQualifier}ModuleDefinitions MD ON DM.DesktopModuleID = MD.DesktopModuleID 
-			INNER JOIN {databaseOwner}{objectQualifier}Modules M ON MD.ModuleDefID = M.ModuleDefID 
-			INNER JOIN {databaseOwner}{objectQualifier}TabModules TM ON M.ModuleID = TM.ModuleID 
-			INNER JOIN {databaseOwner}{objectQualifier}vw_ExtensionUrlProviders P ON DM.DesktopModuleID = P.DesktopModuleId
-		WHERE     (P.PortalID = @PortalID) OR (P.PortalID IS NULL)
-		  
-		UNION
-			SELECT  
-				P.ExtensionUrlProviderID,
-				PT.TabId
-			FROM    {databaseOwner}{objectQualifier}ExtensionUrlProviderTab PT
-				INNER JOIN {databaseOwner}{objectQualifier}ExtensionUrlProviders P ON P.ExtensionUrlProviderID = PT.ExtensionUrlProviderID
-			WHERE   (PT.IsActive = 1)
-GO
-
-
-/* Fix Scheduler Frequency for Server Monitor #5634 */
-
---Update the retry timelapse to 2 minutes, similar to other standard jobs
-UPDATE {databaseOwner}[{objectQualifier}Schedule]
-SET RetryTimeLapse = 2
-WHERE TypeFullName = 'DotNetNuke.Services.SystemHealth.WebServerMonitor, DotNetNuke'
-AND TimeLapse = 5 
-AND RetryTimeLapse = 10
-AND TimeLapseMeasurement = 'm'
-AND RetryTimeLapseMeasurement = 'm';
-GO
-/************************************************************/
-/*****              SqlDataProvider                     *****/
-=======
-﻿/************************************************************/
-/*****              SqlDataProvider                     *****/
-/*****                                                  *****/
-/*****                                                  *****/
-/***** Note: To manually execute this script you must   *****/
-/*****       perform a search and replace operation     *****/
-/*****       for {databaseOwner} and {objectQualifier}  *****/
-/*****                                                  *****/
-/************************************************************/
-
-
-/* Fix GetExtensionUrlProviders #5564 */
-/**************************************/
-
-IF EXISTS (SELECT * FROM sys.objects WHERE object_id = OBJECT_ID(N'{databaseOwner}[{objectQualifier}GetExtensionUrlProviders]') AND type in (N'P', N'PC'))
-	DROP PROCEDURE {databaseOwner}[{objectQualifier}GetExtensionUrlProviders]
-GO
-
-CREATE PROCEDURE {databaseOwner}[{objectQualifier}GetExtensionUrlProviders] 
-	@PortalID	int 
-AS
-	SELECT 
-		p.*, 
-		pc.PortalID
-	FROM  {databaseOwner}{objectQualifier}ExtensionUrlProviderConfiguration pc 
-		RIGHT OUTER JOIN {databaseOwner}{objectQualifier}ExtensionUrlProviders p 
-			ON pc.ExtensionUrlProviderID = p.ExtensionUrlProviderID
-	WHERE pc.PortalID = @PortalID OR pc.PortalID IS Null
-
-	SELECT ExtensionUrlProviderID, 
-			PortalID, 
-			SettingName, 
-			SettingValue
-	FROM {databaseOwner}{objectQualifier}ExtensionUrlProviderSetting
-	WHERE PortalID = @PortalID
-
-	SELECT DISTINCT 
-			P.ExtensionUrlProviderID,
-			TM.TabID
-		FROM {databaseOwner}{objectQualifier}DesktopModules DM
-			INNER JOIN {databaseOwner}{objectQualifier}ModuleDefinitions MD ON DM.DesktopModuleID = MD.DesktopModuleID 
-			INNER JOIN {databaseOwner}{objectQualifier}Modules M ON MD.ModuleDefID = M.ModuleDefID 
-			INNER JOIN {databaseOwner}{objectQualifier}TabModules TM ON M.ModuleID = TM.ModuleID 
-			INNER JOIN {databaseOwner}{objectQualifier}vw_ExtensionUrlProviders P ON DM.DesktopModuleID = P.DesktopModuleId
-		WHERE     (P.PortalID = @PortalID) OR (P.PortalID IS NULL)
-		  
-		UNION
-			SELECT  
-				P.ExtensionUrlProviderID,
-				PT.TabId
-			FROM    {databaseOwner}{objectQualifier}ExtensionUrlProviderTab PT
-				INNER JOIN {databaseOwner}{objectQualifier}ExtensionUrlProviders P ON P.ExtensionUrlProviderID = PT.ExtensionUrlProviderID
-			WHERE   (PT.IsActive = 1)
-GO
-
-
-/* Fix Invalid Objects #5552 */
-IF  EXISTS (SELECT * FROM sys.objects WHERE object_id = OBJECT_ID(N'{databaseOwner}[{objectQualifier}DeleteSearchWord]') AND type in (N'P', N'PC'))
-    DROP PROCEDURE {databaseOwner}[{objectQualifier}DeleteSearchWord]
-GO
-/************************************************************/
-/*****              SqlDataProvider                     *****/
->>>>>>> 90e6ac46
-/************************************************************/
+/************************************************************/
+/*****              SqlDataProvider                     *****/
+/*****                                                  *****/
+/*****                                                  *****/
+/***** Note: To manually execute this script you must   *****/
+/*****       perform a search and replace operation     *****/
+/*****       for {databaseOwner} and {objectQualifier}  *****/
+/*****                                                  *****/
+/************************************************************/
+
+/* Fix GetExtensionUrlProviders #5564 */
+/**************************************/
+
+IF EXISTS (SELECT * FROM sys.objects WHERE object_id = OBJECT_ID(N'{databaseOwner}[{objectQualifier}GetExtensionUrlProviders]') AND type in (N'P', N'PC'))
+	DROP PROCEDURE {databaseOwner}[{objectQualifier}GetExtensionUrlProviders]
+GO
+
+CREATE PROCEDURE {databaseOwner}[{objectQualifier}GetExtensionUrlProviders] 
+	@PortalID	int 
+AS
+	SELECT 
+		p.*, 
+		pc.PortalID
+	FROM  {databaseOwner}{objectQualifier}ExtensionUrlProviderConfiguration pc 
+		RIGHT OUTER JOIN {databaseOwner}{objectQualifier}ExtensionUrlProviders p 
+			ON pc.ExtensionUrlProviderID = p.ExtensionUrlProviderID
+	WHERE pc.PortalID = @PortalID OR pc.PortalID IS Null
+
+	SELECT ExtensionUrlProviderID, 
+			PortalID, 
+			SettingName, 
+			SettingValue
+	FROM {databaseOwner}{objectQualifier}ExtensionUrlProviderSetting
+	WHERE PortalID = @PortalID
+
+	SELECT DISTINCT 
+			P.ExtensionUrlProviderID,
+			TM.TabID
+		FROM {databaseOwner}{objectQualifier}DesktopModules DM
+			INNER JOIN {databaseOwner}{objectQualifier}ModuleDefinitions MD ON DM.DesktopModuleID = MD.DesktopModuleID 
+			INNER JOIN {databaseOwner}{objectQualifier}Modules M ON MD.ModuleDefID = M.ModuleDefID 
+			INNER JOIN {databaseOwner}{objectQualifier}TabModules TM ON M.ModuleID = TM.ModuleID 
+			INNER JOIN {databaseOwner}{objectQualifier}vw_ExtensionUrlProviders P ON DM.DesktopModuleID = P.DesktopModuleId
+		WHERE     (P.PortalID = @PortalID) OR (P.PortalID IS NULL)
+		  
+		UNION
+			SELECT  
+				P.ExtensionUrlProviderID,
+				PT.TabId
+			FROM    {databaseOwner}{objectQualifier}ExtensionUrlProviderTab PT
+				INNER JOIN {databaseOwner}{objectQualifier}ExtensionUrlProviders P ON P.ExtensionUrlProviderID = PT.ExtensionUrlProviderID
+			WHERE   (PT.IsActive = 1)
+GO
+
+
+/* Fix Invalid Objects #5552 */
+IF  EXISTS (SELECT * FROM sys.objects WHERE object_id = OBJECT_ID(N'{databaseOwner}[{objectQualifier}DeleteSearchWord]') AND type in (N'P', N'PC'))
+    DROP PROCEDURE {databaseOwner}[{objectQualifier}DeleteSearchWord]
+GO
+
+/* Fix Scheduler Frequency for Server Monitor #5634 */
+
+--Update the retry timelapse to 2 minutes, similar to other standard jobs
+UPDATE {databaseOwner}[{objectQualifier}Schedule]
+SET RetryTimeLapse = 2
+WHERE TypeFullName = 'DotNetNuke.Services.SystemHealth.WebServerMonitor, DotNetNuke'
+AND TimeLapse = 5 
+AND RetryTimeLapse = 10
+AND TimeLapseMeasurement = 'm'
+AND RetryTimeLapseMeasurement = 'm';
+GO
+
+
+/************************************************************/
+/*****              SqlDataProvider                     *****/
+/************************************************************/