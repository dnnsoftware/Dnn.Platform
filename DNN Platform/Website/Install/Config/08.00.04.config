<configuration>
  <nodes configfile="web.config">
<<<<<<< HEAD
    <node path="/configuration/appSettings" action="update" key="key" collision="ignore">
=======
    <node path="/configuration/appSettings" action="update" key="key" collision="overwrite">
>>>>>>> 7dfda1a0
      <add key="ImprovementProgram.Endpoint" value="https://dnnapi.com/beacon" />
    </node>
  </nodes>
</configuration><|MERGE_RESOLUTION|>--- conflicted
+++ resolved
@@ -1,10 +1,6 @@
 <configuration>
   <nodes configfile="web.config">
-<<<<<<< HEAD
-    <node path="/configuration/appSettings" action="update" key="key" collision="ignore">
-=======
     <node path="/configuration/appSettings" action="update" key="key" collision="overwrite">
->>>>>>> 7dfda1a0
       <add key="ImprovementProgram.Endpoint" value="https://dnnapi.com/beacon" />
     </node>
   </nodes>
