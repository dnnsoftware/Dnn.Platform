--- conflicted
+++ resolved
@@ -3,13 +3,6 @@
     <node path="/configuration/appSettings" action="add">
       <add key="AllowDnnUpgradeUpload" value="true" />
     </node>
-<<<<<<< HEAD
-    <node path="/configuration/appSettings" action="add">
-      <!-- Can be set to true to allow the image handler to display text passed in the querystring. -->
-      <add key="DisableCsp" value="false" />
-    </node>
-=======
     <node path="/configuration/system.web/httpRuntime" action="updateattribute"  name="requestLengthDiskThreshold" value="80" />
->>>>>>> 4c5b666e
   </nodes>
 </configuration>