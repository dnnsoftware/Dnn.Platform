﻿<?xml version="1.0" encoding="utf-8"?>
<root>
  <!-- 
    Microsoft ResX Schema 
    
    Version 2.0
    
    The primary goals of this format is to allow a simple XML format 
    that is mostly human readable. The generation and parsing of the 
    various data types are done through the TypeConverter classes 
    associated with the data types.
    
    Example:
    
    ... ado.net/XML headers & schema ...
    <resheader name="resmimetype">text/microsoft-resx</resheader>
    <resheader name="version">2.0</resheader>
    <resheader name="reader">System.Resources.ResXResourceReader, System.Windows.Forms, ...</resheader>
    <resheader name="writer">System.Resources.ResXResourceWriter, System.Windows.Forms, ...</resheader>
    <data name="Name1"><value>this is my long string</value><comment>this is a comment</comment></data>
    <data name="Color1" type="System.Drawing.Color, System.Drawing">Blue</data>
    <data name="Bitmap1" mimetype="application/x-microsoft.net.object.binary.base64">
        <value>[base64 mime encoded serialized .NET Framework object]</value>
    </data>
    <data name="Icon1" type="System.Drawing.Icon, System.Drawing" mimetype="application/x-microsoft.net.object.bytearray.base64">
        <value>[base64 mime encoded string representing a byte array form of the .NET Framework object]</value>
        <comment>This is a comment</comment>
    </data>
                
    There are any number of "resheader" rows that contain simple 
    name/value pairs.
    
    Each data row contains a name, and value. The row also contains a 
    type or mimetype. Type corresponds to a .NET class that support 
    text/value conversion through the TypeConverter architecture. 
    Classes that don't support this are serialized and stored with the 
    mimetype set.
    
    The mimetype is used for serialized objects, and tells the 
    ResXResourceReader how to depersist the object. This is currently not 
    extensible. For a given mimetype the value must be set accordingly:
    
    Note - application/x-microsoft.net.object.binary.base64 is the format 
    that the ResXResourceWriter will generate, however the reader can 
    read any of the formats listed below.
    
    mimetype: application/x-microsoft.net.object.binary.base64
    value   : The object must be serialized with 
            : System.Runtime.Serialization.Formatters.Binary.BinaryFormatter
            : and then encoded with base64 encoding.
    
    mimetype: application/x-microsoft.net.object.soap.base64
    value   : The object must be serialized with 
            : System.Runtime.Serialization.Formatters.Soap.SoapFormatter
            : and then encoded with base64 encoding.

    mimetype: application/x-microsoft.net.object.bytearray.base64
    value   : The object must be serialized into a byte array 
            : using a System.ComponentModel.TypeConverter
            : and then encoded with base64 encoding.
    -->
  <xsd:schema id="root" xmlns="" xmlns:xsd="https://www.w3.org/2001/XMLSchema" xmlns:msdata="urn:schemas-microsoft-com:xml-msdata">
    <xsd:import namespace="https://www.w3.org/XML/1998/namespace" />
    <xsd:element name="root" msdata:IsDataSet="true">
      <xsd:complexType>
        <xsd:choice maxOccurs="unbounded">
          <xsd:element name="metadata">
            <xsd:complexType>
              <xsd:sequence>
                <xsd:element name="value" type="xsd:string" minOccurs="0" />
              </xsd:sequence>
              <xsd:attribute name="name" use="required" type="xsd:string" />
              <xsd:attribute name="type" type="xsd:string" />
              <xsd:attribute name="mimetype" type="xsd:string" />
              <xsd:attribute ref="xml:space" />
            </xsd:complexType>
          </xsd:element>
          <xsd:element name="assembly">
            <xsd:complexType>
              <xsd:attribute name="alias" type="xsd:string" />
              <xsd:attribute name="name" type="xsd:string" />
            </xsd:complexType>
          </xsd:element>
          <xsd:element name="data">
            <xsd:complexType>
              <xsd:sequence>
                <xsd:element name="value" type="xsd:string" minOccurs="0" msdata:Ordinal="1" />
                <xsd:element name="comment" type="xsd:string" minOccurs="0" msdata:Ordinal="2" />
              </xsd:sequence>
              <xsd:attribute name="name" type="xsd:string" use="required" msdata:Ordinal="1" />
              <xsd:attribute name="type" type="xsd:string" msdata:Ordinal="3" />
              <xsd:attribute name="mimetype" type="xsd:string" msdata:Ordinal="4" />
              <xsd:attribute ref="xml:space" />
            </xsd:complexType>
          </xsd:element>
          <xsd:element name="resheader">
            <xsd:complexType>
              <xsd:sequence>
                <xsd:element name="value" type="xsd:string" minOccurs="0" msdata:Ordinal="1" />
              </xsd:sequence>
              <xsd:attribute name="name" type="xsd:string" use="required" />
            </xsd:complexType>
          </xsd:element>
        </xsd:choice>
      </xsd:complexType>
    </xsd:element>
  </xsd:schema>
  <resheader name="resmimetype">
    <value>text/microsoft-resx</value>
  </resheader>
  <resheader name="version">
    <value>2.0</value>
  </resheader>
  <resheader name="reader">
    <value>System.Resources.ResXResourceReader, System.Windows.Forms, Version=4.0.0.0, Culture=neutral, PublicKeyToken=b77a5c561934e089</value>
  </resheader>
  <resheader name="writer">
    <value>System.Resources.ResXResourceWriter, System.Windows.Forms, Version=4.0.0.0, Culture=neutral, PublicKeyToken=b77a5c561934e089</value>
  </resheader>
  <data name="PortalDescription.Text" xml:space="preserve">
    <value>Default Website Template</value>
  </data>
  <data name="Setting.DefaultLanguage.Text" xml:space="preserve">
    <value>en-US</value>
  </data>
  <data name="Setting.FooterText.Text" xml:space="preserve">
    <value>Copyright [year] by My Website</value>
  </data>
  <data name="Tab.Home.Content.Text" xml:space="preserve">
    <value>Home</value>
  </data>
  <data name="Tab.Home.Name.Text" xml:space="preserve">
    <value>Home</value>
  </data>
  <data name="Tab.Home.Title.Text" xml:space="preserve">
    <value>Home</value>
  </data>
  <data name="Tab.Home.BannerPane.Module.HomeBanner.Title.Text" xml:space="preserve">
    <value>Home Banner</value>
  </data>
  <data name="Tab.Home.BannerPane.Module.HomeBanner.Content.H2.Text" xml:space="preserve">
    <value>Your installation was successful!</value>
  </data>
  <data name="Tab.Home.BannerPane.Module.HomeBanner.Content.H5.Text" xml:space="preserve">
    <value>OPEN * SCALABLE * EXTENSIBLE * SECURE</value>
  </data>
  <data name="Tab.Home.BannerPane.Module.HomeBanner.Content.Lead.Text" xml:space="preserve">
    <value>Welcome to your new DNN installation!  DNN makes it easy to build your dream web solution.  From its open-source accessibility to its scalable architecture and extensible framework, you can depend on security throughout.  DNN checks all the boxes for small, medium, large, and enterprise businesses alike!</value>
  </data>
  <data name="Tab.Home.BannerPane.Module.HomeBanner.Content.Image.Alt.Text" xml:space="preserve">
    <value>DNN Seal</value>
  </data>
  <data name="Tab.Home.BannerPane.Module.HomeBanner.Content.Image.Title.Text" xml:space="preserve">
    <value>DNN Seal</value>
  </data>
  <data name="Tab.Home.FluidPane.Module.HomeContent.Title.Text" xml:space="preserve">
    <value>Home Content</value>
  </data>
  <data name="Tab.Home.FluidPane.Module.HomeContent.Content.Build.DivId.Text" xml:space="preserve">
    <value>build</value>
  </data>
  <data name="Tab.Home.FluidPane.Module.HomeContent.Content.Build.H2.Text" xml:space="preserve">
    <value>Start Building</value>
  </data>
  <data name="Tab.Home.FluidPane.Module.HomeContent.Content.Build.Lead.Text" xml:space="preserve">
    <value>Out of the box, you have great tools at your fingertips to start managing content. To the left, you&#39;ll see the Persona Bar. Here is where you can manage Pages, Users, Roles, Assets, Themes, Sites, and much more. Go ahead and hover over CONTENT, MANAGE, and SETTINGS to start exploring.</value>
  </data>
  <data name="Tab.Home.FluidPane.Module.HomeContent.Content.Learn.DivId.Text" xml:space="preserve">
    <value>learn</value>
  </data>
  <data name="Tab.Home.FluidPane.Module.HomeContent.Content.Learn.H2.Text" xml:space="preserve">
    <value>Learn DNN</value>
  </data>
  <data name="Tab.Home.FluidPane.Module.HomeContent.Content.Learn.Lead.Text" xml:space="preserve">
    <value>Whether you have just inherited a DNN site in your job, or you are a seasoned DNN veteran, there's always more to learn. DNN has been around for decades and is extremely robust. Learn more. Do more.</value>
  </data>
  <data name="Tab.Home.FluidPane.Module.HomeContent.Content.Learn.Administrators.Image.Alt.Text" xml:space="preserve">
    <value>Administrators Icon</value>
  </data>
  <data name="Tab.Home.FluidPane.Module.HomeContent.Content.Learn.Administrators.Image.Title.Text" xml:space="preserve">
    <value>Administrators Icon</value>
  </data>
  <data name="Tab.Home.FluidPane.Module.HomeContent.Content.Learn.Administrators.H4.Text" xml:space="preserve">
    <value>Administrators</value>
  </data>
  <data name="Tab.Home.FluidPane.Module.HomeContent.Content.Learn.Administrators.Div.Text" xml:space="preserve">
    <value>Find documentation for both Administrators and Super Users (aka, Host Users). Administrators and Super Users will handle tasks such as installing &amp; upgrading DNN, configuring permissions and security roles, updating site settings, installing and upgrading extensions, and much more.</value>
  </data>
  <data name="Tab.Home.FluidPane.Module.HomeContent.Content.Learn.Administrators.Button.Text" xml:space="preserve">
    <value>Learn More</value>
  </data>
  <data name="Tab.Home.FluidPane.Module.HomeContent.Content.Learn.Developers.Image.Alt.Text" xml:space="preserve">
    <value>Developers Icon</value>
  </data>
  <data name="Tab.Home.FluidPane.Module.HomeContent.Content.Learn.Developers.Image.Title.Text" xml:space="preserve">
    <value>Developers Icon</value>
  </data>
  <data name="Tab.Home.FluidPane.Module.HomeContent.Content.Learn.Developers.H4.Text" xml:space="preserve">
    <value>Developers</value>
  </data>
  <data name="Tab.Home.FluidPane.Module.HomeContent.Content.Learn.Developers.Div.Text" xml:space="preserve">
    <value>DNN has an open API and many extension points. Developers can create custom DNN extensions using various development approaches. The content in this section will help you get started and learn more about DNN's extensibility model and applicable development patterns.</value>
  </data>
  <data name="Tab.Home.FluidPane.Module.HomeContent.Content.Learn.Developers.Button.Text" xml:space="preserve">
    <value>Learn More</value>
  </data>
  <data name="Tab.Home.FluidPane.Module.HomeContent.Content.Learn.Designers.Image.Alt.Text" xml:space="preserve">
    <value>Designers Icon</value>
  </data>
  <data name="Tab.Home.FluidPane.Module.HomeContent.Content.Learn.Designers.Image.Title.Text" xml:space="preserve">
    <value>Designers Icon</value>
  </data>
  <data name="Tab.Home.FluidPane.Module.HomeContent.Content.Learn.Designers.H4.Text" xml:space="preserve">
    <value>Designers</value>
  </data>
  <data name="Tab.Home.FluidPane.Module.HomeContent.Content.Learn.Designers.Div.Text" xml:space="preserve">
    <value>Designers can achieve any look and feel desired with DNN. The content in this section will help designers and front-end developers alike understand the process for creating themes (formerly referred to as "skins") within DNN. If you can design it in Photoshop you can create it as a DNN theme!</value>
  </data>
  <data name="Tab.Home.FluidPane.Module.HomeContent.Content.Learn.Designers.Button.Text" xml:space="preserve">
    <value>Learn More</value>
  </data>
  <data name="Tab.Home.FluidPane.Module.HomeContent.Content.Extend.DivId.Text" xml:space="preserve">
    <value>extend</value>
  </data>
  <data name="Tab.Home.FluidPane.Module.HomeContent.Content.Extend.Image.Alt.Text" xml:space="preserve">
    <value>DNN Extensions Icon</value>
  </data>
  <data name="Tab.Home.FluidPane.Module.HomeContent.Content.Extend.Image.Title.Text" xml:space="preserve">
    <value>DNN Extensions Icon</value>
  </data>
  <data name="Tab.Home.FluidPane.Module.HomeContent.Content.Extend.H2.Text" xml:space="preserve">
    <value>Extend DNN</value>
  </data>
  <data name="Tab.Home.FluidPane.Module.HomeContent.Content.Extend.H4.Text" xml:space="preserve">
    <value>Themes &amp; Modules</value>
  </data>
  <data name="Tab.Home.FluidPane.Module.HomeContent.Content.Extend.Lead.Text" xml:space="preserve">
    <value>There are so many open source and commercial extensions for DNN, just waiting for you to explore and use for your next awesome DNN creation! Be sure to check them out and see what meets your project needs. Also, don't forget that you can easily create your own custom extensions, or work with an awesome and trusted provider in the DNN ecosystem to do this for you.</value>
  </data>
  <data name="Tab.Home.FluidPane.Module.HomeContent.Content.Extend.PrimaryButton.Text" xml:space="preserve">
    <value>Open Source Extensions</value>
  </data>
  <data name="Tab.Home.FluidPane.Module.HomeContent.Content.Extend.SecondaryButton.Text" xml:space="preserve">
    <value>Visit DNN Store</value>
  </data>
  <data name="Tab.Home.FluidPane.Module.HomeContent.Content.Participate.DivId.Text" xml:space="preserve">
    <value>participate</value>
  </data>
  <data name="Tab.Home.FluidPane.Module.HomeContent.Content.Participate.H2.Text" xml:space="preserve">
    <value>Participate in the DNN Community</value>
  </data>
  <data name="Tab.Home.FluidPane.Module.HomeContent.Content.Participate.Lead.Text" xml:space="preserve">
    <value>No matter your persona, our community welcomes you and encourages you to participate. Not only can you receive and provide help, you may just make some lifetime friends in the process.</value>
  </data>
  <data name="Tab.Home.FluidPane.Module.HomeContent.Content.Participate.SlackImage.Alt.Text" xml:space="preserve">
    <value>Slack Logo White</value>
  </data>
  <data name="Tab.Home.FluidPane.Module.HomeContent.Content.Participate.SlackImage.Title.Text" xml:space="preserve">
    <value>Slack Logo White</value>
  </data>
<<<<<<< HEAD
  <data name="Tab.Home.FluidPane.Module.HomeContent.Content.Participate.DiscordImage.Alt.Text" xml:space="preserve">
    <value>Discord Logo White</value>
=======
  <data name="Tab.Home.Main.Docs.Link" xml:space="preserve">
    <value>https://docs.dnncommunity.org</value>
>>>>>>> fbc6f70f
  </data>
  <data name="Tab.Home.FluidPane.Module.HomeContent.Content.Participate.DiscordImage.Title.Text" xml:space="preserve">
    <value>Discord Logo White</value>
  </data>
  <data name="Tab.Home.FluidPane.Module.HomeContent.Content.Participate.GitHubImage.Alt.Text" xml:space="preserve">
    <value>GitHub Logo White</value>
  </data>
  <data name="Tab.Home.FluidPane.Module.HomeContent.Content.Participate.GitHubImage.Title.Text" xml:space="preserve">
    <value>GitHub Logo White</value>
  </data>
  <data name="Tab.Home.FluidPane.Module.HomeContent.Content.Participate.DnnCommunityImage.Alt.Text" xml:space="preserve">
    <value>DNN Community Logo White</value>
  </data>
  <data name="Tab.Home.FluidPane.Module.HomeContent.Content.Participate.DnnCommunityImage.Title.Text" xml:space="preserve">
    <value>DNN Community Logo White</value>
  </data>
  <data name="Tab.Home.FluidPane.Module.HomeContent.Content.Participate.DnnForumsImage.Alt.Text" xml:space="preserve">
    <value>DNN Forums Logo White</value>
  </data>
  <data name="Tab.Home.FluidPane.Module.HomeContent.Content.Participate.DnnForumsImage.Title.Text" xml:space="preserve">
    <value>DNN Forums Logo White</value>
  </data>
  <data name="Tab.Home.FluidPane.Module.HomeContent.Content.Participate.DnnBlogsImage.Alt.Text" xml:space="preserve">
    <value>DNN Blogs Logo White</value>
  </data>
  <data name="Tab.Home.FluidPane.Module.HomeContent.Content.Participate.DnnBlogsImage.Title.Text" xml:space="preserve">
    <value>DNN Blogs Logo White</value>
  </data>
  <data name="Tab.Home.FluidPane.Module.HomeContent.Content.Participate.DnnDocsImage.Alt.Text" xml:space="preserve">
    <value>DNN Docs Logo White</value>
  </data>
  <data name="Tab.Home.FluidPane.Module.HomeContent.Content.Participate.DnnDocsImage.Title.Text" xml:space="preserve">
    <value>DNN Docs Logo White</value>
  </data>
  <data name="Tab.Home.FluidPane.Module.HomeContent.Content.Participate.DnnCommunityAltImage.Alt.Text" xml:space="preserve">
    <value>DNN Community Alt Logo</value>
  </data>
  <data name="Tab.Home.FluidPane.Module.HomeContent.Content.Participate.DnnCommunityAltImage.Title.Text" xml:space="preserve">
    <value>DNN Community Alt Logo</value>
  </data>
  <data name="Tab.Home.FluidPane.Module.HomeContent.Content.Participate.EventsImage.Alt.Text" xml:space="preserve">
    <value>EVENTS</value>
  </data>
  <data name="Tab.Home.FluidPane.Module.HomeContent.Content.Participate.EventsImage.Title.Text" xml:space="preserve">
    <value>EVENTS</value>
  </data>
  <data name="Tab.Home.FluidPane.Module.HomeContent.Content.Participate.DnnConnectGroupPhotoImage.Alt.Text" xml:space="preserve">
    <value>DNN Connect Group Photo</value>
  </data>
  <data name="Tab.Home.FluidPane.Module.HomeContent.Content.Participate.DnnConnectGroupPhotoImage.Title.Text" xml:space="preserve">
    <value>DNN Connect Group Photo</value>
  </data>
  <data name="Tab.Home.FluidPane.Module.HomeContent.Content.Participate.DnnSummitGroupPhotoImage.Alt.Text" xml:space="preserve">
    <value>DNN Summit Group Photo</value>
  </data>
  <data name="Tab.Home.FluidPane.Module.HomeContent.Content.Participate.DnnSummitGroupPhotoImage.Title.Text" xml:space="preserve">
    <value>DNN Summit Group Photo</value>
  </data>
  <data name="Tab.Home.FooterPane.Module.FooterContent.Title.Text" xml:space="preserve">
    <value>Footer Content</value>
  </data>
  <data name="Tab.Home.FooterPane.Module.FooterContent.Content.DnnFooterLogoImage.Alt.Text" xml:space="preserve">
    <value>DNN Footer Logo</value>
  </data>
  <data name="Tab.Home.FooterPane.Module.FooterContent.Content.DnnFooterLogoImage.Title.Text" xml:space="preserve">
    <value>DNN Footer Logo</value>
  </data>
  <data name="Tab.Build.Content.Text" xml:space="preserve">
    <value>Build</value>
  </data>
  <data name="Tab.Build.Name.Text" xml:space="preserve">
    <value>Build</value>
  </data>
  <data name="Tab.Build.Title.Text" xml:space="preserve">
    <value>Build</value>
  </data>
  <data name="Tab.Build.Url.Text" xml:space="preserve">
    <value>/#build</value>
  </data>
  <data name="Tab.Learn.Content.Text" xml:space="preserve">
    <value>Learn</value>
  </data>
  <data name="Tab.Learn.Name.Text" xml:space="preserve">
    <value>Learn</value>
  </data>
  <data name="Tab.Learn.Title.Text" xml:space="preserve">
    <value>Learn</value>
  </data>
  <data name="Tab.Learn.Url.Text" xml:space="preserve">
    <value>/#learn</value>
  </data>
  <data name="Tab.Extend.Content.Text" xml:space="preserve">
    <value>Extend</value>
  </data>
  <data name="Tab.Extend.Name.Text" xml:space="preserve">
    <value>Extend</value>
  </data>
  <data name="Tab.Extend.Title.Text" xml:space="preserve">
    <value>Extend</value>
  </data>
  <data name="Tab.Extend.Url.Text" xml:space="preserve">
    <value>/#extend</value>
  </data>
  <data name="Tab.Participate.Content.Text" xml:space="preserve">
    <value>Participate!</value>
  </data>
  <data name="Tab.Participate.Name.Text" xml:space="preserve">
    <value>Participate!</value>
  </data>
  <data name="Tab.Participate.Title.Text" xml:space="preserve">
    <value>Participate!</value>
  </data>
  <data name="Tab.Participate.Url.Text" xml:space="preserve">
    <value>/#participate</value>
  </data>
  <data name="Tab.ActivityFeed.Content.Text" xml:space="preserve">
    <value>Activity Feed</value>
  </data>
  <data name="Tab.ActivityFeed.Name.Text" xml:space="preserve">
    <value>Activity Feed</value>
  </data>
  <data name="Tab.ActivityFeed.Title.Text" xml:space="preserve">
    <value>Activity Feed</value>
  </data>
  <data name="Tab.ActivityFeed.ContentPane.Module.MemberDirectory.Title.Text" xml:space="preserve">
    <value>Member Directory</value>
  </data>
  <data name="Tab.ActivityFeed.ContentPane.Module.Navigation.Title.Text" xml:space="preserve">
    <value>Navigation</value>
  </data>
  <data name="Tab.ActivityFeed.ContentPane.Module.ViewProfile.Title.Text" xml:space="preserve">
    <value>ViewProfile</value>
  </data>
  <data name="Tab.ActivityFeed.ContentPane.Module.Journal.Title.Text" xml:space="preserve">
    <value>Journal</value>
  </data>
  <data name="Tab.SearchResults.Content.Text" xml:space="preserve">
    <value>Search Results</value>
  </data>
  <data name="Tab.SearchResults.Name.Text" xml:space="preserve">
    <value>Search Results</value>
  </data>
  <data name="Tab.SearchResults.Title.Text" xml:space="preserve">
    <value>Search Results</value>
  </data>
  <data name="Tab.SearchResults.ContentPane.Module.SearchResults.Title.Text" xml:space="preserve">
    <value>Search Results</value>
  </data>
  <data name="Tab.404ErrorPage.Content.Text" xml:space="preserve">
    <value>404 Error Page</value>
  </data>
  <data name="Tab.404ErrorPage.Name.Text" xml:space="preserve">
    <value>404 Error Page</value>
  </data>
  <data name="Tab.404ErrorPage.Title.Text" xml:space="preserve">
    <value>404 Error Page</value>
  </data>
  <data name="Tab.404ErrorPage.Module.Title.Text" xml:space="preserve">
    <value>Page cannot be found</value>
  </data>
  <data name="Tab.404ErrorPage.Module.Content.Text" xml:space="preserve">
    <value>Sorry, the page you are looking for cannot be found and might have been removed, had its name changed, or is temporarily unavailable. It is recommended that you start again from the homepage. Feel free to contact us if the problem persists or if you cannot find what you’re looking for.</value>
  </data>
  <data name="Tab.MyProfile.Content.Text" xml:space="preserve">
    <value>My Profile</value>
  </data>
  <data name="Tab.MyProfile.Name.Text" xml:space="preserve">
    <value>My Profile</value>
  </data>
  <data name="Tab.MyProfile.Title.Text" xml:space="preserve">
    <value>My Profile</value>
  </data>
  <data name="Tab.MyProfile.ContentPane.Module.MemberDirectory.Title.Text" xml:space="preserve">
    <value>Member Directory</value>
  </data>
  <data name="Tab.MyProfile.ContentPane.Module.Navigation.Title.Text" xml:space="preserve">
    <value>Navigation</value>
  </data>
  <data name="Tab.MyProfile.ContentPane.Module.ViewProfile.Title.Text" xml:space="preserve">
    <value>ViewProfile</value>
  </data>
  <data name="Tab.MyFriends.Content.Text" xml:space="preserve">
    <value>My Friends</value>
  </data>
  <data name="Tab.MyFriends.Name.Text" xml:space="preserve">
    <value>Friends</value>
  </data>
  <data name="Tab.MyFriends.Title.Text" xml:space="preserve">
    <value>My Friends</value>
  </data>
  <data name="Tab.MyFriends.ContentPane.Module.MemberDirectory.Title.Text" xml:space="preserve">
    <value>Member Directory</value>
  </data>
  <data name="Tab.MyFriends.ContentPane.Module.Navigation.Title.Text" xml:space="preserve">
    <value>Navigation</value>
  </data>
  <data name="Tab.MyFriends.ContentPane.Module.ViewProfile.Title.Text" xml:space="preserve">
    <value>ViewProfile</value>
  </data>
  <data name="Tab.MyMessages.Content.Text" xml:space="preserve">
    <value>My Messages</value>
  </data>
  <data name="Tab.MyMessages.Name.Text" xml:space="preserve">
    <value>Messsages</value>
  </data>
  <data name="Tab.MyMessages.Title.Text" xml:space="preserve">
    <value>My Messsages</value>
  </data>
  <data name="Tab.MyMessages.ContentPane.Module.MemberDirectory.Title.Text" xml:space="preserve">
    <value>Member Directory</value>
  </data>
  <data name="Tab.MyMessages.ContentPane.Module.Navigation.Title.Text" xml:space="preserve">
    <value>Navigation</value>
  </data>
  <data name="Tab.MyMessages.ContentPane.Module.ViewProfile.Title.Text" xml:space="preserve">
    <value>ViewProfile</value>
  </data>
  <data name="Tab.MyMessages.ContentPane.Module.MessageCenter.Title.Text" xml:space="preserve">
    <value>Message Center</value>
  </data>
  <data name="Tab.WebsiteAdministration.Content.Text" xml:space="preserve">
    <value>Website Administration</value>
  </data>
  <data name="Tab.WebsiteAdministration.Name.Text" xml:space="preserve">
    <value>Admin</value>
  </data>
  <data name="Tab.WebsiteAdministration.Title.Text" xml:space="preserve">
    <value>Website Administration</value>
  </data>
  <data name="Tab.WebsiteAdministration.ContentPane.Module.BasicFeatures.Title.Text" xml:space="preserve">
    <value>Basic Features</value>
  </data>
  <data name="Tab.FileManagement.Content.Text" xml:space="preserve">
    <value>File Management</value>
  </data>
  <data name="Tab.FileManagement.Name.Text" xml:space="preserve">
    <value>File Management</value>
  </data>
  <data name="Tab.FileManagement.Title.Text" xml:space="preserve">
    <value>Website Administration</value>
  </data>
  <data name="Tab.FileManagement.ContentPane.Module.ResourceManager.Title.Text" xml:space="preserve">
    <value>Resource Manager</value>
  </data>
</root><|MERGE_RESOLUTION|>--- conflicted
+++ resolved
@@ -1,512 +1,507 @@
-﻿<?xml version="1.0" encoding="utf-8"?>
-<root>
-  <!-- 
-    Microsoft ResX Schema 
-    
-    Version 2.0
-    
-    The primary goals of this format is to allow a simple XML format 
-    that is mostly human readable. The generation and parsing of the 
-    various data types are done through the TypeConverter classes 
-    associated with the data types.
-    
-    Example:
-    
-    ... ado.net/XML headers & schema ...
-    <resheader name="resmimetype">text/microsoft-resx</resheader>
-    <resheader name="version">2.0</resheader>
-    <resheader name="reader">System.Resources.ResXResourceReader, System.Windows.Forms, ...</resheader>
-    <resheader name="writer">System.Resources.ResXResourceWriter, System.Windows.Forms, ...</resheader>
-    <data name="Name1"><value>this is my long string</value><comment>this is a comment</comment></data>
-    <data name="Color1" type="System.Drawing.Color, System.Drawing">Blue</data>
-    <data name="Bitmap1" mimetype="application/x-microsoft.net.object.binary.base64">
-        <value>[base64 mime encoded serialized .NET Framework object]</value>
-    </data>
-    <data name="Icon1" type="System.Drawing.Icon, System.Drawing" mimetype="application/x-microsoft.net.object.bytearray.base64">
-        <value>[base64 mime encoded string representing a byte array form of the .NET Framework object]</value>
-        <comment>This is a comment</comment>
-    </data>
-                
-    There are any number of "resheader" rows that contain simple 
-    name/value pairs.
-    
-    Each data row contains a name, and value. The row also contains a 
-    type or mimetype. Type corresponds to a .NET class that support 
-    text/value conversion through the TypeConverter architecture. 
-    Classes that don't support this are serialized and stored with the 
-    mimetype set.
-    
-    The mimetype is used for serialized objects, and tells the 
-    ResXResourceReader how to depersist the object. This is currently not 
-    extensible. For a given mimetype the value must be set accordingly:
-    
-    Note - application/x-microsoft.net.object.binary.base64 is the format 
-    that the ResXResourceWriter will generate, however the reader can 
-    read any of the formats listed below.
-    
-    mimetype: application/x-microsoft.net.object.binary.base64
-    value   : The object must be serialized with 
-            : System.Runtime.Serialization.Formatters.Binary.BinaryFormatter
-            : and then encoded with base64 encoding.
-    
-    mimetype: application/x-microsoft.net.object.soap.base64
-    value   : The object must be serialized with 
-            : System.Runtime.Serialization.Formatters.Soap.SoapFormatter
-            : and then encoded with base64 encoding.
-
-    mimetype: application/x-microsoft.net.object.bytearray.base64
-    value   : The object must be serialized into a byte array 
-            : using a System.ComponentModel.TypeConverter
-            : and then encoded with base64 encoding.
-    -->
-  <xsd:schema id="root" xmlns="" xmlns:xsd="https://www.w3.org/2001/XMLSchema" xmlns:msdata="urn:schemas-microsoft-com:xml-msdata">
-    <xsd:import namespace="https://www.w3.org/XML/1998/namespace" />
-    <xsd:element name="root" msdata:IsDataSet="true">
-      <xsd:complexType>
-        <xsd:choice maxOccurs="unbounded">
-          <xsd:element name="metadata">
-            <xsd:complexType>
-              <xsd:sequence>
-                <xsd:element name="value" type="xsd:string" minOccurs="0" />
-              </xsd:sequence>
-              <xsd:attribute name="name" use="required" type="xsd:string" />
-              <xsd:attribute name="type" type="xsd:string" />
-              <xsd:attribute name="mimetype" type="xsd:string" />
-              <xsd:attribute ref="xml:space" />
-            </xsd:complexType>
-          </xsd:element>
-          <xsd:element name="assembly">
-            <xsd:complexType>
-              <xsd:attribute name="alias" type="xsd:string" />
-              <xsd:attribute name="name" type="xsd:string" />
-            </xsd:complexType>
-          </xsd:element>
-          <xsd:element name="data">
-            <xsd:complexType>
-              <xsd:sequence>
-                <xsd:element name="value" type="xsd:string" minOccurs="0" msdata:Ordinal="1" />
-                <xsd:element name="comment" type="xsd:string" minOccurs="0" msdata:Ordinal="2" />
-              </xsd:sequence>
-              <xsd:attribute name="name" type="xsd:string" use="required" msdata:Ordinal="1" />
-              <xsd:attribute name="type" type="xsd:string" msdata:Ordinal="3" />
-              <xsd:attribute name="mimetype" type="xsd:string" msdata:Ordinal="4" />
-              <xsd:attribute ref="xml:space" />
-            </xsd:complexType>
-          </xsd:element>
-          <xsd:element name="resheader">
-            <xsd:complexType>
-              <xsd:sequence>
-                <xsd:element name="value" type="xsd:string" minOccurs="0" msdata:Ordinal="1" />
-              </xsd:sequence>
-              <xsd:attribute name="name" type="xsd:string" use="required" />
-            </xsd:complexType>
-          </xsd:element>
-        </xsd:choice>
-      </xsd:complexType>
-    </xsd:element>
-  </xsd:schema>
-  <resheader name="resmimetype">
-    <value>text/microsoft-resx</value>
-  </resheader>
-  <resheader name="version">
-    <value>2.0</value>
-  </resheader>
-  <resheader name="reader">
-    <value>System.Resources.ResXResourceReader, System.Windows.Forms, Version=4.0.0.0, Culture=neutral, PublicKeyToken=b77a5c561934e089</value>
-  </resheader>
-  <resheader name="writer">
-    <value>System.Resources.ResXResourceWriter, System.Windows.Forms, Version=4.0.0.0, Culture=neutral, PublicKeyToken=b77a5c561934e089</value>
-  </resheader>
-  <data name="PortalDescription.Text" xml:space="preserve">
-    <value>Default Website Template</value>
-  </data>
-  <data name="Setting.DefaultLanguage.Text" xml:space="preserve">
-    <value>en-US</value>
-  </data>
-  <data name="Setting.FooterText.Text" xml:space="preserve">
-    <value>Copyright [year] by My Website</value>
-  </data>
-  <data name="Tab.Home.Content.Text" xml:space="preserve">
-    <value>Home</value>
-  </data>
-  <data name="Tab.Home.Name.Text" xml:space="preserve">
-    <value>Home</value>
-  </data>
-  <data name="Tab.Home.Title.Text" xml:space="preserve">
-    <value>Home</value>
-  </data>
-  <data name="Tab.Home.BannerPane.Module.HomeBanner.Title.Text" xml:space="preserve">
-    <value>Home Banner</value>
-  </data>
-  <data name="Tab.Home.BannerPane.Module.HomeBanner.Content.H2.Text" xml:space="preserve">
-    <value>Your installation was successful!</value>
-  </data>
-  <data name="Tab.Home.BannerPane.Module.HomeBanner.Content.H5.Text" xml:space="preserve">
-    <value>OPEN * SCALABLE * EXTENSIBLE * SECURE</value>
-  </data>
-  <data name="Tab.Home.BannerPane.Module.HomeBanner.Content.Lead.Text" xml:space="preserve">
-    <value>Welcome to your new DNN installation!  DNN makes it easy to build your dream web solution.  From its open-source accessibility to its scalable architecture and extensible framework, you can depend on security throughout.  DNN checks all the boxes for small, medium, large, and enterprise businesses alike!</value>
-  </data>
-  <data name="Tab.Home.BannerPane.Module.HomeBanner.Content.Image.Alt.Text" xml:space="preserve">
-    <value>DNN Seal</value>
-  </data>
-  <data name="Tab.Home.BannerPane.Module.HomeBanner.Content.Image.Title.Text" xml:space="preserve">
-    <value>DNN Seal</value>
-  </data>
-  <data name="Tab.Home.FluidPane.Module.HomeContent.Title.Text" xml:space="preserve">
-    <value>Home Content</value>
-  </data>
-  <data name="Tab.Home.FluidPane.Module.HomeContent.Content.Build.DivId.Text" xml:space="preserve">
-    <value>build</value>
-  </data>
-  <data name="Tab.Home.FluidPane.Module.HomeContent.Content.Build.H2.Text" xml:space="preserve">
-    <value>Start Building</value>
-  </data>
-  <data name="Tab.Home.FluidPane.Module.HomeContent.Content.Build.Lead.Text" xml:space="preserve">
-    <value>Out of the box, you have great tools at your fingertips to start managing content. To the left, you&#39;ll see the Persona Bar. Here is where you can manage Pages, Users, Roles, Assets, Themes, Sites, and much more. Go ahead and hover over CONTENT, MANAGE, and SETTINGS to start exploring.</value>
-  </data>
-  <data name="Tab.Home.FluidPane.Module.HomeContent.Content.Learn.DivId.Text" xml:space="preserve">
-    <value>learn</value>
-  </data>
-  <data name="Tab.Home.FluidPane.Module.HomeContent.Content.Learn.H2.Text" xml:space="preserve">
-    <value>Learn DNN</value>
-  </data>
-  <data name="Tab.Home.FluidPane.Module.HomeContent.Content.Learn.Lead.Text" xml:space="preserve">
-    <value>Whether you have just inherited a DNN site in your job, or you are a seasoned DNN veteran, there's always more to learn. DNN has been around for decades and is extremely robust. Learn more. Do more.</value>
-  </data>
-  <data name="Tab.Home.FluidPane.Module.HomeContent.Content.Learn.Administrators.Image.Alt.Text" xml:space="preserve">
-    <value>Administrators Icon</value>
-  </data>
-  <data name="Tab.Home.FluidPane.Module.HomeContent.Content.Learn.Administrators.Image.Title.Text" xml:space="preserve">
-    <value>Administrators Icon</value>
-  </data>
-  <data name="Tab.Home.FluidPane.Module.HomeContent.Content.Learn.Administrators.H4.Text" xml:space="preserve">
-    <value>Administrators</value>
-  </data>
-  <data name="Tab.Home.FluidPane.Module.HomeContent.Content.Learn.Administrators.Div.Text" xml:space="preserve">
-    <value>Find documentation for both Administrators and Super Users (aka, Host Users). Administrators and Super Users will handle tasks such as installing &amp; upgrading DNN, configuring permissions and security roles, updating site settings, installing and upgrading extensions, and much more.</value>
-  </data>
-  <data name="Tab.Home.FluidPane.Module.HomeContent.Content.Learn.Administrators.Button.Text" xml:space="preserve">
-    <value>Learn More</value>
-  </data>
-  <data name="Tab.Home.FluidPane.Module.HomeContent.Content.Learn.Developers.Image.Alt.Text" xml:space="preserve">
-    <value>Developers Icon</value>
-  </data>
-  <data name="Tab.Home.FluidPane.Module.HomeContent.Content.Learn.Developers.Image.Title.Text" xml:space="preserve">
-    <value>Developers Icon</value>
-  </data>
-  <data name="Tab.Home.FluidPane.Module.HomeContent.Content.Learn.Developers.H4.Text" xml:space="preserve">
-    <value>Developers</value>
-  </data>
-  <data name="Tab.Home.FluidPane.Module.HomeContent.Content.Learn.Developers.Div.Text" xml:space="preserve">
-    <value>DNN has an open API and many extension points. Developers can create custom DNN extensions using various development approaches. The content in this section will help you get started and learn more about DNN's extensibility model and applicable development patterns.</value>
-  </data>
-  <data name="Tab.Home.FluidPane.Module.HomeContent.Content.Learn.Developers.Button.Text" xml:space="preserve">
-    <value>Learn More</value>
-  </data>
-  <data name="Tab.Home.FluidPane.Module.HomeContent.Content.Learn.Designers.Image.Alt.Text" xml:space="preserve">
-    <value>Designers Icon</value>
-  </data>
-  <data name="Tab.Home.FluidPane.Module.HomeContent.Content.Learn.Designers.Image.Title.Text" xml:space="preserve">
-    <value>Designers Icon</value>
-  </data>
-  <data name="Tab.Home.FluidPane.Module.HomeContent.Content.Learn.Designers.H4.Text" xml:space="preserve">
-    <value>Designers</value>
-  </data>
-  <data name="Tab.Home.FluidPane.Module.HomeContent.Content.Learn.Designers.Div.Text" xml:space="preserve">
-    <value>Designers can achieve any look and feel desired with DNN. The content in this section will help designers and front-end developers alike understand the process for creating themes (formerly referred to as "skins") within DNN. If you can design it in Photoshop you can create it as a DNN theme!</value>
-  </data>
-  <data name="Tab.Home.FluidPane.Module.HomeContent.Content.Learn.Designers.Button.Text" xml:space="preserve">
-    <value>Learn More</value>
-  </data>
-  <data name="Tab.Home.FluidPane.Module.HomeContent.Content.Extend.DivId.Text" xml:space="preserve">
-    <value>extend</value>
-  </data>
-  <data name="Tab.Home.FluidPane.Module.HomeContent.Content.Extend.Image.Alt.Text" xml:space="preserve">
-    <value>DNN Extensions Icon</value>
-  </data>
-  <data name="Tab.Home.FluidPane.Module.HomeContent.Content.Extend.Image.Title.Text" xml:space="preserve">
-    <value>DNN Extensions Icon</value>
-  </data>
-  <data name="Tab.Home.FluidPane.Module.HomeContent.Content.Extend.H2.Text" xml:space="preserve">
-    <value>Extend DNN</value>
-  </data>
-  <data name="Tab.Home.FluidPane.Module.HomeContent.Content.Extend.H4.Text" xml:space="preserve">
-    <value>Themes &amp; Modules</value>
-  </data>
-  <data name="Tab.Home.FluidPane.Module.HomeContent.Content.Extend.Lead.Text" xml:space="preserve">
-    <value>There are so many open source and commercial extensions for DNN, just waiting for you to explore and use for your next awesome DNN creation! Be sure to check them out and see what meets your project needs. Also, don't forget that you can easily create your own custom extensions, or work with an awesome and trusted provider in the DNN ecosystem to do this for you.</value>
-  </data>
-  <data name="Tab.Home.FluidPane.Module.HomeContent.Content.Extend.PrimaryButton.Text" xml:space="preserve">
-    <value>Open Source Extensions</value>
-  </data>
-  <data name="Tab.Home.FluidPane.Module.HomeContent.Content.Extend.SecondaryButton.Text" xml:space="preserve">
-    <value>Visit DNN Store</value>
-  </data>
-  <data name="Tab.Home.FluidPane.Module.HomeContent.Content.Participate.DivId.Text" xml:space="preserve">
-    <value>participate</value>
-  </data>
-  <data name="Tab.Home.FluidPane.Module.HomeContent.Content.Participate.H2.Text" xml:space="preserve">
-    <value>Participate in the DNN Community</value>
-  </data>
-  <data name="Tab.Home.FluidPane.Module.HomeContent.Content.Participate.Lead.Text" xml:space="preserve">
-    <value>No matter your persona, our community welcomes you and encourages you to participate. Not only can you receive and provide help, you may just make some lifetime friends in the process.</value>
-  </data>
-  <data name="Tab.Home.FluidPane.Module.HomeContent.Content.Participate.SlackImage.Alt.Text" xml:space="preserve">
-    <value>Slack Logo White</value>
-  </data>
-  <data name="Tab.Home.FluidPane.Module.HomeContent.Content.Participate.SlackImage.Title.Text" xml:space="preserve">
-    <value>Slack Logo White</value>
-  </data>
-<<<<<<< HEAD
-  <data name="Tab.Home.FluidPane.Module.HomeContent.Content.Participate.DiscordImage.Alt.Text" xml:space="preserve">
-    <value>Discord Logo White</value>
-=======
-  <data name="Tab.Home.Main.Docs.Link" xml:space="preserve">
-    <value>https://docs.dnncommunity.org</value>
->>>>>>> fbc6f70f
-  </data>
-  <data name="Tab.Home.FluidPane.Module.HomeContent.Content.Participate.DiscordImage.Title.Text" xml:space="preserve">
-    <value>Discord Logo White</value>
-  </data>
-  <data name="Tab.Home.FluidPane.Module.HomeContent.Content.Participate.GitHubImage.Alt.Text" xml:space="preserve">
-    <value>GitHub Logo White</value>
-  </data>
-  <data name="Tab.Home.FluidPane.Module.HomeContent.Content.Participate.GitHubImage.Title.Text" xml:space="preserve">
-    <value>GitHub Logo White</value>
-  </data>
-  <data name="Tab.Home.FluidPane.Module.HomeContent.Content.Participate.DnnCommunityImage.Alt.Text" xml:space="preserve">
-    <value>DNN Community Logo White</value>
-  </data>
-  <data name="Tab.Home.FluidPane.Module.HomeContent.Content.Participate.DnnCommunityImage.Title.Text" xml:space="preserve">
-    <value>DNN Community Logo White</value>
-  </data>
-  <data name="Tab.Home.FluidPane.Module.HomeContent.Content.Participate.DnnForumsImage.Alt.Text" xml:space="preserve">
-    <value>DNN Forums Logo White</value>
-  </data>
-  <data name="Tab.Home.FluidPane.Module.HomeContent.Content.Participate.DnnForumsImage.Title.Text" xml:space="preserve">
-    <value>DNN Forums Logo White</value>
-  </data>
-  <data name="Tab.Home.FluidPane.Module.HomeContent.Content.Participate.DnnBlogsImage.Alt.Text" xml:space="preserve">
-    <value>DNN Blogs Logo White</value>
-  </data>
-  <data name="Tab.Home.FluidPane.Module.HomeContent.Content.Participate.DnnBlogsImage.Title.Text" xml:space="preserve">
-    <value>DNN Blogs Logo White</value>
-  </data>
-  <data name="Tab.Home.FluidPane.Module.HomeContent.Content.Participate.DnnDocsImage.Alt.Text" xml:space="preserve">
-    <value>DNN Docs Logo White</value>
-  </data>
-  <data name="Tab.Home.FluidPane.Module.HomeContent.Content.Participate.DnnDocsImage.Title.Text" xml:space="preserve">
-    <value>DNN Docs Logo White</value>
-  </data>
-  <data name="Tab.Home.FluidPane.Module.HomeContent.Content.Participate.DnnCommunityAltImage.Alt.Text" xml:space="preserve">
-    <value>DNN Community Alt Logo</value>
-  </data>
-  <data name="Tab.Home.FluidPane.Module.HomeContent.Content.Participate.DnnCommunityAltImage.Title.Text" xml:space="preserve">
-    <value>DNN Community Alt Logo</value>
-  </data>
-  <data name="Tab.Home.FluidPane.Module.HomeContent.Content.Participate.EventsImage.Alt.Text" xml:space="preserve">
-    <value>EVENTS</value>
-  </data>
-  <data name="Tab.Home.FluidPane.Module.HomeContent.Content.Participate.EventsImage.Title.Text" xml:space="preserve">
-    <value>EVENTS</value>
-  </data>
-  <data name="Tab.Home.FluidPane.Module.HomeContent.Content.Participate.DnnConnectGroupPhotoImage.Alt.Text" xml:space="preserve">
-    <value>DNN Connect Group Photo</value>
-  </data>
-  <data name="Tab.Home.FluidPane.Module.HomeContent.Content.Participate.DnnConnectGroupPhotoImage.Title.Text" xml:space="preserve">
-    <value>DNN Connect Group Photo</value>
-  </data>
-  <data name="Tab.Home.FluidPane.Module.HomeContent.Content.Participate.DnnSummitGroupPhotoImage.Alt.Text" xml:space="preserve">
-    <value>DNN Summit Group Photo</value>
-  </data>
-  <data name="Tab.Home.FluidPane.Module.HomeContent.Content.Participate.DnnSummitGroupPhotoImage.Title.Text" xml:space="preserve">
-    <value>DNN Summit Group Photo</value>
-  </data>
-  <data name="Tab.Home.FooterPane.Module.FooterContent.Title.Text" xml:space="preserve">
-    <value>Footer Content</value>
-  </data>
-  <data name="Tab.Home.FooterPane.Module.FooterContent.Content.DnnFooterLogoImage.Alt.Text" xml:space="preserve">
-    <value>DNN Footer Logo</value>
-  </data>
-  <data name="Tab.Home.FooterPane.Module.FooterContent.Content.DnnFooterLogoImage.Title.Text" xml:space="preserve">
-    <value>DNN Footer Logo</value>
-  </data>
-  <data name="Tab.Build.Content.Text" xml:space="preserve">
-    <value>Build</value>
-  </data>
-  <data name="Tab.Build.Name.Text" xml:space="preserve">
-    <value>Build</value>
-  </data>
-  <data name="Tab.Build.Title.Text" xml:space="preserve">
-    <value>Build</value>
-  </data>
-  <data name="Tab.Build.Url.Text" xml:space="preserve">
-    <value>/#build</value>
-  </data>
-  <data name="Tab.Learn.Content.Text" xml:space="preserve">
-    <value>Learn</value>
-  </data>
-  <data name="Tab.Learn.Name.Text" xml:space="preserve">
-    <value>Learn</value>
-  </data>
-  <data name="Tab.Learn.Title.Text" xml:space="preserve">
-    <value>Learn</value>
-  </data>
-  <data name="Tab.Learn.Url.Text" xml:space="preserve">
-    <value>/#learn</value>
-  </data>
-  <data name="Tab.Extend.Content.Text" xml:space="preserve">
-    <value>Extend</value>
-  </data>
-  <data name="Tab.Extend.Name.Text" xml:space="preserve">
-    <value>Extend</value>
-  </data>
-  <data name="Tab.Extend.Title.Text" xml:space="preserve">
-    <value>Extend</value>
-  </data>
-  <data name="Tab.Extend.Url.Text" xml:space="preserve">
-    <value>/#extend</value>
-  </data>
-  <data name="Tab.Participate.Content.Text" xml:space="preserve">
-    <value>Participate!</value>
-  </data>
-  <data name="Tab.Participate.Name.Text" xml:space="preserve">
-    <value>Participate!</value>
-  </data>
-  <data name="Tab.Participate.Title.Text" xml:space="preserve">
-    <value>Participate!</value>
-  </data>
-  <data name="Tab.Participate.Url.Text" xml:space="preserve">
-    <value>/#participate</value>
-  </data>
-  <data name="Tab.ActivityFeed.Content.Text" xml:space="preserve">
-    <value>Activity Feed</value>
-  </data>
-  <data name="Tab.ActivityFeed.Name.Text" xml:space="preserve">
-    <value>Activity Feed</value>
-  </data>
-  <data name="Tab.ActivityFeed.Title.Text" xml:space="preserve">
-    <value>Activity Feed</value>
-  </data>
-  <data name="Tab.ActivityFeed.ContentPane.Module.MemberDirectory.Title.Text" xml:space="preserve">
-    <value>Member Directory</value>
-  </data>
-  <data name="Tab.ActivityFeed.ContentPane.Module.Navigation.Title.Text" xml:space="preserve">
-    <value>Navigation</value>
-  </data>
-  <data name="Tab.ActivityFeed.ContentPane.Module.ViewProfile.Title.Text" xml:space="preserve">
-    <value>ViewProfile</value>
-  </data>
-  <data name="Tab.ActivityFeed.ContentPane.Module.Journal.Title.Text" xml:space="preserve">
-    <value>Journal</value>
-  </data>
-  <data name="Tab.SearchResults.Content.Text" xml:space="preserve">
-    <value>Search Results</value>
-  </data>
-  <data name="Tab.SearchResults.Name.Text" xml:space="preserve">
-    <value>Search Results</value>
-  </data>
-  <data name="Tab.SearchResults.Title.Text" xml:space="preserve">
-    <value>Search Results</value>
-  </data>
-  <data name="Tab.SearchResults.ContentPane.Module.SearchResults.Title.Text" xml:space="preserve">
-    <value>Search Results</value>
-  </data>
-  <data name="Tab.404ErrorPage.Content.Text" xml:space="preserve">
-    <value>404 Error Page</value>
-  </data>
-  <data name="Tab.404ErrorPage.Name.Text" xml:space="preserve">
-    <value>404 Error Page</value>
-  </data>
-  <data name="Tab.404ErrorPage.Title.Text" xml:space="preserve">
-    <value>404 Error Page</value>
-  </data>
-  <data name="Tab.404ErrorPage.Module.Title.Text" xml:space="preserve">
-    <value>Page cannot be found</value>
-  </data>
-  <data name="Tab.404ErrorPage.Module.Content.Text" xml:space="preserve">
-    <value>Sorry, the page you are looking for cannot be found and might have been removed, had its name changed, or is temporarily unavailable. It is recommended that you start again from the homepage. Feel free to contact us if the problem persists or if you cannot find what you’re looking for.</value>
-  </data>
-  <data name="Tab.MyProfile.Content.Text" xml:space="preserve">
-    <value>My Profile</value>
-  </data>
-  <data name="Tab.MyProfile.Name.Text" xml:space="preserve">
-    <value>My Profile</value>
-  </data>
-  <data name="Tab.MyProfile.Title.Text" xml:space="preserve">
-    <value>My Profile</value>
-  </data>
-  <data name="Tab.MyProfile.ContentPane.Module.MemberDirectory.Title.Text" xml:space="preserve">
-    <value>Member Directory</value>
-  </data>
-  <data name="Tab.MyProfile.ContentPane.Module.Navigation.Title.Text" xml:space="preserve">
-    <value>Navigation</value>
-  </data>
-  <data name="Tab.MyProfile.ContentPane.Module.ViewProfile.Title.Text" xml:space="preserve">
-    <value>ViewProfile</value>
-  </data>
-  <data name="Tab.MyFriends.Content.Text" xml:space="preserve">
-    <value>My Friends</value>
-  </data>
-  <data name="Tab.MyFriends.Name.Text" xml:space="preserve">
-    <value>Friends</value>
-  </data>
-  <data name="Tab.MyFriends.Title.Text" xml:space="preserve">
-    <value>My Friends</value>
-  </data>
-  <data name="Tab.MyFriends.ContentPane.Module.MemberDirectory.Title.Text" xml:space="preserve">
-    <value>Member Directory</value>
-  </data>
-  <data name="Tab.MyFriends.ContentPane.Module.Navigation.Title.Text" xml:space="preserve">
-    <value>Navigation</value>
-  </data>
-  <data name="Tab.MyFriends.ContentPane.Module.ViewProfile.Title.Text" xml:space="preserve">
-    <value>ViewProfile</value>
-  </data>
-  <data name="Tab.MyMessages.Content.Text" xml:space="preserve">
-    <value>My Messages</value>
-  </data>
-  <data name="Tab.MyMessages.Name.Text" xml:space="preserve">
-    <value>Messsages</value>
-  </data>
-  <data name="Tab.MyMessages.Title.Text" xml:space="preserve">
-    <value>My Messsages</value>
-  </data>
-  <data name="Tab.MyMessages.ContentPane.Module.MemberDirectory.Title.Text" xml:space="preserve">
-    <value>Member Directory</value>
-  </data>
-  <data name="Tab.MyMessages.ContentPane.Module.Navigation.Title.Text" xml:space="preserve">
-    <value>Navigation</value>
-  </data>
-  <data name="Tab.MyMessages.ContentPane.Module.ViewProfile.Title.Text" xml:space="preserve">
-    <value>ViewProfile</value>
-  </data>
-  <data name="Tab.MyMessages.ContentPane.Module.MessageCenter.Title.Text" xml:space="preserve">
-    <value>Message Center</value>
-  </data>
-  <data name="Tab.WebsiteAdministration.Content.Text" xml:space="preserve">
-    <value>Website Administration</value>
-  </data>
-  <data name="Tab.WebsiteAdministration.Name.Text" xml:space="preserve">
-    <value>Admin</value>
-  </data>
-  <data name="Tab.WebsiteAdministration.Title.Text" xml:space="preserve">
-    <value>Website Administration</value>
-  </data>
-  <data name="Tab.WebsiteAdministration.ContentPane.Module.BasicFeatures.Title.Text" xml:space="preserve">
-    <value>Basic Features</value>
-  </data>
-  <data name="Tab.FileManagement.Content.Text" xml:space="preserve">
-    <value>File Management</value>
-  </data>
-  <data name="Tab.FileManagement.Name.Text" xml:space="preserve">
-    <value>File Management</value>
-  </data>
-  <data name="Tab.FileManagement.Title.Text" xml:space="preserve">
-    <value>Website Administration</value>
-  </data>
-  <data name="Tab.FileManagement.ContentPane.Module.ResourceManager.Title.Text" xml:space="preserve">
-    <value>Resource Manager</value>
-  </data>
+﻿<?xml version="1.0" encoding="utf-8"?>
+<root>
+  <!-- 
+    Microsoft ResX Schema 
+    
+    Version 2.0
+    
+    The primary goals of this format is to allow a simple XML format 
+    that is mostly human readable. The generation and parsing of the 
+    various data types are done through the TypeConverter classes 
+    associated with the data types.
+    
+    Example:
+    
+    ... ado.net/XML headers & schema ...
+    <resheader name="resmimetype">text/microsoft-resx</resheader>
+    <resheader name="version">2.0</resheader>
+    <resheader name="reader">System.Resources.ResXResourceReader, System.Windows.Forms, ...</resheader>
+    <resheader name="writer">System.Resources.ResXResourceWriter, System.Windows.Forms, ...</resheader>
+    <data name="Name1"><value>this is my long string</value><comment>this is a comment</comment></data>
+    <data name="Color1" type="System.Drawing.Color, System.Drawing">Blue</data>
+    <data name="Bitmap1" mimetype="application/x-microsoft.net.object.binary.base64">
+        <value>[base64 mime encoded serialized .NET Framework object]</value>
+    </data>
+    <data name="Icon1" type="System.Drawing.Icon, System.Drawing" mimetype="application/x-microsoft.net.object.bytearray.base64">
+        <value>[base64 mime encoded string representing a byte array form of the .NET Framework object]</value>
+        <comment>This is a comment</comment>
+    </data>
+                
+    There are any number of "resheader" rows that contain simple 
+    name/value pairs.
+    
+    Each data row contains a name, and value. The row also contains a 
+    type or mimetype. Type corresponds to a .NET class that support 
+    text/value conversion through the TypeConverter architecture. 
+    Classes that don't support this are serialized and stored with the 
+    mimetype set.
+    
+    The mimetype is used for serialized objects, and tells the 
+    ResXResourceReader how to depersist the object. This is currently not 
+    extensible. For a given mimetype the value must be set accordingly:
+    
+    Note - application/x-microsoft.net.object.binary.base64 is the format 
+    that the ResXResourceWriter will generate, however the reader can 
+    read any of the formats listed below.
+    
+    mimetype: application/x-microsoft.net.object.binary.base64
+    value   : The object must be serialized with 
+            : System.Runtime.Serialization.Formatters.Binary.BinaryFormatter
+            : and then encoded with base64 encoding.
+    
+    mimetype: application/x-microsoft.net.object.soap.base64
+    value   : The object must be serialized with 
+            : System.Runtime.Serialization.Formatters.Soap.SoapFormatter
+            : and then encoded with base64 encoding.
+
+    mimetype: application/x-microsoft.net.object.bytearray.base64
+    value   : The object must be serialized into a byte array 
+            : using a System.ComponentModel.TypeConverter
+            : and then encoded with base64 encoding.
+    -->
+  <xsd:schema id="root" xmlns="" xmlns:xsd="https://www.w3.org/2001/XMLSchema" xmlns:msdata="urn:schemas-microsoft-com:xml-msdata">
+    <xsd:import namespace="https://www.w3.org/XML/1998/namespace" />
+    <xsd:element name="root" msdata:IsDataSet="true">
+      <xsd:complexType>
+        <xsd:choice maxOccurs="unbounded">
+          <xsd:element name="metadata">
+            <xsd:complexType>
+              <xsd:sequence>
+                <xsd:element name="value" type="xsd:string" minOccurs="0" />
+              </xsd:sequence>
+              <xsd:attribute name="name" use="required" type="xsd:string" />
+              <xsd:attribute name="type" type="xsd:string" />
+              <xsd:attribute name="mimetype" type="xsd:string" />
+              <xsd:attribute ref="xml:space" />
+            </xsd:complexType>
+          </xsd:element>
+          <xsd:element name="assembly">
+            <xsd:complexType>
+              <xsd:attribute name="alias" type="xsd:string" />
+              <xsd:attribute name="name" type="xsd:string" />
+            </xsd:complexType>
+          </xsd:element>
+          <xsd:element name="data">
+            <xsd:complexType>
+              <xsd:sequence>
+                <xsd:element name="value" type="xsd:string" minOccurs="0" msdata:Ordinal="1" />
+                <xsd:element name="comment" type="xsd:string" minOccurs="0" msdata:Ordinal="2" />
+              </xsd:sequence>
+              <xsd:attribute name="name" type="xsd:string" use="required" msdata:Ordinal="1" />
+              <xsd:attribute name="type" type="xsd:string" msdata:Ordinal="3" />
+              <xsd:attribute name="mimetype" type="xsd:string" msdata:Ordinal="4" />
+              <xsd:attribute ref="xml:space" />
+            </xsd:complexType>
+          </xsd:element>
+          <xsd:element name="resheader">
+            <xsd:complexType>
+              <xsd:sequence>
+                <xsd:element name="value" type="xsd:string" minOccurs="0" msdata:Ordinal="1" />
+              </xsd:sequence>
+              <xsd:attribute name="name" type="xsd:string" use="required" />
+            </xsd:complexType>
+          </xsd:element>
+        </xsd:choice>
+      </xsd:complexType>
+    </xsd:element>
+  </xsd:schema>
+  <resheader name="resmimetype">
+    <value>text/microsoft-resx</value>
+  </resheader>
+  <resheader name="version">
+    <value>2.0</value>
+  </resheader>
+  <resheader name="reader">
+    <value>System.Resources.ResXResourceReader, System.Windows.Forms, Version=4.0.0.0, Culture=neutral, PublicKeyToken=b77a5c561934e089</value>
+  </resheader>
+  <resheader name="writer">
+    <value>System.Resources.ResXResourceWriter, System.Windows.Forms, Version=4.0.0.0, Culture=neutral, PublicKeyToken=b77a5c561934e089</value>
+  </resheader>
+  <data name="PortalDescription.Text" xml:space="preserve">
+    <value>Default Website Template</value>
+  </data>
+  <data name="Setting.DefaultLanguage.Text" xml:space="preserve">
+    <value>en-US</value>
+  </data>
+  <data name="Setting.FooterText.Text" xml:space="preserve">
+    <value>Copyright [year] by My Website</value>
+  </data>
+  <data name="Tab.Home.Content.Text" xml:space="preserve">
+    <value>Home</value>
+  </data>
+  <data name="Tab.Home.Name.Text" xml:space="preserve">
+    <value>Home</value>
+  </data>
+  <data name="Tab.Home.Title.Text" xml:space="preserve">
+    <value>Home</value>
+  </data>
+  <data name="Tab.Home.BannerPane.Module.HomeBanner.Title.Text" xml:space="preserve">
+    <value>Home Banner</value>
+  </data>
+  <data name="Tab.Home.BannerPane.Module.HomeBanner.Content.H2.Text" xml:space="preserve">
+    <value>Your installation was successful!</value>
+  </data>
+  <data name="Tab.Home.BannerPane.Module.HomeBanner.Content.H5.Text" xml:space="preserve">
+    <value>OPEN * SCALABLE * EXTENSIBLE * SECURE</value>
+  </data>
+  <data name="Tab.Home.BannerPane.Module.HomeBanner.Content.Lead.Text" xml:space="preserve">
+    <value>Welcome to your new DNN installation!  DNN makes it easy to build your dream web solution.  From its open-source accessibility to its scalable architecture and extensible framework, you can depend on security throughout.  DNN checks all the boxes for small, medium, large, and enterprise businesses alike!</value>
+  </data>
+  <data name="Tab.Home.BannerPane.Module.HomeBanner.Content.Image.Alt.Text" xml:space="preserve">
+    <value>DNN Seal</value>
+  </data>
+  <data name="Tab.Home.BannerPane.Module.HomeBanner.Content.Image.Title.Text" xml:space="preserve">
+    <value>DNN Seal</value>
+  </data>
+  <data name="Tab.Home.FluidPane.Module.HomeContent.Title.Text" xml:space="preserve">
+    <value>Home Content</value>
+  </data>
+  <data name="Tab.Home.FluidPane.Module.HomeContent.Content.Build.DivId.Text" xml:space="preserve">
+    <value>build</value>
+  </data>
+  <data name="Tab.Home.FluidPane.Module.HomeContent.Content.Build.H2.Text" xml:space="preserve">
+    <value>Start Building</value>
+  </data>
+  <data name="Tab.Home.FluidPane.Module.HomeContent.Content.Build.Lead.Text" xml:space="preserve">
+    <value>Out of the box, you have great tools at your fingertips to start managing content. To the left, you&#39;ll see the Persona Bar. Here is where you can manage Pages, Users, Roles, Assets, Themes, Sites, and much more. Go ahead and hover over CONTENT, MANAGE, and SETTINGS to start exploring.</value>
+  </data>
+  <data name="Tab.Home.FluidPane.Module.HomeContent.Content.Learn.DivId.Text" xml:space="preserve">
+    <value>learn</value>
+  </data>
+  <data name="Tab.Home.FluidPane.Module.HomeContent.Content.Learn.H2.Text" xml:space="preserve">
+    <value>Learn DNN</value>
+  </data>
+  <data name="Tab.Home.FluidPane.Module.HomeContent.Content.Learn.Lead.Text" xml:space="preserve">
+    <value>Whether you have just inherited a DNN site in your job, or you are a seasoned DNN veteran, there's always more to learn. DNN has been around for decades and is extremely robust. Learn more. Do more.</value>
+  </data>
+  <data name="Tab.Home.FluidPane.Module.HomeContent.Content.Learn.Administrators.Image.Alt.Text" xml:space="preserve">
+    <value>Administrators Icon</value>
+  </data>
+  <data name="Tab.Home.FluidPane.Module.HomeContent.Content.Learn.Administrators.Image.Title.Text" xml:space="preserve">
+    <value>Administrators Icon</value>
+  </data>
+  <data name="Tab.Home.FluidPane.Module.HomeContent.Content.Learn.Administrators.H4.Text" xml:space="preserve">
+    <value>Administrators</value>
+  </data>
+  <data name="Tab.Home.FluidPane.Module.HomeContent.Content.Learn.Administrators.Div.Text" xml:space="preserve">
+    <value>Find documentation for both Administrators and Super Users (aka, Host Users). Administrators and Super Users will handle tasks such as installing &amp; upgrading DNN, configuring permissions and security roles, updating site settings, installing and upgrading extensions, and much more.</value>
+  </data>
+  <data name="Tab.Home.FluidPane.Module.HomeContent.Content.Learn.Administrators.Button.Text" xml:space="preserve">
+    <value>Learn More</value>
+  </data>
+  <data name="Tab.Home.FluidPane.Module.HomeContent.Content.Learn.Developers.Image.Alt.Text" xml:space="preserve">
+    <value>Developers Icon</value>
+  </data>
+  <data name="Tab.Home.FluidPane.Module.HomeContent.Content.Learn.Developers.Image.Title.Text" xml:space="preserve">
+    <value>Developers Icon</value>
+  </data>
+  <data name="Tab.Home.FluidPane.Module.HomeContent.Content.Learn.Developers.H4.Text" xml:space="preserve">
+    <value>Developers</value>
+  </data>
+  <data name="Tab.Home.FluidPane.Module.HomeContent.Content.Learn.Developers.Div.Text" xml:space="preserve">
+    <value>DNN has an open API and many extension points. Developers can create custom DNN extensions using various development approaches. The content in this section will help you get started and learn more about DNN's extensibility model and applicable development patterns.</value>
+  </data>
+  <data name="Tab.Home.FluidPane.Module.HomeContent.Content.Learn.Developers.Button.Text" xml:space="preserve">
+    <value>Learn More</value>
+  </data>
+  <data name="Tab.Home.FluidPane.Module.HomeContent.Content.Learn.Designers.Image.Alt.Text" xml:space="preserve">
+    <value>Designers Icon</value>
+  </data>
+  <data name="Tab.Home.FluidPane.Module.HomeContent.Content.Learn.Designers.Image.Title.Text" xml:space="preserve">
+    <value>Designers Icon</value>
+  </data>
+  <data name="Tab.Home.FluidPane.Module.HomeContent.Content.Learn.Designers.H4.Text" xml:space="preserve">
+    <value>Designers</value>
+  </data>
+  <data name="Tab.Home.FluidPane.Module.HomeContent.Content.Learn.Designers.Div.Text" xml:space="preserve">
+    <value>Designers can achieve any look and feel desired with DNN. The content in this section will help designers and front-end developers alike understand the process for creating themes (formerly referred to as "skins") within DNN. If you can design it in Photoshop you can create it as a DNN theme!</value>
+  </data>
+  <data name="Tab.Home.FluidPane.Module.HomeContent.Content.Learn.Designers.Button.Text" xml:space="preserve">
+    <value>Learn More</value>
+  </data>
+  <data name="Tab.Home.FluidPane.Module.HomeContent.Content.Extend.DivId.Text" xml:space="preserve">
+    <value>extend</value>
+  </data>
+  <data name="Tab.Home.FluidPane.Module.HomeContent.Content.Extend.Image.Alt.Text" xml:space="preserve">
+    <value>DNN Extensions Icon</value>
+  </data>
+  <data name="Tab.Home.FluidPane.Module.HomeContent.Content.Extend.Image.Title.Text" xml:space="preserve">
+    <value>DNN Extensions Icon</value>
+  </data>
+  <data name="Tab.Home.FluidPane.Module.HomeContent.Content.Extend.H2.Text" xml:space="preserve">
+    <value>Extend DNN</value>
+  </data>
+  <data name="Tab.Home.FluidPane.Module.HomeContent.Content.Extend.H4.Text" xml:space="preserve">
+    <value>Themes &amp; Modules</value>
+  </data>
+  <data name="Tab.Home.FluidPane.Module.HomeContent.Content.Extend.Lead.Text" xml:space="preserve">
+    <value>There are so many open source and commercial extensions for DNN, just waiting for you to explore and use for your next awesome DNN creation! Be sure to check them out and see what meets your project needs. Also, don't forget that you can easily create your own custom extensions, or work with an awesome and trusted provider in the DNN ecosystem to do this for you.</value>
+  </data>
+  <data name="Tab.Home.FluidPane.Module.HomeContent.Content.Extend.PrimaryButton.Text" xml:space="preserve">
+    <value>Open Source Extensions</value>
+  </data>
+  <data name="Tab.Home.FluidPane.Module.HomeContent.Content.Extend.SecondaryButton.Text" xml:space="preserve">
+    <value>Visit DNN Store</value>
+  </data>
+  <data name="Tab.Home.FluidPane.Module.HomeContent.Content.Participate.DivId.Text" xml:space="preserve">
+    <value>participate</value>
+  </data>
+  <data name="Tab.Home.FluidPane.Module.HomeContent.Content.Participate.H2.Text" xml:space="preserve">
+    <value>Participate in the DNN Community</value>
+  </data>
+  <data name="Tab.Home.FluidPane.Module.HomeContent.Content.Participate.Lead.Text" xml:space="preserve">
+    <value>No matter your persona, our community welcomes you and encourages you to participate. Not only can you receive and provide help, you may just make some lifetime friends in the process.</value>
+  </data>
+  <data name="Tab.Home.FluidPane.Module.HomeContent.Content.Participate.SlackImage.Alt.Text" xml:space="preserve">
+    <value>Slack Logo White</value>
+  </data>
+  <data name="Tab.Home.FluidPane.Module.HomeContent.Content.Participate.SlackImage.Title.Text" xml:space="preserve">
+    <value>Slack Logo White</value>
+  </data>
+  <data name="Tab.Home.FluidPane.Module.HomeContent.Content.Participate.DiscordImage.Alt.Text" xml:space="preserve">
+    <value>Discord Logo White</value>
+  </data>
+  <data name="Tab.Home.FluidPane.Module.HomeContent.Content.Participate.DiscordImage.Title.Text" xml:space="preserve">
+    <value>Discord Logo White</value>
+  </data>
+  <data name="Tab.Home.FluidPane.Module.HomeContent.Content.Participate.GitHubImage.Alt.Text" xml:space="preserve">
+    <value>GitHub Logo White</value>
+  </data>
+  <data name="Tab.Home.FluidPane.Module.HomeContent.Content.Participate.GitHubImage.Title.Text" xml:space="preserve">
+    <value>GitHub Logo White</value>
+  </data>
+  <data name="Tab.Home.FluidPane.Module.HomeContent.Content.Participate.DnnCommunityImage.Alt.Text" xml:space="preserve">
+    <value>DNN Community Logo White</value>
+  </data>
+  <data name="Tab.Home.FluidPane.Module.HomeContent.Content.Participate.DnnCommunityImage.Title.Text" xml:space="preserve">
+    <value>DNN Community Logo White</value>
+  </data>
+  <data name="Tab.Home.FluidPane.Module.HomeContent.Content.Participate.DnnForumsImage.Alt.Text" xml:space="preserve">
+    <value>DNN Forums Logo White</value>
+  </data>
+  <data name="Tab.Home.FluidPane.Module.HomeContent.Content.Participate.DnnForumsImage.Title.Text" xml:space="preserve">
+    <value>DNN Forums Logo White</value>
+  </data>
+  <data name="Tab.Home.FluidPane.Module.HomeContent.Content.Participate.DnnBlogsImage.Alt.Text" xml:space="preserve">
+    <value>DNN Blogs Logo White</value>
+  </data>
+  <data name="Tab.Home.FluidPane.Module.HomeContent.Content.Participate.DnnBlogsImage.Title.Text" xml:space="preserve">
+    <value>DNN Blogs Logo White</value>
+  </data>
+  <data name="Tab.Home.FluidPane.Module.HomeContent.Content.Participate.DnnDocsImage.Alt.Text" xml:space="preserve">
+    <value>DNN Docs Logo White</value>
+  </data>
+  <data name="Tab.Home.FluidPane.Module.HomeContent.Content.Participate.DnnDocsImage.Title.Text" xml:space="preserve">
+    <value>DNN Docs Logo White</value>
+  </data>
+  <data name="Tab.Home.FluidPane.Module.HomeContent.Content.Participate.DnnCommunityAltImage.Alt.Text" xml:space="preserve">
+    <value>DNN Community Alt Logo</value>
+  </data>
+  <data name="Tab.Home.FluidPane.Module.HomeContent.Content.Participate.DnnCommunityAltImage.Title.Text" xml:space="preserve">
+    <value>DNN Community Alt Logo</value>
+  </data>
+  <data name="Tab.Home.FluidPane.Module.HomeContent.Content.Participate.EventsImage.Alt.Text" xml:space="preserve">
+    <value>EVENTS</value>
+  </data>
+  <data name="Tab.Home.FluidPane.Module.HomeContent.Content.Participate.EventsImage.Title.Text" xml:space="preserve">
+    <value>EVENTS</value>
+  </data>
+  <data name="Tab.Home.FluidPane.Module.HomeContent.Content.Participate.DnnConnectGroupPhotoImage.Alt.Text" xml:space="preserve">
+    <value>DNN Connect Group Photo</value>
+  </data>
+  <data name="Tab.Home.FluidPane.Module.HomeContent.Content.Participate.DnnConnectGroupPhotoImage.Title.Text" xml:space="preserve">
+    <value>DNN Connect Group Photo</value>
+  </data>
+  <data name="Tab.Home.FluidPane.Module.HomeContent.Content.Participate.DnnSummitGroupPhotoImage.Alt.Text" xml:space="preserve">
+    <value>DNN Summit Group Photo</value>
+  </data>
+  <data name="Tab.Home.FluidPane.Module.HomeContent.Content.Participate.DnnSummitGroupPhotoImage.Title.Text" xml:space="preserve">
+    <value>DNN Summit Group Photo</value>
+  </data>
+  <data name="Tab.Home.FooterPane.Module.FooterContent.Title.Text" xml:space="preserve">
+    <value>Footer Content</value>
+  </data>
+  <data name="Tab.Home.FooterPane.Module.FooterContent.Content.DnnFooterLogoImage.Alt.Text" xml:space="preserve">
+    <value>DNN Footer Logo</value>
+  </data>
+  <data name="Tab.Home.FooterPane.Module.FooterContent.Content.DnnFooterLogoImage.Title.Text" xml:space="preserve">
+    <value>DNN Footer Logo</value>
+  </data>
+  <data name="Tab.Build.Content.Text" xml:space="preserve">
+    <value>Build</value>
+  </data>
+  <data name="Tab.Build.Name.Text" xml:space="preserve">
+    <value>Build</value>
+  </data>
+  <data name="Tab.Build.Title.Text" xml:space="preserve">
+    <value>Build</value>
+  </data>
+  <data name="Tab.Build.Url.Text" xml:space="preserve">
+    <value>/#build</value>
+  </data>
+  <data name="Tab.Learn.Content.Text" xml:space="preserve">
+    <value>Learn</value>
+  </data>
+  <data name="Tab.Learn.Name.Text" xml:space="preserve">
+    <value>Learn</value>
+  </data>
+  <data name="Tab.Learn.Title.Text" xml:space="preserve">
+    <value>Learn</value>
+  </data>
+  <data name="Tab.Learn.Url.Text" xml:space="preserve">
+    <value>/#learn</value>
+  </data>
+  <data name="Tab.Extend.Content.Text" xml:space="preserve">
+    <value>Extend</value>
+  </data>
+  <data name="Tab.Extend.Name.Text" xml:space="preserve">
+    <value>Extend</value>
+  </data>
+  <data name="Tab.Extend.Title.Text" xml:space="preserve">
+    <value>Extend</value>
+  </data>
+  <data name="Tab.Extend.Url.Text" xml:space="preserve">
+    <value>/#extend</value>
+  </data>
+  <data name="Tab.Participate.Content.Text" xml:space="preserve">
+    <value>Participate!</value>
+  </data>
+  <data name="Tab.Participate.Name.Text" xml:space="preserve">
+    <value>Participate!</value>
+  </data>
+  <data name="Tab.Participate.Title.Text" xml:space="preserve">
+    <value>Participate!</value>
+  </data>
+  <data name="Tab.Participate.Url.Text" xml:space="preserve">
+    <value>/#participate</value>
+  </data>
+  <data name="Tab.ActivityFeed.Content.Text" xml:space="preserve">
+    <value>Activity Feed</value>
+  </data>
+  <data name="Tab.ActivityFeed.Name.Text" xml:space="preserve">
+    <value>Activity Feed</value>
+  </data>
+  <data name="Tab.ActivityFeed.Title.Text" xml:space="preserve">
+    <value>Activity Feed</value>
+  </data>
+  <data name="Tab.ActivityFeed.ContentPane.Module.MemberDirectory.Title.Text" xml:space="preserve">
+    <value>Member Directory</value>
+  </data>
+  <data name="Tab.ActivityFeed.ContentPane.Module.Navigation.Title.Text" xml:space="preserve">
+    <value>Navigation</value>
+  </data>
+  <data name="Tab.ActivityFeed.ContentPane.Module.ViewProfile.Title.Text" xml:space="preserve">
+    <value>ViewProfile</value>
+  </data>
+  <data name="Tab.ActivityFeed.ContentPane.Module.Journal.Title.Text" xml:space="preserve">
+    <value>Journal</value>
+  </data>
+  <data name="Tab.SearchResults.Content.Text" xml:space="preserve">
+    <value>Search Results</value>
+  </data>
+  <data name="Tab.SearchResults.Name.Text" xml:space="preserve">
+    <value>Search Results</value>
+  </data>
+  <data name="Tab.SearchResults.Title.Text" xml:space="preserve">
+    <value>Search Results</value>
+  </data>
+  <data name="Tab.SearchResults.ContentPane.Module.SearchResults.Title.Text" xml:space="preserve">
+    <value>Search Results</value>
+  </data>
+  <data name="Tab.404ErrorPage.Content.Text" xml:space="preserve">
+    <value>404 Error Page</value>
+  </data>
+  <data name="Tab.404ErrorPage.Name.Text" xml:space="preserve">
+    <value>404 Error Page</value>
+  </data>
+  <data name="Tab.404ErrorPage.Title.Text" xml:space="preserve">
+    <value>404 Error Page</value>
+  </data>
+  <data name="Tab.404ErrorPage.Module.Title.Text" xml:space="preserve">
+    <value>Page cannot be found</value>
+  </data>
+  <data name="Tab.404ErrorPage.Module.Content.Text" xml:space="preserve">
+    <value>Sorry, the page you are looking for cannot be found and might have been removed, had its name changed, or is temporarily unavailable. It is recommended that you start again from the homepage. Feel free to contact us if the problem persists or if you cannot find what you’re looking for.</value>
+  </data>
+  <data name="Tab.MyProfile.Content.Text" xml:space="preserve">
+    <value>My Profile</value>
+  </data>
+  <data name="Tab.MyProfile.Name.Text" xml:space="preserve">
+    <value>My Profile</value>
+  </data>
+  <data name="Tab.MyProfile.Title.Text" xml:space="preserve">
+    <value>My Profile</value>
+  </data>
+  <data name="Tab.MyProfile.ContentPane.Module.MemberDirectory.Title.Text" xml:space="preserve">
+    <value>Member Directory</value>
+  </data>
+  <data name="Tab.MyProfile.ContentPane.Module.Navigation.Title.Text" xml:space="preserve">
+    <value>Navigation</value>
+  </data>
+  <data name="Tab.MyProfile.ContentPane.Module.ViewProfile.Title.Text" xml:space="preserve">
+    <value>ViewProfile</value>
+  </data>
+  <data name="Tab.MyFriends.Content.Text" xml:space="preserve">
+    <value>My Friends</value>
+  </data>
+  <data name="Tab.MyFriends.Name.Text" xml:space="preserve">
+    <value>Friends</value>
+  </data>
+  <data name="Tab.MyFriends.Title.Text" xml:space="preserve">
+    <value>My Friends</value>
+  </data>
+  <data name="Tab.MyFriends.ContentPane.Module.MemberDirectory.Title.Text" xml:space="preserve">
+    <value>Member Directory</value>
+  </data>
+  <data name="Tab.MyFriends.ContentPane.Module.Navigation.Title.Text" xml:space="preserve">
+    <value>Navigation</value>
+  </data>
+  <data name="Tab.MyFriends.ContentPane.Module.ViewProfile.Title.Text" xml:space="preserve">
+    <value>ViewProfile</value>
+  </data>
+  <data name="Tab.MyMessages.Content.Text" xml:space="preserve">
+    <value>My Messages</value>
+  </data>
+  <data name="Tab.MyMessages.Name.Text" xml:space="preserve">
+    <value>Messsages</value>
+  </data>
+  <data name="Tab.MyMessages.Title.Text" xml:space="preserve">
+    <value>My Messsages</value>
+  </data>
+  <data name="Tab.MyMessages.ContentPane.Module.MemberDirectory.Title.Text" xml:space="preserve">
+    <value>Member Directory</value>
+  </data>
+  <data name="Tab.MyMessages.ContentPane.Module.Navigation.Title.Text" xml:space="preserve">
+    <value>Navigation</value>
+  </data>
+  <data name="Tab.MyMessages.ContentPane.Module.ViewProfile.Title.Text" xml:space="preserve">
+    <value>ViewProfile</value>
+  </data>
+  <data name="Tab.MyMessages.ContentPane.Module.MessageCenter.Title.Text" xml:space="preserve">
+    <value>Message Center</value>
+  </data>
+  <data name="Tab.WebsiteAdministration.Content.Text" xml:space="preserve">
+    <value>Website Administration</value>
+  </data>
+  <data name="Tab.WebsiteAdministration.Name.Text" xml:space="preserve">
+    <value>Admin</value>
+  </data>
+  <data name="Tab.WebsiteAdministration.Title.Text" xml:space="preserve">
+    <value>Website Administration</value>
+  </data>
+  <data name="Tab.WebsiteAdministration.ContentPane.Module.BasicFeatures.Title.Text" xml:space="preserve">
+    <value>Basic Features</value>
+  </data>
+  <data name="Tab.FileManagement.Content.Text" xml:space="preserve">
+    <value>File Management</value>
+  </data>
+  <data name="Tab.FileManagement.Name.Text" xml:space="preserve">
+    <value>File Management</value>
+  </data>
+  <data name="Tab.FileManagement.Title.Text" xml:space="preserve">
+    <value>Website Administration</value>
+  </data>
+  <data name="Tab.FileManagement.ContentPane.Module.ResourceManager.Title.Text" xml:space="preserve">
+    <value>Resource Manager</value>
+  </data>
 </root>