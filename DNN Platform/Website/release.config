﻿<configuration>
  <!-- register local configuration handlers -->
  <configSections>
    <sectionGroup name="dotnetnuke">
      <!-- the requirePermission attribute will cause a syntax warning - please ignore - it is required for Medium Trust support-->
      <section name="data" requirePermission="false" type="DotNetNuke.Framework.Providers.ProviderConfigurationHandler, DotNetNuke"/>
      <section name="logging" requirePermission="false" type="DotNetNuke.Framework.Providers.ProviderConfigurationHandler, DotNetNuke"/>
      <section name="scheduling" requirePermission="false" type="DotNetNuke.Framework.Providers.ProviderConfigurationHandler, DotNetNuke"/>
      <section name="htmlEditor" requirePermission="false" type="DotNetNuke.Framework.Providers.ProviderConfigurationHandler, DotNetNuke"/>
      <section name="navigationControl" requirePermission="false" type="DotNetNuke.Framework.Providers.ProviderConfigurationHandler, DotNetNuke"/>
      <section name="searchIndex" requirePermission="false" type="DotNetNuke.Framework.Providers.ProviderConfigurationHandler, DotNetNuke"/>
      <section name="searchDataStore" requirePermission="false" type="DotNetNuke.Framework.Providers.ProviderConfigurationHandler, DotNetNuke"/>
      <section name="friendlyUrl" requirePermission="false" type="DotNetNuke.Framework.Providers.ProviderConfigurationHandler, DotNetNuke"/>
      <section name="caching" requirePermission="false" type="DotNetNuke.Framework.Providers.ProviderConfigurationHandler, DotNetNuke"/>
      <section name="authentication" requirePermission="false" type="DotNetNuke.Framework.Providers.ProviderConfigurationHandler, DotNetNuke"/>
      <section name="members" requirePermission="false" type="DotNetNuke.Framework.Providers.ProviderConfigurationHandler, DotNetNuke"/>
      <section name="roles" requirePermission="false" type="DotNetNuke.Framework.Providers.ProviderConfigurationHandler, DotNetNuke"/>
      <section name="profiles" requirePermission="false" type="DotNetNuke.Framework.Providers.ProviderConfigurationHandler, DotNetNuke"/>
      <section name="permissions" requirePermission="false" type="DotNetNuke.Framework.Providers.ProviderConfigurationHandler, DotNetNuke"/>
      <section name="moduleCaching" requirePermission="false" type="DotNetNuke.Framework.Providers.ProviderConfigurationHandler, DotNetNuke" />
      <section name="outputCaching" requirePermission="false" type="DotNetNuke.Framework.Providers.ProviderConfigurationHandler, DotNetNuke" />
      <section name="folder" requirePermission="false" type="DotNetNuke.Framework.Providers.ProviderConfigurationHandler, DotNetNuke" />
      <section name="clientcapability" requirePermission="false" type="DotNetNuke.Framework.Providers.ProviderConfigurationHandler, DotNetNuke" />
      <section name="sitemap" requirePermission="false" type="DotNetNuke.Framework.Providers.ProviderConfigurationHandler, DotNetNuke" />
      <section name="authServices" requirePermission="false" type="DotNetNuke.Web.ConfigSection.AuthServicesConfiguration, DotNetNuke.Web" />
      <section name="cryptography" requirePermission="false" type="DotNetNuke.Framework.Providers.ProviderConfigurationHandler, DotNetNuke" />
      <section name="databaseConnection" requirePermission="false" type="DotNetNuke.Framework.Providers.ProviderConfigurationHandler, DotNetNuke" />
      <section name="tokens" requirePermission="false" type="DotNetNuke.Framework.Providers.ProviderConfigurationHandler, DotNetNuke" />
      <section name="mail" requirePermission="false" type="DotNetNuke.Framework.Providers.ProviderConfigurationHandler, DotNetNuke" />
    </sectionGroup>
    <sectionGroup name="system.web.webPages.razor" type="System.Web.WebPages.Razor.Configuration.RazorWebSectionGroup, System.Web.WebPages.Razor">
      <section name="pages" type="System.Web.WebPages.Razor.Configuration.RazorPagesSection, System.Web.WebPages.Razor" requirePermission="false" />
    </sectionGroup>
    <section name="clientDependency" type="ClientDependency.Core.Config.ClientDependencySection, ClientDependency.Core" requirePermission="false" />
  </configSections>

  <connectionStrings>
    <!-- Connection String for SQL Server 2008/2012 Express -->
    <add name="SiteSqlServer" connectionString="Data Source=.\SQLExpress;Integrated Security=True;User Instance=True;AttachDBFilename=|DataDirectory|Database.mdf;" providerName="System.Data.SqlClient"/>
    <!-- Connection String for SQL Server 2008/2012
    <add name="SiteSqlServer" connectionString="Server=(local);Database=DotNetNuke;uid=;pwd=;" providerName="System.Data.SqlClient" />
    -->
  </connectionStrings>

  <appSettings>
    <add key="InstallTemplate" value="DotNetNuke.install.config"/>
    <add key="AutoUpgrade" value="true"/>
    <add key="UseInstallWizard" value="true"/>
    <add key="InstallMemberRole" value="true"/>
    <add key="ShowMissingKeys" value="false"/>
    <add key="EnableCachePersistence" value="false"/>
    <add key="HostHeader" value=""/>
    <!-- Host Header to remove from URL so "www.mydomain.com/johndoe/Default.aspx" is treated as "www.mydomain.com/Default.aspx" -->
    <add key="RemoveAngleBrackets" value="false"/>
    <!--optionally strip angle brackets on public login and registration screens-->
    <add key="PersistentCookieTimeout" value="0"/>
    <!--use as persistent cookie expiration. Value is in minutes, and only active if a non-zero figure-->
    <!-- set UsePortNumber to true to preserve the port number if you're using a port number other than 80 (the standard)
        <add key="UsePortNumber" value="true" /> -->
    <!-- Services Framework Tracing is primarily useful for developing and debugging -->
    <add key="EnableServicesFrameworkTracing" value="false" />
	  <add key="UpdateServiceUrl" value="https://dnnplatform.io" />
    <add key="PreserveLoginUrl" value="true" />
	  <add key="loginUrl" value="~/Login.aspx" />
    <add key="ValidationSettings:UnobtrusiveValidationMode" value="None" />
    <add key="MobileViewSiteCookieName" value="dnn_IsMobile" />
    <add key="DisableMobileViewSiteCookieName" value="dnn_NoMobile" />
    <!-- Can be set to true to allow the image handler to display text passed in the querystring. -->
<<<<<<< HEAD
    <add key="AllowDnnImagePlaceholderText" value="false" />
  </appSettings>

  <system.web.webPages.razor>
    <pages pageBaseType="DotNetNuke.Web.Razor.DotNetNukeWebPage">
      <namespaces>
        <add namespace="WebMatrix.Data" />
        <add namespace="Microsoft.Web.Helpers" />
      </namespaces>
    </pages>
  </system.web.webPages.razor>

  <system.webServer>
    <staticContent>
      <clientCache cacheControlCustom="public" cacheControlMode="UseMaxAge" cacheControlMaxAge="365.00:00:00" />
    </staticContent>
    <modules>
      <add name="ServiceRequestScopeModule" type="DotNetNuke.HttpModules.DependencyInjection.ServiceRequestScopeModule, DotNetNuke.HttpModules" preCondition="managedHandler" />
      <add name="RequestFilter" type="DotNetNuke.HttpModules.RequestFilter.RequestFilterModule, DotNetNuke.HttpModules" preCondition="managedHandler"/>
      <add name="UrlRewrite" type="DotNetNuke.Web.MvcUrlRewriter.HttpModules.MvcUrlRewriteModule, DotNetNuke.Web.MvcUrlRewriter" preCondition="managedHandler"/>
      <add name="Localization" type="DotNetNuke.HttpModules.Localization.LocalizationModule, DotNetNuke.HttpModules" preCondition="managedHandler" />
      <add name="MobileRedirect" type="DotNetNuke.HttpModules.MobileRedirectModule, DotNetNuke.HttpModules" preCondition="managedHandler"/>
      <add name="Exception" type="DotNetNuke.HttpModules.Exceptions.ExceptionModule, DotNetNuke.HttpModules" preCondition="managedHandler"/>
      <add name="DNNMembership" type="DotNetNuke.HttpModules.Membership.MembershipModule, DotNetNuke.HttpModules" preCondition="managedHandler"/>
      <add name="Personalization" type="DotNetNuke.HttpModules.Personalization.PersonalizationModule, DotNetNuke.HttpModules" preCondition="managedHandler"/>
      <add name="Analytics" type="DotNetNuke.HttpModules.Analytics.AnalyticsModule, DotNetNuke.HttpModules" preCondition="managedHandler"/>
      <add name="Services" type="DotNetNuke.HttpModules.Services.ServicesModule, DotNetNuke.HttpModules" preCondition="managedHandler" />
      <remove name="UrlRoutingModule-4.0" />
      <add name="UrlRoutingModule-4.0" type="System.Web.Routing.UrlRoutingModule" preCondition="managedHandler" />
      <add name="ClientDependencyModule" type="ClientDependency.Core.Module.ClientDependencyModule, ClientDependency.Core" preCondition="managedHandler" />
      <add name="OutputCaching" type="DotNetNuke.HttpModules.OutputCaching.OutputCacheModule, DotNetNuke.HttpModules" preCondition="managedHandler" />
    </modules>
    <handlers>
      <remove name="WebServiceHandlerFactory-Integrated"/>
      <add name="LogoffHandler*" path="Logoff.aspx" verb="*" type="DotNetNuke.Services.Authentication.LogOffHandler, DotNetNuke" preCondition="integratedMode"/>
      <add name="RSSHandler" path="RSS.aspx" verb="*" type="DotNetNuke.Services.Syndication.RssHandler, DotNetNuke" preCondition="integratedMode"/>
      <add name="LinkClickHandler" path="LinkClick.aspx" verb="*" type="DotNetNuke.Services.FileSystem.FileServerHandler, DotNetNuke" preCondition="integratedMode"/>
      <add name="CaptchaHandler" path="*.captcha.aspx" verb="*" type="DotNetNuke.UI.WebControls.CaptchaHandler, DotNetNuke" preCondition="integratedMode"/>
      <add name="UserProfilePageHandler" path="User.aspx" verb="*" type="DotNetNuke.Services.UserProfile.UserProfilePageHandler, DotNetNuke" preCondition="integratedMode"/>
      <add name="DnnImageHandler" path="DnnImageHandler.ashx" verb="*" type="DotNetNuke.Services.GeneratedImage.DnnImageHandler, DotNetNuke" preCondition="integratedMode" />
      <remove name="ExtensionlessUrl-Integrated-4.0" />
      <add name="ExtensionlessUrl-Integrated-4.0" path="*." verb="GET,HEAD,POST,DEBUG,PUT,DELETE" type="System.Web.Handlers.TransferRequestHandler" preCondition="integratedMode,runtimeVersionv4.0" />
      <add name="SitemapHandler" path="Sitemap.aspx" verb="*" type="DotNetNuke.Services.Sitemap.SitemapHandler, DotNetNuke" preCondition="integratedMode" />
      <add name="ClientDependencyHandler" verb="*" path="DependencyHandler.axd" type="ClientDependency.Core.CompositeFiles.CompositeDependencyHandler, ClientDependency.Core" preCondition="integratedMode" />
    </handlers>
    <validation validateIntegratedModeConfiguration="false"/>
    <httpProtocol>
      <customHeaders>
        <remove name="X-Powered-By" />
        <remove name="X-XSS-Protection" />
        <remove name="X-Frame-Options" />
        <add name="X-XSS-Protection" value="1; mode=block"/>
        <add name="X-Frame-Options" value="SAMEORIGIN" />
      </customHeaders>
    </httpProtocol>
    <security>
      <requestFiltering>
        <requestLimits maxAllowedContentLength="29360128" />
      </requestFiltering>
    </security>
  </system.webServer>

  <system.web>
    <machineKey validationKey="F9D1A2D3E1D3E2F7B3D9F90FF3965ABDAC304902" decryptionKey="F9D1A2D3E1D3E2F7B3D9F90FF3965ABDAC304902F8D923AC" decryption="3DES" validation="SHA1"/>
    <!-- set code access security trust level - this is generally set in the machine.config
    <trust level="Full" originUrl=".*" />
    -->
    <!-- set debugmode to false for running application -->
    <compilation debug="false" strict="false" targetFramework="4.7.2">
      <buildProviders>
        <remove extension=".resx" />
        <remove extension=".resources" />
      </buildProviders>
      <assemblies>
        <add assembly="Microsoft.VisualBasic, Version=10.0.0.0, Culture=neutral, PublicKeyToken=B03F5F7F11D50A3A" />
		<add assembly="System.Data.Linq, Version=4.0.0.0, Culture=neutral, PublicKeyToken=b77a5c561934e089"/>
      </assemblies>
      <expressionBuilders >
        <add expressionPrefix="dnnLoc" type="DotNetNuke.Services.Localization.LocalizationExpressionBuilder, DotNetNuke"/>
      </expressionBuilders>
    </compilation>
    <!-- permits errors to be displayed for remote clients -->
    <customErrors mode="RemoteOnly" />
    <!-- Forms or Windows authentication -->
    <authentication mode="Forms">
      <forms name=".DOTNETNUKE" protection="All" timeout="60" cookieless="UseCookies"/>
    </authentication>
    <!--
    <identity impersonate="true"/>
    <authentication mode="Windows">
    </authentication>
    -->
    <!-- allow large file uploads -->
    <httpRuntime targetFramework="4.7.2" shutdownTimeout="120" executionTimeout="1200" useFullyQualifiedRedirectUrl="true" maxRequestLength="28672" requestLengthDiskThreshold="81920" maxUrlLength="2048" requestPathInvalidCharacters="&lt;,&gt;,*,%,:,\,?" enableVersionHeader="false"  requestValidationMode="2.0" fcnMode="Single" />
    <httpCookies httpOnlyCookies="true" requireSSL="false" domain=""/>
    <!--  GLOBALIZATION
    This section sets the globalization settings of the application.
    Utf-8 is not supported on Netscape 4.x
    If you need netscape compatiblity leave iso-8859-1.
    UTF-8 is recommended for complex languages
    -->
    <globalization culture="en-US" uiCulture="en" requestEncoding="UTF-8" responseEncoding="UTF-8" fileEncoding="UTF-8"/>
    <!--<globalization culture="en-US" uiCulture="en"  fileEncoding="iso-8859-1" requestEncoding="iso-8859-1" responseEncoding="iso-8859-1"/>-->
    <!-- page level options -->
    <pages validateRequest="false" enableViewStateMac="true" enableEventValidation="true"  viewStateEncryptionMode="Always">
      <namespaces>
        <add namespace="System.ComponentModel"/>
        <add namespace="System.Data"/>
        <add namespace="System.Data.SqlClient"/>
        <add namespace="System.Drawing"/>
        <add namespace="Microsoft.VisualBasic"/>
        <add namespace="System.Globalization"/>
        <add namespace="DotNetNuke.Services.Localization"/>
        <add namespace="DotNetNuke.Entities.Users"/>
        <add namespace="DotNetNuke"/>
        <add namespace="DotNetNuke.Common"/>
        <add namespace="DotNetNuke.Data"/>
        <add namespace="DotNetNuke.Framework"/>
        <add namespace="DotNetNuke.Modules"/>
        <add namespace="DotNetNuke.Security"/>
        <add namespace="DotNetNuke.Services"/>
        <add namespace="DotNetNuke.UI"/>
        <add namespace="DotNetNuke.Entities.Portals"/>
        <add namespace="DotNetNuke.Common.Utilities"/>
        <add namespace="DotNetNuke.Services.Exceptions"/>
        <add namespace="DotNetNuke.Entities.Tabs"/>
      </namespaces>
      <controls>
      </controls>
    </pages>
    <!-- ASP.NET 2 Membership/Profile/Role and AnonymousAuthentication Providers -->
    <!-- anonymousIdentification configuration:
          enabled="[true|false]"                              Feature is enabled?
          cookieName=".ASPXANONYMOUS"                         Cookie Name
          cookieTimeout="100000"                              Cookie Timeout in minutes
          cookiePath="/"                                      Cookie Path
          cookieRequireSSL="[true|false]"                     Set Secure bit in Cookie
          cookieSlidingExpiration="[true|false]"              Reissue expiring cookies?
          cookieProtection="[None|Validation|Encryption|All]" How to protect cookies from being read/tampered
          domain="[domain]"                                   Enables output of the "domain" cookie attribute set to the specified value
        -->
    <anonymousIdentification enabled="true" cookieName=".ASPXANONYMOUS" cookieTimeout="100000" cookiePath="/" cookieRequireSSL="false" cookieSlidingExpiration="true" cookieProtection="None" domain=""/>
    <membership defaultProvider="AspNetSqlMembershipProvider" userIsOnlineTimeWindow="15">
      <providers>
        <clear/>
        <!-- Configuration for AspNetSqlMembershipProvider:
                connectionStringName="string"               Name corresponding to the entry in <connectionStrings> section where the connection string for the provider is specified
                maxInvalidPasswordAttempts="int"            The number of failed password attempts, or failed password answer attempts that are allowed before locking out a user?s account
                passwordAttemptWindow="int"                 The time window, in minutes, during which failed password attempts and failed password answer attempts are tracked
                enablePasswordRetrieval="[true|false]"      Should the provider support password retrievals
                enablePasswordReset="[true|false]"          Should the provider support password resets
                requiresQuestionAndAnswer="[true|false]"    Should the provider require Q & A
                minRequiredPasswordLength="int"		        The minimum password length
                minRequiredNonalphanumericCharacters="int"  The minimum number of non-alphanumeric characters
                applicationName="string"                    Optional string to identity the application: defaults to Application Metabase path
                requiresUniqueEmail="[true|false]"          Should the provider require a unique email to be specified
                passwordFormat="[Clear|Hashed|Encrypted]"   Storage format for the password: Hashed (SHA1), Clear or Encrypted (Triple-DES)
                description="string"                        Description of what the provider does
                -->
        <add name="AspNetSqlMembershipProvider" type="System.Web.Security.SqlMembershipProvider" connectionStringName="SiteSqlServer" enablePasswordRetrieval="false" enablePasswordReset="true" requiresQuestionAndAnswer="false" minRequiredPasswordLength="7" minRequiredNonalphanumericCharacters="0" requiresUniqueEmail="false" passwordFormat="Hashed" applicationName="DotNetNuke" description="Stores and retrieves membership data from the local Microsoft SQL Server database"/>
      </providers>
    </membership>
  </system.web>

  <runtime>
    <assemblyBinding xmlns="urn:schemas-microsoft-com:asm.v1">
      <probing privatePath="bin;bin\HttpModules;bin\Providers;bin\Modules;bin\Support;"/>
      <dependentAssembly>
        <assemblyIdentity name="System.Web.Extensions" publicKeyToken="31bf3856ad364e35"/>
        <bindingRedirect oldVersion="1.0.0.0-1.1.0.0" newVersion="4.0.0.0"/>
      </dependentAssembly>
      <dependentAssembly>
        <assemblyIdentity name="System.Web.Extensions.Design" publicKeyToken="31bf3856ad364e35"/>
        <bindingRedirect oldVersion="1.0.0.0-1.1.0.0" newVersion="4.0.0.0"/>
      </dependentAssembly>
      <dependentAssembly>
        <assemblyIdentity name="System.Web.WebPages" publicKeyToken="31bf3856ad364e35" />
        <bindingRedirect oldVersion="1.0.0.0-3.0.0.0" newVersion="3.0.0.0" />
      </dependentAssembly>
      <dependentAssembly>
        <assemblyIdentity name="System.Web.WebPages.Razor" publicKeyToken="31bf3856ad364e35" />
        <bindingRedirect oldVersion="1.0.0.0-3.0.0.0" newVersion="3.0.0.0" />
      </dependentAssembly>
      <dependentAssembly>
        <assemblyIdentity name="System.Web.Helpers" publicKeyToken="31bf3856ad364e35" />
        <bindingRedirect oldVersion="1.0.0.0-3.0.0.0" newVersion="3.0.0.0" />
      </dependentAssembly>
      <dependentAssembly>
        <assemblyIdentity name="System.Web.Http" publicKeyToken="31BF3856AD364E35" />
        <bindingRedirect oldVersion="0.0.0.0-5.2.3.0" newVersion="5.2.3.0" />
      </dependentAssembly>
      <dependentAssembly>
        <assemblyIdentity name="System.Net.Http.Formatting" publicKeyToken="31bf3856ad364e35" />
        <bindingRedirect oldVersion="0.0.0.0-5.2.3.0" newVersion="5.2.3.0" />
      </dependentAssembly>
      <dependentAssembly>
        <assemblyIdentity name="System.Web.Http.WebHost" publicKeyToken="31bf3856ad364e35" />
        <bindingRedirect oldVersion="0.0.0.0-5.2.3.0" newVersion="5.2.3.0" />
      </dependentAssembly>
      <dependentAssembly>
        <assemblyIdentity name="System.Web.Mvc" publicKeyToken="31bf3856ad364e35" />
        <bindingRedirect oldVersion="0.0.0.0-5.1.0.0" newVersion="5.1.0.0" />
      </dependentAssembly>
      <dependentAssembly>
        <assemblyIdentity name="Newtonsoft.Json" publicKeyToken="30ad4fe6b2a6aeed" culture="neutral" />
        <bindingRedirect oldVersion="0.0.0.0-10.0.0.0" newVersion="10.0.0.0" />
      </dependentAssembly>
    </assemblyBinding>
  </runtime>

  <dotnetnuke>
    <htmlEditor defaultProvider="DNNConnect.CKE">
      <providers>
        <clear/>
        <add name="DNNConnect.CKE" type="DNNConnect.CKEditorProvider.CKHtmlEditorProvider, DNNConnect.CKEditorProvider" providerPath="~/Providers/HtmlEditorProviders/DNNConnect.CKE/" settingsControlPath="~/Providers/HtmlEditorProviders/DNNConnect.CKE/Module/EditorConfigManager.ascx" />
      </providers>
    </htmlEditor>
    <navigationControl defaultProvider="DDRMenuNavigationProvider">
      <providers>
        <clear/>
        <add name="DDRMenuNavigationProvider" type="DotNetNuke.Web.DDRMenu.DDRMenuNavigationProvider, DotNetNuke.Web.DDRMenu" />
      </providers>
    </navigationControl>
    <searchIndex defaultProvider="ModuleIndexProvider">
      <providers>
        <clear/>
        <add name="ModuleIndexProvider" type="DotNetNuke.Services.Search.ModuleIndexer, DotNetNuke" providerPath="~\Providers\SearchProviders\ModuleIndexer\"/>
      </providers>
    </searchIndex>
    <searchDataStore defaultProvider="SearchDataStoreProvider">
      <providers>
        <clear/>
        <add name="SearchDataStoreProvider" type="DotNetNuke.Services.Search.SearchDataStore, DotNetNuke" providerPath="~\Providers\SearchProviders\SearchDataStore\"/>
      </providers>
    </searchDataStore>
    <data defaultProvider="SqlDataProvider">
      <providers>
        <clear/>
        <add name="SqlDataProvider" type="DotNetNuke.Data.SqlDataProvider, DotNetNuke" connectionStringName="SiteSqlServer" upgradeConnectionString="" providerPath="~\Providers\DataProviders\SqlDataProvider\" objectQualifier="" databaseOwner="dbo"/>
      </providers>
    </data>
    <databaseConnection defaultProvider="SqlDatabaseConnection">
      <providers>
        <clear />
        <add name="SqlDatabaseConnection" type="DotNetNuke.Data.SqlDatabaseConnectionProvider, DotNetNuke" />
      </providers>
    </databaseConnection>
    <logging defaultProvider="DBLoggingProvider">
      <providers>
        <clear/>
        <add name="DBLoggingProvider" type="DotNetNuke.Services.Log.EventLog.DBLoggingProvider, DotNetNuke" providerPath="~\Providers\LoggingProviders\DBLoggingProvider\"/>
      </providers>
    </logging>
    <scheduling defaultProvider="DNNScheduler">
      <providers>
        <clear/>
        <add name="DNNScheduler" type="DotNetNuke.Services.Scheduling.DNNScheduler, DotNetNuke" providerPath="~\Providers\SchedulingProviders\DNNScheduler\" debug="false" maxThreads="1" delayAtAppStart="60" />
      </providers>
    </scheduling>
    <friendlyUrl defaultProvider="DNNFriendlyUrl">
      <providers>
        <clear/>
        <add name="DNNFriendlyUrl" type="DotNetNuke.Services.Url.FriendlyUrl.DNNFriendlyUrlProvider, DotNetNuke.HttpModules" includePageName="true" regexMatch="[^a-zA-Z0-9 _-]" urlFormat="advanced"/>
      </providers>
    </friendlyUrl>
    <caching defaultProvider="FileBasedCachingProvider">
      <providers>
        <clear/>
        <add name="FileBasedCachingProvider" type="DotNetNuke.Services.Cache.FBCachingProvider, DotNetNuke" providerPath="~\Providers\CachingProviders\FileBasedCachingProvider\"/>
      </providers>
    </caching>
    <authentication defaultProvider="ADSIAuthenticationProvider">
      <providers>
        <clear/>
        <add name="ADSIAuthenticationProvider" type="DotNetNuke.Authentication.ActiveDirectory.ADSI.ADSIProvider, DotNetNuke.Authentication.ActiveDirectory" providerPath="~\Providers\AuthenticationProviders\ADSIProvider\"/>
      </providers>
    </authentication>
    <members defaultProvider="AspNetMembershipProvider">
      <providers>
        <clear/>
        <add name="AspNetMembershipProvider" type="DotNetNuke.Security.Membership.AspNetMembershipProvider, DotNetNuke" providerPath="~\Providers\MembershipProviders\AspNetMembershipProvider\"/>
      </providers>
    </members>
    <roles defaultProvider="DNNRoleProvider">
      <providers>
        <clear/>
        <add name="DNNRoleProvider" type="DotNetNuke.Security.Roles.DNNRoleProvider, DotNetNuke" providerPath="~\Providers\MembershipProviders\DNNMembershipProvider\"/>
      </providers>
    </roles>
    <profiles defaultProvider="DNNProfileProvider">
      <providers>
        <clear/>
        <add name="DNNProfileProvider" type="DotNetNuke.Security.Profile.DNNProfileProvider, DotNetNuke" providerPath="~\Providers\MembershipProviders\DNNProfileProvider\"/>
      </providers>
    </profiles>
    <permissions defaultProvider="AdvancedPermissionProvider">
      <providers>
        <clear/>
        <add name="CorePermissionProvider" type="DotNetNuke.Security.Permissions.CorePermissionProvider, DotNetNuke" providerPath="~\Providers\PermissionProviders\CorePermissionProvider\" />
        <add name="AdvancedPermissionProvider" type="DotNetNuke.Security.Permissions.AdvancedPermissionProvider, DotNetNuke" providerPath="~\Providers\PermissionProviders\AdvancedPermissionProvider\" />
      </providers>
    </permissions>
    <moduleCaching defaultProvider="FileModuleCachingProvider">
      <providers>
        <clear />
        <add name="FileModuleCachingProvider" type="DotNetNuke.Services.ModuleCache.FileProvider, DotNetNuke" providerPath="~\Providers\ModuleCachingProviders\FileModuleCachingProvider\" />
        <add name="MemoryModuleCachingProvider" type="DotNetNuke.Services.ModuleCache.MemoryProvider, DotNetNuke" providerPath="~\Providers\ModuleCachingProviders\MemoryModuleCachingProvider\" />
      </providers>
    </moduleCaching>
    <outputCaching defaultProvider="FileOutputCachingProvider">
      <providers>
        <clear />
        <add name="MemoryOutputCachingProvider" type="DotNetNuke.Services.OutputCache.Providers.MemoryProvider, DotNetNuke" providerPath="~\Providers\OutputCachingProviders\MemoryOutputCachingProvider\" />
        <add name="FileOutputCachingProvider" type="DotNetNuke.Services.OutputCache.Providers.FileProvider, DotNetNuke" providerPath="~\Providers\OutputCachingProviders\FileOutputCachingProvider\" />
        <add name="DatabaseOutputCachingProvider" type="DotNetNuke.Services.OutputCache.Providers.DatabaseProvider, DotNetNuke" providerPath="~\Providers\OutputCachingProviders\DatabaseOutputCachingProvider\" />
      </providers>
    </outputCaching>
    <folder defaultProvider="StandardFolderProvider">
      <providers>
        <clear />
        <add name="StandardFolderProvider" type="DotNetNuke.Services.FileSystem.StandardFolderProvider, DotNetNuke" />
        <add name="SecureFolderProvider" type="DotNetNuke.Services.FileSystem.SecureFolderProvider, DotNetNuke" />
        <add name="DatabaseFolderProvider" type="DotNetNuke.Services.FileSystem.DatabaseFolderProvider, DotNetNuke" />
      </providers>
    </folder>
    <clientcapability defaultProvider="AspNetClientCapabilityProvider">
      <providers>
        <clear />
        <add name="AspNetClientCapabilityProvider" type="DotNetNuke.Providers.AspNetClientCapabilityProvider.AspNetClientCapabilityProvider, DotNetNuke.Providers.AspNetClientCapabilityProvider" providerPath="~\Providers\ClientCapabilityProviders\AspNetClientCapabilityProvider\" />
      </providers>
    </clientcapability>
    <sitemap defaultProvider="coreSitemapProvider">
      <providers>
        <clear />
        <add name="coreSitemapProvider" type="DotNetNuke.Services.Sitemap.CoreSitemapProvider, DotNetNuke" providerPath="~\Providers\MembershipProviders\Sitemap\CoreSitemapProvider\" />
      </providers>
    </sitemap>
    <authServices>
      <messageHandlers>
        <clear />
        <add name="BasicAuth" type="DotNetNuke.Web.Api.Auth.BasicAuthMessageHandler, DotNetNuke.Web" enabled="false" defaultInclude="true" forceSSL="false" />
        <add name="DigestAuth" type="DotNetNuke.Web.Api.Auth.DigestAuthMessageHandler, DotNetNuke.Web" enabled="false" defaultInclude="true" forceSSL="false" />
        <add name="ApiTokenAuth" type="DotNetNuke.Web.Api.Auth.ApiTokenAuthMessageHandler, DotNetNuke.Web" enabled="false" defaultInclude="true" forceSSL="true" />
      </messageHandlers>
    </authServices>
    <cryptography defaultProvider="FipsCompilanceCryptographyProvider">
      <providers>
        <clear />
        <add name="CoreCryptographyProvider" type="DotNetNuke.Services.Cryptography.CoreCryptographyProvider, DotNetNuke" providerPath="~\Providers\CryptographyProviders\CoreCryptographyProvider\" />
        <add name="FipsCompilanceCryptographyProvider" type="DotNetNuke.Services.Cryptography.FipsCompilanceCryptographyProvider, DotNetNuke" providerPath="~\Providers\CryptographyProviders\FipsCompilanceCryptographyProvider\" />
      </providers>
    </cryptography>
    <tokens defaultProvider="CoreTokenProvider">
      <providers>
        <clear />
        <add name="CoreTokenProvider" type="DotNetNuke.Services.Tokens.CoreTokenProvider, DotNetNuke" />
      </providers>
    </tokens>
    <mail defaultProvider="CoreMailProvider">
      <providers>
        <clear />
        <add name="CoreMailProvider" type="DotNetNuke.Services.Mail.CoreMailProvider, DotNetNuke" hideCoreSettings="False" />
        <add name="MailKitMailProvider" type="DotNetNuke.Services.Mail.MailKitMailProvider, DotNetNuke" hideCoreSettings="False" />
      </providers>
    </mail>
  </dotnetnuke>
  <clientDependency version="0" fileDependencyExtensions=".js,.css">
    <fileRegistration defaultProvider="DnnPageHeaderProvider">
      <providers>
        <add name="DnnBodyProvider" type="DotNetNuke.Web.Client.Providers.DnnBodyProvider, DotNetNuke.Web.Client" enableCompositeFiles="false" />
        <add name="DnnPageHeaderProvider" type="DotNetNuke.Web.Client.Providers.DnnPageHeaderProvider, DotNetNuke.Web.Client" enableCompositeFiles="false" />
        <add name="DnnFormBottomProvider" type="DotNetNuke.Web.Client.Providers.DnnFormBottomProvider, DotNetNuke.Web.Client" enableCompositeFiles="false" />
        <add name="PageHeaderProvider" type="ClientDependency.Core.FileRegistration.Providers.PageHeaderProvider, ClientDependency.Core" enableCompositeFiles="false" />
        <add name="LazyLoadProvider" type="ClientDependency.Core.FileRegistration.Providers.LazyLoadProvider, ClientDependency.Core" enableCompositeFiles="false" />
        <add name="LoaderControlProvider" type="ClientDependency.Core.FileRegistration.Providers.LoaderControlProvider, ClientDependency.Core" enableCompositeFiles="false" />
      </providers>
    </fileRegistration>
    <mvc defaultRenderer="DnnStandardRenderer">
      <renderers>
        <add name="DnnStandardRenderer" type="DotNetNuke.Web.Client.Providers.DnnStandardRenderer, DotNetNuke.Web.Client" enableCompositeFiles="false" />
        <add name="LazyLoadRenderer" type="ClientDependency.Core.FileRegistration.Providers.LazyLoadRenderer, ClientDependency.Core" enableCompositeFiles="false" />
      </renderers>
    </mvc>
    <compositeFiles defaultFileProcessingProvider="DnnCompositeFileProcessor" compositeFileHandlerPath="~/DependencyHandler.axd">
      <fileProcessingProviders>
        <add name="CompositeFileProcessor" type="ClientDependency.Core.CompositeFiles.Providers.CompositeFileProcessingProvider, ClientDependency.Core" enableCssMinify="false" enableJsMinify="true" persistFiles="true" compositeFilePath="~/App_Data/ClientDependency" bundleDomains="" urlType="MappedId" />
=======
    <add key="AllowDnnImagePlaceholderText" value="false" />
  </appSettings>

  <system.web.webPages.razor>
    <pages pageBaseType="DotNetNuke.Web.Razor.DotNetNukeWebPage">
      <namespaces>
        <add namespace="WebMatrix.Data" />
        <add namespace="Microsoft.Web.Helpers" />
      </namespaces>
    </pages>
  </system.web.webPages.razor>

  <system.webServer>
    <staticContent>
      <clientCache cacheControlCustom="public" cacheControlMode="UseMaxAge" cacheControlMaxAge="365.00:00:00" />
    </staticContent>
    <modules>
      <add name="ServiceRequestScopeModule" type="DotNetNuke.HttpModules.DependencyInjection.ServiceRequestScopeModule, DotNetNuke.HttpModules" preCondition="managedHandler" />
      <add name="RequestFilter" type="DotNetNuke.HttpModules.RequestFilter.RequestFilterModule, DotNetNuke.HttpModules" preCondition="managedHandler"/>
      <add name="UrlRewrite" type="DotNetNuke.HttpModules.UrlRewriteModule, DotNetNuke.HttpModules" preCondition="managedHandler"/>
      <add name="Localization" type="DotNetNuke.HttpModules.Localization.LocalizationModule, DotNetNuke.HttpModules" preCondition="managedHandler" />
      <add name="MobileRedirect" type="DotNetNuke.HttpModules.MobileRedirectModule, DotNetNuke.HttpModules" preCondition="managedHandler"/>
      <add name="Exception" type="DotNetNuke.HttpModules.Exceptions.ExceptionModule, DotNetNuke.HttpModules" preCondition="managedHandler"/>
      <add name="DNNMembership" type="DotNetNuke.HttpModules.Membership.MembershipModule, DotNetNuke.HttpModules" preCondition="managedHandler"/>
      <add name="Personalization" type="DotNetNuke.HttpModules.Personalization.PersonalizationModule, DotNetNuke.HttpModules" preCondition="managedHandler"/>
      <add name="Analytics" type="DotNetNuke.HttpModules.Analytics.AnalyticsModule, DotNetNuke.HttpModules" preCondition="managedHandler"/>
      <add name="Services" type="DotNetNuke.HttpModules.Services.ServicesModule, DotNetNuke.HttpModules" preCondition="managedHandler" />
      <remove name="UrlRoutingModule-4.0" />
      <add name="UrlRoutingModule-4.0" type="System.Web.Routing.UrlRoutingModule" preCondition="managedHandler" />
      <add name="ClientDependencyModule" type="ClientDependency.Core.Module.ClientDependencyModule, ClientDependency.Core" preCondition="managedHandler" />
      <add name="OutputCaching" type="DotNetNuke.HttpModules.OutputCaching.OutputCacheModule, DotNetNuke.HttpModules" preCondition="managedHandler" />
    </modules>
    <handlers>
      <remove name="WebServiceHandlerFactory-Integrated"/>
      <add name="LogoffHandler*" path="Logoff.aspx" verb="*" type="DotNetNuke.Services.Authentication.LogOffHandler, DotNetNuke" preCondition="integratedMode"/>
      <add name="RSSHandler" path="RSS.aspx" verb="*" type="DotNetNuke.Services.Syndication.RssHandler, DotNetNuke" preCondition="integratedMode"/>
      <add name="LinkClickHandler" path="LinkClick.aspx" verb="*" type="DotNetNuke.Services.FileSystem.FileServerHandler, DotNetNuke" preCondition="integratedMode"/>
      <add name="CaptchaHandler" path="*.captcha.aspx" verb="*" type="DotNetNuke.UI.WebControls.CaptchaHandler, DotNetNuke" preCondition="integratedMode"/>
      <add name="UserProfilePageHandler" path="User.aspx" verb="*" type="DotNetNuke.Services.UserProfile.UserProfilePageHandler, DotNetNuke" preCondition="integratedMode"/>
      <add name="DnnImageHandler" path="DnnImageHandler.ashx" verb="*" type="DotNetNuke.Services.GeneratedImage.DnnImageHandler, DotNetNuke" preCondition="integratedMode" />
      <remove name="ExtensionlessUrl-Integrated-4.0" />
      <add name="ExtensionlessUrl-Integrated-4.0" path="*." verb="GET,HEAD,POST,DEBUG,PUT,DELETE" type="System.Web.Handlers.TransferRequestHandler" preCondition="integratedMode,runtimeVersionv4.0" />
      <add name="SitemapHandler" path="Sitemap.aspx" verb="*" type="DotNetNuke.Services.Sitemap.SitemapHandler, DotNetNuke" preCondition="integratedMode" />
      <add name="ClientDependencyHandler" verb="*" path="DependencyHandler.axd" type="ClientDependency.Core.CompositeFiles.CompositeDependencyHandler, ClientDependency.Core" preCondition="integratedMode" />
    </handlers>
    <validation validateIntegratedModeConfiguration="false"/>
    <httpProtocol>
      <customHeaders>
        <remove name="X-Powered-By" />
        <remove name="X-XSS-Protection" />
        <remove name="X-Frame-Options" />
        <add name="X-XSS-Protection" value="1; mode=block"/>
        <add name="X-Frame-Options" value="SAMEORIGIN" />
      </customHeaders>
    </httpProtocol>
    <security>
      <requestFiltering>
        <requestLimits maxAllowedContentLength="29360128" />
      </requestFiltering>
    </security>
  </system.webServer>

  <system.web>
    <machineKey validationKey="F9D1A2D3E1D3E2F7B3D9F90FF3965ABDAC304902" decryptionKey="F9D1A2D3E1D3E2F7B3D9F90FF3965ABDAC304902F8D923AC" decryption="3DES" validation="SHA1"/>
    <!-- set code access security trust level - this is generally set in the machine.config
    <trust level="Full" originUrl=".*" />
    -->
    <!-- set debugmode to false for running application -->
    <compilation debug="false" strict="false" targetFramework="4.7.2">
      <buildProviders>
        <remove extension=".resx" />
        <remove extension=".resources" />
      </buildProviders>
      <assemblies>
        <add assembly="Microsoft.VisualBasic, Version=10.0.0.0, Culture=neutral, PublicKeyToken=B03F5F7F11D50A3A" />
    <add assembly="System.Data.Linq, Version=4.0.0.0, Culture=neutral, PublicKeyToken=b77a5c561934e089"/>
      </assemblies>
      <expressionBuilders >
        <add expressionPrefix="dnnLoc" type="DotNetNuke.Services.Localization.LocalizationExpressionBuilder, DotNetNuke"/>
      </expressionBuilders>
    </compilation>
    <!-- permits errors to be displayed for remote clients -->
    <customErrors mode="RemoteOnly" />
    <!-- Forms or Windows authentication -->
    <authentication mode="Forms">
      <forms name=".DOTNETNUKE" protection="All" timeout="60" cookieless="UseCookies"/>
    </authentication>
    <!--
    <identity impersonate="true"/>
    <authentication mode="Windows">
    </authentication>
    -->
    <!-- allow large file uploads -->
    <httpRuntime targetFramework="4.7.2" shutdownTimeout="120" executionTimeout="1200" useFullyQualifiedRedirectUrl="true" maxRequestLength="28672" requestLengthDiskThreshold="81920" maxUrlLength="2048" requestPathInvalidCharacters="&lt;,&gt;,*,%,:,\,?" enableVersionHeader="false"  requestValidationMode="2.0" fcnMode="Single" />
    <httpCookies httpOnlyCookies="true" requireSSL="false" domain=""/>
    <!--  GLOBALIZATION
    This section sets the globalization settings of the application.
    Utf-8 is not supported on Netscape 4.x
    If you need netscape compatiblity leave iso-8859-1.
    UTF-8 is recommended for complex languages
    -->
    <globalization culture="en-US" uiCulture="en" requestEncoding="UTF-8" responseEncoding="UTF-8" fileEncoding="UTF-8"/>
    <!--<globalization culture="en-US" uiCulture="en"  fileEncoding="iso-8859-1" requestEncoding="iso-8859-1" responseEncoding="iso-8859-1"/>-->
    <!-- page level options -->
    <pages validateRequest="false" enableViewStateMac="true" enableEventValidation="true"  viewStateEncryptionMode="Always">
      <namespaces>
        <add namespace="System.ComponentModel"/>
        <add namespace="System.Data"/>
        <add namespace="System.Data.SqlClient"/>
        <add namespace="System.Drawing"/>
        <add namespace="Microsoft.VisualBasic"/>
        <add namespace="System.Globalization"/>
        <add namespace="DotNetNuke.Services.Localization"/>
        <add namespace="DotNetNuke.Entities.Users"/>
        <add namespace="DotNetNuke"/>
        <add namespace="DotNetNuke.Common"/>
        <add namespace="DotNetNuke.Data"/>
        <add namespace="DotNetNuke.Framework"/>
        <add namespace="DotNetNuke.Modules"/>
        <add namespace="DotNetNuke.Security"/>
        <add namespace="DotNetNuke.Services"/>
        <add namespace="DotNetNuke.UI"/>
        <add namespace="DotNetNuke.Entities.Portals"/>
        <add namespace="DotNetNuke.Common.Utilities"/>
        <add namespace="DotNetNuke.Services.Exceptions"/>
        <add namespace="DotNetNuke.Entities.Tabs"/>
      </namespaces>
      <controls>
      </controls>
    </pages>
    <!-- ASP.NET 2 Membership/Profile/Role and AnonymousAuthentication Providers -->
    <!-- anonymousIdentification configuration:
          enabled="[true|false]"                              Feature is enabled?
          cookieName=".ASPXANONYMOUS"                         Cookie Name
          cookieTimeout="100000"                              Cookie Timeout in minutes
          cookiePath="/"                                      Cookie Path
          cookieRequireSSL="[true|false]"                     Set Secure bit in Cookie
          cookieSlidingExpiration="[true|false]"              Reissue expiring cookies?
          cookieProtection="[None|Validation|Encryption|All]" How to protect cookies from being read/tampered
          domain="[domain]"                                   Enables output of the "domain" cookie attribute set to the specified value
        -->
    <anonymousIdentification enabled="true" cookieName=".ASPXANONYMOUS" cookieTimeout="100000" cookiePath="/" cookieRequireSSL="false" cookieSlidingExpiration="true" cookieProtection="None" domain=""/>
    <membership defaultProvider="AspNetSqlMembershipProvider" userIsOnlineTimeWindow="15">
      <providers>
        <clear/>
        <!-- Configuration for AspNetSqlMembershipProvider:
                connectionStringName="string"               Name corresponding to the entry in <connectionStrings> section where the connection string for the provider is specified
                maxInvalidPasswordAttempts="int"            The number of failed password attempts, or failed password answer attempts that are allowed before locking out a user?s account
                passwordAttemptWindow="int"                 The time window, in minutes, during which failed password attempts and failed password answer attempts are tracked
                enablePasswordRetrieval="[true|false]"      Should the provider support password retrievals
                enablePasswordReset="[true|false]"          Should the provider support password resets
                requiresQuestionAndAnswer="[true|false]"    Should the provider require Q & A
                minRequiredPasswordLength="int"		        The minimum password length
                minRequiredNonalphanumericCharacters="int"  The minimum number of non-alphanumeric characters
                applicationName="string"                    Optional string to identity the application: defaults to Application Metabase path
                requiresUniqueEmail="[true|false]"          Should the provider require a unique email to be specified
                passwordFormat="[Clear|Hashed|Encrypted]"   Storage format for the password: Hashed (SHA1), Clear or Encrypted (Triple-DES)
                description="string"                        Description of what the provider does
                -->
        <add name="AspNetSqlMembershipProvider" type="System.Web.Security.SqlMembershipProvider" connectionStringName="SiteSqlServer" enablePasswordRetrieval="false" enablePasswordReset="true" requiresQuestionAndAnswer="false" minRequiredPasswordLength="7" minRequiredNonalphanumericCharacters="0" requiresUniqueEmail="false" passwordFormat="Hashed" applicationName="DotNetNuke" description="Stores and retrieves membership data from the local Microsoft SQL Server database"/>
      </providers>
    </membership>
  </system.web>

  <runtime>
    <assemblyBinding xmlns="urn:schemas-microsoft-com:asm.v1">
      <probing privatePath="bin;bin\HttpModules;bin\Providers;bin\Modules;bin\Support;"/>
      <dependentAssembly>
        <assemblyIdentity name="System.Web.Extensions" publicKeyToken="31bf3856ad364e35"/>
        <bindingRedirect oldVersion="1.0.0.0-1.1.0.0" newVersion="4.0.0.0"/>
      </dependentAssembly>
      <dependentAssembly>
        <assemblyIdentity name="System.Web.Extensions.Design" publicKeyToken="31bf3856ad364e35"/>
        <bindingRedirect oldVersion="1.0.0.0-1.1.0.0" newVersion="4.0.0.0"/>
      </dependentAssembly>
      <dependentAssembly>
        <assemblyIdentity name="System.Web.WebPages" publicKeyToken="31bf3856ad364e35" />
        <bindingRedirect oldVersion="1.0.0.0-3.0.0.0" newVersion="3.0.0.0" />
      </dependentAssembly>
      <dependentAssembly>
        <assemblyIdentity name="System.Web.WebPages.Razor" publicKeyToken="31bf3856ad364e35" />
        <bindingRedirect oldVersion="1.0.0.0-3.0.0.0" newVersion="3.0.0.0" />
      </dependentAssembly>
      <dependentAssembly>
        <assemblyIdentity name="System.Web.Helpers" publicKeyToken="31bf3856ad364e35" />
        <bindingRedirect oldVersion="1.0.0.0-3.0.0.0" newVersion="3.0.0.0" />
      </dependentAssembly>
      <dependentAssembly>
        <assemblyIdentity name="System.Web.Http" publicKeyToken="31BF3856AD364E35" />
        <bindingRedirect oldVersion="0.0.0.0-5.2.3.0" newVersion="5.2.3.0" />
      </dependentAssembly>
      <dependentAssembly>
        <assemblyIdentity name="System.Net.Http.Formatting" publicKeyToken="31bf3856ad364e35" />
        <bindingRedirect oldVersion="0.0.0.0-5.2.3.0" newVersion="5.2.3.0" />
      </dependentAssembly>
      <dependentAssembly>
        <assemblyIdentity name="System.Runtime.CompilerServices.Unsafe" publicKeyToken="b03f5f7f11d50a3a" />
        <bindingRedirect oldVersion="0.0.0.0-32767.32767.32767.32767" newVersion="6.0.3.0" />
      </dependentAssembly>
      <dependentAssembly>
        <assemblyIdentity name="System.Web.Http.WebHost" publicKeyToken="31bf3856ad364e35" />
        <bindingRedirect oldVersion="0.0.0.0-5.2.3.0" newVersion="5.2.3.0" />
      </dependentAssembly>
      <dependentAssembly>
        <assemblyIdentity name="System.Web.Mvc" publicKeyToken="31bf3856ad364e35" />
        <bindingRedirect oldVersion="0.0.0.0-5.1.0.0" newVersion="5.1.0.0" />
      </dependentAssembly>
      <dependentAssembly>
        <assemblyIdentity name="Newtonsoft.Json" publicKeyToken="30ad4fe6b2a6aeed" culture="neutral" />
        <bindingRedirect oldVersion="0.0.0.0-10.0.0.0" newVersion="10.0.0.0" />
      </dependentAssembly>
    </assemblyBinding>
  </runtime>

  <dotnetnuke>
    <htmlEditor defaultProvider="DNNConnect.CKE">
      <providers>
        <clear/>
        <add name="DNNConnect.CKE" type="DNNConnect.CKEditorProvider.CKHtmlEditorProvider, DNNConnect.CKEditorProvider" providerPath="~/Providers/HtmlEditorProviders/DNNConnect.CKE/" settingsControlPath="~/Providers/HtmlEditorProviders/DNNConnect.CKE/Module/EditorConfigManager.ascx" />
      </providers>
    </htmlEditor>
    <navigationControl defaultProvider="DDRMenuNavigationProvider">
      <providers>
        <clear/>
        <add name="DDRMenuNavigationProvider" type="DotNetNuke.Web.DDRMenu.DDRMenuNavigationProvider, DotNetNuke.Web.DDRMenu" />
      </providers>
    </navigationControl>
    <searchIndex defaultProvider="ModuleIndexProvider">
      <providers>
        <clear/>
        <add name="ModuleIndexProvider" type="DotNetNuke.Services.Search.ModuleIndexer, DotNetNuke" providerPath="~\Providers\SearchProviders\ModuleIndexer\"/>
      </providers>
    </searchIndex>
    <searchDataStore defaultProvider="SearchDataStoreProvider">
      <providers>
        <clear/>
        <add name="SearchDataStoreProvider" type="DotNetNuke.Services.Search.SearchDataStore, DotNetNuke" providerPath="~\Providers\SearchProviders\SearchDataStore\"/>
      </providers>
    </searchDataStore>
    <data defaultProvider="SqlDataProvider">
      <providers>
        <clear/>
        <add name="SqlDataProvider" type="DotNetNuke.Data.SqlDataProvider, DotNetNuke" connectionStringName="SiteSqlServer" upgradeConnectionString="" providerPath="~\Providers\DataProviders\SqlDataProvider\" objectQualifier="" databaseOwner="dbo"/>
      </providers>
    </data>
    <databaseConnection defaultProvider="SqlDatabaseConnection">
      <providers>
        <clear />
        <add name="SqlDatabaseConnection" type="DotNetNuke.Data.SqlDatabaseConnectionProvider, DotNetNuke" />
      </providers>
    </databaseConnection>
    <logging defaultProvider="DBLoggingProvider">
      <providers>
        <clear/>
        <add name="DBLoggingProvider" type="DotNetNuke.Services.Log.EventLog.DBLoggingProvider, DotNetNuke" providerPath="~\Providers\LoggingProviders\DBLoggingProvider\"/>
      </providers>
    </logging>
    <scheduling defaultProvider="DNNScheduler">
      <providers>
        <clear/>
        <add name="DNNScheduler" type="DotNetNuke.Services.Scheduling.DNNScheduler, DotNetNuke" providerPath="~\Providers\SchedulingProviders\DNNScheduler\" debug="false" maxThreads="1" delayAtAppStart="60" />
      </providers>
    </scheduling>
    <friendlyUrl defaultProvider="DNNFriendlyUrl">
      <providers>
        <clear/>
        <add name="DNNFriendlyUrl" type="DotNetNuke.Services.Url.FriendlyUrl.DNNFriendlyUrlProvider, DotNetNuke.HttpModules" includePageName="true" regexMatch="[^a-zA-Z0-9 _-]" urlFormat="advanced"/>
      </providers>
    </friendlyUrl>
    <caching defaultProvider="FileBasedCachingProvider">
      <providers>
        <clear/>
        <add name="FileBasedCachingProvider" type="DotNetNuke.Services.Cache.FBCachingProvider, DotNetNuke" providerPath="~\Providers\CachingProviders\FileBasedCachingProvider\"/>
      </providers>
    </caching>
    <authentication defaultProvider="ADSIAuthenticationProvider">
      <providers>
        <clear/>
        <add name="ADSIAuthenticationProvider" type="DotNetNuke.Authentication.ActiveDirectory.ADSI.ADSIProvider, DotNetNuke.Authentication.ActiveDirectory" providerPath="~\Providers\AuthenticationProviders\ADSIProvider\"/>
      </providers>
    </authentication>
    <members defaultProvider="AspNetMembershipProvider">
      <providers>
        <clear/>
        <add name="AspNetMembershipProvider" type="DotNetNuke.Security.Membership.AspNetMembershipProvider, DotNetNuke" providerPath="~\Providers\MembershipProviders\AspNetMembershipProvider\"/>
      </providers>
    </members>
    <roles defaultProvider="DNNRoleProvider">
      <providers>
        <clear/>
        <add name="DNNRoleProvider" type="DotNetNuke.Security.Roles.DNNRoleProvider, DotNetNuke" providerPath="~\Providers\MembershipProviders\DNNMembershipProvider\"/>
      </providers>
    </roles>
    <profiles defaultProvider="DNNProfileProvider">
      <providers>
        <clear/>
        <add name="DNNProfileProvider" type="DotNetNuke.Security.Profile.DNNProfileProvider, DotNetNuke" providerPath="~\Providers\MembershipProviders\DNNProfileProvider\"/>
      </providers>
    </profiles>
    <permissions defaultProvider="AdvancedPermissionProvider">
      <providers>
        <clear/>
        <add name="CorePermissionProvider" type="DotNetNuke.Security.Permissions.CorePermissionProvider, DotNetNuke" providerPath="~\Providers\PermissionProviders\CorePermissionProvider\" />
        <add name="AdvancedPermissionProvider" type="DotNetNuke.Security.Permissions.AdvancedPermissionProvider, DotNetNuke" providerPath="~\Providers\PermissionProviders\AdvancedPermissionProvider\" />
      </providers>
    </permissions>
    <moduleCaching defaultProvider="FileModuleCachingProvider">
      <providers>
        <clear />
        <add name="FileModuleCachingProvider" type="DotNetNuke.Services.ModuleCache.FileProvider, DotNetNuke" providerPath="~\Providers\ModuleCachingProviders\FileModuleCachingProvider\" />
        <add name="MemoryModuleCachingProvider" type="DotNetNuke.Services.ModuleCache.MemoryProvider, DotNetNuke" providerPath="~\Providers\ModuleCachingProviders\MemoryModuleCachingProvider\" />
      </providers>
    </moduleCaching>
    <outputCaching defaultProvider="FileOutputCachingProvider">
      <providers>
        <clear />
        <add name="MemoryOutputCachingProvider" type="DotNetNuke.Services.OutputCache.Providers.MemoryProvider, DotNetNuke" providerPath="~\Providers\OutputCachingProviders\MemoryOutputCachingProvider\" />
        <add name="FileOutputCachingProvider" type="DotNetNuke.Services.OutputCache.Providers.FileProvider, DotNetNuke" providerPath="~\Providers\OutputCachingProviders\FileOutputCachingProvider\" />
        <add name="DatabaseOutputCachingProvider" type="DotNetNuke.Services.OutputCache.Providers.DatabaseProvider, DotNetNuke" providerPath="~\Providers\OutputCachingProviders\DatabaseOutputCachingProvider\" />
      </providers>
    </outputCaching>
    <folder defaultProvider="StandardFolderProvider">
      <providers>
        <clear />
        <add name="StandardFolderProvider" type="DotNetNuke.Services.FileSystem.StandardFolderProvider, DotNetNuke" />
        <add name="SecureFolderProvider" type="DotNetNuke.Services.FileSystem.SecureFolderProvider, DotNetNuke" />
        <add name="DatabaseFolderProvider" type="DotNetNuke.Services.FileSystem.DatabaseFolderProvider, DotNetNuke" />
      </providers>
    </folder>
    <clientcapability defaultProvider="AspNetClientCapabilityProvider">
      <providers>
        <clear />
        <add name="AspNetClientCapabilityProvider" type="DotNetNuke.Providers.AspNetClientCapabilityProvider.AspNetClientCapabilityProvider, DotNetNuke.Providers.AspNetClientCapabilityProvider" providerPath="~\Providers\ClientCapabilityProviders\AspNetClientCapabilityProvider\" />
      </providers>
    </clientcapability>
    <sitemap defaultProvider="coreSitemapProvider">
      <providers>
        <clear />
        <add name="coreSitemapProvider" type="DotNetNuke.Services.Sitemap.CoreSitemapProvider, DotNetNuke" providerPath="~\Providers\MembershipProviders\Sitemap\CoreSitemapProvider\" />
      </providers>
    </sitemap>
    <authServices>
      <messageHandlers>
        <clear />
        <add name="BasicAuth" type="DotNetNuke.Web.Api.Auth.BasicAuthMessageHandler, DotNetNuke.Web" enabled="false" defaultInclude="true" forceSSL="false" />
        <add name="DigestAuth" type="DotNetNuke.Web.Api.Auth.DigestAuthMessageHandler, DotNetNuke.Web" enabled="false" defaultInclude="true" forceSSL="false" />
        <add name="ApiTokenAuth" type="DotNetNuke.Web.Api.Auth.ApiTokenAuthMessageHandler, DotNetNuke.Web" enabled="false" defaultInclude="true" forceSSL="true" />
      </messageHandlers>
    </authServices>
    <cryptography defaultProvider="FipsCompilanceCryptographyProvider">
      <providers>
        <clear />
        <add name="CoreCryptographyProvider" type="DotNetNuke.Services.Cryptography.CoreCryptographyProvider, DotNetNuke" providerPath="~\Providers\CryptographyProviders\CoreCryptographyProvider\" />
        <add name="FipsCompilanceCryptographyProvider" type="DotNetNuke.Services.Cryptography.FipsCompilanceCryptographyProvider, DotNetNuke" providerPath="~\Providers\CryptographyProviders\FipsCompilanceCryptographyProvider\" />
      </providers>
    </cryptography>
    <tokens defaultProvider="CoreTokenProvider">
      <providers>
        <clear />
        <add name="CoreTokenProvider" type="DotNetNuke.Services.Tokens.CoreTokenProvider, DotNetNuke" />
      </providers>
    </tokens>
    <mail defaultProvider="CoreMailProvider">
      <providers>
        <clear />
        <add name="CoreMailProvider" type="DotNetNuke.Services.Mail.CoreMailProvider, DotNetNuke" hideCoreSettings="False" />
        <add name="MailKitMailProvider" type="DotNetNuke.Services.Mail.MailKitMailProvider, DotNetNuke" hideCoreSettings="False" />
      </providers>
    </mail>
  </dotnetnuke>
  <clientDependency version="0" fileDependencyExtensions=".js,.css">
    <fileRegistration defaultProvider="DnnPageHeaderProvider">
      <providers>
        <add name="DnnBodyProvider" type="DotNetNuke.Web.Client.Providers.DnnBodyProvider, DotNetNuke.Web.Client" enableCompositeFiles="false" />
        <add name="DnnPageHeaderProvider" type="DotNetNuke.Web.Client.Providers.DnnPageHeaderProvider, DotNetNuke.Web.Client" enableCompositeFiles="false" />
        <add name="DnnFormBottomProvider" type="DotNetNuke.Web.Client.Providers.DnnFormBottomProvider, DotNetNuke.Web.Client" enableCompositeFiles="false" />
        <add name="PageHeaderProvider" type="ClientDependency.Core.FileRegistration.Providers.PageHeaderProvider, ClientDependency.Core" enableCompositeFiles="false" />
        <add name="LazyLoadProvider" type="ClientDependency.Core.FileRegistration.Providers.LazyLoadProvider, ClientDependency.Core" enableCompositeFiles="false" />
        <add name="LoaderControlProvider" type="ClientDependency.Core.FileRegistration.Providers.LoaderControlProvider, ClientDependency.Core" enableCompositeFiles="false" />
      </providers>
    </fileRegistration>
    <compositeFiles defaultFileProcessingProvider="DnnCompositeFileProcessor" compositeFileHandlerPath="~/DependencyHandler.axd">
      <fileProcessingProviders>
        <add name="CompositeFileProcessor" type="ClientDependency.Core.CompositeFiles.Providers.CompositeFileProcessingProvider, ClientDependency.Core" enableCssMinify="false" enableJsMinify="true" persistFiles="true" compositeFilePath="~/App_Data/ClientDependency" bundleDomains="" urlType="MappedId" />
>>>>>>> e739b8d5
        <!-- For webfarms remove the above CompositeFileProcessor and uncomment this section
                                                <add name="CompositeFileProcessor" type="ClientDependency.Core.CompositeFiles.Providers.CompositeFileProcessingProvider, ClientDependency.Core" enableCssMinify="false" enableJsMinify="true" persistFiles="true" compositeFilePath="~/App_Data/ClientDependency" bundleDomains="" urlType="Base64QueryStrings" />
                                                -->
        <add name="DnnCompositeFileProcessor" type="DotNetNuke.Web.Client.Providers.DnnCompositeFileProcessingProvider, DotNetNuke.Web.Client" enableCssMinify="false" enableJsMinify="true" persistFiles="true" compositeFilePath="~/App_Data/ClientDependency" bundleDomains="" urlType="MappedId" />
      </fileProcessingProviders>
    </compositeFiles>
  </clientDependency>
</configuration><|MERGE_RESOLUTION|>--- conflicted
+++ resolved
@@ -1,849 +1,466 @@
-﻿<configuration>
-  <!-- register local configuration handlers -->
-  <configSections>
-    <sectionGroup name="dotnetnuke">
-      <!-- the requirePermission attribute will cause a syntax warning - please ignore - it is required for Medium Trust support-->
-      <section name="data" requirePermission="false" type="DotNetNuke.Framework.Providers.ProviderConfigurationHandler, DotNetNuke"/>
-      <section name="logging" requirePermission="false" type="DotNetNuke.Framework.Providers.ProviderConfigurationHandler, DotNetNuke"/>
-      <section name="scheduling" requirePermission="false" type="DotNetNuke.Framework.Providers.ProviderConfigurationHandler, DotNetNuke"/>
-      <section name="htmlEditor" requirePermission="false" type="DotNetNuke.Framework.Providers.ProviderConfigurationHandler, DotNetNuke"/>
-      <section name="navigationControl" requirePermission="false" type="DotNetNuke.Framework.Providers.ProviderConfigurationHandler, DotNetNuke"/>
-      <section name="searchIndex" requirePermission="false" type="DotNetNuke.Framework.Providers.ProviderConfigurationHandler, DotNetNuke"/>
-      <section name="searchDataStore" requirePermission="false" type="DotNetNuke.Framework.Providers.ProviderConfigurationHandler, DotNetNuke"/>
-      <section name="friendlyUrl" requirePermission="false" type="DotNetNuke.Framework.Providers.ProviderConfigurationHandler, DotNetNuke"/>
-      <section name="caching" requirePermission="false" type="DotNetNuke.Framework.Providers.ProviderConfigurationHandler, DotNetNuke"/>
-      <section name="authentication" requirePermission="false" type="DotNetNuke.Framework.Providers.ProviderConfigurationHandler, DotNetNuke"/>
-      <section name="members" requirePermission="false" type="DotNetNuke.Framework.Providers.ProviderConfigurationHandler, DotNetNuke"/>
-      <section name="roles" requirePermission="false" type="DotNetNuke.Framework.Providers.ProviderConfigurationHandler, DotNetNuke"/>
-      <section name="profiles" requirePermission="false" type="DotNetNuke.Framework.Providers.ProviderConfigurationHandler, DotNetNuke"/>
-      <section name="permissions" requirePermission="false" type="DotNetNuke.Framework.Providers.ProviderConfigurationHandler, DotNetNuke"/>
-      <section name="moduleCaching" requirePermission="false" type="DotNetNuke.Framework.Providers.ProviderConfigurationHandler, DotNetNuke" />
-      <section name="outputCaching" requirePermission="false" type="DotNetNuke.Framework.Providers.ProviderConfigurationHandler, DotNetNuke" />
-      <section name="folder" requirePermission="false" type="DotNetNuke.Framework.Providers.ProviderConfigurationHandler, DotNetNuke" />
-      <section name="clientcapability" requirePermission="false" type="DotNetNuke.Framework.Providers.ProviderConfigurationHandler, DotNetNuke" />
-      <section name="sitemap" requirePermission="false" type="DotNetNuke.Framework.Providers.ProviderConfigurationHandler, DotNetNuke" />
-      <section name="authServices" requirePermission="false" type="DotNetNuke.Web.ConfigSection.AuthServicesConfiguration, DotNetNuke.Web" />
-      <section name="cryptography" requirePermission="false" type="DotNetNuke.Framework.Providers.ProviderConfigurationHandler, DotNetNuke" />
-      <section name="databaseConnection" requirePermission="false" type="DotNetNuke.Framework.Providers.ProviderConfigurationHandler, DotNetNuke" />
-      <section name="tokens" requirePermission="false" type="DotNetNuke.Framework.Providers.ProviderConfigurationHandler, DotNetNuke" />
-      <section name="mail" requirePermission="false" type="DotNetNuke.Framework.Providers.ProviderConfigurationHandler, DotNetNuke" />
-    </sectionGroup>
-    <sectionGroup name="system.web.webPages.razor" type="System.Web.WebPages.Razor.Configuration.RazorWebSectionGroup, System.Web.WebPages.Razor">
-      <section name="pages" type="System.Web.WebPages.Razor.Configuration.RazorPagesSection, System.Web.WebPages.Razor" requirePermission="false" />
-    </sectionGroup>
-    <section name="clientDependency" type="ClientDependency.Core.Config.ClientDependencySection, ClientDependency.Core" requirePermission="false" />
-  </configSections>
-
-  <connectionStrings>
-    <!-- Connection String for SQL Server 2008/2012 Express -->
-    <add name="SiteSqlServer" connectionString="Data Source=.\SQLExpress;Integrated Security=True;User Instance=True;AttachDBFilename=|DataDirectory|Database.mdf;" providerName="System.Data.SqlClient"/>
-    <!-- Connection String for SQL Server 2008/2012
-    <add name="SiteSqlServer" connectionString="Server=(local);Database=DotNetNuke;uid=;pwd=;" providerName="System.Data.SqlClient" />
-    -->
-  </connectionStrings>
-
-  <appSettings>
-    <add key="InstallTemplate" value="DotNetNuke.install.config"/>
-    <add key="AutoUpgrade" value="true"/>
-    <add key="UseInstallWizard" value="true"/>
-    <add key="InstallMemberRole" value="true"/>
-    <add key="ShowMissingKeys" value="false"/>
-    <add key="EnableCachePersistence" value="false"/>
-    <add key="HostHeader" value=""/>
-    <!-- Host Header to remove from URL so "www.mydomain.com/johndoe/Default.aspx" is treated as "www.mydomain.com/Default.aspx" -->
-    <add key="RemoveAngleBrackets" value="false"/>
-    <!--optionally strip angle brackets on public login and registration screens-->
-    <add key="PersistentCookieTimeout" value="0"/>
-    <!--use as persistent cookie expiration. Value is in minutes, and only active if a non-zero figure-->
-    <!-- set UsePortNumber to true to preserve the port number if you're using a port number other than 80 (the standard)
-        <add key="UsePortNumber" value="true" /> -->
-    <!-- Services Framework Tracing is primarily useful for developing and debugging -->
-    <add key="EnableServicesFrameworkTracing" value="false" />
-	  <add key="UpdateServiceUrl" value="https://dnnplatform.io" />
-    <add key="PreserveLoginUrl" value="true" />
-	  <add key="loginUrl" value="~/Login.aspx" />
-    <add key="ValidationSettings:UnobtrusiveValidationMode" value="None" />
-    <add key="MobileViewSiteCookieName" value="dnn_IsMobile" />
-    <add key="DisableMobileViewSiteCookieName" value="dnn_NoMobile" />
-    <!-- Can be set to true to allow the image handler to display text passed in the querystring. -->
-<<<<<<< HEAD
-    <add key="AllowDnnImagePlaceholderText" value="false" />
-  </appSettings>
-
-  <system.web.webPages.razor>
-    <pages pageBaseType="DotNetNuke.Web.Razor.DotNetNukeWebPage">
-      <namespaces>
-        <add namespace="WebMatrix.Data" />
-        <add namespace="Microsoft.Web.Helpers" />
-      </namespaces>
-    </pages>
-  </system.web.webPages.razor>
-
-  <system.webServer>
-    <staticContent>
-      <clientCache cacheControlCustom="public" cacheControlMode="UseMaxAge" cacheControlMaxAge="365.00:00:00" />
-    </staticContent>
-    <modules>
-      <add name="ServiceRequestScopeModule" type="DotNetNuke.HttpModules.DependencyInjection.ServiceRequestScopeModule, DotNetNuke.HttpModules" preCondition="managedHandler" />
-      <add name="RequestFilter" type="DotNetNuke.HttpModules.RequestFilter.RequestFilterModule, DotNetNuke.HttpModules" preCondition="managedHandler"/>
-      <add name="UrlRewrite" type="DotNetNuke.Web.MvcUrlRewriter.HttpModules.MvcUrlRewriteModule, DotNetNuke.Web.MvcUrlRewriter" preCondition="managedHandler"/>
-      <add name="Localization" type="DotNetNuke.HttpModules.Localization.LocalizationModule, DotNetNuke.HttpModules" preCondition="managedHandler" />
-      <add name="MobileRedirect" type="DotNetNuke.HttpModules.MobileRedirectModule, DotNetNuke.HttpModules" preCondition="managedHandler"/>
-      <add name="Exception" type="DotNetNuke.HttpModules.Exceptions.ExceptionModule, DotNetNuke.HttpModules" preCondition="managedHandler"/>
-      <add name="DNNMembership" type="DotNetNuke.HttpModules.Membership.MembershipModule, DotNetNuke.HttpModules" preCondition="managedHandler"/>
-      <add name="Personalization" type="DotNetNuke.HttpModules.Personalization.PersonalizationModule, DotNetNuke.HttpModules" preCondition="managedHandler"/>
-      <add name="Analytics" type="DotNetNuke.HttpModules.Analytics.AnalyticsModule, DotNetNuke.HttpModules" preCondition="managedHandler"/>
-      <add name="Services" type="DotNetNuke.HttpModules.Services.ServicesModule, DotNetNuke.HttpModules" preCondition="managedHandler" />
-      <remove name="UrlRoutingModule-4.0" />
-      <add name="UrlRoutingModule-4.0" type="System.Web.Routing.UrlRoutingModule" preCondition="managedHandler" />
-      <add name="ClientDependencyModule" type="ClientDependency.Core.Module.ClientDependencyModule, ClientDependency.Core" preCondition="managedHandler" />
-      <add name="OutputCaching" type="DotNetNuke.HttpModules.OutputCaching.OutputCacheModule, DotNetNuke.HttpModules" preCondition="managedHandler" />
-    </modules>
-    <handlers>
-      <remove name="WebServiceHandlerFactory-Integrated"/>
-      <add name="LogoffHandler*" path="Logoff.aspx" verb="*" type="DotNetNuke.Services.Authentication.LogOffHandler, DotNetNuke" preCondition="integratedMode"/>
-      <add name="RSSHandler" path="RSS.aspx" verb="*" type="DotNetNuke.Services.Syndication.RssHandler, DotNetNuke" preCondition="integratedMode"/>
-      <add name="LinkClickHandler" path="LinkClick.aspx" verb="*" type="DotNetNuke.Services.FileSystem.FileServerHandler, DotNetNuke" preCondition="integratedMode"/>
-      <add name="CaptchaHandler" path="*.captcha.aspx" verb="*" type="DotNetNuke.UI.WebControls.CaptchaHandler, DotNetNuke" preCondition="integratedMode"/>
-      <add name="UserProfilePageHandler" path="User.aspx" verb="*" type="DotNetNuke.Services.UserProfile.UserProfilePageHandler, DotNetNuke" preCondition="integratedMode"/>
-      <add name="DnnImageHandler" path="DnnImageHandler.ashx" verb="*" type="DotNetNuke.Services.GeneratedImage.DnnImageHandler, DotNetNuke" preCondition="integratedMode" />
-      <remove name="ExtensionlessUrl-Integrated-4.0" />
-      <add name="ExtensionlessUrl-Integrated-4.0" path="*." verb="GET,HEAD,POST,DEBUG,PUT,DELETE" type="System.Web.Handlers.TransferRequestHandler" preCondition="integratedMode,runtimeVersionv4.0" />
-      <add name="SitemapHandler" path="Sitemap.aspx" verb="*" type="DotNetNuke.Services.Sitemap.SitemapHandler, DotNetNuke" preCondition="integratedMode" />
-      <add name="ClientDependencyHandler" verb="*" path="DependencyHandler.axd" type="ClientDependency.Core.CompositeFiles.CompositeDependencyHandler, ClientDependency.Core" preCondition="integratedMode" />
-    </handlers>
-    <validation validateIntegratedModeConfiguration="false"/>
-    <httpProtocol>
-      <customHeaders>
-        <remove name="X-Powered-By" />
-        <remove name="X-XSS-Protection" />
-        <remove name="X-Frame-Options" />
-        <add name="X-XSS-Protection" value="1; mode=block"/>
-        <add name="X-Frame-Options" value="SAMEORIGIN" />
-      </customHeaders>
-    </httpProtocol>
-    <security>
-      <requestFiltering>
-        <requestLimits maxAllowedContentLength="29360128" />
-      </requestFiltering>
-    </security>
-  </system.webServer>
-
-  <system.web>
-    <machineKey validationKey="F9D1A2D3E1D3E2F7B3D9F90FF3965ABDAC304902" decryptionKey="F9D1A2D3E1D3E2F7B3D9F90FF3965ABDAC304902F8D923AC" decryption="3DES" validation="SHA1"/>
-    <!-- set code access security trust level - this is generally set in the machine.config
-    <trust level="Full" originUrl=".*" />
-    -->
-    <!-- set debugmode to false for running application -->
-    <compilation debug="false" strict="false" targetFramework="4.7.2">
-      <buildProviders>
-        <remove extension=".resx" />
-        <remove extension=".resources" />
-      </buildProviders>
-      <assemblies>
-        <add assembly="Microsoft.VisualBasic, Version=10.0.0.0, Culture=neutral, PublicKeyToken=B03F5F7F11D50A3A" />
-		<add assembly="System.Data.Linq, Version=4.0.0.0, Culture=neutral, PublicKeyToken=b77a5c561934e089"/>
-      </assemblies>
-      <expressionBuilders >
-        <add expressionPrefix="dnnLoc" type="DotNetNuke.Services.Localization.LocalizationExpressionBuilder, DotNetNuke"/>
-      </expressionBuilders>
-    </compilation>
-    <!-- permits errors to be displayed for remote clients -->
-    <customErrors mode="RemoteOnly" />
-    <!-- Forms or Windows authentication -->
-    <authentication mode="Forms">
-      <forms name=".DOTNETNUKE" protection="All" timeout="60" cookieless="UseCookies"/>
-    </authentication>
-    <!--
-    <identity impersonate="true"/>
-    <authentication mode="Windows">
-    </authentication>
-    -->
-    <!-- allow large file uploads -->
-    <httpRuntime targetFramework="4.7.2" shutdownTimeout="120" executionTimeout="1200" useFullyQualifiedRedirectUrl="true" maxRequestLength="28672" requestLengthDiskThreshold="81920" maxUrlLength="2048" requestPathInvalidCharacters="&lt;,&gt;,*,%,:,\,?" enableVersionHeader="false"  requestValidationMode="2.0" fcnMode="Single" />
-    <httpCookies httpOnlyCookies="true" requireSSL="false" domain=""/>
-    <!--  GLOBALIZATION
-    This section sets the globalization settings of the application.
-    Utf-8 is not supported on Netscape 4.x
-    If you need netscape compatiblity leave iso-8859-1.
-    UTF-8 is recommended for complex languages
-    -->
-    <globalization culture="en-US" uiCulture="en" requestEncoding="UTF-8" responseEncoding="UTF-8" fileEncoding="UTF-8"/>
-    <!--<globalization culture="en-US" uiCulture="en"  fileEncoding="iso-8859-1" requestEncoding="iso-8859-1" responseEncoding="iso-8859-1"/>-->
-    <!-- page level options -->
-    <pages validateRequest="false" enableViewStateMac="true" enableEventValidation="true"  viewStateEncryptionMode="Always">
-      <namespaces>
-        <add namespace="System.ComponentModel"/>
-        <add namespace="System.Data"/>
-        <add namespace="System.Data.SqlClient"/>
-        <add namespace="System.Drawing"/>
-        <add namespace="Microsoft.VisualBasic"/>
-        <add namespace="System.Globalization"/>
-        <add namespace="DotNetNuke.Services.Localization"/>
-        <add namespace="DotNetNuke.Entities.Users"/>
-        <add namespace="DotNetNuke"/>
-        <add namespace="DotNetNuke.Common"/>
-        <add namespace="DotNetNuke.Data"/>
-        <add namespace="DotNetNuke.Framework"/>
-        <add namespace="DotNetNuke.Modules"/>
-        <add namespace="DotNetNuke.Security"/>
-        <add namespace="DotNetNuke.Services"/>
-        <add namespace="DotNetNuke.UI"/>
-        <add namespace="DotNetNuke.Entities.Portals"/>
-        <add namespace="DotNetNuke.Common.Utilities"/>
-        <add namespace="DotNetNuke.Services.Exceptions"/>
-        <add namespace="DotNetNuke.Entities.Tabs"/>
-      </namespaces>
-      <controls>
-      </controls>
-    </pages>
-    <!-- ASP.NET 2 Membership/Profile/Role and AnonymousAuthentication Providers -->
-    <!-- anonymousIdentification configuration:
-          enabled="[true|false]"                              Feature is enabled?
-          cookieName=".ASPXANONYMOUS"                         Cookie Name
-          cookieTimeout="100000"                              Cookie Timeout in minutes
-          cookiePath="/"                                      Cookie Path
-          cookieRequireSSL="[true|false]"                     Set Secure bit in Cookie
-          cookieSlidingExpiration="[true|false]"              Reissue expiring cookies?
-          cookieProtection="[None|Validation|Encryption|All]" How to protect cookies from being read/tampered
-          domain="[domain]"                                   Enables output of the "domain" cookie attribute set to the specified value
-        -->
-    <anonymousIdentification enabled="true" cookieName=".ASPXANONYMOUS" cookieTimeout="100000" cookiePath="/" cookieRequireSSL="false" cookieSlidingExpiration="true" cookieProtection="None" domain=""/>
-    <membership defaultProvider="AspNetSqlMembershipProvider" userIsOnlineTimeWindow="15">
-      <providers>
-        <clear/>
-        <!-- Configuration for AspNetSqlMembershipProvider:
-                connectionStringName="string"               Name corresponding to the entry in <connectionStrings> section where the connection string for the provider is specified
-                maxInvalidPasswordAttempts="int"            The number of failed password attempts, or failed password answer attempts that are allowed before locking out a user?s account
-                passwordAttemptWindow="int"                 The time window, in minutes, during which failed password attempts and failed password answer attempts are tracked
-                enablePasswordRetrieval="[true|false]"      Should the provider support password retrievals
-                enablePasswordReset="[true|false]"          Should the provider support password resets
-                requiresQuestionAndAnswer="[true|false]"    Should the provider require Q & A
-                minRequiredPasswordLength="int"		        The minimum password length
-                minRequiredNonalphanumericCharacters="int"  The minimum number of non-alphanumeric characters
-                applicationName="string"                    Optional string to identity the application: defaults to Application Metabase path
-                requiresUniqueEmail="[true|false]"          Should the provider require a unique email to be specified
-                passwordFormat="[Clear|Hashed|Encrypted]"   Storage format for the password: Hashed (SHA1), Clear or Encrypted (Triple-DES)
-                description="string"                        Description of what the provider does
-                -->
-        <add name="AspNetSqlMembershipProvider" type="System.Web.Security.SqlMembershipProvider" connectionStringName="SiteSqlServer" enablePasswordRetrieval="false" enablePasswordReset="true" requiresQuestionAndAnswer="false" minRequiredPasswordLength="7" minRequiredNonalphanumericCharacters="0" requiresUniqueEmail="false" passwordFormat="Hashed" applicationName="DotNetNuke" description="Stores and retrieves membership data from the local Microsoft SQL Server database"/>
-      </providers>
-    </membership>
-  </system.web>
-
-  <runtime>
-    <assemblyBinding xmlns="urn:schemas-microsoft-com:asm.v1">
-      <probing privatePath="bin;bin\HttpModules;bin\Providers;bin\Modules;bin\Support;"/>
-      <dependentAssembly>
-        <assemblyIdentity name="System.Web.Extensions" publicKeyToken="31bf3856ad364e35"/>
-        <bindingRedirect oldVersion="1.0.0.0-1.1.0.0" newVersion="4.0.0.0"/>
-      </dependentAssembly>
-      <dependentAssembly>
-        <assemblyIdentity name="System.Web.Extensions.Design" publicKeyToken="31bf3856ad364e35"/>
-        <bindingRedirect oldVersion="1.0.0.0-1.1.0.0" newVersion="4.0.0.0"/>
-      </dependentAssembly>
-      <dependentAssembly>
-        <assemblyIdentity name="System.Web.WebPages" publicKeyToken="31bf3856ad364e35" />
-        <bindingRedirect oldVersion="1.0.0.0-3.0.0.0" newVersion="3.0.0.0" />
-      </dependentAssembly>
-      <dependentAssembly>
-        <assemblyIdentity name="System.Web.WebPages.Razor" publicKeyToken="31bf3856ad364e35" />
-        <bindingRedirect oldVersion="1.0.0.0-3.0.0.0" newVersion="3.0.0.0" />
-      </dependentAssembly>
-      <dependentAssembly>
-        <assemblyIdentity name="System.Web.Helpers" publicKeyToken="31bf3856ad364e35" />
-        <bindingRedirect oldVersion="1.0.0.0-3.0.0.0" newVersion="3.0.0.0" />
-      </dependentAssembly>
-      <dependentAssembly>
-        <assemblyIdentity name="System.Web.Http" publicKeyToken="31BF3856AD364E35" />
-        <bindingRedirect oldVersion="0.0.0.0-5.2.3.0" newVersion="5.2.3.0" />
-      </dependentAssembly>
-      <dependentAssembly>
-        <assemblyIdentity name="System.Net.Http.Formatting" publicKeyToken="31bf3856ad364e35" />
-        <bindingRedirect oldVersion="0.0.0.0-5.2.3.0" newVersion="5.2.3.0" />
-      </dependentAssembly>
-      <dependentAssembly>
-        <assemblyIdentity name="System.Web.Http.WebHost" publicKeyToken="31bf3856ad364e35" />
-        <bindingRedirect oldVersion="0.0.0.0-5.2.3.0" newVersion="5.2.3.0" />
-      </dependentAssembly>
-      <dependentAssembly>
-        <assemblyIdentity name="System.Web.Mvc" publicKeyToken="31bf3856ad364e35" />
-        <bindingRedirect oldVersion="0.0.0.0-5.1.0.0" newVersion="5.1.0.0" />
-      </dependentAssembly>
-      <dependentAssembly>
-        <assemblyIdentity name="Newtonsoft.Json" publicKeyToken="30ad4fe6b2a6aeed" culture="neutral" />
-        <bindingRedirect oldVersion="0.0.0.0-10.0.0.0" newVersion="10.0.0.0" />
-      </dependentAssembly>
-    </assemblyBinding>
-  </runtime>
-
-  <dotnetnuke>
-    <htmlEditor defaultProvider="DNNConnect.CKE">
-      <providers>
-        <clear/>
-        <add name="DNNConnect.CKE" type="DNNConnect.CKEditorProvider.CKHtmlEditorProvider, DNNConnect.CKEditorProvider" providerPath="~/Providers/HtmlEditorProviders/DNNConnect.CKE/" settingsControlPath="~/Providers/HtmlEditorProviders/DNNConnect.CKE/Module/EditorConfigManager.ascx" />
-      </providers>
-    </htmlEditor>
-    <navigationControl defaultProvider="DDRMenuNavigationProvider">
-      <providers>
-        <clear/>
-        <add name="DDRMenuNavigationProvider" type="DotNetNuke.Web.DDRMenu.DDRMenuNavigationProvider, DotNetNuke.Web.DDRMenu" />
-      </providers>
-    </navigationControl>
-    <searchIndex defaultProvider="ModuleIndexProvider">
-      <providers>
-        <clear/>
-        <add name="ModuleIndexProvider" type="DotNetNuke.Services.Search.ModuleIndexer, DotNetNuke" providerPath="~\Providers\SearchProviders\ModuleIndexer\"/>
-      </providers>
-    </searchIndex>
-    <searchDataStore defaultProvider="SearchDataStoreProvider">
-      <providers>
-        <clear/>
-        <add name="SearchDataStoreProvider" type="DotNetNuke.Services.Search.SearchDataStore, DotNetNuke" providerPath="~\Providers\SearchProviders\SearchDataStore\"/>
-      </providers>
-    </searchDataStore>
-    <data defaultProvider="SqlDataProvider">
-      <providers>
-        <clear/>
-        <add name="SqlDataProvider" type="DotNetNuke.Data.SqlDataProvider, DotNetNuke" connectionStringName="SiteSqlServer" upgradeConnectionString="" providerPath="~\Providers\DataProviders\SqlDataProvider\" objectQualifier="" databaseOwner="dbo"/>
-      </providers>
-    </data>
-    <databaseConnection defaultProvider="SqlDatabaseConnection">
-      <providers>
-        <clear />
-        <add name="SqlDatabaseConnection" type="DotNetNuke.Data.SqlDatabaseConnectionProvider, DotNetNuke" />
-      </providers>
-    </databaseConnection>
-    <logging defaultProvider="DBLoggingProvider">
-      <providers>
-        <clear/>
-        <add name="DBLoggingProvider" type="DotNetNuke.Services.Log.EventLog.DBLoggingProvider, DotNetNuke" providerPath="~\Providers\LoggingProviders\DBLoggingProvider\"/>
-      </providers>
-    </logging>
-    <scheduling defaultProvider="DNNScheduler">
-      <providers>
-        <clear/>
-        <add name="DNNScheduler" type="DotNetNuke.Services.Scheduling.DNNScheduler, DotNetNuke" providerPath="~\Providers\SchedulingProviders\DNNScheduler\" debug="false" maxThreads="1" delayAtAppStart="60" />
-      </providers>
-    </scheduling>
-    <friendlyUrl defaultProvider="DNNFriendlyUrl">
-      <providers>
-        <clear/>
-        <add name="DNNFriendlyUrl" type="DotNetNuke.Services.Url.FriendlyUrl.DNNFriendlyUrlProvider, DotNetNuke.HttpModules" includePageName="true" regexMatch="[^a-zA-Z0-9 _-]" urlFormat="advanced"/>
-      </providers>
-    </friendlyUrl>
-    <caching defaultProvider="FileBasedCachingProvider">
-      <providers>
-        <clear/>
-        <add name="FileBasedCachingProvider" type="DotNetNuke.Services.Cache.FBCachingProvider, DotNetNuke" providerPath="~\Providers\CachingProviders\FileBasedCachingProvider\"/>
-      </providers>
-    </caching>
-    <authentication defaultProvider="ADSIAuthenticationProvider">
-      <providers>
-        <clear/>
-        <add name="ADSIAuthenticationProvider" type="DotNetNuke.Authentication.ActiveDirectory.ADSI.ADSIProvider, DotNetNuke.Authentication.ActiveDirectory" providerPath="~\Providers\AuthenticationProviders\ADSIProvider\"/>
-      </providers>
-    </authentication>
-    <members defaultProvider="AspNetMembershipProvider">
-      <providers>
-        <clear/>
-        <add name="AspNetMembershipProvider" type="DotNetNuke.Security.Membership.AspNetMembershipProvider, DotNetNuke" providerPath="~\Providers\MembershipProviders\AspNetMembershipProvider\"/>
-      </providers>
-    </members>
-    <roles defaultProvider="DNNRoleProvider">
-      <providers>
-        <clear/>
-        <add name="DNNRoleProvider" type="DotNetNuke.Security.Roles.DNNRoleProvider, DotNetNuke" providerPath="~\Providers\MembershipProviders\DNNMembershipProvider\"/>
-      </providers>
-    </roles>
-    <profiles defaultProvider="DNNProfileProvider">
-      <providers>
-        <clear/>
-        <add name="DNNProfileProvider" type="DotNetNuke.Security.Profile.DNNProfileProvider, DotNetNuke" providerPath="~\Providers\MembershipProviders\DNNProfileProvider\"/>
-      </providers>
-    </profiles>
-    <permissions defaultProvider="AdvancedPermissionProvider">
-      <providers>
-        <clear/>
-        <add name="CorePermissionProvider" type="DotNetNuke.Security.Permissions.CorePermissionProvider, DotNetNuke" providerPath="~\Providers\PermissionProviders\CorePermissionProvider\" />
-        <add name="AdvancedPermissionProvider" type="DotNetNuke.Security.Permissions.AdvancedPermissionProvider, DotNetNuke" providerPath="~\Providers\PermissionProviders\AdvancedPermissionProvider\" />
-      </providers>
-    </permissions>
-    <moduleCaching defaultProvider="FileModuleCachingProvider">
-      <providers>
-        <clear />
-        <add name="FileModuleCachingProvider" type="DotNetNuke.Services.ModuleCache.FileProvider, DotNetNuke" providerPath="~\Providers\ModuleCachingProviders\FileModuleCachingProvider\" />
-        <add name="MemoryModuleCachingProvider" type="DotNetNuke.Services.ModuleCache.MemoryProvider, DotNetNuke" providerPath="~\Providers\ModuleCachingProviders\MemoryModuleCachingProvider\" />
-      </providers>
-    </moduleCaching>
-    <outputCaching defaultProvider="FileOutputCachingProvider">
-      <providers>
-        <clear />
-        <add name="MemoryOutputCachingProvider" type="DotNetNuke.Services.OutputCache.Providers.MemoryProvider, DotNetNuke" providerPath="~\Providers\OutputCachingProviders\MemoryOutputCachingProvider\" />
-        <add name="FileOutputCachingProvider" type="DotNetNuke.Services.OutputCache.Providers.FileProvider, DotNetNuke" providerPath="~\Providers\OutputCachingProviders\FileOutputCachingProvider\" />
-        <add name="DatabaseOutputCachingProvider" type="DotNetNuke.Services.OutputCache.Providers.DatabaseProvider, DotNetNuke" providerPath="~\Providers\OutputCachingProviders\DatabaseOutputCachingProvider\" />
-      </providers>
-    </outputCaching>
-    <folder defaultProvider="StandardFolderProvider">
-      <providers>
-        <clear />
-        <add name="StandardFolderProvider" type="DotNetNuke.Services.FileSystem.StandardFolderProvider, DotNetNuke" />
-        <add name="SecureFolderProvider" type="DotNetNuke.Services.FileSystem.SecureFolderProvider, DotNetNuke" />
-        <add name="DatabaseFolderProvider" type="DotNetNuke.Services.FileSystem.DatabaseFolderProvider, DotNetNuke" />
-      </providers>
-    </folder>
-    <clientcapability defaultProvider="AspNetClientCapabilityProvider">
-      <providers>
-        <clear />
-        <add name="AspNetClientCapabilityProvider" type="DotNetNuke.Providers.AspNetClientCapabilityProvider.AspNetClientCapabilityProvider, DotNetNuke.Providers.AspNetClientCapabilityProvider" providerPath="~\Providers\ClientCapabilityProviders\AspNetClientCapabilityProvider\" />
-      </providers>
-    </clientcapability>
-    <sitemap defaultProvider="coreSitemapProvider">
-      <providers>
-        <clear />
-        <add name="coreSitemapProvider" type="DotNetNuke.Services.Sitemap.CoreSitemapProvider, DotNetNuke" providerPath="~\Providers\MembershipProviders\Sitemap\CoreSitemapProvider\" />
-      </providers>
-    </sitemap>
-    <authServices>
-      <messageHandlers>
-        <clear />
-        <add name="BasicAuth" type="DotNetNuke.Web.Api.Auth.BasicAuthMessageHandler, DotNetNuke.Web" enabled="false" defaultInclude="true" forceSSL="false" />
-        <add name="DigestAuth" type="DotNetNuke.Web.Api.Auth.DigestAuthMessageHandler, DotNetNuke.Web" enabled="false" defaultInclude="true" forceSSL="false" />
-        <add name="ApiTokenAuth" type="DotNetNuke.Web.Api.Auth.ApiTokenAuthMessageHandler, DotNetNuke.Web" enabled="false" defaultInclude="true" forceSSL="true" />
-      </messageHandlers>
-    </authServices>
-    <cryptography defaultProvider="FipsCompilanceCryptographyProvider">
-      <providers>
-        <clear />
-        <add name="CoreCryptographyProvider" type="DotNetNuke.Services.Cryptography.CoreCryptographyProvider, DotNetNuke" providerPath="~\Providers\CryptographyProviders\CoreCryptographyProvider\" />
-        <add name="FipsCompilanceCryptographyProvider" type="DotNetNuke.Services.Cryptography.FipsCompilanceCryptographyProvider, DotNetNuke" providerPath="~\Providers\CryptographyProviders\FipsCompilanceCryptographyProvider\" />
-      </providers>
-    </cryptography>
-    <tokens defaultProvider="CoreTokenProvider">
-      <providers>
-        <clear />
-        <add name="CoreTokenProvider" type="DotNetNuke.Services.Tokens.CoreTokenProvider, DotNetNuke" />
-      </providers>
-    </tokens>
-    <mail defaultProvider="CoreMailProvider">
-      <providers>
-        <clear />
-        <add name="CoreMailProvider" type="DotNetNuke.Services.Mail.CoreMailProvider, DotNetNuke" hideCoreSettings="False" />
-        <add name="MailKitMailProvider" type="DotNetNuke.Services.Mail.MailKitMailProvider, DotNetNuke" hideCoreSettings="False" />
-      </providers>
-    </mail>
-  </dotnetnuke>
-  <clientDependency version="0" fileDependencyExtensions=".js,.css">
-    <fileRegistration defaultProvider="DnnPageHeaderProvider">
-      <providers>
-        <add name="DnnBodyProvider" type="DotNetNuke.Web.Client.Providers.DnnBodyProvider, DotNetNuke.Web.Client" enableCompositeFiles="false" />
-        <add name="DnnPageHeaderProvider" type="DotNetNuke.Web.Client.Providers.DnnPageHeaderProvider, DotNetNuke.Web.Client" enableCompositeFiles="false" />
-        <add name="DnnFormBottomProvider" type="DotNetNuke.Web.Client.Providers.DnnFormBottomProvider, DotNetNuke.Web.Client" enableCompositeFiles="false" />
-        <add name="PageHeaderProvider" type="ClientDependency.Core.FileRegistration.Providers.PageHeaderProvider, ClientDependency.Core" enableCompositeFiles="false" />
-        <add name="LazyLoadProvider" type="ClientDependency.Core.FileRegistration.Providers.LazyLoadProvider, ClientDependency.Core" enableCompositeFiles="false" />
-        <add name="LoaderControlProvider" type="ClientDependency.Core.FileRegistration.Providers.LoaderControlProvider, ClientDependency.Core" enableCompositeFiles="false" />
-      </providers>
-    </fileRegistration>
-    <mvc defaultRenderer="DnnStandardRenderer">
-      <renderers>
-        <add name="DnnStandardRenderer" type="DotNetNuke.Web.Client.Providers.DnnStandardRenderer, DotNetNuke.Web.Client" enableCompositeFiles="false" />
-        <add name="LazyLoadRenderer" type="ClientDependency.Core.FileRegistration.Providers.LazyLoadRenderer, ClientDependency.Core" enableCompositeFiles="false" />
-      </renderers>
-    </mvc>
-    <compositeFiles defaultFileProcessingProvider="DnnCompositeFileProcessor" compositeFileHandlerPath="~/DependencyHandler.axd">
-      <fileProcessingProviders>
-        <add name="CompositeFileProcessor" type="ClientDependency.Core.CompositeFiles.Providers.CompositeFileProcessingProvider, ClientDependency.Core" enableCssMinify="false" enableJsMinify="true" persistFiles="true" compositeFilePath="~/App_Data/ClientDependency" bundleDomains="" urlType="MappedId" />
-=======
-    <add key="AllowDnnImagePlaceholderText" value="false" />
-  </appSettings>
-
-  <system.web.webPages.razor>
-    <pages pageBaseType="DotNetNuke.Web.Razor.DotNetNukeWebPage">
-      <namespaces>
-        <add namespace="WebMatrix.Data" />
-        <add namespace="Microsoft.Web.Helpers" />
-      </namespaces>
-    </pages>
-  </system.web.webPages.razor>
-
-  <system.webServer>
-    <staticContent>
-      <clientCache cacheControlCustom="public" cacheControlMode="UseMaxAge" cacheControlMaxAge="365.00:00:00" />
-    </staticContent>
-    <modules>
-      <add name="ServiceRequestScopeModule" type="DotNetNuke.HttpModules.DependencyInjection.ServiceRequestScopeModule, DotNetNuke.HttpModules" preCondition="managedHandler" />
-      <add name="RequestFilter" type="DotNetNuke.HttpModules.RequestFilter.RequestFilterModule, DotNetNuke.HttpModules" preCondition="managedHandler"/>
-      <add name="UrlRewrite" type="DotNetNuke.HttpModules.UrlRewriteModule, DotNetNuke.HttpModules" preCondition="managedHandler"/>
-      <add name="Localization" type="DotNetNuke.HttpModules.Localization.LocalizationModule, DotNetNuke.HttpModules" preCondition="managedHandler" />
-      <add name="MobileRedirect" type="DotNetNuke.HttpModules.MobileRedirectModule, DotNetNuke.HttpModules" preCondition="managedHandler"/>
-      <add name="Exception" type="DotNetNuke.HttpModules.Exceptions.ExceptionModule, DotNetNuke.HttpModules" preCondition="managedHandler"/>
-      <add name="DNNMembership" type="DotNetNuke.HttpModules.Membership.MembershipModule, DotNetNuke.HttpModules" preCondition="managedHandler"/>
-      <add name="Personalization" type="DotNetNuke.HttpModules.Personalization.PersonalizationModule, DotNetNuke.HttpModules" preCondition="managedHandler"/>
-      <add name="Analytics" type="DotNetNuke.HttpModules.Analytics.AnalyticsModule, DotNetNuke.HttpModules" preCondition="managedHandler"/>
-      <add name="Services" type="DotNetNuke.HttpModules.Services.ServicesModule, DotNetNuke.HttpModules" preCondition="managedHandler" />
-      <remove name="UrlRoutingModule-4.0" />
-      <add name="UrlRoutingModule-4.0" type="System.Web.Routing.UrlRoutingModule" preCondition="managedHandler" />
-      <add name="ClientDependencyModule" type="ClientDependency.Core.Module.ClientDependencyModule, ClientDependency.Core" preCondition="managedHandler" />
-      <add name="OutputCaching" type="DotNetNuke.HttpModules.OutputCaching.OutputCacheModule, DotNetNuke.HttpModules" preCondition="managedHandler" />
-    </modules>
-    <handlers>
-      <remove name="WebServiceHandlerFactory-Integrated"/>
-      <add name="LogoffHandler*" path="Logoff.aspx" verb="*" type="DotNetNuke.Services.Authentication.LogOffHandler, DotNetNuke" preCondition="integratedMode"/>
-      <add name="RSSHandler" path="RSS.aspx" verb="*" type="DotNetNuke.Services.Syndication.RssHandler, DotNetNuke" preCondition="integratedMode"/>
-      <add name="LinkClickHandler" path="LinkClick.aspx" verb="*" type="DotNetNuke.Services.FileSystem.FileServerHandler, DotNetNuke" preCondition="integratedMode"/>
-      <add name="CaptchaHandler" path="*.captcha.aspx" verb="*" type="DotNetNuke.UI.WebControls.CaptchaHandler, DotNetNuke" preCondition="integratedMode"/>
-      <add name="UserProfilePageHandler" path="User.aspx" verb="*" type="DotNetNuke.Services.UserProfile.UserProfilePageHandler, DotNetNuke" preCondition="integratedMode"/>
-      <add name="DnnImageHandler" path="DnnImageHandler.ashx" verb="*" type="DotNetNuke.Services.GeneratedImage.DnnImageHandler, DotNetNuke" preCondition="integratedMode" />
-      <remove name="ExtensionlessUrl-Integrated-4.0" />
-      <add name="ExtensionlessUrl-Integrated-4.0" path="*." verb="GET,HEAD,POST,DEBUG,PUT,DELETE" type="System.Web.Handlers.TransferRequestHandler" preCondition="integratedMode,runtimeVersionv4.0" />
-      <add name="SitemapHandler" path="Sitemap.aspx" verb="*" type="DotNetNuke.Services.Sitemap.SitemapHandler, DotNetNuke" preCondition="integratedMode" />
-      <add name="ClientDependencyHandler" verb="*" path="DependencyHandler.axd" type="ClientDependency.Core.CompositeFiles.CompositeDependencyHandler, ClientDependency.Core" preCondition="integratedMode" />
-    </handlers>
-    <validation validateIntegratedModeConfiguration="false"/>
-    <httpProtocol>
-      <customHeaders>
-        <remove name="X-Powered-By" />
-        <remove name="X-XSS-Protection" />
-        <remove name="X-Frame-Options" />
-        <add name="X-XSS-Protection" value="1; mode=block"/>
-        <add name="X-Frame-Options" value="SAMEORIGIN" />
-      </customHeaders>
-    </httpProtocol>
-    <security>
-      <requestFiltering>
-        <requestLimits maxAllowedContentLength="29360128" />
-      </requestFiltering>
-    </security>
-  </system.webServer>
-
-  <system.web>
-    <machineKey validationKey="F9D1A2D3E1D3E2F7B3D9F90FF3965ABDAC304902" decryptionKey="F9D1A2D3E1D3E2F7B3D9F90FF3965ABDAC304902F8D923AC" decryption="3DES" validation="SHA1"/>
-    <!-- set code access security trust level - this is generally set in the machine.config
-    <trust level="Full" originUrl=".*" />
-    -->
-    <!-- set debugmode to false for running application -->
-    <compilation debug="false" strict="false" targetFramework="4.7.2">
-      <buildProviders>
-        <remove extension=".resx" />
-        <remove extension=".resources" />
-      </buildProviders>
-      <assemblies>
-        <add assembly="Microsoft.VisualBasic, Version=10.0.0.0, Culture=neutral, PublicKeyToken=B03F5F7F11D50A3A" />
-    <add assembly="System.Data.Linq, Version=4.0.0.0, Culture=neutral, PublicKeyToken=b77a5c561934e089"/>
-      </assemblies>
-      <expressionBuilders >
-        <add expressionPrefix="dnnLoc" type="DotNetNuke.Services.Localization.LocalizationExpressionBuilder, DotNetNuke"/>
-      </expressionBuilders>
-    </compilation>
-    <!-- permits errors to be displayed for remote clients -->
-    <customErrors mode="RemoteOnly" />
-    <!-- Forms or Windows authentication -->
-    <authentication mode="Forms">
-      <forms name=".DOTNETNUKE" protection="All" timeout="60" cookieless="UseCookies"/>
-    </authentication>
-    <!--
-    <identity impersonate="true"/>
-    <authentication mode="Windows">
-    </authentication>
-    -->
-    <!-- allow large file uploads -->
-    <httpRuntime targetFramework="4.7.2" shutdownTimeout="120" executionTimeout="1200" useFullyQualifiedRedirectUrl="true" maxRequestLength="28672" requestLengthDiskThreshold="81920" maxUrlLength="2048" requestPathInvalidCharacters="&lt;,&gt;,*,%,:,\,?" enableVersionHeader="false"  requestValidationMode="2.0" fcnMode="Single" />
-    <httpCookies httpOnlyCookies="true" requireSSL="false" domain=""/>
-    <!--  GLOBALIZATION
-    This section sets the globalization settings of the application.
-    Utf-8 is not supported on Netscape 4.x
-    If you need netscape compatiblity leave iso-8859-1.
-    UTF-8 is recommended for complex languages
-    -->
-    <globalization culture="en-US" uiCulture="en" requestEncoding="UTF-8" responseEncoding="UTF-8" fileEncoding="UTF-8"/>
-    <!--<globalization culture="en-US" uiCulture="en"  fileEncoding="iso-8859-1" requestEncoding="iso-8859-1" responseEncoding="iso-8859-1"/>-->
-    <!-- page level options -->
-    <pages validateRequest="false" enableViewStateMac="true" enableEventValidation="true"  viewStateEncryptionMode="Always">
-      <namespaces>
-        <add namespace="System.ComponentModel"/>
-        <add namespace="System.Data"/>
-        <add namespace="System.Data.SqlClient"/>
-        <add namespace="System.Drawing"/>
-        <add namespace="Microsoft.VisualBasic"/>
-        <add namespace="System.Globalization"/>
-        <add namespace="DotNetNuke.Services.Localization"/>
-        <add namespace="DotNetNuke.Entities.Users"/>
-        <add namespace="DotNetNuke"/>
-        <add namespace="DotNetNuke.Common"/>
-        <add namespace="DotNetNuke.Data"/>
-        <add namespace="DotNetNuke.Framework"/>
-        <add namespace="DotNetNuke.Modules"/>
-        <add namespace="DotNetNuke.Security"/>
-        <add namespace="DotNetNuke.Services"/>
-        <add namespace="DotNetNuke.UI"/>
-        <add namespace="DotNetNuke.Entities.Portals"/>
-        <add namespace="DotNetNuke.Common.Utilities"/>
-        <add namespace="DotNetNuke.Services.Exceptions"/>
-        <add namespace="DotNetNuke.Entities.Tabs"/>
-      </namespaces>
-      <controls>
-      </controls>
-    </pages>
-    <!-- ASP.NET 2 Membership/Profile/Role and AnonymousAuthentication Providers -->
-    <!-- anonymousIdentification configuration:
-          enabled="[true|false]"                              Feature is enabled?
-          cookieName=".ASPXANONYMOUS"                         Cookie Name
-          cookieTimeout="100000"                              Cookie Timeout in minutes
-          cookiePath="/"                                      Cookie Path
-          cookieRequireSSL="[true|false]"                     Set Secure bit in Cookie
-          cookieSlidingExpiration="[true|false]"              Reissue expiring cookies?
-          cookieProtection="[None|Validation|Encryption|All]" How to protect cookies from being read/tampered
-          domain="[domain]"                                   Enables output of the "domain" cookie attribute set to the specified value
-        -->
-    <anonymousIdentification enabled="true" cookieName=".ASPXANONYMOUS" cookieTimeout="100000" cookiePath="/" cookieRequireSSL="false" cookieSlidingExpiration="true" cookieProtection="None" domain=""/>
-    <membership defaultProvider="AspNetSqlMembershipProvider" userIsOnlineTimeWindow="15">
-      <providers>
-        <clear/>
-        <!-- Configuration for AspNetSqlMembershipProvider:
-                connectionStringName="string"               Name corresponding to the entry in <connectionStrings> section where the connection string for the provider is specified
-                maxInvalidPasswordAttempts="int"            The number of failed password attempts, or failed password answer attempts that are allowed before locking out a user?s account
-                passwordAttemptWindow="int"                 The time window, in minutes, during which failed password attempts and failed password answer attempts are tracked
-                enablePasswordRetrieval="[true|false]"      Should the provider support password retrievals
-                enablePasswordReset="[true|false]"          Should the provider support password resets
-                requiresQuestionAndAnswer="[true|false]"    Should the provider require Q & A
-                minRequiredPasswordLength="int"		        The minimum password length
-                minRequiredNonalphanumericCharacters="int"  The minimum number of non-alphanumeric characters
-                applicationName="string"                    Optional string to identity the application: defaults to Application Metabase path
-                requiresUniqueEmail="[true|false]"          Should the provider require a unique email to be specified
-                passwordFormat="[Clear|Hashed|Encrypted]"   Storage format for the password: Hashed (SHA1), Clear or Encrypted (Triple-DES)
-                description="string"                        Description of what the provider does
-                -->
-        <add name="AspNetSqlMembershipProvider" type="System.Web.Security.SqlMembershipProvider" connectionStringName="SiteSqlServer" enablePasswordRetrieval="false" enablePasswordReset="true" requiresQuestionAndAnswer="false" minRequiredPasswordLength="7" minRequiredNonalphanumericCharacters="0" requiresUniqueEmail="false" passwordFormat="Hashed" applicationName="DotNetNuke" description="Stores and retrieves membership data from the local Microsoft SQL Server database"/>
-      </providers>
-    </membership>
-  </system.web>
-
-  <runtime>
-    <assemblyBinding xmlns="urn:schemas-microsoft-com:asm.v1">
-      <probing privatePath="bin;bin\HttpModules;bin\Providers;bin\Modules;bin\Support;"/>
-      <dependentAssembly>
-        <assemblyIdentity name="System.Web.Extensions" publicKeyToken="31bf3856ad364e35"/>
-        <bindingRedirect oldVersion="1.0.0.0-1.1.0.0" newVersion="4.0.0.0"/>
-      </dependentAssembly>
-      <dependentAssembly>
-        <assemblyIdentity name="System.Web.Extensions.Design" publicKeyToken="31bf3856ad364e35"/>
-        <bindingRedirect oldVersion="1.0.0.0-1.1.0.0" newVersion="4.0.0.0"/>
-      </dependentAssembly>
-      <dependentAssembly>
-        <assemblyIdentity name="System.Web.WebPages" publicKeyToken="31bf3856ad364e35" />
-        <bindingRedirect oldVersion="1.0.0.0-3.0.0.0" newVersion="3.0.0.0" />
-      </dependentAssembly>
-      <dependentAssembly>
-        <assemblyIdentity name="System.Web.WebPages.Razor" publicKeyToken="31bf3856ad364e35" />
-        <bindingRedirect oldVersion="1.0.0.0-3.0.0.0" newVersion="3.0.0.0" />
-      </dependentAssembly>
-      <dependentAssembly>
-        <assemblyIdentity name="System.Web.Helpers" publicKeyToken="31bf3856ad364e35" />
-        <bindingRedirect oldVersion="1.0.0.0-3.0.0.0" newVersion="3.0.0.0" />
-      </dependentAssembly>
-      <dependentAssembly>
-        <assemblyIdentity name="System.Web.Http" publicKeyToken="31BF3856AD364E35" />
-        <bindingRedirect oldVersion="0.0.0.0-5.2.3.0" newVersion="5.2.3.0" />
-      </dependentAssembly>
-      <dependentAssembly>
-        <assemblyIdentity name="System.Net.Http.Formatting" publicKeyToken="31bf3856ad364e35" />
-        <bindingRedirect oldVersion="0.0.0.0-5.2.3.0" newVersion="5.2.3.0" />
-      </dependentAssembly>
-      <dependentAssembly>
-        <assemblyIdentity name="System.Runtime.CompilerServices.Unsafe" publicKeyToken="b03f5f7f11d50a3a" />
-        <bindingRedirect oldVersion="0.0.0.0-32767.32767.32767.32767" newVersion="6.0.3.0" />
-      </dependentAssembly>
-      <dependentAssembly>
-        <assemblyIdentity name="System.Web.Http.WebHost" publicKeyToken="31bf3856ad364e35" />
-        <bindingRedirect oldVersion="0.0.0.0-5.2.3.0" newVersion="5.2.3.0" />
-      </dependentAssembly>
-      <dependentAssembly>
-        <assemblyIdentity name="System.Web.Mvc" publicKeyToken="31bf3856ad364e35" />
-        <bindingRedirect oldVersion="0.0.0.0-5.1.0.0" newVersion="5.1.0.0" />
-      </dependentAssembly>
-      <dependentAssembly>
-        <assemblyIdentity name="Newtonsoft.Json" publicKeyToken="30ad4fe6b2a6aeed" culture="neutral" />
-        <bindingRedirect oldVersion="0.0.0.0-10.0.0.0" newVersion="10.0.0.0" />
-      </dependentAssembly>
-    </assemblyBinding>
-  </runtime>
-
-  <dotnetnuke>
-    <htmlEditor defaultProvider="DNNConnect.CKE">
-      <providers>
-        <clear/>
-        <add name="DNNConnect.CKE" type="DNNConnect.CKEditorProvider.CKHtmlEditorProvider, DNNConnect.CKEditorProvider" providerPath="~/Providers/HtmlEditorProviders/DNNConnect.CKE/" settingsControlPath="~/Providers/HtmlEditorProviders/DNNConnect.CKE/Module/EditorConfigManager.ascx" />
-      </providers>
-    </htmlEditor>
-    <navigationControl defaultProvider="DDRMenuNavigationProvider">
-      <providers>
-        <clear/>
-        <add name="DDRMenuNavigationProvider" type="DotNetNuke.Web.DDRMenu.DDRMenuNavigationProvider, DotNetNuke.Web.DDRMenu" />
-      </providers>
-    </navigationControl>
-    <searchIndex defaultProvider="ModuleIndexProvider">
-      <providers>
-        <clear/>
-        <add name="ModuleIndexProvider" type="DotNetNuke.Services.Search.ModuleIndexer, DotNetNuke" providerPath="~\Providers\SearchProviders\ModuleIndexer\"/>
-      </providers>
-    </searchIndex>
-    <searchDataStore defaultProvider="SearchDataStoreProvider">
-      <providers>
-        <clear/>
-        <add name="SearchDataStoreProvider" type="DotNetNuke.Services.Search.SearchDataStore, DotNetNuke" providerPath="~\Providers\SearchProviders\SearchDataStore\"/>
-      </providers>
-    </searchDataStore>
-    <data defaultProvider="SqlDataProvider">
-      <providers>
-        <clear/>
-        <add name="SqlDataProvider" type="DotNetNuke.Data.SqlDataProvider, DotNetNuke" connectionStringName="SiteSqlServer" upgradeConnectionString="" providerPath="~\Providers\DataProviders\SqlDataProvider\" objectQualifier="" databaseOwner="dbo"/>
-      </providers>
-    </data>
-    <databaseConnection defaultProvider="SqlDatabaseConnection">
-      <providers>
-        <clear />
-        <add name="SqlDatabaseConnection" type="DotNetNuke.Data.SqlDatabaseConnectionProvider, DotNetNuke" />
-      </providers>
-    </databaseConnection>
-    <logging defaultProvider="DBLoggingProvider">
-      <providers>
-        <clear/>
-        <add name="DBLoggingProvider" type="DotNetNuke.Services.Log.EventLog.DBLoggingProvider, DotNetNuke" providerPath="~\Providers\LoggingProviders\DBLoggingProvider\"/>
-      </providers>
-    </logging>
-    <scheduling defaultProvider="DNNScheduler">
-      <providers>
-        <clear/>
-        <add name="DNNScheduler" type="DotNetNuke.Services.Scheduling.DNNScheduler, DotNetNuke" providerPath="~\Providers\SchedulingProviders\DNNScheduler\" debug="false" maxThreads="1" delayAtAppStart="60" />
-      </providers>
-    </scheduling>
-    <friendlyUrl defaultProvider="DNNFriendlyUrl">
-      <providers>
-        <clear/>
-        <add name="DNNFriendlyUrl" type="DotNetNuke.Services.Url.FriendlyUrl.DNNFriendlyUrlProvider, DotNetNuke.HttpModules" includePageName="true" regexMatch="[^a-zA-Z0-9 _-]" urlFormat="advanced"/>
-      </providers>
-    </friendlyUrl>
-    <caching defaultProvider="FileBasedCachingProvider">
-      <providers>
-        <clear/>
-        <add name="FileBasedCachingProvider" type="DotNetNuke.Services.Cache.FBCachingProvider, DotNetNuke" providerPath="~\Providers\CachingProviders\FileBasedCachingProvider\"/>
-      </providers>
-    </caching>
-    <authentication defaultProvider="ADSIAuthenticationProvider">
-      <providers>
-        <clear/>
-        <add name="ADSIAuthenticationProvider" type="DotNetNuke.Authentication.ActiveDirectory.ADSI.ADSIProvider, DotNetNuke.Authentication.ActiveDirectory" providerPath="~\Providers\AuthenticationProviders\ADSIProvider\"/>
-      </providers>
-    </authentication>
-    <members defaultProvider="AspNetMembershipProvider">
-      <providers>
-        <clear/>
-        <add name="AspNetMembershipProvider" type="DotNetNuke.Security.Membership.AspNetMembershipProvider, DotNetNuke" providerPath="~\Providers\MembershipProviders\AspNetMembershipProvider\"/>
-      </providers>
-    </members>
-    <roles defaultProvider="DNNRoleProvider">
-      <providers>
-        <clear/>
-        <add name="DNNRoleProvider" type="DotNetNuke.Security.Roles.DNNRoleProvider, DotNetNuke" providerPath="~\Providers\MembershipProviders\DNNMembershipProvider\"/>
-      </providers>
-    </roles>
-    <profiles defaultProvider="DNNProfileProvider">
-      <providers>
-        <clear/>
-        <add name="DNNProfileProvider" type="DotNetNuke.Security.Profile.DNNProfileProvider, DotNetNuke" providerPath="~\Providers\MembershipProviders\DNNProfileProvider\"/>
-      </providers>
-    </profiles>
-    <permissions defaultProvider="AdvancedPermissionProvider">
-      <providers>
-        <clear/>
-        <add name="CorePermissionProvider" type="DotNetNuke.Security.Permissions.CorePermissionProvider, DotNetNuke" providerPath="~\Providers\PermissionProviders\CorePermissionProvider\" />
-        <add name="AdvancedPermissionProvider" type="DotNetNuke.Security.Permissions.AdvancedPermissionProvider, DotNetNuke" providerPath="~\Providers\PermissionProviders\AdvancedPermissionProvider\" />
-      </providers>
-    </permissions>
-    <moduleCaching defaultProvider="FileModuleCachingProvider">
-      <providers>
-        <clear />
-        <add name="FileModuleCachingProvider" type="DotNetNuke.Services.ModuleCache.FileProvider, DotNetNuke" providerPath="~\Providers\ModuleCachingProviders\FileModuleCachingProvider\" />
-        <add name="MemoryModuleCachingProvider" type="DotNetNuke.Services.ModuleCache.MemoryProvider, DotNetNuke" providerPath="~\Providers\ModuleCachingProviders\MemoryModuleCachingProvider\" />
-      </providers>
-    </moduleCaching>
-    <outputCaching defaultProvider="FileOutputCachingProvider">
-      <providers>
-        <clear />
-        <add name="MemoryOutputCachingProvider" type="DotNetNuke.Services.OutputCache.Providers.MemoryProvider, DotNetNuke" providerPath="~\Providers\OutputCachingProviders\MemoryOutputCachingProvider\" />
-        <add name="FileOutputCachingProvider" type="DotNetNuke.Services.OutputCache.Providers.FileProvider, DotNetNuke" providerPath="~\Providers\OutputCachingProviders\FileOutputCachingProvider\" />
-        <add name="DatabaseOutputCachingProvider" type="DotNetNuke.Services.OutputCache.Providers.DatabaseProvider, DotNetNuke" providerPath="~\Providers\OutputCachingProviders\DatabaseOutputCachingProvider\" />
-      </providers>
-    </outputCaching>
-    <folder defaultProvider="StandardFolderProvider">
-      <providers>
-        <clear />
-        <add name="StandardFolderProvider" type="DotNetNuke.Services.FileSystem.StandardFolderProvider, DotNetNuke" />
-        <add name="SecureFolderProvider" type="DotNetNuke.Services.FileSystem.SecureFolderProvider, DotNetNuke" />
-        <add name="DatabaseFolderProvider" type="DotNetNuke.Services.FileSystem.DatabaseFolderProvider, DotNetNuke" />
-      </providers>
-    </folder>
-    <clientcapability defaultProvider="AspNetClientCapabilityProvider">
-      <providers>
-        <clear />
-        <add name="AspNetClientCapabilityProvider" type="DotNetNuke.Providers.AspNetClientCapabilityProvider.AspNetClientCapabilityProvider, DotNetNuke.Providers.AspNetClientCapabilityProvider" providerPath="~\Providers\ClientCapabilityProviders\AspNetClientCapabilityProvider\" />
-      </providers>
-    </clientcapability>
-    <sitemap defaultProvider="coreSitemapProvider">
-      <providers>
-        <clear />
-        <add name="coreSitemapProvider" type="DotNetNuke.Services.Sitemap.CoreSitemapProvider, DotNetNuke" providerPath="~\Providers\MembershipProviders\Sitemap\CoreSitemapProvider\" />
-      </providers>
-    </sitemap>
-    <authServices>
-      <messageHandlers>
-        <clear />
-        <add name="BasicAuth" type="DotNetNuke.Web.Api.Auth.BasicAuthMessageHandler, DotNetNuke.Web" enabled="false" defaultInclude="true" forceSSL="false" />
-        <add name="DigestAuth" type="DotNetNuke.Web.Api.Auth.DigestAuthMessageHandler, DotNetNuke.Web" enabled="false" defaultInclude="true" forceSSL="false" />
-        <add name="ApiTokenAuth" type="DotNetNuke.Web.Api.Auth.ApiTokenAuthMessageHandler, DotNetNuke.Web" enabled="false" defaultInclude="true" forceSSL="true" />
-      </messageHandlers>
-    </authServices>
-    <cryptography defaultProvider="FipsCompilanceCryptographyProvider">
-      <providers>
-        <clear />
-        <add name="CoreCryptographyProvider" type="DotNetNuke.Services.Cryptography.CoreCryptographyProvider, DotNetNuke" providerPath="~\Providers\CryptographyProviders\CoreCryptographyProvider\" />
-        <add name="FipsCompilanceCryptographyProvider" type="DotNetNuke.Services.Cryptography.FipsCompilanceCryptographyProvider, DotNetNuke" providerPath="~\Providers\CryptographyProviders\FipsCompilanceCryptographyProvider\" />
-      </providers>
-    </cryptography>
-    <tokens defaultProvider="CoreTokenProvider">
-      <providers>
-        <clear />
-        <add name="CoreTokenProvider" type="DotNetNuke.Services.Tokens.CoreTokenProvider, DotNetNuke" />
-      </providers>
-    </tokens>
-    <mail defaultProvider="CoreMailProvider">
-      <providers>
-        <clear />
-        <add name="CoreMailProvider" type="DotNetNuke.Services.Mail.CoreMailProvider, DotNetNuke" hideCoreSettings="False" />
-        <add name="MailKitMailProvider" type="DotNetNuke.Services.Mail.MailKitMailProvider, DotNetNuke" hideCoreSettings="False" />
-      </providers>
-    </mail>
-  </dotnetnuke>
-  <clientDependency version="0" fileDependencyExtensions=".js,.css">
-    <fileRegistration defaultProvider="DnnPageHeaderProvider">
-      <providers>
-        <add name="DnnBodyProvider" type="DotNetNuke.Web.Client.Providers.DnnBodyProvider, DotNetNuke.Web.Client" enableCompositeFiles="false" />
-        <add name="DnnPageHeaderProvider" type="DotNetNuke.Web.Client.Providers.DnnPageHeaderProvider, DotNetNuke.Web.Client" enableCompositeFiles="false" />
-        <add name="DnnFormBottomProvider" type="DotNetNuke.Web.Client.Providers.DnnFormBottomProvider, DotNetNuke.Web.Client" enableCompositeFiles="false" />
-        <add name="PageHeaderProvider" type="ClientDependency.Core.FileRegistration.Providers.PageHeaderProvider, ClientDependency.Core" enableCompositeFiles="false" />
-        <add name="LazyLoadProvider" type="ClientDependency.Core.FileRegistration.Providers.LazyLoadProvider, ClientDependency.Core" enableCompositeFiles="false" />
-        <add name="LoaderControlProvider" type="ClientDependency.Core.FileRegistration.Providers.LoaderControlProvider, ClientDependency.Core" enableCompositeFiles="false" />
-      </providers>
-    </fileRegistration>
-    <compositeFiles defaultFileProcessingProvider="DnnCompositeFileProcessor" compositeFileHandlerPath="~/DependencyHandler.axd">
-      <fileProcessingProviders>
-        <add name="CompositeFileProcessor" type="ClientDependency.Core.CompositeFiles.Providers.CompositeFileProcessingProvider, ClientDependency.Core" enableCssMinify="false" enableJsMinify="true" persistFiles="true" compositeFilePath="~/App_Data/ClientDependency" bundleDomains="" urlType="MappedId" />
->>>>>>> e739b8d5
-        <!-- For webfarms remove the above CompositeFileProcessor and uncomment this section
-                                                <add name="CompositeFileProcessor" type="ClientDependency.Core.CompositeFiles.Providers.CompositeFileProcessingProvider, ClientDependency.Core" enableCssMinify="false" enableJsMinify="true" persistFiles="true" compositeFilePath="~/App_Data/ClientDependency" bundleDomains="" urlType="Base64QueryStrings" />
-                                                -->
-        <add name="DnnCompositeFileProcessor" type="DotNetNuke.Web.Client.Providers.DnnCompositeFileProcessingProvider, DotNetNuke.Web.Client" enableCssMinify="false" enableJsMinify="true" persistFiles="true" compositeFilePath="~/App_Data/ClientDependency" bundleDomains="" urlType="MappedId" />
-      </fileProcessingProviders>
-    </compositeFiles>
-  </clientDependency>
-</configuration>+﻿<configuration>
+  <!-- register local configuration handlers -->
+  <configSections>
+    <sectionGroup name="dotnetnuke">
+      <!-- the requirePermission attribute will cause a syntax warning - please ignore - it is required for Medium Trust support-->
+      <section name="data" requirePermission="false" type="DotNetNuke.Framework.Providers.ProviderConfigurationHandler, DotNetNuke"/>
+      <section name="logging" requirePermission="false" type="DotNetNuke.Framework.Providers.ProviderConfigurationHandler, DotNetNuke"/>
+      <section name="scheduling" requirePermission="false" type="DotNetNuke.Framework.Providers.ProviderConfigurationHandler, DotNetNuke"/>
+      <section name="htmlEditor" requirePermission="false" type="DotNetNuke.Framework.Providers.ProviderConfigurationHandler, DotNetNuke"/>
+      <section name="navigationControl" requirePermission="false" type="DotNetNuke.Framework.Providers.ProviderConfigurationHandler, DotNetNuke"/>
+      <section name="searchIndex" requirePermission="false" type="DotNetNuke.Framework.Providers.ProviderConfigurationHandler, DotNetNuke"/>
+      <section name="searchDataStore" requirePermission="false" type="DotNetNuke.Framework.Providers.ProviderConfigurationHandler, DotNetNuke"/>
+      <section name="friendlyUrl" requirePermission="false" type="DotNetNuke.Framework.Providers.ProviderConfigurationHandler, DotNetNuke"/>
+      <section name="caching" requirePermission="false" type="DotNetNuke.Framework.Providers.ProviderConfigurationHandler, DotNetNuke"/>
+      <section name="authentication" requirePermission="false" type="DotNetNuke.Framework.Providers.ProviderConfigurationHandler, DotNetNuke"/>
+      <section name="members" requirePermission="false" type="DotNetNuke.Framework.Providers.ProviderConfigurationHandler, DotNetNuke"/>
+      <section name="roles" requirePermission="false" type="DotNetNuke.Framework.Providers.ProviderConfigurationHandler, DotNetNuke"/>
+      <section name="profiles" requirePermission="false" type="DotNetNuke.Framework.Providers.ProviderConfigurationHandler, DotNetNuke"/>
+      <section name="permissions" requirePermission="false" type="DotNetNuke.Framework.Providers.ProviderConfigurationHandler, DotNetNuke"/>
+      <section name="moduleCaching" requirePermission="false" type="DotNetNuke.Framework.Providers.ProviderConfigurationHandler, DotNetNuke" />
+      <section name="outputCaching" requirePermission="false" type="DotNetNuke.Framework.Providers.ProviderConfigurationHandler, DotNetNuke" />
+      <section name="folder" requirePermission="false" type="DotNetNuke.Framework.Providers.ProviderConfigurationHandler, DotNetNuke" />
+      <section name="clientcapability" requirePermission="false" type="DotNetNuke.Framework.Providers.ProviderConfigurationHandler, DotNetNuke" />
+      <section name="sitemap" requirePermission="false" type="DotNetNuke.Framework.Providers.ProviderConfigurationHandler, DotNetNuke" />
+      <section name="authServices" requirePermission="false" type="DotNetNuke.Web.ConfigSection.AuthServicesConfiguration, DotNetNuke.Web" />
+      <section name="cryptography" requirePermission="false" type="DotNetNuke.Framework.Providers.ProviderConfigurationHandler, DotNetNuke" />
+      <section name="databaseConnection" requirePermission="false" type="DotNetNuke.Framework.Providers.ProviderConfigurationHandler, DotNetNuke" />
+      <section name="tokens" requirePermission="false" type="DotNetNuke.Framework.Providers.ProviderConfigurationHandler, DotNetNuke" />
+      <section name="mail" requirePermission="false" type="DotNetNuke.Framework.Providers.ProviderConfigurationHandler, DotNetNuke" />
+    </sectionGroup>
+    <sectionGroup name="system.web.webPages.razor" type="System.Web.WebPages.Razor.Configuration.RazorWebSectionGroup, System.Web.WebPages.Razor">
+      <section name="pages" type="System.Web.WebPages.Razor.Configuration.RazorPagesSection, System.Web.WebPages.Razor" requirePermission="false" />
+    </sectionGroup>
+    <section name="clientDependency" type="ClientDependency.Core.Config.ClientDependencySection, ClientDependency.Core" requirePermission="false" />
+  </configSections>
+
+  <connectionStrings>
+    <!-- Connection String for SQL Server 2008/2012 Express -->
+    <add name="SiteSqlServer" connectionString="Data Source=.\SQLExpress;Integrated Security=True;User Instance=True;AttachDBFilename=|DataDirectory|Database.mdf;" providerName="System.Data.SqlClient"/>
+    <!-- Connection String for SQL Server 2008/2012
+    <add name="SiteSqlServer" connectionString="Server=(local);Database=DotNetNuke;uid=;pwd=;" providerName="System.Data.SqlClient" />
+    -->
+  </connectionStrings>
+
+  <appSettings>
+    <add key="InstallTemplate" value="DotNetNuke.install.config"/>
+    <add key="AutoUpgrade" value="true"/>
+    <add key="UseInstallWizard" value="true"/>
+    <add key="InstallMemberRole" value="true"/>
+    <add key="ShowMissingKeys" value="false"/>
+    <add key="EnableCachePersistence" value="false"/>
+    <add key="HostHeader" value=""/>
+    <!-- Host Header to remove from URL so "www.mydomain.com/johndoe/Default.aspx" is treated as "www.mydomain.com/Default.aspx" -->
+    <add key="RemoveAngleBrackets" value="false"/>
+    <!--optionally strip angle brackets on public login and registration screens-->
+    <add key="PersistentCookieTimeout" value="0"/>
+    <!--use as persistent cookie expiration. Value is in minutes, and only active if a non-zero figure-->
+    <!-- set UsePortNumber to true to preserve the port number if you're using a port number other than 80 (the standard)
+        <add key="UsePortNumber" value="true" /> -->
+    <!-- Services Framework Tracing is primarily useful for developing and debugging -->
+    <add key="EnableServicesFrameworkTracing" value="false" />
+    <add key="UpdateServiceUrl" value="https://dnnplatform.io" />
+    <add key="PreserveLoginUrl" value="true" />
+    <add key="loginUrl" value="~/Login.aspx" />
+    <add key="ValidationSettings:UnobtrusiveValidationMode" value="None" />
+    <add key="MobileViewSiteCookieName" value="dnn_IsMobile" />
+    <add key="DisableMobileViewSiteCookieName" value="dnn_NoMobile" />
+    <!-- Can be set to true to allow the image handler to display text passed in the querystring. -->
+    <add key="AllowDnnImagePlaceholderText" value="false" />
+  </appSettings>
+
+  <system.web.webPages.razor>
+    <pages pageBaseType="DotNetNuke.Web.Razor.DotNetNukeWebPage">
+      <namespaces>
+        <add namespace="WebMatrix.Data" />
+        <add namespace="Microsoft.Web.Helpers" />
+      </namespaces>
+    </pages>
+  </system.web.webPages.razor>
+
+  <system.webServer>
+    <staticContent>
+      <clientCache cacheControlCustom="public" cacheControlMode="UseMaxAge" cacheControlMaxAge="365.00:00:00" />
+    </staticContent>
+    <modules>
+      <add name="ServiceRequestScopeModule" type="DotNetNuke.HttpModules.DependencyInjection.ServiceRequestScopeModule, DotNetNuke.HttpModules" preCondition="managedHandler" />
+      <add name="RequestFilter" type="DotNetNuke.HttpModules.RequestFilter.RequestFilterModule, DotNetNuke.HttpModules" preCondition="managedHandler"/>
+      <add name="UrlRewrite" type="DotNetNuke.Web.MvcUrlRewriter.HttpModules.MvcUrlRewriteModule, DotNetNuke.Web.MvcUrlRewriter" preCondition="managedHandler"/>
+      <add name="Localization" type="DotNetNuke.HttpModules.Localization.LocalizationModule, DotNetNuke.HttpModules" preCondition="managedHandler" />
+      <add name="MobileRedirect" type="DotNetNuke.HttpModules.MobileRedirectModule, DotNetNuke.HttpModules" preCondition="managedHandler"/>
+      <add name="Exception" type="DotNetNuke.HttpModules.Exceptions.ExceptionModule, DotNetNuke.HttpModules" preCondition="managedHandler"/>
+      <add name="DNNMembership" type="DotNetNuke.HttpModules.Membership.MembershipModule, DotNetNuke.HttpModules" preCondition="managedHandler"/>
+      <add name="Personalization" type="DotNetNuke.HttpModules.Personalization.PersonalizationModule, DotNetNuke.HttpModules" preCondition="managedHandler"/>
+      <add name="Analytics" type="DotNetNuke.HttpModules.Analytics.AnalyticsModule, DotNetNuke.HttpModules" preCondition="managedHandler"/>
+      <add name="Services" type="DotNetNuke.HttpModules.Services.ServicesModule, DotNetNuke.HttpModules" preCondition="managedHandler" />
+      <remove name="UrlRoutingModule-4.0" />
+      <add name="UrlRoutingModule-4.0" type="System.Web.Routing.UrlRoutingModule" preCondition="managedHandler" />
+      <add name="ClientDependencyModule" type="ClientDependency.Core.Module.ClientDependencyModule, ClientDependency.Core" preCondition="managedHandler" />
+      <add name="OutputCaching" type="DotNetNuke.HttpModules.OutputCaching.OutputCacheModule, DotNetNuke.HttpModules" preCondition="managedHandler" />
+    </modules>
+    <handlers>
+      <remove name="WebServiceHandlerFactory-Integrated"/>
+      <add name="LogoffHandler*" path="Logoff.aspx" verb="*" type="DotNetNuke.Services.Authentication.LogOffHandler, DotNetNuke" preCondition="integratedMode"/>
+      <add name="RSSHandler" path="RSS.aspx" verb="*" type="DotNetNuke.Services.Syndication.RssHandler, DotNetNuke" preCondition="integratedMode"/>
+      <add name="LinkClickHandler" path="LinkClick.aspx" verb="*" type="DotNetNuke.Services.FileSystem.FileServerHandler, DotNetNuke" preCondition="integratedMode"/>
+      <add name="CaptchaHandler" path="*.captcha.aspx" verb="*" type="DotNetNuke.UI.WebControls.CaptchaHandler, DotNetNuke" preCondition="integratedMode"/>
+      <add name="UserProfilePageHandler" path="User.aspx" verb="*" type="DotNetNuke.Services.UserProfile.UserProfilePageHandler, DotNetNuke" preCondition="integratedMode"/>
+      <add name="DnnImageHandler" path="DnnImageHandler.ashx" verb="*" type="DotNetNuke.Services.GeneratedImage.DnnImageHandler, DotNetNuke" preCondition="integratedMode" />
+      <remove name="ExtensionlessUrl-Integrated-4.0" />
+      <add name="ExtensionlessUrl-Integrated-4.0" path="*." verb="GET,HEAD,POST,DEBUG,PUT,DELETE" type="System.Web.Handlers.TransferRequestHandler" preCondition="integratedMode,runtimeVersionv4.0" />
+      <add name="SitemapHandler" path="Sitemap.aspx" verb="*" type="DotNetNuke.Services.Sitemap.SitemapHandler, DotNetNuke" preCondition="integratedMode" />
+      <add name="ClientDependencyHandler" verb="*" path="DependencyHandler.axd" type="ClientDependency.Core.CompositeFiles.CompositeDependencyHandler, ClientDependency.Core" preCondition="integratedMode" />
+    </handlers>
+    <validation validateIntegratedModeConfiguration="false"/>
+    <httpProtocol>
+      <customHeaders>
+        <remove name="X-Powered-By" />
+        <remove name="X-XSS-Protection" />
+        <remove name="X-Frame-Options" />
+        <add name="X-XSS-Protection" value="1; mode=block"/>
+        <add name="X-Frame-Options" value="SAMEORIGIN" />
+      </customHeaders>
+    </httpProtocol>
+    <security>
+      <requestFiltering>
+        <requestLimits maxAllowedContentLength="29360128" />
+      </requestFiltering>
+    </security>
+  </system.webServer>
+
+  <system.web>
+    <machineKey validationKey="F9D1A2D3E1D3E2F7B3D9F90FF3965ABDAC304902" decryptionKey="F9D1A2D3E1D3E2F7B3D9F90FF3965ABDAC304902F8D923AC" decryption="3DES" validation="SHA1"/>
+    <!-- set code access security trust level - this is generally set in the machine.config
+    <trust level="Full" originUrl=".*" />
+    -->
+    <!-- set debugmode to false for running application -->
+    <compilation debug="false" strict="false" targetFramework="4.7.2">
+      <buildProviders>
+        <remove extension=".resx" />
+        <remove extension=".resources" />
+      </buildProviders>
+      <assemblies>
+        <add assembly="Microsoft.VisualBasic, Version=10.0.0.0, Culture=neutral, PublicKeyToken=B03F5F7F11D50A3A" />
+    <add assembly="System.Data.Linq, Version=4.0.0.0, Culture=neutral, PublicKeyToken=b77a5c561934e089"/>
+      </assemblies>
+      <expressionBuilders >
+        <add expressionPrefix="dnnLoc" type="DotNetNuke.Services.Localization.LocalizationExpressionBuilder, DotNetNuke"/>
+      </expressionBuilders>
+    </compilation>
+    <!-- permits errors to be displayed for remote clients -->
+    <customErrors mode="RemoteOnly" />
+    <!-- Forms or Windows authentication -->
+    <authentication mode="Forms">
+      <forms name=".DOTNETNUKE" protection="All" timeout="60" cookieless="UseCookies"/>
+    </authentication>
+    <!--
+    <identity impersonate="true"/>
+    <authentication mode="Windows">
+    </authentication>
+    -->
+    <!-- allow large file uploads -->
+    <httpRuntime targetFramework="4.7.2" shutdownTimeout="120" executionTimeout="1200" useFullyQualifiedRedirectUrl="true" maxRequestLength="28672" requestLengthDiskThreshold="81920" maxUrlLength="2048" requestPathInvalidCharacters="&lt;,&gt;,*,%,:,\,?" enableVersionHeader="false"  requestValidationMode="2.0" fcnMode="Single" />
+    <httpCookies httpOnlyCookies="true" requireSSL="false" domain=""/>
+    <!--  GLOBALIZATION
+    This section sets the globalization settings of the application.
+    Utf-8 is not supported on Netscape 4.x
+    If you need netscape compatiblity leave iso-8859-1.
+    UTF-8 is recommended for complex languages
+    -->
+    <globalization culture="en-US" uiCulture="en" requestEncoding="UTF-8" responseEncoding="UTF-8" fileEncoding="UTF-8"/>
+    <!--<globalization culture="en-US" uiCulture="en"  fileEncoding="iso-8859-1" requestEncoding="iso-8859-1" responseEncoding="iso-8859-1"/>-->
+    <!-- page level options -->
+    <pages validateRequest="false" enableViewStateMac="true" enableEventValidation="true"  viewStateEncryptionMode="Always">
+      <namespaces>
+        <add namespace="System.ComponentModel"/>
+        <add namespace="System.Data"/>
+        <add namespace="System.Data.SqlClient"/>
+        <add namespace="System.Drawing"/>
+        <add namespace="Microsoft.VisualBasic"/>
+        <add namespace="System.Globalization"/>
+        <add namespace="DotNetNuke.Services.Localization"/>
+        <add namespace="DotNetNuke.Entities.Users"/>
+        <add namespace="DotNetNuke"/>
+        <add namespace="DotNetNuke.Common"/>
+        <add namespace="DotNetNuke.Data"/>
+        <add namespace="DotNetNuke.Framework"/>
+        <add namespace="DotNetNuke.Modules"/>
+        <add namespace="DotNetNuke.Security"/>
+        <add namespace="DotNetNuke.Services"/>
+        <add namespace="DotNetNuke.UI"/>
+        <add namespace="DotNetNuke.Entities.Portals"/>
+        <add namespace="DotNetNuke.Common.Utilities"/>
+        <add namespace="DotNetNuke.Services.Exceptions"/>
+        <add namespace="DotNetNuke.Entities.Tabs"/>
+      </namespaces>
+      <controls>
+      </controls>
+    </pages>
+    <!-- ASP.NET 2 Membership/Profile/Role and AnonymousAuthentication Providers -->
+    <!-- anonymousIdentification configuration:
+          enabled="[true|false]"                              Feature is enabled?
+          cookieName=".ASPXANONYMOUS"                         Cookie Name
+          cookieTimeout="100000"                              Cookie Timeout in minutes
+          cookiePath="/"                                      Cookie Path
+          cookieRequireSSL="[true|false]"                     Set Secure bit in Cookie
+          cookieSlidingExpiration="[true|false]"              Reissue expiring cookies?
+          cookieProtection="[None|Validation|Encryption|All]" How to protect cookies from being read/tampered
+          domain="[domain]"                                   Enables output of the "domain" cookie attribute set to the specified value
+        -->
+    <anonymousIdentification enabled="true" cookieName=".ASPXANONYMOUS" cookieTimeout="100000" cookiePath="/" cookieRequireSSL="false" cookieSlidingExpiration="true" cookieProtection="None" domain=""/>
+    <membership defaultProvider="AspNetSqlMembershipProvider" userIsOnlineTimeWindow="15">
+      <providers>
+        <clear/>
+        <!-- Configuration for AspNetSqlMembershipProvider:
+                connectionStringName="string"               Name corresponding to the entry in <connectionStrings> section where the connection string for the provider is specified
+                maxInvalidPasswordAttempts="int"            The number of failed password attempts, or failed password answer attempts that are allowed before locking out a user?s account
+                passwordAttemptWindow="int"                 The time window, in minutes, during which failed password attempts and failed password answer attempts are tracked
+                enablePasswordRetrieval="[true|false]"      Should the provider support password retrievals
+                enablePasswordReset="[true|false]"          Should the provider support password resets
+                requiresQuestionAndAnswer="[true|false]"    Should the provider require Q & A
+                minRequiredPasswordLength="int"		        The minimum password length
+                minRequiredNonalphanumericCharacters="int"  The minimum number of non-alphanumeric characters
+                applicationName="string"                    Optional string to identity the application: defaults to Application Metabase path
+                requiresUniqueEmail="[true|false]"          Should the provider require a unique email to be specified
+                passwordFormat="[Clear|Hashed|Encrypted]"   Storage format for the password: Hashed (SHA1), Clear or Encrypted (Triple-DES)
+                description="string"                        Description of what the provider does
+                -->
+        <add name="AspNetSqlMembershipProvider" type="System.Web.Security.SqlMembershipProvider" connectionStringName="SiteSqlServer" enablePasswordRetrieval="false" enablePasswordReset="true" requiresQuestionAndAnswer="false" minRequiredPasswordLength="7" minRequiredNonalphanumericCharacters="0" requiresUniqueEmail="false" passwordFormat="Hashed" applicationName="DotNetNuke" description="Stores and retrieves membership data from the local Microsoft SQL Server database"/>
+      </providers>
+    </membership>
+  </system.web>
+
+  <runtime>
+    <assemblyBinding xmlns="urn:schemas-microsoft-com:asm.v1">
+      <probing privatePath="bin;bin\HttpModules;bin\Providers;bin\Modules;bin\Support;"/>
+      <dependentAssembly>
+        <assemblyIdentity name="System.Web.Extensions" publicKeyToken="31bf3856ad364e35"/>
+        <bindingRedirect oldVersion="1.0.0.0-1.1.0.0" newVersion="4.0.0.0"/>
+      </dependentAssembly>
+      <dependentAssembly>
+        <assemblyIdentity name="System.Web.Extensions.Design" publicKeyToken="31bf3856ad364e35"/>
+        <bindingRedirect oldVersion="1.0.0.0-1.1.0.0" newVersion="4.0.0.0"/>
+      </dependentAssembly>
+      <dependentAssembly>
+        <assemblyIdentity name="System.Web.WebPages" publicKeyToken="31bf3856ad364e35" />
+        <bindingRedirect oldVersion="1.0.0.0-3.0.0.0" newVersion="3.0.0.0" />
+      </dependentAssembly>
+      <dependentAssembly>
+        <assemblyIdentity name="System.Web.WebPages.Razor" publicKeyToken="31bf3856ad364e35" />
+        <bindingRedirect oldVersion="1.0.0.0-3.0.0.0" newVersion="3.0.0.0" />
+      </dependentAssembly>
+      <dependentAssembly>
+        <assemblyIdentity name="System.Web.Helpers" publicKeyToken="31bf3856ad364e35" />
+        <bindingRedirect oldVersion="1.0.0.0-3.0.0.0" newVersion="3.0.0.0" />
+      </dependentAssembly>
+      <dependentAssembly>
+        <assemblyIdentity name="System.Web.Http" publicKeyToken="31BF3856AD364E35" />
+        <bindingRedirect oldVersion="0.0.0.0-5.2.3.0" newVersion="5.2.3.0" />
+      </dependentAssembly>
+      <dependentAssembly>
+        <assemblyIdentity name="System.Net.Http.Formatting" publicKeyToken="31bf3856ad364e35" />
+        <bindingRedirect oldVersion="0.0.0.0-5.2.3.0" newVersion="5.2.3.0" />
+      </dependentAssembly>
+      <dependentAssembly>
+        <assemblyIdentity name="System.Runtime.CompilerServices.Unsafe" publicKeyToken="b03f5f7f11d50a3a" />
+        <bindingRedirect oldVersion="0.0.0.0-32767.32767.32767.32767" newVersion="6.0.3.0" />
+      </dependentAssembly>
+      <dependentAssembly>
+        <assemblyIdentity name="System.Web.Http.WebHost" publicKeyToken="31bf3856ad364e35" />
+        <bindingRedirect oldVersion="0.0.0.0-5.2.3.0" newVersion="5.2.3.0" />
+      </dependentAssembly>
+      <dependentAssembly>
+        <assemblyIdentity name="System.Web.Mvc" publicKeyToken="31bf3856ad364e35" />
+        <bindingRedirect oldVersion="0.0.0.0-5.1.0.0" newVersion="5.1.0.0" />
+      </dependentAssembly>
+      <dependentAssembly>
+        <assemblyIdentity name="Newtonsoft.Json" publicKeyToken="30ad4fe6b2a6aeed" culture="neutral" />
+        <bindingRedirect oldVersion="0.0.0.0-10.0.0.0" newVersion="10.0.0.0" />
+      </dependentAssembly>
+    </assemblyBinding>
+  </runtime>
+
+  <dotnetnuke>
+    <htmlEditor defaultProvider="DNNConnect.CKE">
+      <providers>
+        <clear/>
+        <add name="DNNConnect.CKE" type="DNNConnect.CKEditorProvider.CKHtmlEditorProvider, DNNConnect.CKEditorProvider" providerPath="~/Providers/HtmlEditorProviders/DNNConnect.CKE/" settingsControlPath="~/Providers/HtmlEditorProviders/DNNConnect.CKE/Module/EditorConfigManager.ascx" />
+      </providers>
+    </htmlEditor>
+    <navigationControl defaultProvider="DDRMenuNavigationProvider">
+      <providers>
+        <clear/>
+        <add name="DDRMenuNavigationProvider" type="DotNetNuke.Web.DDRMenu.DDRMenuNavigationProvider, DotNetNuke.Web.DDRMenu" />
+      </providers>
+    </navigationControl>
+    <searchIndex defaultProvider="ModuleIndexProvider">
+      <providers>
+        <clear/>
+        <add name="ModuleIndexProvider" type="DotNetNuke.Services.Search.ModuleIndexer, DotNetNuke" providerPath="~\Providers\SearchProviders\ModuleIndexer\"/>
+      </providers>
+    </searchIndex>
+    <searchDataStore defaultProvider="SearchDataStoreProvider">
+      <providers>
+        <clear/>
+        <add name="SearchDataStoreProvider" type="DotNetNuke.Services.Search.SearchDataStore, DotNetNuke" providerPath="~\Providers\SearchProviders\SearchDataStore\"/>
+      </providers>
+    </searchDataStore>
+    <data defaultProvider="SqlDataProvider">
+      <providers>
+        <clear/>
+        <add name="SqlDataProvider" type="DotNetNuke.Data.SqlDataProvider, DotNetNuke" connectionStringName="SiteSqlServer" upgradeConnectionString="" providerPath="~\Providers\DataProviders\SqlDataProvider\" objectQualifier="" databaseOwner="dbo"/>
+      </providers>
+    </data>
+    <databaseConnection defaultProvider="SqlDatabaseConnection">
+      <providers>
+        <clear />
+        <add name="SqlDatabaseConnection" type="DotNetNuke.Data.SqlDatabaseConnectionProvider, DotNetNuke" />
+      </providers>
+    </databaseConnection>
+    <logging defaultProvider="DBLoggingProvider">
+      <providers>
+        <clear/>
+        <add name="DBLoggingProvider" type="DotNetNuke.Services.Log.EventLog.DBLoggingProvider, DotNetNuke" providerPath="~\Providers\LoggingProviders\DBLoggingProvider\"/>
+      </providers>
+    </logging>
+    <scheduling defaultProvider="DNNScheduler">
+      <providers>
+        <clear/>
+        <add name="DNNScheduler" type="DotNetNuke.Services.Scheduling.DNNScheduler, DotNetNuke" providerPath="~\Providers\SchedulingProviders\DNNScheduler\" debug="false" maxThreads="1" delayAtAppStart="60" />
+      </providers>
+    </scheduling>
+    <friendlyUrl defaultProvider="DNNFriendlyUrl">
+      <providers>
+        <clear/>
+        <add name="DNNFriendlyUrl" type="DotNetNuke.Services.Url.FriendlyUrl.DNNFriendlyUrlProvider, DotNetNuke.HttpModules" includePageName="true" regexMatch="[^a-zA-Z0-9 _-]" urlFormat="advanced"/>
+      </providers>
+    </friendlyUrl>
+    <caching defaultProvider="FileBasedCachingProvider">
+      <providers>
+        <clear/>
+        <add name="FileBasedCachingProvider" type="DotNetNuke.Services.Cache.FBCachingProvider, DotNetNuke" providerPath="~\Providers\CachingProviders\FileBasedCachingProvider\"/>
+      </providers>
+    </caching>
+    <authentication defaultProvider="ADSIAuthenticationProvider">
+      <providers>
+        <clear/>
+        <add name="ADSIAuthenticationProvider" type="DotNetNuke.Authentication.ActiveDirectory.ADSI.ADSIProvider, DotNetNuke.Authentication.ActiveDirectory" providerPath="~\Providers\AuthenticationProviders\ADSIProvider\"/>
+      </providers>
+    </authentication>
+    <members defaultProvider="AspNetMembershipProvider">
+      <providers>
+        <clear/>
+        <add name="AspNetMembershipProvider" type="DotNetNuke.Security.Membership.AspNetMembershipProvider, DotNetNuke" providerPath="~\Providers\MembershipProviders\AspNetMembershipProvider\"/>
+      </providers>
+    </members>
+    <roles defaultProvider="DNNRoleProvider">
+      <providers>
+        <clear/>
+        <add name="DNNRoleProvider" type="DotNetNuke.Security.Roles.DNNRoleProvider, DotNetNuke" providerPath="~\Providers\MembershipProviders\DNNMembershipProvider\"/>
+      </providers>
+    </roles>
+    <profiles defaultProvider="DNNProfileProvider">
+      <providers>
+        <clear/>
+        <add name="DNNProfileProvider" type="DotNetNuke.Security.Profile.DNNProfileProvider, DotNetNuke" providerPath="~\Providers\MembershipProviders\DNNProfileProvider\"/>
+      </providers>
+    </profiles>
+    <permissions defaultProvider="AdvancedPermissionProvider">
+      <providers>
+        <clear/>
+        <add name="CorePermissionProvider" type="DotNetNuke.Security.Permissions.CorePermissionProvider, DotNetNuke" providerPath="~\Providers\PermissionProviders\CorePermissionProvider\" />
+        <add name="AdvancedPermissionProvider" type="DotNetNuke.Security.Permissions.AdvancedPermissionProvider, DotNetNuke" providerPath="~\Providers\PermissionProviders\AdvancedPermissionProvider\" />
+      </providers>
+    </permissions>
+    <moduleCaching defaultProvider="FileModuleCachingProvider">
+      <providers>
+        <clear />
+        <add name="FileModuleCachingProvider" type="DotNetNuke.Services.ModuleCache.FileProvider, DotNetNuke" providerPath="~\Providers\ModuleCachingProviders\FileModuleCachingProvider\" />
+        <add name="MemoryModuleCachingProvider" type="DotNetNuke.Services.ModuleCache.MemoryProvider, DotNetNuke" providerPath="~\Providers\ModuleCachingProviders\MemoryModuleCachingProvider\" />
+      </providers>
+    </moduleCaching>
+    <outputCaching defaultProvider="FileOutputCachingProvider">
+      <providers>
+        <clear />
+        <add name="MemoryOutputCachingProvider" type="DotNetNuke.Services.OutputCache.Providers.MemoryProvider, DotNetNuke" providerPath="~\Providers\OutputCachingProviders\MemoryOutputCachingProvider\" />
+        <add name="FileOutputCachingProvider" type="DotNetNuke.Services.OutputCache.Providers.FileProvider, DotNetNuke" providerPath="~\Providers\OutputCachingProviders\FileOutputCachingProvider\" />
+        <add name="DatabaseOutputCachingProvider" type="DotNetNuke.Services.OutputCache.Providers.DatabaseProvider, DotNetNuke" providerPath="~\Providers\OutputCachingProviders\DatabaseOutputCachingProvider\" />
+      </providers>
+    </outputCaching>
+    <folder defaultProvider="StandardFolderProvider">
+      <providers>
+        <clear />
+        <add name="StandardFolderProvider" type="DotNetNuke.Services.FileSystem.StandardFolderProvider, DotNetNuke" />
+        <add name="SecureFolderProvider" type="DotNetNuke.Services.FileSystem.SecureFolderProvider, DotNetNuke" />
+        <add name="DatabaseFolderProvider" type="DotNetNuke.Services.FileSystem.DatabaseFolderProvider, DotNetNuke" />
+      </providers>
+    </folder>
+    <clientcapability defaultProvider="AspNetClientCapabilityProvider">
+      <providers>
+        <clear />
+        <add name="AspNetClientCapabilityProvider" type="DotNetNuke.Providers.AspNetClientCapabilityProvider.AspNetClientCapabilityProvider, DotNetNuke.Providers.AspNetClientCapabilityProvider" providerPath="~\Providers\ClientCapabilityProviders\AspNetClientCapabilityProvider\" />
+      </providers>
+    </clientcapability>
+    <sitemap defaultProvider="coreSitemapProvider">
+      <providers>
+        <clear />
+        <add name="coreSitemapProvider" type="DotNetNuke.Services.Sitemap.CoreSitemapProvider, DotNetNuke" providerPath="~\Providers\MembershipProviders\Sitemap\CoreSitemapProvider\" />
+      </providers>
+    </sitemap>
+    <authServices>
+      <messageHandlers>
+        <clear />
+        <add name="BasicAuth" type="DotNetNuke.Web.Api.Auth.BasicAuthMessageHandler, DotNetNuke.Web" enabled="false" defaultInclude="true" forceSSL="false" />
+        <add name="DigestAuth" type="DotNetNuke.Web.Api.Auth.DigestAuthMessageHandler, DotNetNuke.Web" enabled="false" defaultInclude="true" forceSSL="false" />
+        <add name="ApiTokenAuth" type="DotNetNuke.Web.Api.Auth.ApiTokenAuthMessageHandler, DotNetNuke.Web" enabled="false" defaultInclude="true" forceSSL="true" />
+      </messageHandlers>
+    </authServices>
+    <cryptography defaultProvider="FipsCompilanceCryptographyProvider">
+      <providers>
+        <clear />
+        <add name="CoreCryptographyProvider" type="DotNetNuke.Services.Cryptography.CoreCryptographyProvider, DotNetNuke" providerPath="~\Providers\CryptographyProviders\CoreCryptographyProvider\" />
+        <add name="FipsCompilanceCryptographyProvider" type="DotNetNuke.Services.Cryptography.FipsCompilanceCryptographyProvider, DotNetNuke" providerPath="~\Providers\CryptographyProviders\FipsCompilanceCryptographyProvider\" />
+      </providers>
+    </cryptography>
+    <tokens defaultProvider="CoreTokenProvider">
+      <providers>
+        <clear />
+        <add name="CoreTokenProvider" type="DotNetNuke.Services.Tokens.CoreTokenProvider, DotNetNuke" />
+      </providers>
+    </tokens>
+    <mail defaultProvider="CoreMailProvider">
+      <providers>
+        <clear />
+        <add name="CoreMailProvider" type="DotNetNuke.Services.Mail.CoreMailProvider, DotNetNuke" hideCoreSettings="False" />
+        <add name="MailKitMailProvider" type="DotNetNuke.Services.Mail.MailKitMailProvider, DotNetNuke" hideCoreSettings="False" />
+      </providers>
+    </mail>
+  </dotnetnuke>
+  <clientDependency version="0" fileDependencyExtensions=".js,.css">
+    <fileRegistration defaultProvider="DnnPageHeaderProvider">
+      <providers>
+        <add name="DnnBodyProvider" type="DotNetNuke.Web.Client.Providers.DnnBodyProvider, DotNetNuke.Web.Client" enableCompositeFiles="false" />
+        <add name="DnnPageHeaderProvider" type="DotNetNuke.Web.Client.Providers.DnnPageHeaderProvider, DotNetNuke.Web.Client" enableCompositeFiles="false" />
+        <add name="DnnFormBottomProvider" type="DotNetNuke.Web.Client.Providers.DnnFormBottomProvider, DotNetNuke.Web.Client" enableCompositeFiles="false" />
+        <add name="PageHeaderProvider" type="ClientDependency.Core.FileRegistration.Providers.PageHeaderProvider, ClientDependency.Core" enableCompositeFiles="false" />
+        <add name="LazyLoadProvider" type="ClientDependency.Core.FileRegistration.Providers.LazyLoadProvider, ClientDependency.Core" enableCompositeFiles="false" />
+        <add name="LoaderControlProvider" type="ClientDependency.Core.FileRegistration.Providers.LoaderControlProvider, ClientDependency.Core" enableCompositeFiles="false" />
+      </providers>
+    </fileRegistration>
+    <mvc defaultRenderer="DnnStandardRenderer">
+      <renderers>
+        <add name="DnnStandardRenderer" type="DotNetNuke.Web.Client.Providers.DnnStandardRenderer, DotNetNuke.Web.Client" enableCompositeFiles="false" />
+        <add name="LazyLoadRenderer" type="ClientDependency.Core.FileRegistration.Providers.LazyLoadRenderer, ClientDependency.Core" enableCompositeFiles="false" />
+      </renderers>
+    </mvc>
+    <compositeFiles defaultFileProcessingProvider="DnnCompositeFileProcessor" compositeFileHandlerPath="~/DependencyHandler.axd">
+      <fileProcessingProviders>
+        <add name="CompositeFileProcessor" type="ClientDependency.Core.CompositeFiles.Providers.CompositeFileProcessingProvider, ClientDependency.Core" enableCssMinify="false" enableJsMinify="true" persistFiles="true" compositeFilePath="~/App_Data/ClientDependency" bundleDomains="" urlType="MappedId" />
+        <!-- For webfarms remove the above CompositeFileProcessor and uncomment this section
+                                                <add name="CompositeFileProcessor" type="ClientDependency.Core.CompositeFiles.Providers.CompositeFileProcessingProvider, ClientDependency.Core" enableCssMinify="false" enableJsMinify="true" persistFiles="true" compositeFilePath="~/App_Data/ClientDependency" bundleDomains="" urlType="Base64QueryStrings" />
+                                                -->
+        <add name="DnnCompositeFileProcessor" type="DotNetNuke.Web.Client.Providers.DnnCompositeFileProcessingProvider, DotNetNuke.Web.Client" enableCssMinify="false" enableJsMinify="true" persistFiles="true" compositeFilePath="~/App_Data/ClientDependency" bundleDomains="" urlType="MappedId" />
+      </fileProcessingProviders>
+    </compositeFiles>
+  </clientDependency>
+</configuration>