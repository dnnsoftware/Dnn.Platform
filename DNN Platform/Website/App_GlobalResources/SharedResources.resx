<?xml version="1.0" encoding="utf-8"?>
<root>
  <!-- 
    Microsoft ResX Schema 
    
    Version 2.0
    
    The primary goals of this format is to allow a simple XML format 
    that is mostly human readable. The generation and parsing of the 
    various data types are done through the TypeConverter classes 
    associated with the data types.
    
    Example:
    
    ... ado.net/XML headers & schema ...
    <resheader name="resmimetype">text/microsoft-resx</resheader>
    <resheader name="version">2.0</resheader>
    <resheader name="reader">System.Resources.ResXResourceReader, System.Windows.Forms, ...</resheader>
    <resheader name="writer">System.Resources.ResXResourceWriter, System.Windows.Forms, ...</resheader>
    <data name="Name1"><value>this is my long string</value><comment>this is a comment</comment></data>
    <data name="Color1" type="System.Drawing.Color, System.Drawing">Blue</data>
    <data name="Bitmap1" mimetype="application/x-microsoft.net.object.binary.base64">
        <value>[base64 mime encoded serialized .NET Framework object]</value>
    </data>
    <data name="Icon1" type="System.Drawing.Icon, System.Drawing" mimetype="application/x-microsoft.net.object.bytearray.base64">
        <value>[base64 mime encoded string representing a byte array form of the .NET Framework object]</value>
        <comment>This is a comment</comment>
    </data>
                
    There are any number of "resheader" rows that contain simple 
    name/value pairs.
    
    Each data row contains a name, and value. The row also contains a 
    type or mimetype. Type corresponds to a .NET class that support 
    text/value conversion through the TypeConverter architecture. 
    Classes that don't support this are serialized and stored with the 
    mimetype set.
    
    The mimetype is used for serialized objects, and tells the 
    ResXResourceReader how to depersist the object. This is currently not 
    extensible. For a given mimetype the value must be set accordingly:
    
    Note - application/x-microsoft.net.object.binary.base64 is the format 
    that the ResXResourceWriter will generate, however the reader can 
    read any of the formats listed below.
    
    mimetype: application/x-microsoft.net.object.binary.base64
    value   : The object must be serialized with 
            : System.Runtime.Serialization.Formatters.Binary.BinaryFormatter
            : and then encoded with base64 encoding.
    
    mimetype: application/x-microsoft.net.object.soap.base64
    value   : The object must be serialized with 
            : System.Runtime.Serialization.Formatters.Soap.SoapFormatter
            : and then encoded with base64 encoding.

    mimetype: application/x-microsoft.net.object.bytearray.base64
    value   : The object must be serialized into a byte array 
            : using a System.ComponentModel.TypeConverter
            : and then encoded with base64 encoding.
    -->
  <xsd:schema id="root" xmlns="" xmlns:xsd="http://www.w3.org/2001/XMLSchema" xmlns:msdata="urn:schemas-microsoft-com:xml-msdata">
    <xsd:import namespace="http://www.w3.org/XML/1998/namespace" />
    <xsd:element name="root" msdata:IsDataSet="true">
      <xsd:complexType>
        <xsd:choice maxOccurs="unbounded">
          <xsd:element name="metadata">
            <xsd:complexType>
              <xsd:sequence>
                <xsd:element name="value" type="xsd:string" minOccurs="0" />
              </xsd:sequence>
              <xsd:attribute name="name" use="required" type="xsd:string" />
              <xsd:attribute name="type" type="xsd:string" />
              <xsd:attribute name="mimetype" type="xsd:string" />
              <xsd:attribute ref="xml:space" />
            </xsd:complexType>
          </xsd:element>
          <xsd:element name="assembly">
            <xsd:complexType>
              <xsd:attribute name="alias" type="xsd:string" />
              <xsd:attribute name="name" type="xsd:string" />
            </xsd:complexType>
          </xsd:element>
          <xsd:element name="data">
            <xsd:complexType>
              <xsd:sequence>
                <xsd:element name="value" type="xsd:string" minOccurs="0" msdata:Ordinal="1" />
                <xsd:element name="comment" type="xsd:string" minOccurs="0" msdata:Ordinal="2" />
              </xsd:sequence>
              <xsd:attribute name="name" type="xsd:string" use="required" msdata:Ordinal="1" />
              <xsd:attribute name="type" type="xsd:string" msdata:Ordinal="3" />
              <xsd:attribute name="mimetype" type="xsd:string" msdata:Ordinal="4" />
              <xsd:attribute ref="xml:space" />
            </xsd:complexType>
          </xsd:element>
          <xsd:element name="resheader">
            <xsd:complexType>
              <xsd:sequence>
                <xsd:element name="value" type="xsd:string" minOccurs="0" msdata:Ordinal="1" />
              </xsd:sequence>
              <xsd:attribute name="name" type="xsd:string" use="required" />
            </xsd:complexType>
          </xsd:element>
        </xsd:choice>
      </xsd:complexType>
    </xsd:element>
  </xsd:schema>
  <resheader name="resmimetype">
    <value>text/microsoft-resx</value>
  </resheader>
  <resheader name="version">
    <value>2.0</value>
  </resheader>
  <resheader name="reader">
    <value>System.Resources.ResXResourceReader, System.Windows.Forms, Version=4.0.0.0, Culture=neutral, PublicKeyToken=b77a5c561934e089</value>
  </resheader>
  <resheader name="writer">
    <value>System.Resources.ResXResourceWriter, System.Windows.Forms, Version=4.0.0.0, Culture=neutral, PublicKeyToken=b77a5c561934e089</value>
  </resheader>
  <data name="DeleteItem.Text" xml:space="preserve">
    <value>Are you sure you want to delete this item?</value>
  </data>
  <data name="DeletetUser.Text" xml:space="preserve">
    <value>Are you sure you want to delete this user?</value>
  </data>
  <data name="UnregisterUser.Text" xml:space="preserve">
    <value>Are you sure you want to unregister? This will delete your user account.</value>
  </data>
  <data name="RemoveItem.Text" xml:space="preserve">
    <value>Are you sure you want to remove this item?</value>
  </data>
  <data name="Calendar.Text" xml:space="preserve">
    <value>Calendar</value>
  </data>
  <data name="Yes.Text" xml:space="preserve">
    <value>Yes</value>
  </data>
  <data name="No.Text" xml:space="preserve">
    <value>No</value>
  </data>
  <data name="Not_Specified.Text" xml:space="preserve">
    <value>Not Specified</value>
  </data>
  <data name="None_Specified.Text" xml:space="preserve">
    <value>None Specified</value>
  </data>
  <data name="cmdCancel.Text" xml:space="preserve">
    <value>Cancel</value>
  </data>
  <data name="cmdDelete.Text" xml:space="preserve">
    <value>Delete</value>
  </data>
  <data name="cmdDisplay.Text" xml:space="preserve">
    <value>Display</value>
  </data>
  <data name="cmdGo.Text" xml:space="preserve">
    <value>Go</value>
  </data>
  <data name="cmdUpdate.Text" xml:space="preserve">
    <value>Update</value>
  </data>
  <data name="cmdUpload.Text" xml:space="preserve">
    <value>Upload New File</value>
  </data>
  <data name="Select.Text" xml:space="preserve">
    <value>Select</value>
  </data>
  <data name="Upload.Text" xml:space="preserve">
    <value>Upload</value>
  </data>
  <data name="Add.Text" xml:space="preserve">
    <value>Add</value>
  </data>
  <data name="All.Text" xml:space="preserve">
    <value>All</value>
  </data>
  <data name="Unauthorized.Text" xml:space="preserve">
    <value>Unauthorized</value>
  </data>
  <data name="Today.Text" xml:space="preserve">
    <value>Today</value>
  </data>
  <data name="Close.Text" xml:space="preserve">
    <value>Close</value>
  </data>
  <data name="cmdReturn.Text" xml:space="preserve">
    <value>Return</value>
  </data>
  <data name="cmdStop.Text" xml:space="preserve">
    <value>Stop</value>
  </data>
  <data name="cmdDownLoad.Text" xml:space="preserve">
    <value>Download</value>
  </data>
  <data name="Seconds.Text" xml:space="preserve">
    <value>Seconds</value>
  </data>
  <data name="Second.Text" xml:space="preserve">
    <value>Second</value>
  </data>
  <data name="Minutes.Text" xml:space="preserve">
    <value>Minutes</value>
  </data>
  <data name="Minute.Text" xml:space="preserve">
    <value>Minute</value>
  </data>
  <data name="Hours.Text" xml:space="preserve">
    <value>Hours</value>
  </data>
  <data name="Hour.Text" xml:space="preserve">
    <value>Hour</value>
  </data>
  <data name="Days.Text" xml:space="preserve">
    <value>Days</value>
  </data>
  <data name="Day.Text" xml:space="preserve">
    <value>Day</value>
  </data>
  <data name="DeleteItems.Text" xml:space="preserve">
    <value>Are you sure you want to delete these items?</value>
  </data>
  <data name="cmdEdit.Text" xml:space="preserve">
    <value>Edit</value>
  </data>
  <data name="Edit.Text" xml:space="preserve">
    <value>Edit</value>
  </data>
  <data name="Unknown.Text" xml:space="preserve">
    <value>Unknown</value>
  </data>
  <data name="Weeks.Text" xml:space="preserve">
    <value>Weeks</value>
  </data>
  <data name="Week.Text" xml:space="preserve">
    <value>Week</value>
  </data>
  <data name="Months.Text" xml:space="preserve">
    <value>Months</value>
  </data>
  <data name="Month.Text" xml:space="preserve">
    <value>Month</value>
  </data>
  <data name="Years.Text" xml:space="preserve">
    <value>Years</value>
  </data>
  <data name="Year.Text" xml:space="preserve">
    <value>Year</value>
  </data>
  <data name="New.Text" xml:space="preserve">
    <value>New</value>
  </data>
  <data name="DeleteModule.Confirm" xml:space="preserve">
    <value>Are you sure you want to delete this module?</value>
  </data>
  <data name="EXCEPTION.Log" xml:space="preserve">
    <value>EXCEPTION: {0}</value>
  </data>
  <data name="PURGE.Log" xml:space="preserve">
    <value>Purged Site Log Successfully</value>
  </data>
  <data name="SkinObjects.Text" xml:space="preserve">
    <value>[Skin Objects]</value>
  </data>
  <data name="SkinObjectsDescription.Text" xml:space="preserve">
    <value>Skin Objects are User Controls which can be used to provide custom functionality to your Theme files.</value>
  </data>
  <data name="ReadError.Text" xml:space="preserve">
    <value>Could not read all the data: {0}/{1}</value>
  </data>
  <data name="Help.Text" xml:space="preserve">
    <value>Help</value>
  </data>
  <data name="PURGEUSERS.Log" xml:space="preserve">
    <value>Purged Users Online Successfully</value>
  </data>
  <data name="ErrorOccurred.Text" xml:space="preserve">
    <value>An error has occurred.</value>
  </data>
  <data name="ModuleUnavailable.Text" xml:space="preserve">
    <value>Error: {0} is currently unavailable.</value>
  </data>
  <data name="PURGEDSCHEDULE.Log" xml:space="preserve">
    <value>Purged Schedule History</value>
  </data>
  <data name="TESTCOMPLETE.Log" xml:space="preserve">
    <value>Test done.  Waited {0} milliseconds.</value>
  </data>
  <data name="UserEmailExists.Text" xml:space="preserve">
    <value>A user is already using this email address.  Please register under a different email address or obtain a password reminder using your existing email address.</value>
  </data>
  <data name="InvalidAnswer.Text" xml:space="preserve">
    <value>The answer specified is invalid.  Please specify a valid answer to the question.</value>
  </data>
  <data name="InvalidEmail.Text" xml:space="preserve">
    <value>The email address specified is invalid.  Please specify a valid email address.</value>
  </data>
  <data name="InvalidPassword.Text" xml:space="preserve">
    <value>The password specified is invalid.  Please specify a valid password.  Passwords must be at least [PasswordLength] characters in length and contain at least [NoneAlphabet] non-alphanumeric characters, and must not match the username.</value>
  </data>
  <data name="BannedPasswordUsed.Text" xml:space="preserve">
    <value>The requested password is invalid as it is either the same as the username or uses a term that is on the banned list of passwords.</value>
  </data>
  <data name="InvalidQuestion.Text" xml:space="preserve">
    <value>The question specified is invalid.  Please specify a valid question.</value>
  </data>
  <data name="InvalidUserName.Text" xml:space="preserve">
    <value>The username specified is invalid.  Please specify a valid username.</value>
  </data>
  <data name="InvalidFirstName.Text" xml:space="preserve">
    <value>The first name specified is invalid.</value>
  </data>
  <data name="InvalidLastName.Text" xml:space="preserve">
    <value>The last name specified is invalid.</value>
  </data>
  <data name="UserRejected.Text" xml:space="preserve">
    <value>This user registration has been rejected.  Please contact an Administrator for more information.</value>
  </data>
  <data name="UserNameExists.Text" xml:space="preserve">
    <value>A user already exists for the user name specified.  Please register again using a different user name.</value>
  </data>
  <data name="RegError.Text" xml:space="preserve">
    <value>An unexpected error occurred during registration.  Please contact the Administrator for futher information.</value>
  </data>
  <data name="PaneNotFound.Error" xml:space="preserve">
    <value>Cannot locate ContentPane for Theme</value>
  </data>
  <data name="ContractExpired.Error" xml:space="preserve">
    <value>The hosting contract for {0} expired on {1}. Please contact &lt;a href="mailto:{2}"&gt;{2}&lt;/a&gt; for further information.</value>
  </data>
  <data name="TabAccess.Error" xml:space="preserve">
    <value>You do not have access to view this page within the site.</value>
  </data>
  <data name="ModuleAccess.Error" xml:space="preserve">
    <value>You do not have access to view this module within the site.</value>
  </data>
  <data name="CriticalError.Error" xml:space="preserve">
    <value>A critical error has occurred. Please check the Admin Logs for further details.</value>
  </data>
  <data name="ModuleLoad.Error" xml:space="preserve">
    <value>Unhandled error loading module.</value>
  </data>
  <data name="ModuleAdd.Error" xml:space="preserve">
    <value>Unhandled Error Adding Module to {0}.</value>
  </data>
  <data name="ContainerLoad.Error" xml:space="preserve">
    <value>Could Not Load Container: {0}</value>
  </data>
  <data name="BeginZip.Text" xml:space="preserve">
    <value>Begin processing zip file.</value>
  </data>
  <data name="CreateDir.Text" xml:space="preserve">
    <value>Creating directory</value>
  </data>
  <data name="WriteFile.Text" xml:space="preserve">
    <value>Writing file</value>
  </data>
  <data name="FileError.Text" xml:space="preserve">
    <value>Error processing file</value>
  </data>
  <data name="FileAccess.Error" xml:space="preserve">
    <value>You do not have sufficient permissions to access this file.</value>
  </data>
  <data name="EndZip.Text" xml:space="preserve">
    <value>End processing zip file</value>
  </data>
  <data name="FileRestricted.Text" xml:space="preserve">
    <value>{0} is a restricted file type.  Valid file types include ( *.{1}).  Please contact your hosting provider to upload a file type which is not supported.</value>
  </data>
  <data name="Skins.Text" xml:space="preserve">
    <value>Themes</value>
  </data>
  <data name="Containers.Text" xml:space="preserve">
    <value>Containers</value>
  </data>
  <data name="StartProcessor.Text" xml:space="preserve">
    <value>Initialize processor for theme/container files</value>
  </data>
  <data name="PackageLoad.Text" xml:space="preserve">
    <value>Loaded package level attribute file</value>
  </data>
  <data name="PackageLoad.Error" xml:space="preserve">
    <value>Error loading package level attribute file: ({0})</value>
  </data>
  <data name="DuplicateSkinObject.Error" xml:space="preserve">
    <value>Discarding duplicate skin object for token {0}</value>
  </data>
  <data name="DuplicateSkinObject.Detail" xml:space="preserve">
    <value>Any theme that references this token will utilize the theme control registered first {0} rather than the one specified by the duplicate ({1}).  The theme may render incorrectly.</value>
  </data>
  <data name="LoadingSkinToken.Text" xml:space="preserve">
    <value>Loading skin object for token {0}</value>
  </data>
  <data name="BeginSkinFile.Text" xml:space="preserve">
    <value>Begin processing file</value>
  </data>
  <data name="EndSkinFile.Text" xml:space="preserve">
    <value>End processing file</value>
  </data>
  <data name="EndSkinFiles.Text" xml:space="preserve">
    <value>End processing theme/container files</value>
  </data>
  <data name="FileFormat.Error" xml:space="preserve">
    <value>File formatting error</value>
  </data>
  <data name="FileFormat.Detail" xml:space="preserve">
    <value>{0} does not contain a ContentPane.</value>
  </data>
  <data name="SkinFileLoad.Text" xml:space="preserve">
    <value>Loading attribute file</value>
  </data>
  <data name="SkinFileLoad.Error" xml:space="preserve">
    <value>Error loading attribute file</value>
  </data>
  <data name="FileWrite.Text" xml:space="preserve">
    <value>Writing file</value>
  </data>
  <data name="ControlDirective.Text" xml:space="preserve">
    <value>Formatting control directive</value>
  </data>
  <data name="ControlRegister.Text" xml:space="preserve">
    <value>Formatting registration directive</value>
  </data>
  <data name="Substituting.Text" xml:space="preserve">
    <value>Substituting</value>
  </data>
  <data name="Substituting.Detail" xml:space="preserve">
    <value>{0}&lt;br&gt;With: {1}</value>
  </data>
  <data name="ProcessToken.Text" xml:space="preserve">
    <value>Processing token</value>
  </data>
  <data name="SkinToken.Text" xml:space="preserve">
    <value>Token is skin object</value>
  </data>
  <data name="PaneToken.Text" xml:space="preserve">
    <value>Token is content pane</value>
  </data>
  <data name="TokenFound.Text" xml:space="preserve">
    <value>Token found in attributes file</value>
  </data>
  <data name="TokenFormat.Text" xml:space="preserve">
    <value>Formatting token attribute</value>
  </data>
  <data name="TokenNotFoundInFile.Text" xml:space="preserve">
    <value>Token NOT found in attributes file</value>
  </data>
  <data name="ControlFormat.Text" xml:space="preserve">
    <value>Formatting control statement</value>
  </data>
  <data name="TokenNotFound.Text" xml:space="preserve">
    <value>Token not found</value>
  </data>
  <data name="ProcessObject.Text" xml:space="preserve">
    <value>Processing embedded object</value>
  </data>
  <data name="SkinObject.Text" xml:space="preserve">
    <value>Embedded object is skin object</value>
  </data>
  <data name="PaneObject.Text" xml:space="preserve">
    <value>Embedded object is content pane</value>
  </data>
  <data name="ObjectNotFound.Text" xml:space="preserve">
    <value>Embedded object not found</value>
  </data>
  <data name="cmdNext.Text" xml:space="preserve">
    <value>Next</value>
  </data>
  <data name="cmdBack.Text" xml:space="preserve">
    <value>Back</value>
  </data>
  <data name="cmdFinish.Text" xml:space="preserve">
    <value>Finish</value>
  </data>
  <data name="cmdBack.Help" xml:space="preserve">
    <value>Click to move to the previous page.</value>
  </data>
  <data name="cmdNext.Help" xml:space="preserve">
    <value>Click to move to the next page.</value>
  </data>
  <data name="Left.Text" xml:space="preserve">
    <value>Left</value>
  </data>
  <data name="Right.Text" xml:space="preserve">
    <value>Right</value>
  </data>
  <data name="Center.Text" xml:space="preserve">
    <value>Center</value>
  </data>
  <data name="Maximized.Text" xml:space="preserve">
    <value>Maximized</value>
  </data>
  <data name="Minimized.Text" xml:space="preserve">
    <value>Minimized</value>
  </data>
  <data name="None.Text" xml:space="preserve">
    <value>None</value>
  </data>
  <data name="Pages.Text" xml:space="preserve">
    <value>Page {0} of {1}</value>
  </data>
  <data name="cmdHelp.Text" xml:space="preserve">
    <value>Help</value>
  </data>
  <data name="cmdHelp.Help" xml:space="preserve">
    <value>Click to display Help for this page.</value>
  </data>
  <data name="DNN_Reading.Text" xml:space="preserve">
    <value>Reading Installation Manifest file</value>
  </data>
  <data name="DNN_Success.Text" xml:space="preserve">
    <value>Manifest file finished successfully.</value>
  </data>
  <data name="DNN_Valid.Text" xml:space="preserve">
    <value>DNN file is in valid {0} format.</value>
  </data>
  <data name="DNN_ValidSkinObject.Text" xml:space="preserve">
    <value>DNN file is in valid 2.0 ThemeObject format.</value>
  </data>
  <data name="EXCEPTION.Text" xml:space="preserve">
    <value>Exception</value>
  </data>
  <data name="EXCEPTION_DesktopSrc.Text" xml:space="preserve">
    <value>A module control must have a Desktopsrc value, aborting</value>
  </data>
  <data name="EXCEPTION_FileLoad.Text" xml:space="preserve">
    <value>File load failed, aborting</value>
  </data>
  <data name="EXCEPTION_FileName.Text" xml:space="preserve">
    <value>A file must have a name value, aborting</value>
  </data>
  <data name="EXCEPTION_FileRead.Text" xml:space="preserve">
    <value>Could not read all the data: </value>
  </data>
  <data name="EXCEPTION_FolderDesc.Text" xml:space="preserve">
    <value>A folder must have a description, aborting</value>
  </data>
  <data name="EXCEPTION_FolderName.Text" xml:space="preserve">
    <value>A folder must have a name value, aborting</value>
  </data>
  <data name="EXCEPTION_FolderProvider.Text" xml:space="preserve">
    <value>A folder must have a provider type value, aborting</value>
  </data>
  <data name="EXCEPTION_FolderVersion.Text" xml:space="preserve">
    <value>A folder must have a version value, aborting</value>
  </data>
  <data name="EXCEPTION_Format.Text" xml:space="preserve">
    <value>Invalid Dnn format, aborting</value>
  </data>
  <data name="EXCEPTION_LoadFailed.Text" xml:space="preserve">
    <value>Dnn load failed, aborting</value>
  </data>
  <data name="EXCEPTION_MissingDnn.Text" xml:space="preserve">
    <value>Did not find any .dnn file ???</value>
  </data>
  <data name="EXCEPTION_MissingResource.Text" xml:space="preserve">
    <value>ResourceFile specified in the dnn could not be found in the zip file: </value>
  </data>
  <data name="EXCEPTION_MultipleDnn.Text" xml:space="preserve">
    <value>Found multiple .dnn files in the zip file: </value>
  </data>
  <data name="EXCEPTION_Src.Text" xml:space="preserve">
    <value>A module control must have a src value, aborting</value>
  </data>
  <data name="EXCEPTION_Type.Text" xml:space="preserve">
    <value>A module control must have a type value, aborting</value>
  </data>
  <data name="FILE_Created.Text" xml:space="preserve">
    <value>Created - {0}</value>
  </data>
  <data name="FILE_Found.Text" xml:space="preserve">
    <value>Found valid path ({0}) for {1}.</value>
  </data>
  <data name="FILE_Loading.Text" xml:space="preserve">
    <value>Loading </value>
  </data>
  <data name="FILE_NotFound.Text" xml:space="preserve">
    <value>File specified in the dnn could not be found in the zip file: </value>
  </data>
  <data name="FILE_ReadSuccess.Text" xml:space="preserve">
    <value>File {0} read successfully</value>
  </data>
  <data name="FILES_Created.Text" xml:space="preserve">
    <value>Files created</value>
  </data>
  <data name="FILES_CreatedResources.Text" xml:space="preserve">
    <value>Resource Files created</value>
  </data>
  <data name="FILES_Creating.Text" xml:space="preserve">
    <value>Creating files</value>
  </data>
  <data name="FILES_Expanding.Text" xml:space="preserve">
    <value>Expanding Resource file</value>
  </data>
  <data name="FILES_Loading.Text" xml:space="preserve">
    <value>Loading files info</value>
  </data>
  <data name="FILES_Reading.Text" xml:space="preserve">
    <value>Reading files</value>
  </data>
  <data name="FILES_ReadingEnd.Text" xml:space="preserve">
    <value>Reading files done.</value>
  </data>
  <data name="INSTALL_Start.Text" xml:space="preserve">
    <value>Starting Installation</value>
  </data>
  <data name="INSTALL_Success.Text" xml:space="preserve">
    <value>Installation successful.</value>
  </data>
  <data name="REGISTER_Controls.Text" xml:space="preserve">
    <value>Registering Controls</value>
  </data>
  <data name="REGISTER_Definition.Text" xml:space="preserve">
    <value>Registering Definitions</value>
  </data>
  <data name="REGISTER_End.Text" xml:space="preserve">
    <value>Registering finished</value>
  </data>
  <data name="REGISTER_Module.Text" xml:space="preserve">
    <value>Registering DesktopModule</value>
  </data>
  <data name="SQL_Begin.Text" xml:space="preserve">
    <value>Begin Sql execution</value>
  </data>
  <data name="SQL_BeginFile.Text" xml:space="preserve">
    <value>Start Sql execution: {0} file</value>
  </data>
  <data name="SQL_End.Text" xml:space="preserve">
    <value>Finished Sql execution</value>
  </data>
  <data name="SQL_EndFile.Text" xml:space="preserve">
    <value>End Sql execution: {0} file</value>
  </data>
  <data name="SQL_Exceptions.Text" xml:space="preserve">
    <value>SQL Execution resulted in following Exceptions: {0}{1}</value>
  </data>
  <data name="SQL_Executing.Text" xml:space="preserve">
    <value>Executing </value>
  </data>
  <data name="SQL_UnknownFile.Text" xml:space="preserve">
    <value>Unknown file encoding for {0}, aborting</value>
  </data>
  <data name="XML_Loaded.Text" xml:space="preserve">
    <value>xml loaded.</value>
  </data>
  <data name="Folders.Text" xml:space="preserve">
    <value>Folders:</value>
  </data>
  <data name="Files.Text" xml:space="preserve">
    <value>Files:</value>
  </data>
  <data name="Page.Text" xml:space="preserve">
    <value>Page:</value>
  </data>
  <data name="URL.Text" xml:space="preserve">
    <value>URL:</value>
  </data>
  <data name="Home.Text" xml:space="preserve">
    <value>Home</value>
  </data>
  <data name="Maximize.Text" xml:space="preserve">
    <value>Maximize</value>
  </data>
  <data name="Minimize.Text" xml:space="preserve">
    <value>Minimize</value>
  </data>
  <data name="EXCEPTION_DirectoryExists.Text" xml:space="preserve">
    <value>Directory already exists</value>
  </data>
  <data name="EXCEPTION.DuplicateLocale.Text" xml:space="preserve">
    <value>This locale is lready Defined</value>
  </data>
  <data name="EXCEPTION.SaveLocale.Text" xml:space="preserve">
    <value>A file operation failed. Please check resource file permissions so files can be edited.</value>
  </data>
  <data name="LOG.LangPack.LoadFiles" xml:space="preserve">
    <value>Load {0} resource files.</value>
  </data>
  <data name="LOG.LangPack.Global" xml:space="preserve">
    <value>global</value>
  </data>
  <data name="LOG.LangPack.Control" xml:space="preserve">
    <value>control</value>
  </data>
  <data name="LOG.LangPack.Module" xml:space="preserve">
    <value>module</value>
  </data>
  <data name="LOG.LangPack.Admin" xml:space="preserve">
    <value>admin</value>
  </data>
  <data name="LOG.LangPack.ArchiveFiles" xml:space="preserve">
    <value>Create resource pack archive file.</value>
  </data>
  <data name="LOG.LangPack.LoadFromFolder" xml:space="preserve">
    <value>Loading resource files from folder: {0}</value>
  </data>
  <data name="LOG.LangPack.LoadFileName" xml:space="preserve">
    <value>Loading resource file: {0}</value>
  </data>
  <data name="LOG.LangPack.SerializeManifest" xml:space="preserve">
    <value>Manifest file successfully created.</value>
  </data>
  <data name="LOG.LangPack.SavedFile" xml:space="preserve">
    <value>Resource File {0} saved to resource pack.</value>
  </data>
  <data name="LOG.LangPack.CreateArchive" xml:space="preserve">
    <value>Adding files to the resource pack: {0}</value>
  </data>
  <data name="LOG.LangPack.ERROR.SavingFile" xml:space="preserve">
    <value>There was an error saving a file to the resource pack: {0}</value>
  </data>
  <data name="LOG.LangPack.ERROR.CreatingFile" xml:space="preserve">
    <value>There was an error creating the resource pack file: {0}</value>
  </data>
  <data name="LOG.LangPack.ERROR.ManifestFile" xml:space="preserve">
    <value>There was an error creating the manifest file: {0}</value>
  </data>
  <data name="EXCEPTION.LangPack.ManifestZip" xml:space="preserve">
    <value>There was an error reading the Language Pack manifest from the zip file. Error: {0}</value>
  </data>
  <data name="EXCEPTION.LangPack.ManifestLoad" xml:space="preserve">
    <value>There was an error loading the Language Pack manifest. Error: {0}</value>
  </data>
  <data name="EXCEPTION.LangPack.FileMissing" xml:space="preserve">
    <value>File {0} missing in Language Pack manifest.</value>
  </data>
  <data name="EXCEPTION.LangPack.Install" xml:space="preserve">
    <value>There was an error loading a Language Pack resource file. Error: {0}</value>
  </data>
  <data name="LOG.LangPack.Job.LoadManifest" xml:space="preserve">
    <value>Load manifest file.</value>
  </data>
  <data name="LOG.LangPack.Job.DeserializeManifest" xml:space="preserve">
    <value>Deserializing manifest file.</value>
  </data>
  <data name="LOG.LangPack.Job.LoadFiles" xml:space="preserve">
    <value>Unzipping language files</value>
  </data>
  <data name="LOG.LangPack.Job.SaveFiles" xml:space="preserve">
    <value>Importing language files</value>
  </data>
  <data name="LOG.LangPack.Job.CreateLocale" xml:space="preserve">
    <value>Creating/Updating the Locale</value>
  </data>
  <data name="LOG.LangPackReader.LoadFiles" xml:space="preserve">
    <value>Unzipping language file: {0}</value>
  </data>
  <data name="LOG.LangPackReader.UnzipFiles" xml:space="preserve">
    <value>Import file: {0}</value>
  </data>
  <data name="LOG.LangPackReader.CreateLocale" xml:space="preserve">
    <value>Creating Locale: {0}</value>
  </data>
  <data name="Wizard.Success.SuccessTitle" xml:space="preserve">
    <value>Congratulations:</value>
  </data>
  <data name="Wizard.Success.SuccessDetail" xml:space="preserve">
    <value>&lt;p&gt;Congratulations.  The Wizard completed successfully.&lt;/p&gt;</value>
  </data>
  <data name="Wizard.Success.FailureTitle" xml:space="preserve">
    <value>Wizard Failed:</value>
  </data>
  <data name="Wizard.Success.FailureDetail" xml:space="preserve">
    <value>&lt;p&gt;Unfortunately there was an error with this Wizard.  Please review the message below, and check with your Provider.&lt;/p&gt;</value>
  </data>
  <data name="LOG.PAWriter.CreateManifest" xml:space="preserve">
    <value>Create manifest file. {0}</value>
  </data>
  <data name="LOG.PAWriter.CreateArchive" xml:space="preserve">
    <value>Adding files to the Module Package: {0}</value>
  </data>
  <data name="LOG.PAWriter.SavedFile" xml:space="preserve">
    <value>File {0} saved to Module Package.</value>
  </data>
  <data name="LOG.PAWriter.ERROR.SavingFile" xml:space="preserve">
    <value>There was an error saving a file to the Module Package: {0}</value>
  </data>
  <data name="LOG.PAWriter.CreateZipFile" xml:space="preserve">
    <value>Creating Module Package: {0}</value>
  </data>
  <data name="ModuleExpired.Text" xml:space="preserve">
    <value>Module Expired - {0}</value>
  </data>
  <data name="LOG.PALogger.Info" xml:space="preserve">
    <value>Info</value>
  </data>
  <data name="LOG.PALogger.Warning" xml:space="preserve">
    <value>Warning</value>
  </data>
  <data name="LOG.PALogger.Failure" xml:space="preserve">
    <value>Failure</value>
  </data>
  <data name="LOG.PALogger.StartJob" xml:space="preserve">
    <value>StartJob</value>
  </data>
  <data name="LOG.PALogger.EndJob" xml:space="preserve">
    <value>EndJob</value>
  </data>
  <data name="AllUsers.Text" xml:space="preserve">
    <value>All Users</value>
  </data>
  <data name="Superuser.Text" xml:space="preserve">
    <value>SuperUser</value>
  </data>
  <data name="UnauthenticatedUsers.Text" xml:space="preserve">
    <value>Unauthenticated Users</value>
  </data>
  <data name="RestrictedFileType.Text" xml:space="preserve">
    <value>The file {0} is a restricted file type. Valid file types include ( {1} ). Contact your hosting provider to upload a file type which is not supported.</value>
  </data>
  <data name="SaveFileError.Text" xml:space="preserve">
    <value>An error occurred when attempting to save the file {0}. Contact your hosting provider to ensure the appropriate security settings have been enabled on the server.</value>
  </data>
  <data name="DiskSpaceExceeded.Text" xml:space="preserve">
    <value>The file {0} exceeds the amount of disk space available. Contact your hosting provider to inquire about increasing your site disk space.</value>
  </data>
  <data name="WordCleanButton.Text" xml:space="preserve">
    <value>Clean MS Word HTML</value>
  </data>
  <data name="INSTALL_OlderVersion.Text" xml:space="preserve">
    <value>Install aborted - The module being installed is older than the version which is already installed in your host application.</value>
  </data>
  <data name="INSTALL_Compatibility.Text" xml:space="preserve">
    <value>Install aborted - The module being installed is not compatible with this version of DNN. An upgrade to version {0} is required.</value>
  </data>
  <data name="INSTALL_Dependencies.Text" xml:space="preserve">
    <value>Install aborted - The module being installed requires additional components which are not available in your environment.</value>
  </data>
  <data name="INSTALL_Permissions.Text" xml:space="preserve">
    <value>Install aborted - The package being installed requires more permissions than are currently available in your environment.  Permission required.</value>
  </data>
  <data name="First.Text" xml:space="preserve">
    <value>First</value>
  </data>
  <data name="Next.Text" xml:space="preserve">
    <value>Next</value>
  </data>
  <data name="Previous.Text" xml:space="preserve">
    <value>Previous</value>
  </data>
  <data name="Last.Text" xml:space="preserve">
    <value>Last</value>
  </data>
  <data name="Recordsperpage.Text" xml:space="preserve">
    <value>Records per page</value>
  </data>
  <data name="Recordsperpage.Help" xml:space="preserve">
    <value>Select the maximum number of records to display on a page.</value>
  </data>
  <data name="LOG.LangPack.Provider" xml:space="preserve">
    <value>provider</value>
  </data>
  <data name="InvalidFileName.Text" xml:space="preserve">
    <value>Invalid File Name - Filename cannot contain  '</value>
  </data>
  <data name="AllRoles.Text" xml:space="preserve">
    <value>&lt; All Roles &gt;</value>
  </data>
  <data name="GlobalRoles.Text" xml:space="preserve">
    <value>&lt; Global Roles &gt;</value>
  </data>
  <data name="Cancel.Action" xml:space="preserve">
    <value>Cancel</value>
  </data>
  <data name="InsertSmileyButton.Text" xml:space="preserve">
    <value>Insert Smiley</value>
  </data>
  <data name="RoleGroupFilter.Text" xml:space="preserve">
    <value>Filter By Group:</value>
  </data>
  <data name="DeleteItems.Confirm" xml:space="preserve">
    <value>Are you sure you want to delete these items?</value>
  </data>
  <data name="RemoveItems.Confirm" xml:space="preserve">
    <value>Are you sure you want to delete these items?</value>
  </data>
  <data name="PasswordMismatch.Text" xml:space="preserve">
    <value>The passwords do not match.</value>
  </data>
  <data name="OnLine.Text" xml:space="preserve">
    <value>Online</value>
  </data>
  <data name="Deleted.Text" xml:space="preserve">
    <value>Deleted</value>
  </data>
  <data name="LOG.LangPackReader.ModuleWarning" xml:space="preserve">
    <value>Resource file {0} was not saved because the module {1} is not installed.</value>
  </data>
  <data name="AdminOnly.Text" xml:space="preserve">
    <value>Admin Only</value>
  </data>
  <data name="MembersOnly.Text" xml:space="preserve">
    <value>Members Only</value>
  </data>
  <data name="Public.Text" xml:space="preserve">
    <value>Public</value>
  </data>
  <data name="Visibility.Text" xml:space="preserve">
    <value>Visibility:</value>
  </data>
  <data name="CreateProfileDefinitions.Error" xml:space="preserve">
    <value>Error creating Profile Definitions.</value>
  </data>
  <data name="CreatePortal.Error" xml:space="preserve">
    <value>Error creating site.</value>
  </data>
  <data name="CreatePortalHomeFolderExists.Error" xml:space="preserve">
    <value>Portal folder {0} is already used.</value>
  </data>
  <data name="CreateAdminUser.Error" xml:space="preserve">
    <value>Error creating Administrator user account.</value>
  </data>
  <data name="DeleteUploadFolder.Error" xml:space="preserve">
    <value>Error deleting previous upload folder.</value>
  </data>
  <data name="ChildPortal.Error" xml:space="preserve">
    <value>Error configuring child site.</value>
  </data>
  <data name="PortalTemplate.Error" xml:space="preserve">
    <value>Error parsing site template.</value>
  </data>
  <data name="AdminTemplate.Error" xml:space="preserve">
    <value>Error parsing admin template.</value>
  </data>
  <data name="FilePermission.Error" xml:space="preserve">
    <value>You do not have permissions to view the requested file.</value>
  </data>
  <data name="ModuleLoadWarning.Error" xml:space="preserve">
    <value>Module Load Warning</value>
  </data>
  <data name="ModuleLoadWarning.Text" xml:space="preserve">
    <value>One or more of the modules on this page did not load.  This may be temporary.  Please refresh the page (click F5 in most browsers).  If the problem persists, please let the &lt;a href="mailto:{0}"&gt;Site Administrator&lt;/a&gt; know.</value>
  </data>
  <data name="FTB_FolderCreated.Text" xml:space="preserve">
    <value>Folder {0} created successfully.</value>
  </data>
  <data name="FTB_FolderCreate.Error" xml:space="preserve">
    <value>Unknown error creating folder.</value>
  </data>
  <data name="FTB_FolderCreate.Permission" xml:space="preserve">
    <value>You do not have permission to create folders.</value>
  </data>
  <data name="FTB_FolderDeleted.Text" xml:space="preserve">
    <value>Folder {0} deleted successfully.</value>
  </data>
  <data name="FTB_FolderDelete.Error" xml:space="preserve">
    <value>Unknown error deleting folder.</value>
  </data>
  <data name="FTB_FolderDelete.Permission" xml:space="preserve">
    <value>You do not have permission to delete folders.</value>
  </data>
  <data name="FTB_ImageDeleted.Text" xml:space="preserve">
    <value>Image {0} deleted successfully.</value>
  </data>
  <data name="FTB_ImageDelete.Error" xml:space="preserve">
    <value>Unknown error deleting image.</value>
  </data>
  <data name="FTB_ImageDelete.Permission" xml:space="preserve">
    <value>You do not have permission to delete images.</value>
  </data>
  <data name="FTB_ImageUploaded.Text" xml:space="preserve">
    <value>Image {0} uploaded successfully.</value>
  </data>
  <data name="FTB_ImageUpload.Error" xml:space="preserve">
    <value>Unknown error uploading image.</value>
  </data>
  <data name="FTB_ImageUploadNoFile.Text" xml:space="preserve">
    <value>No file uploaded.</value>
  </data>
  <data name="FTB_ImageUpload.Permission" xml:space="preserve">
    <value>You do not have permission to upload images.</value>
  </data>
  <data name="LastPortal.Text" xml:space="preserve">
    <value>You cannot delete the last site in your database.</value>
  </data>
  <data name="User.Text" xml:space="preserve">
    <value>Username:</value>
  </data>
  <data name="DisplayName.Text" xml:space="preserve">
    <value>Display Name:</value>
  </data>
  <data name="PageDisabled.Header" xml:space="preserve">
    <value>Page Disabled</value>
  </data>
  <data name="PageDisabled.Text" xml:space="preserve">
    <value>This page has been disabled and is only visible by users with Edit Permission for the page.</value>
  </data>
  <data name="InvalidPasswordAnswer.Text" xml:space="preserve">
    <value>Password Answer must be provided.</value>
  </data>
  <data name="InvalidPasswordQuestion.Text" xml:space="preserve">
    <value>Password Question must be provided.</value>
  </data>
  <data name="PasswordChanged.Text" xml:space="preserve">
    <value>The password has been changed.</value>
  </data>
  <data name="PasswordInvalid.Text" xml:space="preserve">
    <value>You must enter a valid password.  Please check with the Site Administrator if you do not know the password requirements.</value>
  </data>
  <data name="PasswordMailError.Text" xml:space="preserve">
    <value>The password has been reset, but there was an error sending the email reminder message.</value>
  </data>
  <data name="PasswordMissing.Text" xml:space="preserve">
    <value>You must provide your current password in order to change the password.</value>
  </data>
  <data name="PasswordNotDifferent.Text" xml:space="preserve">
    <value>The new password is the same as the old password.  Please enter a different password.</value>
  </data>
  <data name="PasswordResetFailed.Text" xml:space="preserve">
    <value>Your new password was not accepted for security reasons.  Please enter a password that you haven't used before and is long and complex enough to meet the site's password complexity requirements.</value>
  </data>
  <data name="PasswordInadequate.Text" xml:space="preserve">
    <value>Your new password was not accepted for security reasons. Please enter a password that is long and complex enough to meet the site's password complexity requirements.</value>
  </data>
  <data name="PasswordBanned.Text" xml:space="preserve">
    <value>Your new password was not accepted as it was banned or it was the same as your user name.</value>
  </data>
  <data name="PasswordResetFailed_UserUndefined.Text" xml:space="preserve">
    <value>Your new password was not accepted for security reasons. Please choose a password which does not match a previously used password and ensure the user name is correct.</value>
  </data>
  <data name="PasswordResetFailed_ResetLinkExpired.Text" xml:space="preserve">
    <value>Your new password was not accepted for security reasons. The password reset link has expired and is no longer valid.</value>
  </data>
  <data name="PasswordResetFailed_PasswordInHistory.Text" xml:space="preserve">
    <value>Your new password was not accepted for security reasons. Please choose a password that hasn't been used before.</value>
  </data>
  <data name="PasswordResetFailed_WrongAnswer.Text" xml:space="preserve">
    <value>Your new password was not accepted for security reasons. Please ensure the correct user name and answer were entered.</value>
  </data>
  <data name="PrivateMembership.Text" xml:space="preserve">
    <value>&lt;strong&gt;*Note:&lt;/strong&gt; Membership to this site is private. Once your account information has been submitted, the Site Administrator will be notified and your application will be subjected to a screening procedure. If your application is authorized, you will receive notification that you can access the site.</value>
  </data>
  <data name="PublicMembership.Text" xml:space="preserve">
    <value>&lt;strong&gt;*Note:&lt;/strong&gt; Membership to this site is public. Once your account information has been submitted, you will be granted immediate access to the site.</value>
  </data>
  <data name="Register.Text" xml:space="preserve">
    <value>User Registration</value>
  </data>
  <data name="Required.Text" xml:space="preserve">
    <value> All fields marked with a red asterisk are required.</value>
  </data>
  <data name="VerifiedMembership.Text" xml:space="preserve">
    <value>&lt;strong&gt;*Note:&lt;/strong&gt; Membership to this website is verified. Once your account information has been submitted, you will receive an email containing a link that you can use to verify your account.</value>
  </data>
  <data name="Captcha.Help" xml:space="preserve">
    <value>Enter the security code.</value>
  </data>
  <data name="Captcha.Text" xml:space="preserve">
    <value>Security Code</value>
  </data>
  <data name="Password.Text" xml:space="preserve">
    <value>Password:</value>
  </data>
  <data name="Username.Text" xml:space="preserve">
    <value>Username:</value>
  </data>
  <data name="CaptchaText.Text" xml:space="preserve">
    <value>Enter the code shown above in the box below.</value>
  </data>
  <data name="InvalidCaptcha.Text" xml:space="preserve">
    <value>Incorrect Security Code</value>
  </data>
  <data name="CaptchaAlt.Text" xml:space="preserve">
    <value>CAPTCHA image</value>
  </data>
  <data name="PrivateConfirmationMessage.Text" xml:space="preserve">
    <value>&lt;strong&gt;An email with your details has been sent to the Site Administrator for verification. You will be notified by email when your registration has been approved. In the meantime you can continue to browse this site.&lt;/strong&gt;  </value>
  </data>
  <data name="DNN_ReadingComponent.Text" xml:space="preserve">
    <value>Reading Component Manifest</value>
  </data>
  <data name="DNN_ReadingPackage.Text" xml:space="preserve">
    <value>Reading Package Manifest</value>
  </data>
  <data name="AUTHENTICATION_LoginSrcMissing.Text" xml:space="preserve">
    <value>Required field LoginControlSrc is missing from Manifest</value>
  </data>
  <data name="AUTHENTICATION_ReadSuccess.Text" xml:space="preserve">
    <value>Parsed Authentication Manifest Successfully</value>
  </data>
  <data name="AUTHENTICATION_SettingsSrcMissing.Text" xml:space="preserve">
    <value>Required field SettingsControlSrc is missing from Manifest</value>
  </data>
  <data name="AUTHENTICATION_TypeMissing.Text" xml:space="preserve">
    <value>Required field Type is missing from Manifest</value>
  </data>
  <data name="UNINSTALL_Start.Text" xml:space="preserve">
    <value>Starting Package Uninstall</value>
  </data>
  <data name="UNINSTALL_Success.Text" xml:space="preserve">
    <value>Package Uninstall Successful</value>
  </data>
  <data name="AUTHENTICATION_Registered.Text" xml:space="preserve">
    <value>Authentication registered successfully - {0}</value>
  </data>
  <data name="FILE_Deleted.Text" xml:space="preserve">
    <value>Deleted - {0}</value>
  </data>
  <data name="UNINSTALL_StartComp.Text" xml:space="preserve">
    <value>Starting Component Uninstall</value>
  </data>
  <data name="UNINSTALL_SuccessComp.Text" xml:space="preserve">
    <value>Component Uninstall Successful</value>
  </data>
  <data name="COMPONENT_RollingBack.Text" xml:space="preserve">
    <value>Rolling back component install</value>
  </data>
  <data name="AUTHENTICATION_UnRegistered.Text" xml:space="preserve">
    <value>Authentication unregistered successfully - {0}</value>
  </data>
  <data name="COMPONENT_Installed.Text" xml:space="preserve">
    <value>Component installed successfully</value>
  </data>
  <data name="COMPONENT_RolledBack.Text" xml:space="preserve">
    <value>Component rolled back successfully</value>
  </data>
  <data name="INSTALL_Committed.Text" xml:space="preserve">
    <value>Installation committed</value>
  </data>
  <data name="COMPONENT_UnInstalled.Text" xml:space="preserve">
    <value>Component uninstalled successfully</value>
  </data>
  <data name="ASSEMBLY_Registered.Text" xml:space="preserve">
    <value>Assembly already registered</value>
  </data>
  <data name="ASSEMBLY_UnRegistered.Text" xml:space="preserve">
    <value>Assembly unregistered</value>
  </data>
  <data name="INSTALL_Failed.Text" xml:space="preserve">
    <value>Installation Failed</value>
  </data>
  <data name="FILE_CreateBackup.Text" xml:space="preserve">
    <value>Creating backup of previous version - {0}</value>
  </data>
  <data name="FILE_RestoreBackup.Text" xml:space="preserve">
    <value>Restored backup of previous version - {0}</value>
  </data>
  <data name="ASSEMBLY_Added.Text" xml:space="preserve">
    <value>Assembly registered</value>
  </data>
  <data name="ASSEMBLY_AddedBindingRedirect.Text" xml:space="preserve">
    <value>Binding redirect added for assembly</value>
  </data>
  <data name="ASSEMBLY_RemovedBindingRedirect.Text" xml:space="preserve">
    <value>Binding redirect removed for assembly</value>
  </data>
  <data name="ASSEMBLY_Updated.Text" xml:space="preserve">
    <value>Assembly updated</value>
  </data>
  <data name="FOLDER_DeletedBackup.Text" xml:space="preserve">
    <value>Deleted temporary install folder</value>
  </data>
  <data name="ASSEMBLY_InUse.Text" xml:space="preserve">
    <value>Assembly in use by another package</value>
  </data>
  <data name="EXCEPTION_NameMissing.Text" xml:space="preserve">
    <value>The name element is required</value>
  </data>
  <data name="EXCEPTION_TypeMissing.Text" xml:space="preserve">
    <value>The type element is required</value>
  </data>
  <data name="EXCEPTION_VersionMissing.Text" xml:space="preserve">
    <value>The version element is required</value>
  </data>
  <data name="INSTALL_Aborted.Text" xml:space="preserve">
    <value>Package Installation aborted</value>
  </data>
  <data name="INSTALL_Package.Text" xml:space="preserve">
    <value>A dependent package is not installed</value>
  </data>
  <data name="INSTALL_Version.Text" xml:space="preserve">
    <value>A newer version of this package is already installed</value>
  </data>
  <data name="INSTALL_Namespace.Text" xml:space="preserve">
    <value>A dependent component is not installed</value>
  </data>
  <data name="XMLMERGE_Upgrade.Text" xml:space="preserve">
    <value>Upgraded by {1} version {2} - Date: {3}</value>
  </data>
  <data name="CONFIG_Committed.Text" xml:space="preserve">
    <value>Config file changes committed</value>
  </data>
  <data name="CONFIG_RolledBack.Text" xml:space="preserve">
    <value>Config file changes rolled back</value>
  </data>
  <data name="CONFIG_Updated.Text" xml:space="preserve">
    <value>Config file updated</value>
  </data>
  <data name="SQL_Committed.Text" xml:space="preserve">
    <value>SQL script changes committed</value>
  </data>
  <data name="SQL_RolledBack.Text" xml:space="preserve">
    <value>SQL script changes rolled back</value>
  </data>
  <data name="SQL_BeginUnInstall.Text" xml:space="preserve">
    <value>Begin Sql UnInstall</value>
  </data>
  <data name="SQL_EndUnInstall.Text" xml:space="preserve">
    <value>End Sql UnInstall</value>
  </data>
  <data name="FOLDER_Created.Text" xml:space="preserve">
    <value>Folder Created - {0}</value>
  </data>
  <data name="SECURITY_Installer.Text" xml:space="preserve">
    <value>You do not have access to install this component.</value>
  </data>
  <data name="SECURITY_NotRegistered.Text" xml:space="preserve">
    <value>This package type is not registered.</value>
  </data>
  <data name="EXCEPTION_InstallerCreate.Text" xml:space="preserve">
    <value>Error creating component installer.</value>
  </data>
  <data name="TokenReplaceUnknownProperty.Text" xml:space="preserve">
    <value>Unknown Property</value>
  </data>
  <data name="UserDeleteError.Text" xml:space="preserve">
    <value>Error deleting user</value>
  </data>
  <data name="SKIN_BeginProcessing.Text" xml:space="preserve">
    <value>Begin processing of theme files.</value>
  </data>
  <data name="SKIN_EndProcessing.Text" xml:space="preserve">
    <value>End processing of theme files.</value>
  </data>
  <data name="MODULE_ControlKeyMissing.Text" xml:space="preserve">
    <value>Module Control Key Missing</value>
  </data>
  <data name="MODULE_ControlTypeMissing.Text" xml:space="preserve">
    <value>Module Control Type Missing</value>
  </data>
  <data name="MODULE_FriendlyNameMissing.Text" xml:space="preserve">
    <value>Module FriendlyName Missing</value>
  </data>
  <data name="MODULE_ReadSuccess.Text" xml:space="preserve">
    <value>Module Manifest read successfully</value>
  </data>
  <data name="MODULE_Registered.Text" xml:space="preserve">
    <value>Module registered successfully - {0}</value>
  </data>
  <data name="MODULE_UnRegistered.Text" xml:space="preserve">
    <value>Module un-registered successfully - {0}</value>
  </data>
  <data name="MODULE_AdminPagemoduleAdded.Text" xml:space="preserve">
    <value>Module added to Admin page {0} on portal {1}.</value>
  </data>
  <data name="MODULE_AdminPagemoduleRemoved.Text" xml:space="preserve">
    <value>Module removed from Admin page {0} on portal {1}.</value>
  </data>
  <data name="MODULE_AdminPageRemoved.Text" xml:space="preserve">
    <value>Admin page {0} removed from portal {1}.</value>
  </data>
  <data name="MODULE_AdminPageAdded.Text" xml:space="preserve">
    <value>Admin page {0} added to portal {1}.</value>
  </data>
  <data name="MODULE_HostAdded.Text" xml:space="preserve">
    <value>Module added Host page {0}.</value>
  </data>
  <data name="MODULE_HostPageAdded.Text" xml:space="preserve">
    <value>Host page {0} added.</value>
  </data>
  <data name="MODULE_HostPagemoduleAdded.Text" xml:space="preserve">
    <value>Module added to Host page {0}.</value>
  </data>
  <data name="MODULE_HostPageRemoved.Text" xml:space="preserve">
    <value>Host page {0} removed.</value>
  </data>
  <data name="MODULE_HostPagemoduleRemoved.Text" xml:space="preserve">
    <value>Module removed from Host page {0}.</value>
  </data>
  <data name="PACKAGE_NoLicense.Text" xml:space="preserve">
    <value>The license for this package is not currently included within the installation file, please check with the vendor for full license details.</value>
  </data>
  <data name="PACKAGE_NoReleaseNotes.Text" xml:space="preserve">
    <value>This package has no Release Notes</value>
  </data>
  <data name="FOLDER_Deleted.Text" xml:space="preserve">
    <value>Folder Deleted - {0}</value>
  </data>
  <data name="UNINSTALL_Failure.Text" xml:space="preserve">
    <value>Component Uninstall Failure</value>
  </data>
  <data name="WRITER_CreateArchive.Text" xml:space="preserve">
    <value>Creating zip Archive - {0}</value>
  </data>
  <data name="WRITER_SavedFile.Text" xml:space="preserve">
    <value>Saved file to Archive - {0}</value>
  </data>
  <data name="WRITER_SaveFileError.Text" xml:space="preserve">
    <value>Error Saving File to Archive - {0}</value>
  </data>
  <data name="SKIN_Registered.Text" xml:space="preserve">
    <value>Theme Package Registered successfully - {0}</value>
  </data>
  <data name="SKIN_UnRegistered.Text" xml:space="preserve">
    <value>Theme Package Unregistered successfully - {0}</value>
  </data>
  <data name="WRITER_AddFileToManifest.Text" xml:space="preserve">
    <value>Added File to manifest - {0}</value>
  </data>
  <data name="WRITER_CreatedManifest.Text" xml:space="preserve">
    <value>Created Manifest</value>
  </data>
  <data name="WRITER_CreatedPackage.Text" xml:space="preserve">
    <value>Created Package</value>
  </data>
  <data name="WRITER_CreatingManifest.Text" xml:space="preserve">
    <value>Creating Manifest</value>
  </data>
  <data name="WRITER_CreatingPackage.Text" xml:space="preserve">
    <value>Creating Package</value>
  </data>
  <data name="PACKAGE_UnRecognizable.Text" xml:space="preserve">
    <value>Unrecognizable Package manifest</value>
  </data>
  <data name="LANGUAGE_Registered.Text" xml:space="preserve">
    <value>Language Pack Registered successfully - {0}</value>
  </data>
  <data name="LANGUAGE_UnRegistered.Text" xml:space="preserve">
    <value>Language Pack Unregistered successfully - {0}</value>
  </data>
  <data name="DisplayEnglish.Text" xml:space="preserve">
    <value>Display English Name</value>
  </data>
  <data name="DisplayNative.Text" xml:space="preserve">
    <value>Display Native Name</value>
  </data>
  <data name="CLEANUP_ProcessComplete.Text" xml:space="preserve">
    <value>Completed Processing of Cleanup File - {0}</value>
  </data>
  <data name="CLEANUP_ProcessError.Text" xml:space="preserve">
    <value>Non Fatal Error Cleaning Up Files: {0}</value>
  </data>
  <data name="CLEANUP_Processing.Text" xml:space="preserve">
    <value>Processing Cleanup File - {0}</value>
  </data>
  <data name="LANGUAGE_PortalsEnabled.Text" xml:space="preserve">
    <value>Language Enabled for all Websites - {0}</value>
  </data>
  <data name="PermissionTypeGrant.Text" xml:space="preserve">
    <value>Permission Granted</value>
  </data>
  <data name="PermissionTypeDeny.Text" xml:space="preserve">
    <value>Permission Denied</value>
  </data>
  <data name="PermissionTypeNull.Text" xml:space="preserve">
    <value>Not Specified</value>
  </data>
  <data name="FailedRecipient.Text" xml:space="preserve">
    <value>The message was not delivered to the following address(es) - {0}</value>
  </data>
  <data name="SMTPConfigurationProblem.Text" xml:space="preserve">
    <value>There is a problem with the configuration of your SMTP Server.  Mail was not sent.</value>
  </data>
  <data name="SmtpInvalidPort.Text" xml:space="preserve">
    <value>The specified port is invalid. The port must be greater than 0 and less than 65536. Mail was not sent.</value>
  </data>
  <data name="FILE_NotAllowed.Text" xml:space="preserve">
    <value>File extension not allowed - {0}</value>
  </data>
  <data name="InsufficientFolderPermission.Text" xml:space="preserve">
    <value>You do not have sufficient permissions to write to folder {0}.  Please contact your hosting provider to ensure the appropriate security settings have been enabled on the server.</value>
  </data>
  <data name="UNINSTALL_WarningsComp.Text" xml:space="preserve">
    <value>Component Uninstalled with Warnings</value>
  </data>
  <data name="UNINSTALL_Warnings.Text" xml:space="preserve">
    <value>Uninstalled with Warnings</value>
  </data>
  <data name="FileInUse.Text" xml:space="preserve">
    <value>The file - {0} - appears to be in use and cannot be deleted at this time.  Please wait for a few minutes and try again.</value>
  </data>
  <data name="GreenSuccess.Text" xml:space="preserve">
    <value>Success</value>
  </data>
  <data name="RedError.Text" xml:space="preserve">
    <value>Error</value>
  </data>
  <data name="YellowWarning.Text" xml:space="preserve">
    <value>Warning</value>
  </data>
  <data name="SelectedRole.Text" xml:space="preserve">
    <value>Selected Role</value>
  </data>
  <data name="jQuery.NotInstalled.Text" xml:space="preserve">
    <value>jQuery is not installed.</value>
  </data>
  <data name="jQuery.UnknownVersion.Text" xml:space="preserve">
    <value>Unable to determine jQuery Version.</value>
  </data>
  <data name="SendMail.Error" xml:space="preserve">
    <value>There was an error sending confirmation emails - {0}  However your user account was created successfully.</value>
  </data>
  <data name="TokenReplaceUnknownObject.Text" xml:space="preserve">
    <value>Error accessing [{0}:{1}], {0} is an unknown datasource.</value>
  </data>
  <data name="SKIN_Installed.Text" xml:space="preserve">
    <value>Theme already installed with a different Package Name.</value>
  </data>
  <data name="ModuleEffective.Text" xml:space="preserve">
    <value>Module Effective - {0}</value>
  </data>
  <data name="ModuleVisibleAdministrator.Text" xml:space="preserve">
    <value>Visible by Administrators only.</value>
  </data>
  <data name="PortalRoot.Text" xml:space="preserve">
    <value>Site Root</value>
  </data>
  <data name="False.Text" xml:space="preserve">
    <value>False</value>
  </data>
  <data name="True.Text" xml:space="preserve">
    <value>True</value>
  </data>
  <data name="EXCEPTION_InvalidEmailAddress.Text" xml:space="preserve">
    <value>The email address ({0}) is not in a valid format.</value>
  </data>
  <data name="EXCEPTION_ModuleCacheMissing.Text" xml:space="preserve">
    <value>The ModuleCachingProvider is not properly configured.  Please verify that the moduleCaching provider configuration exists in the web.config and that a default provider is specified.</value>
  </data>
  <data name="File.Text" xml:space="preserve">
    <value />
  </data>
  <data name="Localization_NotLocalized.Text" xml:space="preserve">
    <value>Not localized</value>
  </data>
  <data name="Localization_NotTranslated.Text" xml:space="preserve">
    <value>Not translated</value>
  </data>
  <data name="Localization_OutOfDate.Text" xml:space="preserve">
    <value>Out of date</value>
  </data>
  <data name="Localization_Translated.Text" xml:space="preserve">
    <value>Translated</value>
  </data>
  <data name="DeLocalizeModule.Confirm" xml:space="preserve">
    <value>Are you sure you want to delocalize this module?</value>
  </data>
  <data name="LocalizeModule.Confirm" xml:space="preserve">
    <value>Are you sure you want to localize this module?</value>
  </data>
  <data name="TranslateModule.Confirm" xml:space="preserve">
    <value>Are yu sure you want to mark this module as translated?</value>
  </data>
  <data name="UnTranslateModule.Confirm" xml:space="preserve">
    <value>Are you sure you want to mark this module as not translated?</value>
  </data>
  <data name="System_Default.Text" xml:space="preserve">
    <value>System Default</value>
  </data>
  <data name="LanguageNotSelected.Text" xml:space="preserve">
    <value>You have not selected a preferred locale.  Your preferred locale will therefore default to the site's default locale.</value>
  </data>
  <data name="DefaultFolderMappings.Error" xml:space="preserve">
    <value>Error creating Default Folder Types</value>
  </data>
  <data name="jQuery.UI.UnknownVersion.Text" xml:space="preserve">
    <value>Unable to determine jQuery UI Version.</value>
  </data>
  <data name="jQueryUI.NotInstalled.Text" xml:space="preserve">
    <value>jQuery UI is not Installed.</value>
  </data>
  <data name="Confirm.Text" xml:space="preserve">
    <value>Confirm</value>
  </data>
  <data name="RequiredFields.Text" xml:space="preserve">
    <value>Indicates required fields</value>
  </data>
  <data name="CollapseAll.Text" xml:space="preserve">
    <value>Collapse All</value>
  </data>
  <data name="ExpandAll.Text" xml:space="preserve">
    <value>Expand All</value>
  </data>
  <data name="Ok.Text" xml:space="preserve">
    <value>Ok</value>
  </data>
  <data name="MODULE_InvalidVersion.Text" xml:space="preserve">
    <value>Version {0} is invalid - not adding to UpgradeVersions list.</value>
  </data>
  <data name="EVENTMESSAGE_CommandMissing.Text" xml:space="preserve">
    <value>Processor command is missing from the manifest.</value>
  </data>
  <data name="EVENTMESSAGE_TypeMissing.Text" xml:space="preserve">
    <value>Processor type is missing from the manifest.</value>
  </data>
  <data name="ModuleHelp.Text" xml:space="preserve">
    <value>Module Help</value>
  </data>
  <data name="ResourceNotFound.Text" xml:space="preserve">
    <value>Resource Not Found</value>
  </data>
  <data name="FriendsGroups.Text" xml:space="preserve">
    <value>Friends and Groups</value>
  </data>
  <data name="ModuleNotIntended.Text" xml:space="preserve">
    <value>This module is only intended for use on a page which is defined as the profile page for the site.</value>
  </data>
  <data name="Delete.Text" xml:space="preserve">
    <value>Delete</value>
  </data>
  <data name="UnverifiedUser.Text" xml:space="preserve">
    <value>You are using an unverified account. Please verify your account by clicking on the link contained in the verification email that has been sent to you. Click &lt;a href="#" class="send-verification-mail"&gt;here&lt;/a&gt; to re-send the verification mail.</value>
  </data>
  <data name="DayAgo.Text" xml:space="preserve">
    <value>{0} day ago</value>
  </data>
  <data name="DaysAgo.Text" xml:space="preserve">
    <value>{0} days ago</value>
  </data>
  <data name="HourAgo.Text" xml:space="preserve">
    <value>{0} hour ago</value>
  </data>
  <data name="HoursAgo.Text" xml:space="preserve">
    <value>{0} hours ago</value>
  </data>
  <data name="MinuteAgo.Text" xml:space="preserve">
    <value>{0} minute ago</value>
  </data>
  <data name="MinutesAgo.Text" xml:space="preserve">
    <value>{0} minutes ago</value>
  </data>
  <data name="MonthAgo.Text" xml:space="preserve">
    <value>{0} month ago</value>
  </data>
  <data name="MonthsAgo.Text" xml:space="preserve">
    <value>{0} months ago</value>
  </data>
  <data name="SecondsAgo.Text" xml:space="preserve">
    <value> {0} seconds ago</value>
  </data>
  <data name="WeekAgo.Text" xml:space="preserve">
    <value>{0} week ago</value>
  </data>
  <data name="WeeksAgo.Text" xml:space="preserve">
    <value>{0} weeks ago</value>
  </data>
  <data name="DuplicateDisplayName.Text" xml:space="preserve">
    <value>The Display Name is already in use.</value>
  </data>
  <data name="InvalidDisplayName.Text" xml:space="preserve">
    <value>The Display Name is invalid.</value>
  </data>
  <data name="OAuthConfigBase_APIKey.Help" xml:space="preserve">
    <value>Enter the value of the APP ID/API Key/Consumer Key you configured for this authentication provider.</value>
  </data>
  <data name="OAuthConfigBase_APIKey.Text" xml:space="preserve">
    <value>APP ID</value>
  </data>
  <data name="OAuthConfigBase_APISecret.Help" xml:space="preserve">
    <value>Enter the value of the APP Secret/Consumer Secret you configured for this authentication provider.</value>
  </data>
  <data name="OAuthConfigBase_APISecret.Text" xml:space="preserve">
    <value>APP Secret</value>
  </data>
  <data name="OAuthConfigBase_Enabled.Help" xml:space="preserve">
    <value>Check this box to enable this authentication provider for this site.</value>
  </data>
  <data name="OAuthConfigBase_Enabled.Text" xml:space="preserve">
    <value>Enabled</value>
  </data>
  <data name="OAuthConfigBase_LoginURL.Help" xml:space="preserve">
    <value>Enter the URL for the Login page for your site.</value>
  </data>
  <data name="OAuthConfigBase_LoginURL.Text" xml:space="preserve">
    <value>Login URL:</value>
  </data>
  <data name="OAuthConfigBase_RegisterURL.Help" xml:space="preserve">
    <value>Enter the URL for the Registration page for your site.</value>
  </data>
  <data name="OAuthConfigBase_RegisterURL.Text" xml:space="preserve">
    <value>Registration URL:</value>
  </data>
  <data name="Follow.Text" xml:space="preserve">
    <value>Follow</value>
  </data>
  <data name="Accept.Text" xml:space="preserve">
    <value>Accept</value>
  </data>
  <data name="AcceptFriend.Text" xml:space="preserve">
    <value>Accept Friend Request</value>
  </data>
  <data name="DismissNotification.Text" xml:space="preserve">
    <value>Dismiss this Notification</value>
  </data>
  <data name="FollowBack.Text" xml:space="preserve">
    <value>Follow Back</value>
  </data>
  <data name="Ignore.Text" xml:space="preserve">
    <value>Ignore</value>
  </data>
  <data name="IgnoreFriend.Text" xml:space="preserve">
    <value>Ignore Friend Request</value>
  </data>
  <data name="Dismiss.Text" xml:space="preserve">
    <value>Dismiss</value>
  </data>
  <data name="UserFolderTitle.Text" xml:space="preserve">
    <value>My Files</value>
  </data>
  <data name="COMPONENT_Skipped.Text" xml:space="preserve">
    <value>Component Skipped</value>
  </data>
  <data name="DeleteSharedModule.Confirm" xml:space="preserve">
    <value>This module is being shared by other sites in the site group.  Deleting this instance will remove all the shared instances in other sites.&amp;nbsp;&amp;nbsp;To see which sites are sharing the module, check Settings &gt; Module Settings &gt; Added To Page.&amp;nbsp;&amp;nbsp;Are you sure you want to continue and delete this module and all shared instances?</value>
  </data>
  <data name="CopyPermissionsToChildren.Text" xml:space="preserve">
    <value>Permissions will be replaced for all children of this page.&lt;br /&gt;&lt;br /&gt;Are you sure you want to continue?</value>
  </data>
  <data name="MyFolderName.Text" xml:space="preserve">
    <value>My Folder</value>
  </data>
  <data name="Basic.Text" xml:space="preserve">
    <value>Profile Basic Settings</value>
  </data>
  <data name="Contact.Text" xml:space="preserve">
    <value>Contact Information</value>
  </data>
  <data name="Location.Text" xml:space="preserve">
    <value>Location Information</value>
  </data>
  <data name="ProfileUrlCleaned.Text" xml:space="preserve">
    <value>The submitted URL contains illegal characters, which have been removed.  Click Update to accept
the modified URL.</value>
  </data>
  <data name="CleanWarningTitle.Text" xml:space="preserve">
    <value>URL Cleaned</value>
  </data>
  <data name="DuplicateUrlWarningTitle.Text" xml:space="preserve">
    <value>Duplicate URL</value>
  </data>
  <data name="ProfileUrlNotUnique.Text" xml:space="preserve">
    <value>The requested URL is not available.  Click Update to accept the suggested alternative.</value>
  </data>
  <data name="DraftCompleted.Action" xml:space="preserve">
    <value>Draft Completed</value>
  </data>
  <data name="DraftCompleted.Comment" xml:space="preserve">
    <value>The Draft State has been completed.  The content is ready to be published.</value>
  </data>
  <data name="StateCompleted.Action" xml:space="preserve">
    <value>State Completed</value>
  </data>
  <data name="StateCompleted.Comment" xml:space="preserve">
    <value>The State '[STATE]' has been approved.</value>
  </data>
  <data name="StateDiscarded.Action" xml:space="preserve">
    <value>State Discarded</value>
  </data>
  <data name="StateDiscarded.Comment" xml:space="preserve">
    <value>The State '[STATE]' has been discarded.</value>
  </data>
  <data name="StateInitiated.Action" xml:space="preserve">
    <value>State Initiated</value>
  </data>
  <data name="StateInitiated.Comment" xml:space="preserve">
    <value>The Workflow is in state '[STATE]'.</value>
  </data>
  <data name="WorkflowApproved.Action" xml:space="preserve">
    <value>Workflow Completed</value>
  </data>
  <data name="WorkflowApproved.Comment" xml:space="preserve">
    <value>The Workflow '[WORKFLOW]' has been completed.  The Content has been approved.</value>
  </data>
  <data name="WorkflowError.Action" xml:space="preserve">
    <value>Workflow Error</value>
  </data>
  <data name="WorkflowError.Comment" xml:space="preserve">
    <value>The Workflow '[WORKFLOW]' has thrown an error.</value>
  </data>
  <data name="WorkflowStarted.Action" xml:space="preserve">
    <value>Workflow Started</value>
  </data>
  <data name="WorkflowStarted.Comment" xml:space="preserve">
    <value>The Workflow '[WORKFLOW]' has started.</value>
  </data>
  <data name="URLPROVIDER_NameMissing.Text" xml:space="preserve">
    <value>UrlProvider Name Missing</value>
  </data>
  <data name="URLPROVIDER_Registered.Text" xml:space="preserve">
    <value>UrlProvider Registered</value>
  </data>
  <data name="URLPROVIDER_TypeMissing.Text" xml:space="preserve">
    <value>UrlProvider Type Missing</value>
  </data>
  <data name="URLPROVIDER_UnRegistered.Text" xml:space="preserve">
    <value>UrlProvider UnRegistered</value>
  </data>
  <data name="URLPROVIDER_ReadSuccess.Text" xml:space="preserve">
    <value>UrlProvider Manifest read successfully</value>
  </data>
  <data name="DefaultWorkflowDescription.Text" xml:space="preserve">
    <value>Allows an author to manage content and then have it reviewed by other users before it is published.</value>
  </data>
  <data name="DefaultWorkflowName.Text" xml:space="preserve">
    <value>Content Approval</value>
  </data>
  <data name="DefaultWorkflowState1.OnCompleteMessageBody" xml:space="preserve">
    <value>[DATE]: The file [FILE] is ready for review by [USER].</value>
  </data>
  <data name="DefaultWorkflowState1.OnCompleteMessageSubject" xml:space="preserve">
    <value>File ready for review</value>
  </data>
  <data name="DefaultWorkflowState1.OnDiscardMessageBody" xml:space="preserve">
    <value />
  </data>
  <data name="DefaultWorkflowState1.OnDiscardMessageSubject" xml:space="preserve">
    <value />
  </data>
  <data name="DefaultWorkflowState1.StateName" xml:space="preserve">
    <value>Draft</value>
  </data>
  <data name="DefaultWorkflowState2.OnCompleteMessageBody" xml:space="preserve">
    <value>[DATE]: The file [FILE] has been approved by [USER].</value>
  </data>
  <data name="DefaultWorkflowState2.OnCompleteMessageSubject" xml:space="preserve">
    <value>File approved</value>
  </data>
  <data name="DefaultWorkflowState2.OnDiscardMessageBody" xml:space="preserve">
    <value>[DATE]: The file [FILE] has been discarded by [USER].</value>
  </data>
  <data name="DefaultWorkflowState2.OnDiscardMessageSubject" xml:space="preserve">
    <value>File discarded</value>
  </data>
  <data name="DefaultWorkflowState2.StateName" xml:space="preserve">
    <value>Ready For Review</value>
  </data>
  <data name="DefaultWorkflowState3.OnCompleteMessageBody" xml:space="preserve">
    <value />
  </data>
  <data name="DefaultWorkflowState3.OnCompleteMessageSubject" xml:space="preserve">
    <value />
  </data>
  <data name="DefaultWorkflowState3.OnDiscardMessageBody" xml:space="preserve">
    <value />
  </data>
  <data name="DefaultWorkflowState3.OnDiscardMessageSubject" xml:space="preserve">
    <value />
  </data>
  <data name="DefaultWorkflowState3.StateName" xml:space="preserve">
    <value>Published</value>
  </data>
  <data name="Save.Text" xml:space="preserve">
    <value>Save</value>
  </data>
  <data name="Cancel.Text" xml:space="preserve">
    <value>Cancel</value>
  </data>
  <data name="CommentProvided.Action" xml:space="preserve">
    <value>Comment Provided</value>
  </data>
  <data name="CommentProvided.Comment" xml:space="preserve">
    <value>State '[STATE]' comment: [COMMENT]</value>
  </data>
  <data name="WorkflowDiscarded.Action" xml:space="preserve">
    <value>Workflow Discarded</value>
  </data>
  <data name="WorkflowDiscarded.Comment" xml:space="preserve">
    <value>The Workflow '[WORKFLOW]' has been discarded on state '[STATE]'.</value>
  </data>
  <data name="DropDownList.SearchInputPlaceHolder" xml:space="preserve">
    <value>Search...</value>
  </data>
  <data name="DropDownList.SearchButtonTooltip" xml:space="preserve">
    <value>Search</value>
  </data>
  <data name="DropDownList.ClearButtonTooltip" xml:space="preserve">
    <value>Clear</value>
  </data>
  <data name="DropDownList.SortAscendingButtonTitle" xml:space="preserve">
    <value>A-Z</value>
  </data>
  <data name="DropDownList.SortAscendingButtonTooltip" xml:space="preserve">
    <value>Sort in ascending order</value>
  </data>
  <data name="DropDownList.SortDescendingButtonTooltip" xml:space="preserve">
    <value>Sort in descending order</value>
  </data>
  <data name="DropDownList.UnsortedOrderButtonTooltip" xml:space="preserve">
    <value>Remove sorting</value>
  </data>
  <data name="DropDownList.Results" xml:space="preserve">
    <value>Results</value>
  </data>
  <data name="DropDownList.SelectedItemExpandTooltip" xml:space="preserve">
    <value>Click to expand</value>
  </data>
  <data name="DropDownList.SelectedItemCollapseTooltip" xml:space="preserve">
    <value>Click to collapse</value>
  </data>
  <data name="DropDownList.LoadingResultText" xml:space="preserve">
    <value>...Loading Results</value>
  </data>
  <data name="DropDownList.SelectWebPageDefaultText" xml:space="preserve">
    <value>Select A Web Page</value>
  </data>
  <data name="DropDownList.SelectUserDefaultText" xml:space="preserve">
    <value>Select A User</value>
  </data>
  <data name="DropDownList.SelectFolderDefaultText" xml:space="preserve">
    <value>Select A Folder</value>
  </data>
  <data name="SEARCH_NoLink.Text" xml:space="preserve">
    <value>[no link available]</value>
  </data>
  <data name="VerificationSuccess.Text" xml:space="preserve">
    <value>Your account has been successfully verified.</value>
  </data>
  <data name="RootFolder.Name" xml:space="preserve">
    <value>Site Root</value>
  </data>
  <data name="HostRootFolder.Name" xml:space="preserve">
    <value>Host Root</value>
  </data>
  <data name="LIBRARY_ReadSuccess.Text" xml:space="preserve">
    <value>Parsed library manifest successfully</value>
  </data>
  <data name="LIBRARY_Registered.Text" xml:space="preserve">
    <value>Library Registered Successfully - {0}</value>
  </data>
  <data name="LIBRARY_UnRegistered.Text" xml:space="preserve">
    <value>Library UnRegistered Successfully - {0}</value>
  </data>
  <data name="Daily.Text" xml:space="preserve">
    <value>Daily</value>
  </data>
  <data name="Hourly.Text" xml:space="preserve">
    <value>Hourly</value>
  </data>
  <data name="Monthly.Text" xml:space="preserve">
    <value>Monthly</value>
  </data>
  <data name="Weekly.Text" xml:space="preserve">
    <value>Weekly</value>
  </data>
  <data name="ScriptCollision.Text" xml:space="preserve">
    <value>Requests for two or more different versions of JavaScript libraries were made for this page.  The details have been logged to the event log.</value>
  </data>
  <data name="ViewJournal.Text" xml:space="preserve">
    <value>View</value>
  </data>
  <data name="SizeB.Text" xml:space="preserve">
    <value>B</value>
  </data>
  <data name="SizeGb.Text" xml:space="preserve">
    <value>GB</value>
  </data>
  <data name="SizeKb.Text" xml:space="preserve">
    <value>KB</value>
  </data>
  <data name="SizeMb.Text" xml:space="preserve">
    <value>MB</value>
  </data>
  <data name="Friends.Text" xml:space="preserve">
    <value>Friends</value>
  </data>
  <data name="Followers.Text" xml:space="preserve">
    <value>Followers</value>
  </data>
  <data name="FriendsAndGroups.Text" xml:space="preserve">
    <value>Friends and Groups</value>
  </data>
  <data name="PermissionRoleHeader.Text" xml:space="preserve">
    <value>Role</value>
  </data>
  <data name="InvalidRoleId.Text" xml:space="preserve">
    <value>The role specified is invalid.  Please specify a valid role.</value>
  </data>
  <data name="PermissionActionsHeader.Text" xml:space="preserve">
    <value>Actions</value>
  </data>
  <data name="RoleNotFound.Text" xml:space="preserve">
    <value>The selected role is not found.  Please refresh the page and try again.</value>
  </data>
  <data name="RoleSelect.Text" xml:space="preserve">
    <value>Select Role:</value>
  </data>
  <data name="CreatingConfiguredFolderMapping.Error" xml:space="preserve">
    <value>Error when creating a folder mapping from config file.</value>
  </data>
  <data name="PermissionUserHeader.Text" xml:space="preserve">
    <value>User</value>
  </data>
  <data name="ChooseFile.Text" xml:space="preserve">
    <value>Choose File</value>
  </data>
  <data name="Review.Text" xml:space="preserve">
    <value>Review</value>
  </data>
  <data name="FileUpload.UnzipFilePromptTitle.Text" xml:space="preserve">
    <value>Unzip Information</value>
  </data>
  <data name="FileUpload.UnzipFileFailedPromptBody.Text" xml:space="preserve">
    <value>&lt;div class="invalidFiles"&gt;&lt;p&gt;[COUNT] of [TOTAL] file(s) were not extracted because their file types are not supported:&lt;/p&gt;[FILELIST]&lt;/div&gt;</value>
  </data>
  <data name="FileUpload.UnzipFileSuccessPromptBody.Text" xml:space="preserve">
    <value>&lt;div class="validFiles"&gt;&lt;p&gt;[TOTAL] of [TOTAL] file(s) were extracted successfully.&lt;/p&gt;&lt;/div&gt;</value>
  </data>
  <data name="AuthorizeUser.Text" xml:space="preserve">
    <value>Authorize</value>
  </data>
  <data name="AuthorizeUserDescription.Text" xml:space="preserve">
    <value>Authorize the user registration.</value>
  </data>
  <data name="RejectUser.Text" xml:space="preserve">
    <value>Reject</value>
  </data>
  <data name="RejectUserDescription.Text" xml:space="preserve">
    <value>Reject the user registration. Removes the user.</value>
  </data>
  <data name="DefaultWorkflowMigrationPrefix.Text" xml:space="preserve">
    <value>Folders:</value>
  </data>
  <data name="DefaultDirectPublishWorkflowDescription.Text" xml:space="preserve">
    <value>Allows an author to directly publish content to the site.</value>
  </data>
  <data name="DefaultDirectPublishWorkflowName.Text" xml:space="preserve">
    <value>Direct Publish</value>
  </data>
  <data name="DefaultSaveDraftWorkflowDescription.Text" xml:space="preserve">
    <value>Allows author to save a draft copy before the content is published.</value>
  </data>
  <data name="DefaultSaveDraftWorkflowName.Text" xml:space="preserve">
    <value>Save Draft</value>
  </data>
  <data name="QuickSettings.Text" xml:space="preserve">
    <value>Quick Settings</value>
  </data>
  <data name="ContentType.Text" xml:space="preserve">
    <value>Content Type</value>
  </data>
  <data name="DataType.Text" xml:space="preserve">
    <value>Data Type</value>
  </data>
  <data name="NoRecords.Text" xml:space="preserve">
    <value>No records to display</value>
  </data>
  <data name="Search.Text" xml:space="preserve">
    <value>Search</value>
  </data>
  <data name="PotentialDangerousFile.Text" xml:space="preserve">
    <value>A potentially dangerous file has been added to your website</value>
  </data>
  <data name="RestrictFileMail_Body.Text" xml:space="preserve">
    <value>&lt;p&gt;Dear Site Host,&lt;/p&gt;&lt;p&gt;The security watcher has detected that one or more &lt;b&gt;potentially dangerous files&lt;/b&gt; have been added to your website. To see all added files, check the site event logs.
If you expect this addition, then just ignore this email; otherwise, an immediate action is recommended.&lt;/p&gt;
&lt;p&gt;Added file(s):&lt;br/&gt;&lt;b&gt;[Path]&lt;/b&gt;&lt;/p&gt;&lt;p&gt;Thanks,&lt;/p&gt;&lt;p&gt;[AppName] [AppVersion]&lt;/p&gt;</value>
  </data>
  <data name="RestrictFileMail_Subject.Text" xml:space="preserve">
    <value>Potentially dangerous file added to your website</value>
  </data>
  <data name="ModuleShared.Text" xml:space="preserve">
    <value>Shared Module</value>
  </data>
  <data name="OAuthConfigBase_HostConfig.Help" xml:space="preserve">
    <value>Check this box to store this configuration at the host level so all portals will share configuration information for this authentication provider.</value>
  </data>
  <data name="OAuthConfigBase_HostConfig.Text" xml:space="preserve">
    <value>Use Host Configuration? </value>
  </data>
  <data name="VerificationMailSendSuccessful.Text" xml:space="preserve">
    <value>Verification Mail Send Successful.</value>
  </data>
  <data name="EXCEPTION_GlobDotDotNotSupportedInCleanup.Text" xml:space="preserve">
    <value>".." is not a supported glob feature in the cleanup component, this cleanup was skipped.</value>
  </data>
<<<<<<< HEAD
  <data name="SQL_Manifest_BadFile.Text" xml:space="preserve">
    <value>There is an error in the manifest with file {0}</value>
  </data>
  <data name="SQL_Manifest_Error.Text" xml:space="preserve">
    <value>There is an error in the manifest with the scripts</value>
=======
  <data name="ErrorDecryptingSetting.Text" xml:space="preserve">
    <value>Could not decrypt parameter {0}</value>
>>>>>>> e2bc7a6a
  </data>
</root><|MERGE_RESOLUTION|>--- conflicted
+++ resolved
@@ -1962,15 +1962,13 @@
   <data name="EXCEPTION_GlobDotDotNotSupportedInCleanup.Text" xml:space="preserve">
     <value>".." is not a supported glob feature in the cleanup component, this cleanup was skipped.</value>
   </data>
-<<<<<<< HEAD
   <data name="SQL_Manifest_BadFile.Text" xml:space="preserve">
     <value>There is an error in the manifest with file {0}</value>
   </data>
   <data name="SQL_Manifest_Error.Text" xml:space="preserve">
     <value>There is an error in the manifest with the scripts</value>
-=======
+  </data>
   <data name="ErrorDecryptingSetting.Text" xml:space="preserve">
     <value>Could not decrypt parameter {0}</value>
->>>>>>> e2bc7a6a
   </data>
 </root>