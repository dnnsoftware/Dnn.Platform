@using ClientDependency.Core
@using DotNetNuke.Web.MvcPipeline
<<<<<<< HEAD
@using DotNetNuke.Common
@using DotNetNuke.Abstractions.ClientResources
=======
@using DotNetNuke.Web.MvcPipeline.Pages;
>>>>>>> f8ded6ac
@model DotNetNuke.Web.MvcPipeline.Models.PageModel
@{
    var SkinPath = Path.GetDirectoryName(Model.Skin.SkinSrc).Replace("\\", "/");
    DotNetNuke.Web.MvcPipeline.Framework.JavascriptLibraries.MvcJavaScript.Register(this.ViewContext);
<<<<<<< HEAD
    var controlPanel = new System.Web.Mvc.MvcHtmlString(string.Empty);
    if (!string.IsNullOrEmpty(Model.Skin.ControlPanelRazor))
    {
        controlPanel = Html.Action("Index", Model.Skin.ControlPanelRazor, Model);
    }

=======
    var pageService = Model.PageService;
    var title = !string.IsNullOrEmpty(pageService.GetTitle()) ? pageService.GetTitle() : Model.Title;
    var description = !string.IsNullOrEmpty(pageService.GetDescription()) ? pageService.GetDescription() : Model.Description;
    var keywords = !string.IsNullOrEmpty(pageService.GetKeyWords()) ? pageService.GetKeyWords() : Model.KeyWords;
    var pageMessages = pageService.GetMessages();
>>>>>>> f8ded6ac
    //DotNetNuke.Framework.Controllers.DefaultController.RegisterAjaxScript(this.ViewContext.Controller.ControllerContext);
}
<!DOCTYPE html>
<html lang="@Model.Language">
<head>
    @if (!string.IsNullOrEmpty(Model.PortalHeadText))
    {
        @Html.Raw(Model.PortalHeadText)
    }
    @foreach (var item in Model.PageService.GetHeadTags())
    {
        @Html.Raw(item.Value)
    }
    @foreach (var item in Model.PageService.GetMetaTags())
    {
        <meta name="@item.Name" content="@item.Content" />
    }
    @if (!string.IsNullOrEmpty(Model.MetaRefresh))
    {
        <meta id="MetaRefresh" http-equiv="Refresh" name="Refresh" content="@Model.MetaRefresh" />
    }
<<<<<<< HEAD
    @if (!string.IsNullOrEmpty(Model.PageService.GetDescription()))
    {
        <meta id="MetaDescription" name="description" content="@Model.PageService.GetDescription()" />
    }
    @if (!string.IsNullOrEmpty(Model.PageService.GetKeyWords()))
    {
        <meta id="MetaKeywords" name="keywords" content="@Model.PageService.GetKeyWords()" />
=======
    @if (!string.IsNullOrEmpty(description))
    {
        <meta id="MetaDescription" name="description" content="@description" />
    }
    @if (!string.IsNullOrEmpty(keywords))
    {
        <meta id="MetaKeywords" name="keywords" content="@keywords" />
>>>>>>> f8ded6ac
    }
    @if (!string.IsNullOrEmpty(Model.Copyright))
    {
        <meta id="MetaCopyright" name="copyright" content="@Model.Copyright" />
    }
    @if (!string.IsNullOrEmpty(Model.Generator))
    {
        <meta id="MetaGenerator" name="generator" Visible="@Model.Generator" />
    }
    @*<meta id="MetaAuthor" name="author" Visible="" />*@
    @if (!string.IsNullOrEmpty(Model.MetaRobots))
    {
        <meta id="MetaRobots" name="robots" Visible="@Model.MetaRobots" />
    }
    @if (!string.IsNullOrEmpty(Model.PageService.GetCanonicalLinkUrl()))
    {
        <link rel="canonical" href="@Model.PageService.GetCanonicalLinkUrl()" />
    }
    @if (!string.IsNullOrEmpty(Model.FavIconLink))
    {
        @Html.Raw(Model.FavIconLink)
    }
<<<<<<< HEAD
    <title>[MVC] @Model.PageService.GetTitle()</title>
=======
    <title>[MVC] @title</title>
>>>>>>> f8ded6ac
    @if (!string.IsNullOrEmpty(Model.PageHeadText))
    {
        @Html.Raw(Model.PageHeadText)
    }
    @Html.RegisterAjaxScriptIfRequired()
    @RenderSection("head", required: false)
    @RenderSection("stylesheets", required: false)
    @RenderSection("scripts", required: false)
<<<<<<< HEAD
    @Html.Raw(Model.ClientResourceController.RenderDependencies(ResourceType.All, "DnnPageHeaderProvider", Globals.ApplicationPath))
=======
    @Html.RenderHeadTags()
>>>>>>> f8ded6ac
</head>
<body class="@(Model.Skin.BodyCssClass)">
    @Html.Raw(Model.ClientResourceController.RenderDependencies(ResourceType.All, "DnnBodyProvider", Globals.ApplicationPath))
    <form id="Form">
        <div class="aspNetHidden">
            <input name="ScrollTop" type="hidden" id="ScrollTop" />
            <input name="__dnnVariable" type="hidden" id="__dnnVariable" autocomplete="off" value="@Newtonsoft.Json.JsonConvert.SerializeObject(Model.ClientVariables)">
            @Html.AntiForgeryIfRequired()
        </div>
    </form>
<<<<<<< HEAD
    @controlPanel
=======
    @if (!string.IsNullOrEmpty(Model.Skin.ControlPanelRazor))
    {
        @Html.Action("Index", Model.Skin.ControlPanelRazor, Model)
    }
>>>>>>> f8ded6ac

    @if (!string.IsNullOrEmpty(Model.Skin.SkinError))
    {
        <div class="NormalRed">@Model.Skin.SkinError</div>
    }
    @Html.RenderPageMessages()
    @RenderBody()
    @if (Model.IsEditMode)
    {
        <script @*nonce="@Model.ContentSecurityPolicy.Nonce"*@>
            var dnn = dnn || {};
            dnn.panes = [];
            dnn.panesClientIds = [];
            $(".dnnPane").each(function () {
                //$(this).removeClass('DNNEmptyPane').addClass('dnnDropEmptyPanes');
                dnn.panes.push($(this).attr("data-name"));
                dnn.panesClientIds.push($(this).attr("id"));
            });
        </script>
    }
    @if (Model.StartupScripts.Any())
    {
        <script @*nonce="@Model.ContentSecurityPolicy.Nonce"*@>
        // startup scripts
        @foreach (var s in Model.StartupScripts)
        {
            <text>// @s.Key </text>
	        @Html.Raw(s.Value)
        }
        </script>
    }
    @Html.Raw(Model.ClientResourceController.RenderDependencies(ResourceType.All, "DnnFormBottomProvider", Globals.ApplicationPath))
</body>
</html><|MERGE_RESOLUTION|>--- conflicted
+++ resolved
@@ -1,29 +1,20 @@
 @using ClientDependency.Core
 @using DotNetNuke.Web.MvcPipeline
-<<<<<<< HEAD
+
 @using DotNetNuke.Common
 @using DotNetNuke.Abstractions.ClientResources
-=======
 @using DotNetNuke.Web.MvcPipeline.Pages;
->>>>>>> f8ded6ac
+
 @model DotNetNuke.Web.MvcPipeline.Models.PageModel
 @{
     var SkinPath = Path.GetDirectoryName(Model.Skin.SkinSrc).Replace("\\", "/");
     DotNetNuke.Web.MvcPipeline.Framework.JavascriptLibraries.MvcJavaScript.Register(this.ViewContext);
-<<<<<<< HEAD
     var controlPanel = new System.Web.Mvc.MvcHtmlString(string.Empty);
     if (!string.IsNullOrEmpty(Model.Skin.ControlPanelRazor))
     {
         controlPanel = Html.Action("Index", Model.Skin.ControlPanelRazor, Model);
     }
 
-=======
-    var pageService = Model.PageService;
-    var title = !string.IsNullOrEmpty(pageService.GetTitle()) ? pageService.GetTitle() : Model.Title;
-    var description = !string.IsNullOrEmpty(pageService.GetDescription()) ? pageService.GetDescription() : Model.Description;
-    var keywords = !string.IsNullOrEmpty(pageService.GetKeyWords()) ? pageService.GetKeyWords() : Model.KeyWords;
-    var pageMessages = pageService.GetMessages();
->>>>>>> f8ded6ac
     //DotNetNuke.Framework.Controllers.DefaultController.RegisterAjaxScript(this.ViewContext.Controller.ControllerContext);
 }
 <!DOCTYPE html>
@@ -45,7 +36,6 @@
     {
         <meta id="MetaRefresh" http-equiv="Refresh" name="Refresh" content="@Model.MetaRefresh" />
     }
-<<<<<<< HEAD
     @if (!string.IsNullOrEmpty(Model.PageService.GetDescription()))
     {
         <meta id="MetaDescription" name="description" content="@Model.PageService.GetDescription()" />
@@ -53,15 +43,6 @@
     @if (!string.IsNullOrEmpty(Model.PageService.GetKeyWords()))
     {
         <meta id="MetaKeywords" name="keywords" content="@Model.PageService.GetKeyWords()" />
-=======
-    @if (!string.IsNullOrEmpty(description))
-    {
-        <meta id="MetaDescription" name="description" content="@description" />
-    }
-    @if (!string.IsNullOrEmpty(keywords))
-    {
-        <meta id="MetaKeywords" name="keywords" content="@keywords" />
->>>>>>> f8ded6ac
     }
     @if (!string.IsNullOrEmpty(Model.Copyright))
     {
@@ -84,11 +65,7 @@
     {
         @Html.Raw(Model.FavIconLink)
     }
-<<<<<<< HEAD
     <title>[MVC] @Model.PageService.GetTitle()</title>
-=======
-    <title>[MVC] @title</title>
->>>>>>> f8ded6ac
     @if (!string.IsNullOrEmpty(Model.PageHeadText))
     {
         @Html.Raw(Model.PageHeadText)
@@ -97,11 +74,7 @@
     @RenderSection("head", required: false)
     @RenderSection("stylesheets", required: false)
     @RenderSection("scripts", required: false)
-<<<<<<< HEAD
     @Html.Raw(Model.ClientResourceController.RenderDependencies(ResourceType.All, "DnnPageHeaderProvider", Globals.ApplicationPath))
-=======
-    @Html.RenderHeadTags()
->>>>>>> f8ded6ac
 </head>
 <body class="@(Model.Skin.BodyCssClass)">
     @Html.Raw(Model.ClientResourceController.RenderDependencies(ResourceType.All, "DnnBodyProvider", Globals.ApplicationPath))
@@ -112,15 +85,7 @@
             @Html.AntiForgeryIfRequired()
         </div>
     </form>
-<<<<<<< HEAD
     @controlPanel
-=======
-    @if (!string.IsNullOrEmpty(Model.Skin.ControlPanelRazor))
-    {
-        @Html.Action("Index", Model.Skin.ControlPanelRazor, Model)
-    }
->>>>>>> f8ded6ac
-
     @if (!string.IsNullOrEmpty(Model.Skin.SkinError))
     {
         <div class="NormalRed">@Model.Skin.SkinError</div>
