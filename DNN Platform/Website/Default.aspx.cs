--- conflicted
+++ resolved
@@ -1,896 +1,886 @@
-﻿// Licensed to the .NET Foundation under one or more agreements.
-// The .NET Foundation licenses this file to you under the MIT license.
-// See the LICENSE file in the project root for more information
-namespace DotNetNuke.Framework
-{
-    using System;
-    using System.Collections.Generic;
-    using System.Globalization;
-    using System.IO;
-    using System.Text;
-    using System.Text.RegularExpressions;
-    using System.Web;
-    using System.Web.UI;
-    using System.Web.UI.HtmlControls;
-    using System.Web.UI.WebControls;
-
-    using DotNetNuke.Abstractions;
-    using DotNetNuke.Abstractions.Application;
-    using DotNetNuke.Abstractions.ClientResources;
-    using DotNetNuke.Abstractions.Logging;
-    using DotNetNuke.Abstractions.Pages;
-    using DotNetNuke.Abstractions.Portals;
-    using DotNetNuke.Common.Utilities;
-    using DotNetNuke.Entities.Portals;
-    using DotNetNuke.Entities.Portals.Extensions;
-    using DotNetNuke.Entities.Tabs;
-    using DotNetNuke.Framework.JavaScriptLibraries;
-    using DotNetNuke.Instrumentation;
-    using DotNetNuke.Security.Permissions;
-    using DotNetNuke.Services.ClientDependency;
-    using DotNetNuke.Services.Exceptions;
-    using DotNetNuke.Services.FileSystem;
-    using DotNetNuke.Services.Installer.Blocker;
-    using DotNetNuke.Services.Localization;
-    using DotNetNuke.Services.Pages;
-    using DotNetNuke.Services.Personalization;
-    using DotNetNuke.UI;
-    using DotNetNuke.UI.Internals;
-    using DotNetNuke.UI.Modules;
-    using DotNetNuke.UI.Skins;
-    using DotNetNuke.UI.Skins.Controls;
-    using DotNetNuke.UI.Utilities;
-    using DotNetNuke.Web.Client.ClientResourceManagement;
-    using DotNetNuke.Web.Client.ResourceManager;
-    using Microsoft.Extensions.DependencyInjection;
-
-    using DataCache = DotNetNuke.Common.Utilities.DataCache;
-    using Globals = DotNetNuke.Common.Globals;
-    using ReleaseMode = DotNetNuke.Abstractions.Application.ReleaseMode;
-
-    /// <summary>The DNN default page.</summary>
-    public partial class DefaultPage : CDefault, IClientAPICallbackEventHandler
-    {
-        private static readonly ILog Logger = LoggerSource.Instance.GetLogger(typeof(DefaultPage));
-        private static readonly Regex HeaderTextRegex = new Regex(
-            "<meta([^>])+name=('|\")robots('|\")",
-            RegexOptions.IgnoreCase | RegexOptions.Multiline | RegexOptions.Compiled);
-
-        private readonly IApplicationInfo appInfo;
-        private readonly IModuleControlPipeline moduleControlPipeline;
-        private readonly IHostSettings hostSettings;
-        private readonly IApplicationStatusInfo appStatus;
-        private readonly IHostSettingsService hostSettingsService;
-        private readonly IEventLogger eventLogger;
-        private readonly IPortalSettingsController portalSettingsController;
-<<<<<<< HEAD
-        private readonly IClientResourceController clientResourceController;
-=======
-        private readonly IPageService pageService;
->>>>>>> 35308276
-
-        /// <summary>Initializes a new instance of the <see cref="DefaultPage"/> class.</summary>
-        [Obsolete("Deprecated in DotNetNuke 10.0.2. Please use overload with INavigationManager. Scheduled removal in v12.0.0.")]
-        public DefaultPage()
-            : this(null, null, null, null, null, null, null, null, null, null)
-        {
-        }
-
-        /// <summary>Initializes a new instance of the <see cref="DefaultPage"/> class.</summary>
-        /// <param name="navigationManager">The navigation manager.</param>
-        /// <param name="appInfo">The application info.</param>
-        /// <param name="appStatus">The application status.</param>
-        /// <param name="moduleControlPipeline">The module control pipeline.</param>
-        /// <param name="hostSettings">The host settings.</param>
-        /// <param name="hostSettingsService">The host settings service.</param>
-        /// <param name="eventLogger">The event logger.</param>
-        /// <param name="portalController">The portal controller.</param>
-        /// <param name="portalSettingsController">The portal settings controller.</param>
-<<<<<<< HEAD
-        /// <param name="clientResourceController">The client resources controller.</param>
-        public DefaultPage(
-                INavigationManager navigationManager,
-                IApplicationInfo appInfo,
-                IApplicationStatusInfo appStatus,
-                IModuleControlPipeline moduleControlPipeline,
-                IHostSettings hostSettings,
-                IHostSettingsService hostSettingsService,
-                IEventLogger eventLogger,
-                IPortalController portalController,
-                IPortalSettingsController portalSettingsController,
-                IClientResourceController clientResourceController)
-=======
-        /// <param name="pageService">The page service.</param>
-        public DefaultPage(INavigationManager navigationManager, IApplicationInfo appInfo, IApplicationStatusInfo appStatus, IModuleControlPipeline moduleControlPipeline, IHostSettings hostSettings, IHostSettingsService hostSettingsService, IEventLogger eventLogger, IPortalController portalController, IPortalSettingsController portalSettingsController, IPageService pageService)
->>>>>>> 35308276
-            : base(portalController, appStatus, hostSettings)
-        {
-            this.NavigationManager = navigationManager ?? Globals.GetCurrentServiceProvider().GetRequiredService<INavigationManager>();
-            this.appInfo = appInfo ?? Globals.GetCurrentServiceProvider().GetRequiredService<IApplicationInfo>();
-            this.appStatus = appStatus ?? Globals.GetCurrentServiceProvider().GetRequiredService<IApplicationStatusInfo>();
-            this.moduleControlPipeline = moduleControlPipeline ?? Globals.GetCurrentServiceProvider().GetRequiredService<IModuleControlPipeline>();
-            this.hostSettings = hostSettings ?? Globals.GetCurrentServiceProvider().GetRequiredService<IHostSettings>();
-            this.hostSettingsService = hostSettingsService ?? Globals.GetCurrentServiceProvider().GetRequiredService<IHostSettingsService>();
-            this.eventLogger = eventLogger ?? Globals.GetCurrentServiceProvider().GetRequiredService<IEventLogger>();
-            this.portalSettingsController = portalSettingsController ?? Globals.GetCurrentServiceProvider().GetRequiredService<IPortalSettingsController>();
-<<<<<<< HEAD
-            this.clientResourceController = clientResourceController ?? Globals.GetCurrentServiceProvider().GetRequiredService<IClientResourceController>();
-=======
-            this.pageService = pageService ?? Globals.GetCurrentServiceProvider().GetRequiredService<IPageService>();
->>>>>>> 35308276
-        }
-
-        public string CurrentSkinPath => ((PortalSettings)HttpContext.Current.Items["PortalSettings"]).ActiveTab.SkinPath;
-
-        /// <summary>Gets or sets property to allow the programmatic assigning of ScrollTop position.</summary>
-        /// <value>
-        /// Property to allow the programmatic assigning of ScrollTop position.
-        /// </value>
-        public int PageScrollTop
-        {
-            get
-            {
-                int pageScrollTop;
-                var scrollValue = this.ScrollTop != null ? this.ScrollTop.Value : string.Empty;
-                if (!int.TryParse(scrollValue, out pageScrollTop) || pageScrollTop < 0)
-                {
-                    pageScrollTop = Null.NullInteger;
-                }
-
-                return pageScrollTop;
-            }
-
-            set
-            {
-                this.ScrollTop.Value = value.ToString();
-            }
-        }
-
-        /// <summary>Gets a service that provides navigation features.</summary>
-        protected INavigationManager NavigationManager { get; }
-
-        /// <summary>
-        /// Gets a string representation of the list HTML attributes.
-        /// </summary>
-        protected string HtmlAttributeList
-        {
-            get
-            {
-                if ((this.HtmlAttributes != null) && (this.HtmlAttributes.Count > 0))
-                {
-                    var attr = new StringBuilder();
-                    foreach (string attributeName in this.HtmlAttributes.Keys)
-                    {
-                        if ((!string.IsNullOrEmpty(attributeName)) && (this.HtmlAttributes[attributeName] != null))
-                        {
-                            string attributeValue = this.HtmlAttributes[attributeName];
-                            if (attributeValue.IndexOf(",") > 0)
-                            {
-                                var attributeValues = attributeValue.Split(',');
-                                for (var attributeCounter = 0;
-                                     attributeCounter <= attributeValues.Length - 1;
-                                     attributeCounter++)
-                                {
-                                    attr.Append(string.Concat(" ", attributeName, "=\"", attributeValues[attributeCounter], "\""));
-                                }
-                            }
-                            else
-                            {
-                                attr.Append(string.Concat(" ", attributeName, "=\"", attributeValue, "\""));
-                            }
-                        }
-                    }
-
-                    return attr.ToString();
-                }
-
-                return string.Empty;
-            }
-        }
-
-        private IPortalAliasInfo CurrentPortalAlias => this.PortalSettings.PortalAlias;
-
-        private IPortalAliasInfo PrimaryPortalAlias => this.PortalSettings.PrimaryAlias;
-
-        /// <inheritdoc/>
-        public string RaiseClientAPICallbackEvent(string eventArgument)
-        {
-            var dict = this.ParsePageCallBackArgs(eventArgument);
-            if (dict.ContainsKey("type"))
-            {
-                if (DNNClientAPI.IsPersonalizationKeyRegistered(dict["namingcontainer"] + ClientAPI.CUSTOM_COLUMN_DELIMITER + dict["key"]) == false)
-                {
-                    throw new Exception(string.Format("This personalization key has not been enabled ({0}:{1}).  Make sure you enable it with DNNClientAPI.EnableClientPersonalization", dict["namingcontainer"], dict["key"]));
-                }
-
-                switch ((DNNClientAPI.PageCallBackType)Enum.Parse(typeof(DNNClientAPI.PageCallBackType), dict["type"]))
-                {
-                    case DNNClientAPI.PageCallBackType.GetPersonalization:
-                        return Personalization.GetProfile(dict["namingcontainer"], dict["key"]).ToString();
-                    case DNNClientAPI.PageCallBackType.SetPersonalization:
-                        Personalization.SetProfile(dict["namingcontainer"], dict["key"], dict["value"]);
-                        return dict["value"];
-                    default:
-                        throw new Exception("Unknown Callback Type");
-                }
-            }
-
-            return string.Empty;
-        }
-
-        /// <summary>
-        /// Checks if the current version is not a production version.
-        /// </summary>
-        /// <returns>A value indicating whether the current version is not a production version.</returns>
-        protected bool NonProductionVersion()
-        {
-            return this.appInfo.Status != ReleaseMode.Stable;
-        }
-
-        /// <summary>Contains the functionality to populate the Root aspx page with controls.</summary>
-        /// <param name="e">The event arguments.</param>
-        /// <remarks>
-        /// - obtain PortalSettings from Current Context
-        /// - set global page settings.
-        /// - initialise reference paths to load the cascading style sheets
-        /// - add skin control placeholder.  This holds all the modules and content of the page.
-        /// </remarks>
-        protected override void OnInit(EventArgs e)
-        {
-            base.OnInit(e);
-
-            // set global page settings
-            this.InitializePage();
-
-            var ctlSkin = this.GetSkin();
-
-            // check for and read skin package level doctype
-            this.SetSkinDoctype();
-
-            // Manage disabled pages
-            if (this.PortalSettings.ActiveTab.DisableLink)
-            {
-                if (TabPermissionController.CanAdminPage())
-                {
-                    var heading = Localization.GetString("PageDisabled.Header");
-                    var message = Localization.GetString("PageDisabled.Text");
-                    this.pageService.AddMessage(new PageMessage(
-                        heading,
-                        message,
-                        PageMessageType.Warning,
-                        string.Empty,
-                        PagePriority.Page));
-                }
-                else
-                {
-                    if (this.PortalSettings.HomeTabId > 0)
-                    {
-                        this.Response.Redirect(this.NavigationManager.NavigateURL(this.PortalSettings.HomeTabId), true);
-                    }
-                    else
-                    {
-                        this.Response.Redirect(Globals.GetPortalDomainName(this.CurrentPortalAlias.HttpAlias, this.Request, true), true);
-                    }
-                }
-            }
-
-            // Manage canonical urls
-            if (this.PortalSettings.PortalAliasMappingMode == PortalSettings.PortalAliasMapping.CanonicalUrl)
-            {
-                string primaryHttpAlias = null;
-                if (Config.GetFriendlyUrlProvider() == "advanced")
-                {
-                    // advanced mode compares on the primary alias as set during alias identification
-                    if (this.PrimaryPortalAlias != null && this.PortalSettings.PortalAlias != null)
-                    {
-                        if (string.Compare(this.PrimaryPortalAlias.HttpAlias, this.CurrentPortalAlias.HttpAlias, StringComparison.InvariantCulture) != 0)
-                        {
-                            primaryHttpAlias = this.PrimaryPortalAlias.HttpAlias;
-                        }
-                    }
-                }
-                else
-                {
-                    // other modes just depend on the default alias
-                    if (string.Compare(this.CurrentPortalAlias.HttpAlias, this.PortalSettings.DefaultPortalAlias, StringComparison.InvariantCulture) != 0)
-                    {
-                        primaryHttpAlias = this.PortalSettings.DefaultPortalAlias;
-                    }
-                }
-
-                if (primaryHttpAlias != null && string.IsNullOrEmpty(this.CanonicalLinkUrl))
-                {
-                    // a primary http alias was identified
-                    var originalurl = this.Context.Items["UrlRewrite:OriginalUrl"].ToString();
-                    this.CanonicalLinkUrl = originalurl.Replace(this.CurrentPortalAlias.HttpAlias, primaryHttpAlias);
-
-                    if (UrlUtils.IsSecureConnectionOrSslOffload(this.Request))
-                    {
-                        this.CanonicalLinkUrl = this.CanonicalLinkUrl.Replace("http://", "https://");
-                    }
-                }
-            }
-
-            // add CSS links
-            this.clientResourceController.CreateStylesheet()
-                .FromSrc("~/Resources/Shared/stylesheets/dnndefault/10.0.0/default.css")
-                .SetNameAndVersion("dnndefault", "10.0.0", false)
-                .SetPriority(FileOrder.Css.DefaultCss)
-                .Register();
-
-            this.clientResourceController.RegisterStylesheet(string.Concat(ctlSkin.SkinPath, "skin.css"), FileOrder.Css.SkinCss, true);
-            this.clientResourceController.RegisterStylesheet(ctlSkin.SkinSrc.Replace(".ascx", ".css"), FileOrder.Css.SpecificSkinCss, true);
-
-            // add skin to page
-            this.SkinPlaceHolder.Controls.Add(ctlSkin);
-
-            this.clientResourceController.RegisterStylesheet(string.Concat(this.PortalSettings.HomeDirectory, "portal.css"), FileOrder.Css.PortalCss, true);
-
-            // add Favicon
-            this.ManageFavicon();
-
-            // ClientCallback Logic
-            ClientAPI.HandleClientAPICallbackEvent(this);
-
-            // add viewstateuserkey to protect against CSRF attacks
-            if (this.User.Identity.IsAuthenticated)
-            {
-                this.ViewStateUserKey = this.User.Identity.Name;
-            }
-
-            // set the async postback timeout.
-            if (AJAX.IsEnabled())
-            {
-                AJAX.GetScriptManager(this).AsyncPostBackTimeout = (int)this.hostSettings.AsyncTimeout.TotalSeconds;
-            }
-
-            this.DnnResources1.ApplicationPath = Globals.ApplicationPath;
-            this.DnnResources2.ApplicationPath = Globals.ApplicationPath;
-            this.DnnResources3.ApplicationPath = Globals.ApplicationPath;
-        }
-
-        /// <summary>Initialize the Scrolltop html control which controls the open / closed nature of each module.</summary>
-        /// <param name="e">The event arguments.</param>
-        protected override void OnLoad(EventArgs e)
-        {
-            base.OnLoad(e);
-
-            this.ManageInstallerFiles();
-
-            if (!string.IsNullOrEmpty(this.ScrollTop.Value))
-            {
-                DNNClientAPI.SetScrollTop(this.Page);
-                this.ScrollTop.Value = this.ScrollTop.Value;
-            }
-        }
-
-        /// <inheritdoc/>
-        protected override void OnPreRender(EventArgs evt)
-        {
-            base.OnPreRender(evt);
-
-            // Set the Head tags
-            this.metaPanel.Visible = !UrlUtils.InPopUp();
-            if (!UrlUtils.InPopUp())
-            {
-                this.pageService.SetTitle(this.Title, PagePriority.Page);
-                this.Title = this.pageService.GetTitle();
-                this.pageService.SetDescription(this.Description, PagePriority.Page);
-                this.Description = this.pageService.GetDescription();
-                this.pageService.SetKeyWords(this.KeyWords, PagePriority.Page);
-                this.KeyWords = this.pageService.GetKeyWords();
-
-                this.MetaGenerator.Content = this.Generator;
-                this.MetaGenerator.Visible = !string.IsNullOrEmpty(this.Generator);
-                this.MetaAuthor.Content = this.PortalSettings.PortalName;
-                this.MetaKeywords.Content = this.KeyWords;
-                this.MetaKeywords.Visible = !string.IsNullOrEmpty(this.KeyWords);
-                this.MetaDescription.Content = this.Description;
-                this.MetaDescription.Visible = !string.IsNullOrEmpty(this.Description);
-            }
-
-            this.Page.Header.Title = this.Title;
-            if (!string.IsNullOrEmpty(this.PortalSettings.AddCompatibleHttpHeader) && !this.HeaderIsWritten)
-            {
-                this.Page.Response.AddHeader("X-UA-Compatible", this.PortalSettings.AddCompatibleHttpHeader);
-            }
-
-            this.pageService.SetCanonicalLinkUrl(this.CanonicalLinkUrl, PagePriority.Page);
-            this.CanonicalLinkUrl = this.pageService.GetCanonicalLinkUrl();
-            if (!string.IsNullOrEmpty(this.CanonicalLinkUrl))
-            {
-                // Add Canonical <link> using the primary alias
-                var canonicalLink = new HtmlLink();
-                canonicalLink.Href = this.CanonicalLinkUrl;
-                canonicalLink.Attributes.Add("rel", "canonical");
-
-                // Add the HtmlLink to the Head section of the page.
-                this.Page.Header.Controls.Add(canonicalLink);
-            }
-
-            foreach (var item in this.pageService.GetHeadTags())
-            {
-                this.Page.Header.Controls.Add(new LiteralControl(item.Value));
-            }
-
-            foreach (var item in this.pageService.GetMetaTags())
-            {
-                this.Page.Header.Controls.Add(new Meta() { Name = item.Name, Content = item.Content });
-            }
-
-            foreach (var item in this.pageService.GetMessages())
-            {
-                Skin.AddPageMessage(this, item.Heading, item.Message, item.MessageType.ToModuleMessageType(), item.IconSrc);
-            }
-        }
-
-        /// <inheritdoc/>
-        protected override void Render(HtmlTextWriter writer)
-        {
-            if (Personalization.GetUserMode() == PortalSettings.Mode.Edit)
-            {
-                var editClass = "dnnEditState";
-
-                var bodyClass = this.Body.Attributes["class"];
-                if (!string.IsNullOrEmpty(bodyClass))
-                {
-                    this.Body.Attributes["class"] = string.Format("{0} {1}", bodyClass, editClass);
-                }
-                else
-                {
-                    this.Body.Attributes["class"] = editClass;
-                }
-            }
-
-            base.Render(writer);
-        }
-
-        /// <summary>
-        /// Initializes the page.
-        /// </summary>
-        /// <remarks>
-        /// - Obtain PortalSettings from Current Context
-        /// - redirect to a specific tab based on name
-        /// - if first time loading this page then reload to avoid caching
-        /// - set page title and stylesheet
-        /// - check to see if we should show the Assembly Version in Page Title
-        /// - set the background image if there is one selected
-        /// - set META tags, copyright, keywords and description.
-        /// </remarks>
-        private void InitializePage()
-        {
-            // There could be a pending installation/upgrade process
-            if (InstallBlocker.Instance.IsInstallInProgress())
-            {
-                Exceptions.ProcessHttpException(new HttpException(503, Localization.GetString("SiteAccessedWhileInstallationWasInProgress.Error", Localization.GlobalResourceFile)));
-            }
-
-            // Configure the ActiveTab with Skin/Container information
-            this.portalSettingsController.ConfigureActiveTab(this.PortalSettings);
-
-            this.clientResourceController.RegisterPathNameAlias("SkinPath", this.CurrentSkinPath);
-
-            // redirect to a specific tab based on name
-            if (!string.IsNullOrEmpty(this.Request.QueryString["tabname"]))
-            {
-                TabInfo tab = TabController.Instance.GetTabByName(this.Request.QueryString["TabName"], this.PortalSettings.PortalId);
-                if (tab != null)
-                {
-                    var parameters = new List<string>(); // maximum number of elements
-                    for (int intParam = 0; intParam <= this.Request.QueryString.Count - 1; intParam++)
-                    {
-                        switch (this.Request.QueryString.Keys[intParam].ToLowerInvariant())
-                        {
-                            case "tabid":
-                            case "tabname":
-                                break;
-                            default:
-                                parameters.Add(
-                                    this.Request.QueryString.Keys[intParam] + "=" + this.Request.QueryString[intParam]);
-                                break;
-                        }
-                    }
-
-                    this.Response.Redirect(this.NavigationManager.NavigateURL(tab.TabID, Null.NullString, parameters.ToArray()), true);
-                }
-                else
-                {
-                    // 404 Error - Redirect to ErrorPage
-                    Exceptions.ProcessHttpException(this.Request);
-                }
-            }
-
-            var cacheability = this.Request.IsAuthenticated ? this.hostSettings.AuthenticatedCacheability : this.hostSettings.UnauthenticatedCacheability;
-            switch (cacheability)
-            {
-                case CacheControlHeader.NoCache:
-                    this.Response.Cache.SetCacheability(HttpCacheability.NoCache);
-                    break;
-                case CacheControlHeader.Private:
-                    this.Response.Cache.SetCacheability(HttpCacheability.Private);
-                    break;
-                case CacheControlHeader.Public:
-                    this.Response.Cache.SetCacheability(HttpCacheability.Public);
-                    break;
-                case CacheControlHeader.ServerAndNoCache:
-                    this.Response.Cache.SetCacheability(HttpCacheability.ServerAndNoCache);
-                    break;
-                case CacheControlHeader.ServerAndPrivate:
-                    this.Response.Cache.SetCacheability(HttpCacheability.ServerAndPrivate);
-                    break;
-            }
-
-            // Only insert the header control if a comment is needed
-            if (!string.IsNullOrWhiteSpace(this.Comment))
-            {
-                this.Page.Header.Controls.AddAt(0, new LiteralControl(this.Comment));
-            }
-
-            if (this.PortalSettings.ActiveTab.PageHeadText != Null.NullString && !Globals.IsAdminControl())
-            {
-                this.Page.Header.Controls.Add(new LiteralControl(this.PortalSettings.ActiveTab.PageHeadText));
-            }
-
-            if (!string.IsNullOrEmpty(this.PortalSettings.PageHeadText))
-            {
-                this.metaPanel.Controls.Add(new LiteralControl(this.PortalSettings.PageHeadText));
-            }
-
-            // set page title
-            if (UrlUtils.InPopUp())
-            {
-                var strTitle = new StringBuilder(this.PortalSettings.PortalName);
-                var slaveModule = UIUtilities.GetSlaveModule(this.PortalSettings.ActiveTab.TabID);
-
-                // Skip is popup is just a tab (no slave module)
-                if (slaveModule.DesktopModuleID != Null.NullInteger)
-                {
-                    var control = (IModuleControl)this.moduleControlPipeline.CreateModuleControl(slaveModule);
-                    string extension = Path.GetExtension(slaveModule.ModuleControl.ControlSrc.ToLowerInvariant());
-                    switch (extension)
-                    {
-                        case ".mvc":
-                            var segments = slaveModule.ModuleControl.ControlSrc.Replace(".mvc", string.Empty).Split('/');
-                            control.LocalResourceFile =
-                                $"~/DesktopModules/MVC/{slaveModule.DesktopModule.FolderName}/{Localization.LocalResourceDirectory}/{segments[0]}.resx";
-                            break;
-                        default:
-                            var controlFileName = Path.GetFileName(slaveModule.ModuleControl.ControlSrc);
-                            var controlSrcPath = slaveModule.ModuleControl.ControlSrc.Replace(controlFileName, string.Empty);
-                            control.LocalResourceFile =
-                                $"{controlSrcPath}{Localization.LocalResourceDirectory}/{controlFileName}";
-                            break;
-                    }
-
-                    var title = Localization.LocalizeControlTitle(control);
-
-                    strTitle.Append(string.Concat(" > ", this.PortalSettings.ActiveTab.LocalizedTabName));
-                    strTitle.Append(string.Concat(" > ", title));
-                }
-                else
-                {
-                    strTitle.Append(string.Concat(" > ", this.PortalSettings.ActiveTab.LocalizedTabName));
-                }
-
-                // Set to page
-                this.Title = strTitle.ToString();
-            }
-            else
-            {
-                // If tab is named, use that title, otherwise build it out via breadcrumbs
-                if (!string.IsNullOrEmpty(this.PortalSettings.ActiveTab.Title))
-                {
-                    this.Title = this.PortalSettings.ActiveTab.Title;
-                }
-                else
-                {
-                    // Elected for SB over true concatenation here due to potential for long nesting depth
-                    var strTitle = new StringBuilder(this.PortalSettings.PortalName);
-                    foreach (TabInfo tab in this.PortalSettings.ActiveTab.BreadCrumbs)
-                    {
-                        strTitle.Append(string.Concat(" > ", tab.TabName));
-                    }
-
-                    this.Title = strTitle.ToString();
-                }
-            }
-
-            // set the background image if there is one selected
-            if (!UrlUtils.InPopUp() && this.FindControl("Body") != null)
-            {
-                if (!string.IsNullOrEmpty(this.PortalSettings.BackgroundFile))
-                {
-                    var fileInfo = this.GetBackgroundFileInfo();
-                    var url = FileManager.Instance.GetUrl(fileInfo);
-
-                    ((HtmlGenericControl)this.FindControl("Body")).Attributes["style"] = string.Concat("background-image: url('", url, "')");
-                }
-            }
-
-            // META Refresh
-            // Only autorefresh the page if we are in VIEW-mode and if we aren't displaying some module's subcontrol.
-            if (this.PortalSettings.ActiveTab.RefreshInterval > 0 && Personalization.GetUserMode() == PortalSettings.Mode.View && this.Request.QueryString["ctl"] == null)
-            {
-                this.MetaRefresh.Content = this.PortalSettings.ActiveTab.RefreshInterval.ToString();
-                this.MetaRefresh.Visible = true;
-            }
-            else
-            {
-                this.MetaRefresh.Visible = false;
-            }
-
-            // META description
-            if (!string.IsNullOrEmpty(this.PortalSettings.ActiveTab.Description))
-            {
-                this.Description = this.PortalSettings.ActiveTab.Description;
-            }
-            else
-            {
-                this.Description = this.PortalSettings.Description;
-            }
-
-            // META keywords
-            if (!string.IsNullOrEmpty(this.PortalSettings.ActiveTab.KeyWords))
-            {
-                this.KeyWords = this.PortalSettings.ActiveTab.KeyWords;
-            }
-            else
-            {
-                this.KeyWords = this.PortalSettings.KeyWords;
-            }
-
-            // META copyright
-            if (!string.IsNullOrEmpty(this.PortalSettings.FooterText))
-            {
-                this.Copyright = this.PortalSettings.FooterText.Replace("[year]", DateTime.Now.Year.ToString());
-            }
-            else
-            {
-                this.Copyright = string.Concat("Copyright (c) ", DateTime.Now.Year, " by ", this.PortalSettings.PortalName);
-            }
-
-            // META generator
-            this.Generator = string.Empty;
-
-            // META Robots - hide it inside popups and if PageHeadText of current tab already contains a robots meta tag
-            if (!UrlUtils.InPopUp() &&
-                !(HeaderTextRegex.IsMatch(this.PortalSettings.ActiveTab.PageHeadText) ||
-                  HeaderTextRegex.IsMatch(this.PortalSettings.PageHeadText)))
-            {
-                this.MetaRobots.Visible = true;
-                var allowIndex = true;
-                if ((this.PortalSettings.ActiveTab.TabSettings.ContainsKey("AllowIndex") &&
-                     bool.TryParse(this.PortalSettings.ActiveTab.TabSettings["AllowIndex"].ToString(), out allowIndex) &&
-                     !allowIndex)
-                    ||
-                    (this.Request.QueryString["ctl"] != null &&
-                     (this.Request.QueryString["ctl"] == "Login" || this.Request.QueryString["ctl"] == "Register")))
-                {
-                    this.MetaRobots.Content = "NOINDEX, NOFOLLOW";
-                }
-                else
-                {
-                    this.MetaRobots.Content = "INDEX, FOLLOW";
-                }
-            }
-
-            // NonProduction Label Injection
-            if (this.NonProductionVersion() && this.hostSettings.DisplayBetaNotice && !UrlUtils.InPopUp())
-            {
-                string versionString = $" ({this.appInfo.Status} Version: {this.appInfo.Version})";
-                this.Title += versionString;
-            }
-
-            // register css variables
-            var cssVariablesStyleSheet = this.GetCssVariablesStylesheet();
-            this.clientResourceController.RegisterStylesheet(cssVariablesStyleSheet, FileOrder.Css.DefaultCss);
-
-            // register the custom stylesheet of current page
-            if (this.PortalSettings.ActiveTab.TabSettings.ContainsKey("CustomStylesheet") && !string.IsNullOrEmpty(this.PortalSettings.ActiveTab.TabSettings["CustomStylesheet"].ToString()))
-            {
-                var styleSheet = this.PortalSettings.ActiveTab.TabSettings["CustomStylesheet"].ToString();
-
-                // Try and go through the FolderProvider first
-                var stylesheetFile = this.GetPageStylesheetFileInfo(styleSheet);
-                if (stylesheetFile != null)
-                {
-                    this.clientResourceController.RegisterStylesheet(FileManager.Instance.GetUrl(stylesheetFile));
-                }
-                else
-                {
-                    this.clientResourceController.RegisterStylesheet(styleSheet);
-                }
-            }
-
-            // Cookie Consent
-            if (this.PortalSettings.ShowCookieConsent)
-            {
-                JavaScript.RegisterClientReference(this, ClientAPI.ClientNamespaceReferences.dnn);
-                ClientAPI.RegisterClientVariable(this, "cc_morelink", this.PortalSettings.CookieMoreLink, true);
-                ClientAPI.RegisterClientVariable(this, "cc_message", Localization.GetString("cc_message", Localization.GlobalResourceFile), true);
-                ClientAPI.RegisterClientVariable(this, "cc_dismiss", Localization.GetString("cc_dismiss", Localization.GlobalResourceFile), true);
-                ClientAPI.RegisterClientVariable(this, "cc_link", Localization.GetString("cc_link", Localization.GlobalResourceFile), true);
-                this.clientResourceController.RegisterScript("~/Resources/Shared/Components/CookieConsent/cookieconsent.min.js", FileOrder.Js.DnnControls);
-                this.clientResourceController.RegisterStylesheet("~/Resources/Shared/Components/CookieConsent/cookieconsent.min.css", FileOrder.Css.ResourceCss);
-                this.clientResourceController.RegisterStylesheet("~/js/dnn.cookieconsent.js");
-            }
-        }
-
-        /// <summary>
-        /// Look for skin level doctype configuration file, and inject the value into the top of default.aspx
-        /// when no configuration if found, the doctype for versions prior to 4.4 is used to maintain backwards compatibility with existing skins.
-        /// Adds xmlns and lang parameters when appropiate.
-        /// </summary>
-        private void SetSkinDoctype()
-        {
-            string strLang = CultureInfo.CurrentCulture.ToString();
-            string strDocType = this.PortalSettings.ActiveTab.SkinDoctype;
-            string strDir = CultureInfo.CurrentUICulture.TextInfo.IsRightToLeft ? "rtl" : "ltr";
-            if (strDocType.Contains("XHTML 1.0"))
-            {
-                // XHTML 1.0
-                this.HtmlAttributes.Add("xml:lang", strLang);
-                this.HtmlAttributes.Add("lang", strLang);
-                this.HtmlAttributes.Add("xmlns", "http://www.w3.org/1999/xhtml");
-            }
-            else if (strDocType.Contains("XHTML 1.1"))
-            {
-                // XHTML 1.1
-                this.HtmlAttributes.Add("xml:lang", strLang);
-                this.HtmlAttributes.Add("xmlns", "http://www.w3.org/1999/xhtml");
-            }
-            else
-            {
-                // other
-                this.HtmlAttributes.Add("lang", strLang);
-            }
-
-            // Add "dir" attribute for text direction
-            this.HtmlAttributes.Add("dir", strDir);
-
-            // Find the placeholder control and render the doctype
-            this.skinDocType.Text = this.PortalSettings.ActiveTab.SkinDoctype;
-            this.attributeList.Text = this.HtmlAttributeList;
-
-            // Add 'rtl' class to body for right-to-left language support
-            if (CultureInfo.CurrentUICulture.TextInfo.IsRightToLeft)
-            {
-                string existingClass = this.Body.Attributes["class"] ?? string.Empty;
-                this.Body.Attributes["class"] = (existingClass + " rtl").Trim();
-            }
-        }
-
-        private Skin GetSkin()
-        {
-            // We want the popup scripts to be loaded only if popups are enabled.
-            this.LoadPopupScriptsIfNeeded();
-
-            // But the popup skin should only be used if we are inside a popup.
-            if (UrlUtils.InPopUp())
-            {
-                return Skin.GetPopUpSkin(this);
-            }
-
-            return Skin.GetSkin(this.hostSettings, this);
-        }
-
-        private void LoadPopupScriptsIfNeeded()
-        {
-            if (this.PortalSettings.EnablePopUps)
-            {
-                JavaScript.RequestRegistration(this.appStatus, this.eventLogger, this.PortalSettings, CommonJs.jQueryUI);
-                var popupFilePath = HttpContext.Current.IsDebuggingEnabled
-                                   ? "~/js/Debug/dnn.modalpopup.js"
-                                   : "~/js/dnn.modalpopup.js";
-                this.clientResourceController.RegisterScript(popupFilePath, FileOrder.Js.DnnModalPopup);
-            }
-        }
-
-        private void ManageFavicon()
-        {
-            string headerLink = FavIcon.GetHeaderLink(this.hostSettings, this.PortalSettings.PortalId);
-
-            if (!string.IsNullOrEmpty(headerLink))
-            {
-                this.Page.Header.Controls.Add(new Literal { Text = headerLink });
-            }
-        }
-
-        // I realize the parsing of this is rather primitive.  A better solution would be to use json serialization
-        // unfortunately, I don't have the time to write it.  When we officially adopt MS AJAX, we will get this type of
-        // functionality and this should be changed to utilize it for its plumbing.
-        private Dictionary<string, string> ParsePageCallBackArgs(string strArg)
-        {
-            string[] aryVals = strArg.Split(new[] { ClientAPI.COLUMN_DELIMITER }, StringSplitOptions.None);
-            var objDict = new Dictionary<string, string>();
-            if (aryVals.Length > 0)
-            {
-                objDict.Add("type", aryVals[0]);
-                switch (
-                    (DNNClientAPI.PageCallBackType)Enum.Parse(typeof(DNNClientAPI.PageCallBackType), objDict["type"]))
-                {
-                    case DNNClientAPI.PageCallBackType.GetPersonalization:
-                        objDict.Add("namingcontainer", aryVals[1]);
-                        objDict.Add("key", aryVals[2]);
-                        break;
-                    case DNNClientAPI.PageCallBackType.SetPersonalization:
-                        objDict.Add("namingcontainer", aryVals[1]);
-                        objDict.Add("key", aryVals[2]);
-                        objDict.Add("value", aryVals[3]);
-                        break;
-                }
-            }
-
-            return objDict;
-        }
-
-        private IFileInfo GetBackgroundFileInfo()
-        {
-            string cacheKey = string.Format(Common.Utilities.DataCache.PortalCacheKey, this.PortalSettings.PortalId, "BackgroundFile");
-            var file = CBO.GetCachedObject<Services.FileSystem.FileInfo>(
-                this.hostSettings,
-                new CacheItemArgs(cacheKey, Common.Utilities.DataCache.PortalCacheTimeOut, Common.Utilities.DataCache.PortalCachePriority),
-                this.GetBackgroundFileInfoCallBack);
-
-            return file;
-        }
-
-        private IFileInfo GetBackgroundFileInfoCallBack(CacheItemArgs itemArgs)
-        {
-            return FileManager.Instance.GetFile(this.PortalSettings.PortalId, this.PortalSettings.BackgroundFile);
-        }
-
-        private IFileInfo GetPageStylesheetFileInfo(string styleSheet)
-        {
-            string cacheKey = string.Format(Common.Utilities.DataCache.PortalCacheKey, this.PortalSettings.PortalId, "PageStylesheet" + styleSheet);
-            var file = CBO.GetCachedObject<Services.FileSystem.FileInfo>(
-                this.hostSettings,
-                new CacheItemArgs(cacheKey, Common.Utilities.DataCache.PortalCacheTimeOut, Common.Utilities.DataCache.PortalCachePriority, styleSheet),
-                this.GetPageStylesheetInfoCallBack);
-
-            return file;
-        }
-
-        private IFileInfo GetPageStylesheetInfoCallBack(CacheItemArgs itemArgs)
-        {
-            var styleSheet = itemArgs.Params[0].ToString();
-            return FileManager.Instance.GetFile(this.PortalSettings.PortalId, styleSheet);
-        }
-
-        private string GetCssVariablesStylesheet()
-        {
-            var cacheKey = string.Format(DataCache.PortalStylesCacheKey, this.PortalSettings.PortalId);
-            var cacheArgs = new CacheItemArgs(
-                cacheKey,
-                DataCache.PortalCacheTimeOut,
-                DataCache.PortalCachePriority,
-                this.PortalSettings.GetStyles());
-            string filePath = CBO.GetCachedObject<string>(this.hostSettings, cacheArgs, this.GetCssVariablesStylesheetCallback);
-            return filePath;
-        }
-
-        private string GetCssVariablesStylesheetCallback(CacheItemArgs args)
-        {
-            var portalStyles = (PortalStyles)args.Params[0];
-
-            var directory = this.PortalSettings.HomeSystemDirectoryMapPath;
-            if (!Directory.Exists(directory))
-            {
-                Directory.CreateDirectory(directory);
-            }
-
-            var webPath = $"{this.PortalSettings.HomeSystemDirectory}{portalStyles.FileName}";
-
-            var physicalPath = $"{directory}{portalStyles.FileName}";
-            if (File.Exists(physicalPath))
-            {
-                return webPath;
-            }
-
-            var styles = portalStyles.ToString();
-            File.WriteAllText(physicalPath, styles);
-
-            return webPath;
-        }
-    }
-}
+﻿// Licensed to the .NET Foundation under one or more agreements.
+// The .NET Foundation licenses this file to you under the MIT license.
+// See the LICENSE file in the project root for more information
+namespace DotNetNuke.Framework
+{
+    using System;
+    using System.Collections.Generic;
+    using System.Globalization;
+    using System.IO;
+    using System.Text;
+    using System.Text.RegularExpressions;
+    using System.Web;
+    using System.Web.UI;
+    using System.Web.UI.HtmlControls;
+    using System.Web.UI.WebControls;
+
+    using DotNetNuke.Abstractions;
+    using DotNetNuke.Abstractions.Application;
+    using DotNetNuke.Abstractions.ClientResources;
+    using DotNetNuke.Abstractions.Logging;
+    using DotNetNuke.Abstractions.Pages;
+    using DotNetNuke.Abstractions.Portals;
+    using DotNetNuke.Common.Utilities;
+    using DotNetNuke.Entities.Portals;
+    using DotNetNuke.Entities.Portals.Extensions;
+    using DotNetNuke.Entities.Tabs;
+    using DotNetNuke.Framework.JavaScriptLibraries;
+    using DotNetNuke.Instrumentation;
+    using DotNetNuke.Security.Permissions;
+    using DotNetNuke.Services.ClientDependency;
+    using DotNetNuke.Services.Exceptions;
+    using DotNetNuke.Services.FileSystem;
+    using DotNetNuke.Services.Installer.Blocker;
+    using DotNetNuke.Services.Localization;
+    using DotNetNuke.Services.Pages;
+    using DotNetNuke.Services.Personalization;
+    using DotNetNuke.UI;
+    using DotNetNuke.UI.Internals;
+    using DotNetNuke.UI.Modules;
+    using DotNetNuke.UI.Skins;
+    using DotNetNuke.UI.Skins.Controls;
+    using DotNetNuke.UI.Utilities;
+    using DotNetNuke.Web.Client.ClientResourceManagement;
+    using DotNetNuke.Web.Client.ResourceManager;
+    using Microsoft.Extensions.DependencyInjection;
+
+    using DataCache = DotNetNuke.Common.Utilities.DataCache;
+    using Globals = DotNetNuke.Common.Globals;
+    using ReleaseMode = DotNetNuke.Abstractions.Application.ReleaseMode;
+
+    /// <summary>The DNN default page.</summary>
+    public partial class DefaultPage : CDefault, IClientAPICallbackEventHandler
+    {
+        private static readonly ILog Logger = LoggerSource.Instance.GetLogger(typeof(DefaultPage));
+        private static readonly Regex HeaderTextRegex = new Regex(
+            "<meta([^>])+name=('|\")robots('|\")",
+            RegexOptions.IgnoreCase | RegexOptions.Multiline | RegexOptions.Compiled);
+
+        private readonly IApplicationInfo appInfo;
+        private readonly IModuleControlPipeline moduleControlPipeline;
+        private readonly IHostSettings hostSettings;
+        private readonly IApplicationStatusInfo appStatus;
+        private readonly IHostSettingsService hostSettingsService;
+        private readonly IEventLogger eventLogger;
+        private readonly IPortalSettingsController portalSettingsController;
+        private readonly IClientResourceController clientResourceController;
+        private readonly IPageService pageService;
+
+        /// <summary>Initializes a new instance of the <see cref="DefaultPage"/> class.</summary>
+        [Obsolete("Deprecated in DotNetNuke 10.0.2. Please use overload with INavigationManager. Scheduled removal in v12.0.0.")]
+        public DefaultPage()
+            : this(null, null, null, null, null, null, null, null, null, null)
+        {
+        }
+
+        /// <summary>Initializes a new instance of the <see cref="DefaultPage"/> class.</summary>
+        /// <param name="navigationManager">The navigation manager.</param>
+        /// <param name="appInfo">The application info.</param>
+        /// <param name="appStatus">The application status.</param>
+        /// <param name="moduleControlPipeline">The module control pipeline.</param>
+        /// <param name="hostSettings">The host settings.</param>
+        /// <param name="hostSettingsService">The host settings service.</param>
+        /// <param name="eventLogger">The event logger.</param>
+        /// <param name="portalController">The portal controller.</param>
+        /// <param name="portalSettingsController">The portal settings controller.</param>
+        /// <param name="clientResourceController">The client resources controller.</param>
+        /// <param name="pageService">The page service.</param>
+        public DefaultPage(
+                INavigationManager navigationManager,
+                IApplicationInfo appInfo,
+                IApplicationStatusInfo appStatus,
+                IModuleControlPipeline moduleControlPipeline,
+                IHostSettings hostSettings,
+                IHostSettingsService hostSettingsService,
+                IEventLogger eventLogger,
+                IPortalController portalController,
+                IPortalSettingsController portalSettingsController,
+                IClientResourceController clientResourceController,
+                IPageService pageService)
+        {
+            this.NavigationManager = navigationManager ?? Globals.GetCurrentServiceProvider().GetRequiredService<INavigationManager>();
+            this.appInfo = appInfo ?? Globals.GetCurrentServiceProvider().GetRequiredService<IApplicationInfo>();
+            this.appStatus = appStatus ?? Globals.GetCurrentServiceProvider().GetRequiredService<IApplicationStatusInfo>();
+            this.moduleControlPipeline = moduleControlPipeline ?? Globals.GetCurrentServiceProvider().GetRequiredService<IModuleControlPipeline>();
+            this.hostSettings = hostSettings ?? Globals.GetCurrentServiceProvider().GetRequiredService<IHostSettings>();
+            this.hostSettingsService = hostSettingsService ?? Globals.GetCurrentServiceProvider().GetRequiredService<IHostSettingsService>();
+            this.eventLogger = eventLogger ?? Globals.GetCurrentServiceProvider().GetRequiredService<IEventLogger>();
+            this.portalSettingsController = portalSettingsController ?? Globals.GetCurrentServiceProvider().GetRequiredService<IPortalSettingsController>();
+            this.clientResourceController = clientResourceController ?? Globals.GetCurrentServiceProvider().GetRequiredService<IClientResourceController>();
+            this.pageService = pageService ?? Globals.GetCurrentServiceProvider().GetRequiredService<IPageService>();
+        }
+
+        public string CurrentSkinPath => ((PortalSettings)HttpContext.Current.Items["PortalSettings"]).ActiveTab.SkinPath;
+
+        /// <summary>Gets or sets property to allow the programmatic assigning of ScrollTop position.</summary>
+        /// <value>
+        /// Property to allow the programmatic assigning of ScrollTop position.
+        /// </value>
+        public int PageScrollTop
+        {
+            get
+            {
+                int pageScrollTop;
+                var scrollValue = this.ScrollTop != null ? this.ScrollTop.Value : string.Empty;
+                if (!int.TryParse(scrollValue, out pageScrollTop) || pageScrollTop < 0)
+                {
+                    pageScrollTop = Null.NullInteger;
+                }
+
+                return pageScrollTop;
+            }
+
+            set
+            {
+                this.ScrollTop.Value = value.ToString();
+            }
+        }
+
+        /// <summary>Gets a service that provides navigation features.</summary>
+        protected INavigationManager NavigationManager { get; }
+
+        /// <summary>
+        /// Gets a string representation of the list HTML attributes.
+        /// </summary>
+        protected string HtmlAttributeList
+        {
+            get
+            {
+                if ((this.HtmlAttributes != null) && (this.HtmlAttributes.Count > 0))
+                {
+                    var attr = new StringBuilder();
+                    foreach (string attributeName in this.HtmlAttributes.Keys)
+                    {
+                        if ((!string.IsNullOrEmpty(attributeName)) && (this.HtmlAttributes[attributeName] != null))
+                        {
+                            string attributeValue = this.HtmlAttributes[attributeName];
+                            if (attributeValue.IndexOf(",") > 0)
+                            {
+                                var attributeValues = attributeValue.Split(',');
+                                for (var attributeCounter = 0;
+                                     attributeCounter <= attributeValues.Length - 1;
+                                     attributeCounter++)
+                                {
+                                    attr.Append(string.Concat(" ", attributeName, "=\"", attributeValues[attributeCounter], "\""));
+                                }
+                            }
+                            else
+                            {
+                                attr.Append(string.Concat(" ", attributeName, "=\"", attributeValue, "\""));
+                            }
+                        }
+                    }
+
+                    return attr.ToString();
+                }
+
+                return string.Empty;
+            }
+        }
+
+        private IPortalAliasInfo CurrentPortalAlias => this.PortalSettings.PortalAlias;
+
+        private IPortalAliasInfo PrimaryPortalAlias => this.PortalSettings.PrimaryAlias;
+
+        /// <inheritdoc/>
+        public string RaiseClientAPICallbackEvent(string eventArgument)
+        {
+            var dict = this.ParsePageCallBackArgs(eventArgument);
+            if (dict.ContainsKey("type"))
+            {
+                if (DNNClientAPI.IsPersonalizationKeyRegistered(dict["namingcontainer"] + ClientAPI.CUSTOM_COLUMN_DELIMITER + dict["key"]) == false)
+                {
+                    throw new Exception(string.Format("This personalization key has not been enabled ({0}:{1}).  Make sure you enable it with DNNClientAPI.EnableClientPersonalization", dict["namingcontainer"], dict["key"]));
+                }
+
+                switch ((DNNClientAPI.PageCallBackType)Enum.Parse(typeof(DNNClientAPI.PageCallBackType), dict["type"]))
+                {
+                    case DNNClientAPI.PageCallBackType.GetPersonalization:
+                        return Personalization.GetProfile(dict["namingcontainer"], dict["key"]).ToString();
+                    case DNNClientAPI.PageCallBackType.SetPersonalization:
+                        Personalization.SetProfile(dict["namingcontainer"], dict["key"], dict["value"]);
+                        return dict["value"];
+                    default:
+                        throw new Exception("Unknown Callback Type");
+                }
+            }
+
+            return string.Empty;
+        }
+
+        /// <summary>
+        /// Checks if the current version is not a production version.
+        /// </summary>
+        /// <returns>A value indicating whether the current version is not a production version.</returns>
+        protected bool NonProductionVersion()
+        {
+            return this.appInfo.Status != ReleaseMode.Stable;
+        }
+
+        /// <summary>Contains the functionality to populate the Root aspx page with controls.</summary>
+        /// <param name="e">The event arguments.</param>
+        /// <remarks>
+        /// - obtain PortalSettings from Current Context
+        /// - set global page settings.
+        /// - initialise reference paths to load the cascading style sheets
+        /// - add skin control placeholder.  This holds all the modules and content of the page.
+        /// </remarks>
+        protected override void OnInit(EventArgs e)
+        {
+            base.OnInit(e);
+
+            // set global page settings
+            this.InitializePage();
+
+            var ctlSkin = this.GetSkin();
+
+            // check for and read skin package level doctype
+            this.SetSkinDoctype();
+
+            // Manage disabled pages
+            if (this.PortalSettings.ActiveTab.DisableLink)
+            {
+                if (TabPermissionController.CanAdminPage())
+                {
+                    var heading = Localization.GetString("PageDisabled.Header");
+                    var message = Localization.GetString("PageDisabled.Text");
+                    this.pageService.AddMessage(new PageMessage(
+                        heading,
+                        message,
+                        PageMessageType.Warning,
+                        string.Empty,
+                        PagePriority.Page));
+                }
+                else
+                {
+                    if (this.PortalSettings.HomeTabId > 0)
+                    {
+                        this.Response.Redirect(this.NavigationManager.NavigateURL(this.PortalSettings.HomeTabId), true);
+                    }
+                    else
+                    {
+                        this.Response.Redirect(Globals.GetPortalDomainName(this.CurrentPortalAlias.HttpAlias, this.Request, true), true);
+                    }
+                }
+            }
+
+            // Manage canonical urls
+            if (this.PortalSettings.PortalAliasMappingMode == PortalSettings.PortalAliasMapping.CanonicalUrl)
+            {
+                string primaryHttpAlias = null;
+                if (Config.GetFriendlyUrlProvider() == "advanced")
+                {
+                    // advanced mode compares on the primary alias as set during alias identification
+                    if (this.PrimaryPortalAlias != null && this.PortalSettings.PortalAlias != null)
+                    {
+                        if (string.Compare(this.PrimaryPortalAlias.HttpAlias, this.CurrentPortalAlias.HttpAlias, StringComparison.InvariantCulture) != 0)
+                        {
+                            primaryHttpAlias = this.PrimaryPortalAlias.HttpAlias;
+                        }
+                    }
+                }
+                else
+                {
+                    // other modes just depend on the default alias
+                    if (string.Compare(this.CurrentPortalAlias.HttpAlias, this.PortalSettings.DefaultPortalAlias, StringComparison.InvariantCulture) != 0)
+                    {
+                        primaryHttpAlias = this.PortalSettings.DefaultPortalAlias;
+                    }
+                }
+
+                if (primaryHttpAlias != null && string.IsNullOrEmpty(this.CanonicalLinkUrl))
+                {
+                    // a primary http alias was identified
+                    var originalurl = this.Context.Items["UrlRewrite:OriginalUrl"].ToString();
+                    this.CanonicalLinkUrl = originalurl.Replace(this.CurrentPortalAlias.HttpAlias, primaryHttpAlias);
+
+                    if (UrlUtils.IsSecureConnectionOrSslOffload(this.Request))
+                    {
+                        this.CanonicalLinkUrl = this.CanonicalLinkUrl.Replace("http://", "https://");
+                    }
+                }
+            }
+
+            // add CSS links
+            this.clientResourceController.CreateStylesheet()
+                .FromSrc("~/Resources/Shared/stylesheets/dnndefault/10.0.0/default.css")
+                .SetNameAndVersion("dnndefault", "10.0.0", false)
+                .SetPriority(FileOrder.Css.DefaultCss)
+                .Register();
+
+            this.clientResourceController.RegisterStylesheet(string.Concat(ctlSkin.SkinPath, "skin.css"), FileOrder.Css.SkinCss, true);
+            this.clientResourceController.RegisterStylesheet(ctlSkin.SkinSrc.Replace(".ascx", ".css"), FileOrder.Css.SpecificSkinCss, true);
+
+            // add skin to page
+            this.SkinPlaceHolder.Controls.Add(ctlSkin);
+
+            this.clientResourceController.RegisterStylesheet(string.Concat(this.PortalSettings.HomeDirectory, "portal.css"), FileOrder.Css.PortalCss, true);
+
+            // add Favicon
+            this.ManageFavicon();
+
+            // ClientCallback Logic
+            ClientAPI.HandleClientAPICallbackEvent(this);
+
+            // add viewstateuserkey to protect against CSRF attacks
+            if (this.User.Identity.IsAuthenticated)
+            {
+                this.ViewStateUserKey = this.User.Identity.Name;
+            }
+
+            // set the async postback timeout.
+            if (AJAX.IsEnabled())
+            {
+                AJAX.GetScriptManager(this).AsyncPostBackTimeout = (int)this.hostSettings.AsyncTimeout.TotalSeconds;
+            }
+
+            this.DnnResources1.ApplicationPath = Globals.ApplicationPath;
+            this.DnnResources2.ApplicationPath = Globals.ApplicationPath;
+            this.DnnResources3.ApplicationPath = Globals.ApplicationPath;
+        }
+
+        /// <summary>Initialize the Scrolltop html control which controls the open / closed nature of each module.</summary>
+        /// <param name="e">The event arguments.</param>
+        protected override void OnLoad(EventArgs e)
+        {
+            base.OnLoad(e);
+
+            this.ManageInstallerFiles();
+
+            if (!string.IsNullOrEmpty(this.ScrollTop.Value))
+            {
+                DNNClientAPI.SetScrollTop(this.Page);
+                this.ScrollTop.Value = this.ScrollTop.Value;
+            }
+        }
+
+        /// <inheritdoc/>
+        protected override void OnPreRender(EventArgs evt)
+        {
+            base.OnPreRender(evt);
+
+            // Set the Head tags
+            this.metaPanel.Visible = !UrlUtils.InPopUp();
+            if (!UrlUtils.InPopUp())
+            {
+                this.pageService.SetTitle(this.Title, PagePriority.Page);
+                this.Title = this.pageService.GetTitle();
+                this.pageService.SetDescription(this.Description, PagePriority.Page);
+                this.Description = this.pageService.GetDescription();
+                this.pageService.SetKeyWords(this.KeyWords, PagePriority.Page);
+                this.KeyWords = this.pageService.GetKeyWords();
+
+                this.MetaGenerator.Content = this.Generator;
+                this.MetaGenerator.Visible = !string.IsNullOrEmpty(this.Generator);
+                this.MetaAuthor.Content = this.PortalSettings.PortalName;
+                this.MetaKeywords.Content = this.KeyWords;
+                this.MetaKeywords.Visible = !string.IsNullOrEmpty(this.KeyWords);
+                this.MetaDescription.Content = this.Description;
+                this.MetaDescription.Visible = !string.IsNullOrEmpty(this.Description);
+            }
+
+            this.Page.Header.Title = this.Title;
+            if (!string.IsNullOrEmpty(this.PortalSettings.AddCompatibleHttpHeader) && !this.HeaderIsWritten)
+            {
+                this.Page.Response.AddHeader("X-UA-Compatible", this.PortalSettings.AddCompatibleHttpHeader);
+            }
+
+            this.pageService.SetCanonicalLinkUrl(this.CanonicalLinkUrl, PagePriority.Page);
+            this.CanonicalLinkUrl = this.pageService.GetCanonicalLinkUrl();
+            if (!string.IsNullOrEmpty(this.CanonicalLinkUrl))
+            {
+                // Add Canonical <link> using the primary alias
+                var canonicalLink = new HtmlLink();
+                canonicalLink.Href = this.CanonicalLinkUrl;
+                canonicalLink.Attributes.Add("rel", "canonical");
+
+                // Add the HtmlLink to the Head section of the page.
+                this.Page.Header.Controls.Add(canonicalLink);
+            }
+
+            foreach (var item in this.pageService.GetHeadTags())
+            {
+                this.Page.Header.Controls.Add(new LiteralControl(item.Value));
+            }
+
+            foreach (var item in this.pageService.GetMetaTags())
+            {
+                this.Page.Header.Controls.Add(new Meta() { Name = item.Name, Content = item.Content });
+            }
+
+            foreach (var item in this.pageService.GetMessages())
+            {
+                Skin.AddPageMessage(this, item.Heading, item.Message, item.MessageType.ToModuleMessageType(), item.IconSrc);
+            }
+        }
+
+        /// <inheritdoc/>
+        protected override void Render(HtmlTextWriter writer)
+        {
+            if (Personalization.GetUserMode() == PortalSettings.Mode.Edit)
+            {
+                var editClass = "dnnEditState";
+
+                var bodyClass = this.Body.Attributes["class"];
+                if (!string.IsNullOrEmpty(bodyClass))
+                {
+                    this.Body.Attributes["class"] = string.Format("{0} {1}", bodyClass, editClass);
+                }
+                else
+                {
+                    this.Body.Attributes["class"] = editClass;
+                }
+            }
+
+            base.Render(writer);
+        }
+
+        /// <summary>
+        /// Initializes the page.
+        /// </summary>
+        /// <remarks>
+        /// - Obtain PortalSettings from Current Context
+        /// - redirect to a specific tab based on name
+        /// - if first time loading this page then reload to avoid caching
+        /// - set page title and stylesheet
+        /// - check to see if we should show the Assembly Version in Page Title
+        /// - set the background image if there is one selected
+        /// - set META tags, copyright, keywords and description.
+        /// </remarks>
+        private void InitializePage()
+        {
+            // There could be a pending installation/upgrade process
+            if (InstallBlocker.Instance.IsInstallInProgress())
+            {
+                Exceptions.ProcessHttpException(new HttpException(503, Localization.GetString("SiteAccessedWhileInstallationWasInProgress.Error", Localization.GlobalResourceFile)));
+            }
+
+            // Configure the ActiveTab with Skin/Container information
+            this.portalSettingsController.ConfigureActiveTab(this.PortalSettings);
+
+            this.clientResourceController.RegisterPathNameAlias("SkinPath", this.CurrentSkinPath);
+
+            // redirect to a specific tab based on name
+            if (!string.IsNullOrEmpty(this.Request.QueryString["tabname"]))
+            {
+                TabInfo tab = TabController.Instance.GetTabByName(this.Request.QueryString["TabName"], this.PortalSettings.PortalId);
+                if (tab != null)
+                {
+                    var parameters = new List<string>(); // maximum number of elements
+                    for (int intParam = 0; intParam <= this.Request.QueryString.Count - 1; intParam++)
+                    {
+                        switch (this.Request.QueryString.Keys[intParam].ToLowerInvariant())
+                        {
+                            case "tabid":
+                            case "tabname":
+                                break;
+                            default:
+                                parameters.Add(
+                                    this.Request.QueryString.Keys[intParam] + "=" + this.Request.QueryString[intParam]);
+                                break;
+                        }
+                    }
+
+                    this.Response.Redirect(this.NavigationManager.NavigateURL(tab.TabID, Null.NullString, parameters.ToArray()), true);
+                }
+                else
+                {
+                    // 404 Error - Redirect to ErrorPage
+                    Exceptions.ProcessHttpException(this.Request);
+                }
+            }
+
+            var cacheability = this.Request.IsAuthenticated ? this.hostSettings.AuthenticatedCacheability : this.hostSettings.UnauthenticatedCacheability;
+            switch (cacheability)
+            {
+                case CacheControlHeader.NoCache:
+                    this.Response.Cache.SetCacheability(HttpCacheability.NoCache);
+                    break;
+                case CacheControlHeader.Private:
+                    this.Response.Cache.SetCacheability(HttpCacheability.Private);
+                    break;
+                case CacheControlHeader.Public:
+                    this.Response.Cache.SetCacheability(HttpCacheability.Public);
+                    break;
+                case CacheControlHeader.ServerAndNoCache:
+                    this.Response.Cache.SetCacheability(HttpCacheability.ServerAndNoCache);
+                    break;
+                case CacheControlHeader.ServerAndPrivate:
+                    this.Response.Cache.SetCacheability(HttpCacheability.ServerAndPrivate);
+                    break;
+            }
+
+            // Only insert the header control if a comment is needed
+            if (!string.IsNullOrWhiteSpace(this.Comment))
+            {
+                this.Page.Header.Controls.AddAt(0, new LiteralControl(this.Comment));
+            }
+
+            if (this.PortalSettings.ActiveTab.PageHeadText != Null.NullString && !Globals.IsAdminControl())
+            {
+                this.Page.Header.Controls.Add(new LiteralControl(this.PortalSettings.ActiveTab.PageHeadText));
+            }
+
+            if (!string.IsNullOrEmpty(this.PortalSettings.PageHeadText))
+            {
+                this.metaPanel.Controls.Add(new LiteralControl(this.PortalSettings.PageHeadText));
+            }
+
+            // set page title
+            if (UrlUtils.InPopUp())
+            {
+                var strTitle = new StringBuilder(this.PortalSettings.PortalName);
+                var slaveModule = UIUtilities.GetSlaveModule(this.PortalSettings.ActiveTab.TabID);
+
+                // Skip is popup is just a tab (no slave module)
+                if (slaveModule.DesktopModuleID != Null.NullInteger)
+                {
+                    var control = (IModuleControl)this.moduleControlPipeline.CreateModuleControl(slaveModule);
+                    string extension = Path.GetExtension(slaveModule.ModuleControl.ControlSrc.ToLowerInvariant());
+                    switch (extension)
+                    {
+                        case ".mvc":
+                            var segments = slaveModule.ModuleControl.ControlSrc.Replace(".mvc", string.Empty).Split('/');
+                            control.LocalResourceFile =
+                                $"~/DesktopModules/MVC/{slaveModule.DesktopModule.FolderName}/{Localization.LocalResourceDirectory}/{segments[0]}.resx";
+                            break;
+                        default:
+                            var controlFileName = Path.GetFileName(slaveModule.ModuleControl.ControlSrc);
+                            var controlSrcPath = slaveModule.ModuleControl.ControlSrc.Replace(controlFileName, string.Empty);
+                            control.LocalResourceFile =
+                                $"{controlSrcPath}{Localization.LocalResourceDirectory}/{controlFileName}";
+                            break;
+                    }
+
+                    var title = Localization.LocalizeControlTitle(control);
+
+                    strTitle.Append(string.Concat(" > ", this.PortalSettings.ActiveTab.LocalizedTabName));
+                    strTitle.Append(string.Concat(" > ", title));
+                }
+                else
+                {
+                    strTitle.Append(string.Concat(" > ", this.PortalSettings.ActiveTab.LocalizedTabName));
+                }
+
+                // Set to page
+                this.Title = strTitle.ToString();
+            }
+            else
+            {
+                // If tab is named, use that title, otherwise build it out via breadcrumbs
+                if (!string.IsNullOrEmpty(this.PortalSettings.ActiveTab.Title))
+                {
+                    this.Title = this.PortalSettings.ActiveTab.Title;
+                }
+                else
+                {
+                    // Elected for SB over true concatenation here due to potential for long nesting depth
+                    var strTitle = new StringBuilder(this.PortalSettings.PortalName);
+                    foreach (TabInfo tab in this.PortalSettings.ActiveTab.BreadCrumbs)
+                    {
+                        strTitle.Append(string.Concat(" > ", tab.TabName));
+                    }
+
+                    this.Title = strTitle.ToString();
+                }
+            }
+
+            // set the background image if there is one selected
+            if (!UrlUtils.InPopUp() && this.FindControl("Body") != null)
+            {
+                if (!string.IsNullOrEmpty(this.PortalSettings.BackgroundFile))
+                {
+                    var fileInfo = this.GetBackgroundFileInfo();
+                    var url = FileManager.Instance.GetUrl(fileInfo);
+
+                    ((HtmlGenericControl)this.FindControl("Body")).Attributes["style"] = string.Concat("background-image: url('", url, "')");
+                }
+            }
+
+            // META Refresh
+            // Only autorefresh the page if we are in VIEW-mode and if we aren't displaying some module's subcontrol.
+            if (this.PortalSettings.ActiveTab.RefreshInterval > 0 && Personalization.GetUserMode() == PortalSettings.Mode.View && this.Request.QueryString["ctl"] == null)
+            {
+                this.MetaRefresh.Content = this.PortalSettings.ActiveTab.RefreshInterval.ToString();
+                this.MetaRefresh.Visible = true;
+            }
+            else
+            {
+                this.MetaRefresh.Visible = false;
+            }
+
+            // META description
+            if (!string.IsNullOrEmpty(this.PortalSettings.ActiveTab.Description))
+            {
+                this.Description = this.PortalSettings.ActiveTab.Description;
+            }
+            else
+            {
+                this.Description = this.PortalSettings.Description;
+            }
+
+            // META keywords
+            if (!string.IsNullOrEmpty(this.PortalSettings.ActiveTab.KeyWords))
+            {
+                this.KeyWords = this.PortalSettings.ActiveTab.KeyWords;
+            }
+            else
+            {
+                this.KeyWords = this.PortalSettings.KeyWords;
+            }
+
+            // META copyright
+            if (!string.IsNullOrEmpty(this.PortalSettings.FooterText))
+            {
+                this.Copyright = this.PortalSettings.FooterText.Replace("[year]", DateTime.Now.Year.ToString());
+            }
+            else
+            {
+                this.Copyright = string.Concat("Copyright (c) ", DateTime.Now.Year, " by ", this.PortalSettings.PortalName);
+            }
+
+            // META generator
+            this.Generator = string.Empty;
+
+            // META Robots - hide it inside popups and if PageHeadText of current tab already contains a robots meta tag
+            if (!UrlUtils.InPopUp() &&
+                !(HeaderTextRegex.IsMatch(this.PortalSettings.ActiveTab.PageHeadText) ||
+                  HeaderTextRegex.IsMatch(this.PortalSettings.PageHeadText)))
+            {
+                this.MetaRobots.Visible = true;
+                var allowIndex = true;
+                if ((this.PortalSettings.ActiveTab.TabSettings.ContainsKey("AllowIndex") &&
+                     bool.TryParse(this.PortalSettings.ActiveTab.TabSettings["AllowIndex"].ToString(), out allowIndex) &&
+                     !allowIndex)
+                    ||
+                    (this.Request.QueryString["ctl"] != null &&
+                     (this.Request.QueryString["ctl"] == "Login" || this.Request.QueryString["ctl"] == "Register")))
+                {
+                    this.MetaRobots.Content = "NOINDEX, NOFOLLOW";
+                }
+                else
+                {
+                    this.MetaRobots.Content = "INDEX, FOLLOW";
+                }
+            }
+
+            // NonProduction Label Injection
+            if (this.NonProductionVersion() && this.hostSettings.DisplayBetaNotice && !UrlUtils.InPopUp())
+            {
+                string versionString = $" ({this.appInfo.Status} Version: {this.appInfo.Version})";
+                this.Title += versionString;
+            }
+
+            // register css variables
+            var cssVariablesStyleSheet = this.GetCssVariablesStylesheet();
+            this.clientResourceController.RegisterStylesheet(cssVariablesStyleSheet, FileOrder.Css.DefaultCss);
+
+            // register the custom stylesheet of current page
+            if (this.PortalSettings.ActiveTab.TabSettings.ContainsKey("CustomStylesheet") && !string.IsNullOrEmpty(this.PortalSettings.ActiveTab.TabSettings["CustomStylesheet"].ToString()))
+            {
+                var styleSheet = this.PortalSettings.ActiveTab.TabSettings["CustomStylesheet"].ToString();
+
+                // Try and go through the FolderProvider first
+                var stylesheetFile = this.GetPageStylesheetFileInfo(styleSheet);
+                if (stylesheetFile != null)
+                {
+                    this.clientResourceController.RegisterStylesheet(FileManager.Instance.GetUrl(stylesheetFile));
+                }
+                else
+                {
+                    this.clientResourceController.RegisterStylesheet(styleSheet);
+                }
+            }
+
+            // Cookie Consent
+            if (this.PortalSettings.ShowCookieConsent)
+            {
+                JavaScript.RegisterClientReference(this, ClientAPI.ClientNamespaceReferences.dnn);
+                ClientAPI.RegisterClientVariable(this, "cc_morelink", this.PortalSettings.CookieMoreLink, true);
+                ClientAPI.RegisterClientVariable(this, "cc_message", Localization.GetString("cc_message", Localization.GlobalResourceFile), true);
+                ClientAPI.RegisterClientVariable(this, "cc_dismiss", Localization.GetString("cc_dismiss", Localization.GlobalResourceFile), true);
+                ClientAPI.RegisterClientVariable(this, "cc_link", Localization.GetString("cc_link", Localization.GlobalResourceFile), true);
+                this.clientResourceController.RegisterScript("~/Resources/Shared/Components/CookieConsent/cookieconsent.min.js", FileOrder.Js.DnnControls);
+                this.clientResourceController.RegisterStylesheet("~/Resources/Shared/Components/CookieConsent/cookieconsent.min.css", FileOrder.Css.ResourceCss);
+                this.clientResourceController.RegisterStylesheet("~/js/dnn.cookieconsent.js");
+            }
+        }
+
+        /// <summary>
+        /// Look for skin level doctype configuration file, and inject the value into the top of default.aspx
+        /// when no configuration if found, the doctype for versions prior to 4.4 is used to maintain backwards compatibility with existing skins.
+        /// Adds xmlns and lang parameters when appropiate.
+        /// </summary>
+        private void SetSkinDoctype()
+        {
+            string strLang = CultureInfo.CurrentCulture.ToString();
+            string strDocType = this.PortalSettings.ActiveTab.SkinDoctype;
+            string strDir = CultureInfo.CurrentUICulture.TextInfo.IsRightToLeft ? "rtl" : "ltr";
+            if (strDocType.Contains("XHTML 1.0"))
+            {
+                // XHTML 1.0
+                this.HtmlAttributes.Add("xml:lang", strLang);
+                this.HtmlAttributes.Add("lang", strLang);
+                this.HtmlAttributes.Add("xmlns", "http://www.w3.org/1999/xhtml");
+            }
+            else if (strDocType.Contains("XHTML 1.1"))
+            {
+                // XHTML 1.1
+                this.HtmlAttributes.Add("xml:lang", strLang);
+                this.HtmlAttributes.Add("xmlns", "http://www.w3.org/1999/xhtml");
+            }
+            else
+            {
+                // other
+                this.HtmlAttributes.Add("lang", strLang);
+            }
+
+            // Add "dir" attribute for text direction
+            this.HtmlAttributes.Add("dir", strDir);
+
+            // Find the placeholder control and render the doctype
+            this.skinDocType.Text = this.PortalSettings.ActiveTab.SkinDoctype;
+            this.attributeList.Text = this.HtmlAttributeList;
+
+            // Add 'rtl' class to body for right-to-left language support
+            if (CultureInfo.CurrentUICulture.TextInfo.IsRightToLeft)
+            {
+                string existingClass = this.Body.Attributes["class"] ?? string.Empty;
+                this.Body.Attributes["class"] = (existingClass + " rtl").Trim();
+            }
+        }
+
+        private Skin GetSkin()
+        {
+            // We want the popup scripts to be loaded only if popups are enabled.
+            this.LoadPopupScriptsIfNeeded();
+
+            // But the popup skin should only be used if we are inside a popup.
+            if (UrlUtils.InPopUp())
+            {
+                return Skin.GetPopUpSkin(this);
+            }
+
+            return Skin.GetSkin(this.hostSettings, this);
+        }
+
+        private void LoadPopupScriptsIfNeeded()
+        {
+            if (this.PortalSettings.EnablePopUps)
+            {
+                JavaScript.RequestRegistration(this.appStatus, this.eventLogger, this.PortalSettings, CommonJs.jQueryUI);
+                var popupFilePath = HttpContext.Current.IsDebuggingEnabled
+                                   ? "~/js/Debug/dnn.modalpopup.js"
+                                   : "~/js/dnn.modalpopup.js";
+                this.clientResourceController.RegisterScript(popupFilePath, FileOrder.Js.DnnModalPopup);
+            }
+        }
+
+        private void ManageFavicon()
+        {
+            string headerLink = FavIcon.GetHeaderLink(this.hostSettings, this.PortalSettings.PortalId);
+
+            if (!string.IsNullOrEmpty(headerLink))
+            {
+                this.Page.Header.Controls.Add(new Literal { Text = headerLink });
+            }
+        }
+
+        // I realize the parsing of this is rather primitive.  A better solution would be to use json serialization
+        // unfortunately, I don't have the time to write it.  When we officially adopt MS AJAX, we will get this type of
+        // functionality and this should be changed to utilize it for its plumbing.
+        private Dictionary<string, string> ParsePageCallBackArgs(string strArg)
+        {
+            string[] aryVals = strArg.Split(new[] { ClientAPI.COLUMN_DELIMITER }, StringSplitOptions.None);
+            var objDict = new Dictionary<string, string>();
+            if (aryVals.Length > 0)
+            {
+                objDict.Add("type", aryVals[0]);
+                switch (
+                    (DNNClientAPI.PageCallBackType)Enum.Parse(typeof(DNNClientAPI.PageCallBackType), objDict["type"]))
+                {
+                    case DNNClientAPI.PageCallBackType.GetPersonalization:
+                        objDict.Add("namingcontainer", aryVals[1]);
+                        objDict.Add("key", aryVals[2]);
+                        break;
+                    case DNNClientAPI.PageCallBackType.SetPersonalization:
+                        objDict.Add("namingcontainer", aryVals[1]);
+                        objDict.Add("key", aryVals[2]);
+                        objDict.Add("value", aryVals[3]);
+                        break;
+                }
+            }
+
+            return objDict;
+        }
+
+        private IFileInfo GetBackgroundFileInfo()
+        {
+            string cacheKey = string.Format(Common.Utilities.DataCache.PortalCacheKey, this.PortalSettings.PortalId, "BackgroundFile");
+            var file = CBO.GetCachedObject<Services.FileSystem.FileInfo>(
+                this.hostSettings,
+                new CacheItemArgs(cacheKey, Common.Utilities.DataCache.PortalCacheTimeOut, Common.Utilities.DataCache.PortalCachePriority),
+                this.GetBackgroundFileInfoCallBack);
+
+            return file;
+        }
+
+        private IFileInfo GetBackgroundFileInfoCallBack(CacheItemArgs itemArgs)
+        {
+            return FileManager.Instance.GetFile(this.PortalSettings.PortalId, this.PortalSettings.BackgroundFile);
+        }
+
+        private IFileInfo GetPageStylesheetFileInfo(string styleSheet)
+        {
+            string cacheKey = string.Format(Common.Utilities.DataCache.PortalCacheKey, this.PortalSettings.PortalId, "PageStylesheet" + styleSheet);
+            var file = CBO.GetCachedObject<Services.FileSystem.FileInfo>(
+                this.hostSettings,
+                new CacheItemArgs(cacheKey, Common.Utilities.DataCache.PortalCacheTimeOut, Common.Utilities.DataCache.PortalCachePriority, styleSheet),
+                this.GetPageStylesheetInfoCallBack);
+
+            return file;
+        }
+
+        private IFileInfo GetPageStylesheetInfoCallBack(CacheItemArgs itemArgs)
+        {
+            var styleSheet = itemArgs.Params[0].ToString();
+            return FileManager.Instance.GetFile(this.PortalSettings.PortalId, styleSheet);
+        }
+
+        private string GetCssVariablesStylesheet()
+        {
+            var cacheKey = string.Format(DataCache.PortalStylesCacheKey, this.PortalSettings.PortalId);
+            var cacheArgs = new CacheItemArgs(
+                cacheKey,
+                DataCache.PortalCacheTimeOut,
+                DataCache.PortalCachePriority,
+                this.PortalSettings.GetStyles());
+            string filePath = CBO.GetCachedObject<string>(this.hostSettings, cacheArgs, this.GetCssVariablesStylesheetCallback);
+            return filePath;
+        }
+
+        private string GetCssVariablesStylesheetCallback(CacheItemArgs args)
+        {
+            var portalStyles = (PortalStyles)args.Params[0];
+
+            var directory = this.PortalSettings.HomeSystemDirectoryMapPath;
+            if (!Directory.Exists(directory))
+            {
+                Directory.CreateDirectory(directory);
+            }
+
+            var webPath = $"{this.PortalSettings.HomeSystemDirectory}{portalStyles.FileName}";
+
+            var physicalPath = $"{directory}{portalStyles.FileName}";
+            if (File.Exists(physicalPath))
+            {
+                return webPath;
+            }
+
+            var styles = portalStyles.ToString();
+            File.WriteAllText(physicalPath, styles);
+
+            return webPath;
+        }
+    }
+}