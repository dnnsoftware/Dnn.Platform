--- conflicted
+++ resolved
@@ -1,10 +1,6 @@
 <dotnetnuke type="Package" version="5.0">
     <packages>
-<<<<<<< HEAD
         <package name="DNN.Connectors.GoogleTagManager" type="Connector" isSystem="false" version="10.00.00">
-=======
-        <package name="DNN.Connectors.GoogleTagManager" type="Connector" isSystem="false" version="09.13.08">
->>>>>>> eef57f96
             <friendlyName>Google Tag Manager Connector</friendlyName>
             <description>Configure your site's Google Tag Manager settings.</description>
             <iconFile>~/DesktopModules/Connectors/GoogleTagManager/Images/GoogleTagManager_32X32_Standard.png</iconFile>
@@ -40,4 +36,4 @@
             </components>
         </package>
     </packages>
-</dotnetnuke>
+</dotnetnuke>