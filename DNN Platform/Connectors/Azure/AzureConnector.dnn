<<<<<<< HEAD
﻿<dotnetnuke type="Package" version="5.0">
    <packages>
        <package name="Dnn.AzureConnector" type="Connector" isSystem="false" version="10.00.00">
            <friendlyName>Dnn Azure Connector</friendlyName>
            <description>The Azure Connector allows you to create folders mapped to Azure Storage accounts.</description>
            <iconFile>~/DesktopModules/Connectors/Azure/Images/icon-azure-32px.png</iconFile>
          <dependencies>
            <dependency type="CoreVersion">09.02.00</dependency>
          </dependencies>
            <owner>
                <name>.NET Foundation and Contributors</name>
                <organization>DNN Community</organization>
                <url>https://dnncommunity.org</url>
                <email>info@dnncommunity.org</email>
            </owner>
            <license src="license.txt" />
            <releaseNotes src="releaseNotes.txt" />
            <azureCompatible>true</azureCompatible>
            <components>
                <component type="Assembly">
                    <assemblies>
                        <assembly>
                            <path>bin</path>
                            <name>Dnn.AzureConnector.dll</name>
                        </assembly>
                    </assemblies>
                </component>
                <component type="ResourceFile">
                    <resourceFiles>
                        <basePath>DesktopModules\Connectors\Azure</basePath>
                        <resourceFile>
                            <name>Resources.zip</name>
                        </resourceFile>
                    </resourceFiles>
                </component>
            </components>
        </package>
    </packages>
</dotnetnuke>
=======
﻿<dotnetnuke type="Package" version="5.0">
    <packages>
        <package name="Dnn.AzureConnector" type="Connector" isSystem="false" version="09.13.06">
            <friendlyName>Dnn Azure Connector</friendlyName>
            <description>The Azure Connector allows you to create folders mapped to Azure Storage accounts.</description>
            <iconFile>~/DesktopModules/Connectors/Azure/Images/icon-azure-32px.png</iconFile>
          <dependencies>
            <dependency type="CoreVersion">09.02.00</dependency>
          </dependencies>
            <owner>
                <name>.NET Foundation and Contributors</name>
                <organization>DNN Community</organization>
                <url>https://dnncommunity.org</url>
                <email>info@dnncommunity.org</email>
            </owner>
            <license src="license.txt" />
            <releaseNotes src="releaseNotes.txt" />
            <azureCompatible>true</azureCompatible>
            <components>
                <component type="Assembly">
                    <assemblies>
                        <assembly>
                            <path>bin</path>
                            <name>Dnn.AzureConnector.dll</name>
                        </assembly>
                    </assemblies>
                </component>
                <component type="ResourceFile">
                    <resourceFiles>
                        <basePath>DesktopModules\Connectors\Azure</basePath>
                        <resourceFile>
                            <name>Resources.zip</name>
                        </resourceFile>
                    </resourceFiles>
                </component>
            </components>
        </package>
    </packages>
</dotnetnuke>
>>>>>>> 020547c8
<|MERGE_RESOLUTION|>--- conflicted
+++ resolved
@@ -1,7 +1,6 @@
-<<<<<<< HEAD
 ﻿<dotnetnuke type="Package" version="5.0">
     <packages>
-        <package name="Dnn.AzureConnector" type="Connector" isSystem="false" version="10.00.00">
+        <package name="Dnn.AzureConnector" type="Connector" isSystem="false" version="10.00.00">
             <friendlyName>Dnn Azure Connector</friendlyName>
             <description>The Azure Connector allows you to create folders mapped to Azure Storage accounts.</description>
             <iconFile>~/DesktopModules/Connectors/Azure/Images/icon-azure-32px.png</iconFile>
@@ -37,45 +36,4 @@
             </components>
         </package>
     </packages>
-</dotnetnuke>
-=======
-﻿<dotnetnuke type="Package" version="5.0">
-    <packages>
-        <package name="Dnn.AzureConnector" type="Connector" isSystem="false" version="09.13.06">
-            <friendlyName>Dnn Azure Connector</friendlyName>
-            <description>The Azure Connector allows you to create folders mapped to Azure Storage accounts.</description>
-            <iconFile>~/DesktopModules/Connectors/Azure/Images/icon-azure-32px.png</iconFile>
-          <dependencies>
-            <dependency type="CoreVersion">09.02.00</dependency>
-          </dependencies>
-            <owner>
-                <name>.NET Foundation and Contributors</name>
-                <organization>DNN Community</organization>
-                <url>https://dnncommunity.org</url>
-                <email>info@dnncommunity.org</email>
-            </owner>
-            <license src="license.txt" />
-            <releaseNotes src="releaseNotes.txt" />
-            <azureCompatible>true</azureCompatible>
-            <components>
-                <component type="Assembly">
-                    <assemblies>
-                        <assembly>
-                            <path>bin</path>
-                            <name>Dnn.AzureConnector.dll</name>
-                        </assembly>
-                    </assemblies>
-                </component>
-                <component type="ResourceFile">
-                    <resourceFiles>
-                        <basePath>DesktopModules\Connectors\Azure</basePath>
-                        <resourceFile>
-                            <name>Resources.zip</name>
-                        </resourceFile>
-                    </resourceFiles>
-                </component>
-            </components>
-        </package>
-    </packages>
-</dotnetnuke>
->>>>>>> 020547c8
+</dotnetnuke>