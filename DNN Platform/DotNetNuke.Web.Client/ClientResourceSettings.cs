--- conflicted
+++ resolved
@@ -1,421 +1,317 @@
-﻿// Licensed to the .NET Foundation under one or more agreements.
-// The .NET Foundation licenses this file to you under the MIT license.
-// See the LICENSE file in the project root for more information
-
-namespace DotNetNuke.Web.Client
-{
-    using System;
-    using System.Collections.Generic;
-    using System.Reflection;
-    using System.Web;
-
-    // note: this class is duplicated in ClientDependency.Core.Config.DnnConfiguration, any updates need to be synced between the two.
-    public class ClientResourceSettings
-    {
-        // public keys used to identify the dictionaries stored in the application context
-        public static readonly string HostSettingsDictionaryKey = "HostSettingsDictionary";
-        public static readonly string PortalSettingsDictionaryKey = "PortalSettingsDictionary";
-
-        // public keys used to identify the various host and portal level settings
-        public static readonly string EnableCompositeFilesKey = "CrmEnableCompositeFiles";
-        public static readonly string MinifyCssKey = "CrmMinifyCss";
-        public static readonly string MinifyJsKey = "CrmMinifyJs";
-        public static readonly string OverrideDefaultSettingsKey = "CrmUseApplicationSettings";
-        public static readonly string VersionKey = "CrmVersion";
-
-        private static readonly Type _portalControllerType;
-        private static readonly Type _portalAliasControllerType;
-        private static readonly Type _hostControllerType;
-        private static readonly Type _commonGlobalsType;
-
-        private bool _statusChecked;
-        private UpgradeStatus _status;
-
-        static ClientResourceSettings()
-        {
-            try
-            {
-                // all these types are part of the same library, so we don't need a separate catch for each one
-                _commonGlobalsType = Type.GetType("DotNetNuke.Common.Globals, DotNetNuke");
-                _portalControllerType = Type.GetType("DotNetNuke.Entities.Portals.PortalController, DotNetNuke");
-                _portalAliasControllerType = Type.GetType("DotNetNuke.Entities.Portals.PortalAliasController, DotNetNuke");
-                _hostControllerType = Type.GetType("DotNetNuke.Entities.Controllers.HostController, DotNetNuke");
-            }
-            catch (Exception)
-            {
-                // ignore
-            }
-        }
-
-        private enum UpgradeStatus
-        {
-            /// <summary>
-            /// The application need update to a higher version.
-            /// </summary>
-            Upgrade = 0,
-
-            /// <summary>
-            /// The application need to install itself.
-            /// </summary>
-            Install = 1,
-
-            /// <summary>
-            /// The application is normal running.
-            /// </summary>
-            None = 2,
-
-            /// <summary>
-            /// The application occur error when running.
-            /// </summary>
-            Error = 3,
-
-            /// <summary>
-            /// The application status is unknown,
-            /// </summary>
-            /// <remarks>This status should never be returned. its is only used as a flag that Status hasn't been determined.</remarks>
-            Unknown = 4,
-        }
-
-        private UpgradeStatus Status
-        {
-            get
-            {
-                if (!this._statusChecked)
-                {
-                    this._status = this.GetStatusByReflection();
-                    this._statusChecked = true;
-                }
-
-                return this._status;
-            }
-        }
-
-<<<<<<< HEAD
-        [Obsolete("Deprecated in DotNetNuke 9.10.2 This function has been replaced by an overload with portalId as param.")]
-=======
-        [Obsolete("Consider using the overload that takes the portalId. That version works also outside the HttpContext")]
->>>>>>> 55d0557f
-        public bool IsOverridingDefaultSettingsEnabled()
-        {
-            int? portalId = GetPortalIdThroughReflection();
-            return this.IsOverridingDefaultSettingsEnabled(portalId);
-        }
-
-        public bool IsOverridingDefaultSettingsEnabled(int? portalId)
-        {
-            var portalVersion = GetIntegerSetting(portalId, PortalSettingsDictionaryKey, VersionKey);
-            var overrideDefaultSettings = GetBooleanSetting(portalId, PortalSettingsDictionaryKey, OverrideDefaultSettingsKey);
-
-            // if portal version is set
-            // and the portal "override default settings" flag is set and set to true
-            return portalVersion.HasValue && overrideDefaultSettings.HasValue && overrideDefaultSettings.Value;
-        }
-
-<<<<<<< HEAD
-        [Obsolete("Deprecated in DotNetNuke 9.10.2 This function has been replaced by an overload with portalId as param.")]
-=======
-        public bool IsOverridingDefaultSettingsEnabled(int? portalId)
-        {
-            var portalVersion = GetIntegerSetting(portalId, PortalSettingsDictionaryKey, VersionKey);
-            var overrideDefaultSettings = GetBooleanSetting(portalId, PortalSettingsDictionaryKey, OverrideDefaultSettingsKey);
-
-            // if portal version is set
-            // and the portal "override default settings" flag is set and set to true
-            return portalVersion.HasValue && overrideDefaultSettings.HasValue && overrideDefaultSettings.Value;
-        }
-
->>>>>>> 55d0557f
-        public int? GetVersion()
-        {
-            int? portalId = GetPortalIdThroughReflection();
-            return this.GetVersion(portalId);
-        }
-
-        public int? GetVersion(int? portalId)
-        {
-            var portalVersion = GetIntegerSetting(portalId, PortalSettingsDictionaryKey, VersionKey);
-            var overrideDefaultSettings = GetBooleanSetting(portalId, PortalSettingsDictionaryKey, OverrideDefaultSettingsKey);
-
-            // if portal version is set
-            // and the portal "override default settings" flag is set and set to true
-            if (portalVersion.HasValue && overrideDefaultSettings.HasValue && overrideDefaultSettings.Value)
-            {
-                return portalVersion.Value;
-            }
-
-            // otherwise return the host setting
-            var hostVersion = GetIntegerSetting(portalId, HostSettingsDictionaryKey, VersionKey);
-            if (hostVersion.HasValue)
-            {
-                return hostVersion.Value;
-            }
-
-            // otherwise tell the calling method that nothing is set
-            return null;
-        }
-
-        public bool? AreCompositeFilesEnabled()
-        {
-            int? portalId = GetPortalIdThroughReflection();
-            return this.IsBooleanSettingEnabled(portalId, EnableCompositeFilesKey);
-        }
-
-        public bool? EnableCssMinification()
-        {
-            int? portalId = GetPortalIdThroughReflection();
-            return this.IsBooleanSettingEnabled(portalId, MinifyCssKey);
-        }
-
-        public bool? EnableJsMinification()
-        {
-            int? portalId = GetPortalIdThroughReflection();
-            return this.IsBooleanSettingEnabled(portalId, MinifyJsKey);
-        }
-
-        private static bool? GetBooleanSetting(int? portalId, string dictionaryKey, string settingKey)
-        {
-            var setting = GetSetting(portalId, dictionaryKey, settingKey);
-            bool result;
-            if (setting != null && bool.TryParse(setting, out result))
-            {
-                return result;
-            }
-
-            return null;
-        }
-
-<<<<<<< HEAD
-        private static int? GetIntegerSetting(int? portalId, string dictionaryKey, string settingKey)
-=======
-        private static bool? GetBooleanSetting(int? portalId, string dictionaryKey, string settingKey)
-        {
-            var setting = GetSetting(portalId, dictionaryKey, settingKey);
-            bool result;
-            if (setting != null && bool.TryParse(setting, out result))
-            {
-                return result;
-            }
-
-            return null;
-        }
-
-        private static int? GetIntegerSetting(string dictionaryKey, string settingKey)
->>>>>>> 55d0557f
-        {
-            var setting = GetSetting(portalId, dictionaryKey, settingKey);
-            int version;
-            if (setting != null && int.TryParse(setting, out version))
-            {
-                if (version > -1)
-                {
-                    return version;
-                }
-            }
-
-            return null;
-        }
-
-<<<<<<< HEAD
-        private static string GetSetting(int? portalId, string dictionaryKey, string settingKey)
-=======
-        private static int? GetIntegerSetting(int? portalId, string dictionaryKey, string settingKey)
-        {
-            var setting = GetSetting(portalId, dictionaryKey, settingKey);
-            int version;
-            if (setting != null && int.TryParse(setting, out version))
-            {
-                if (version > -1)
-                {
-                    return version;
-                }
-            }
-
-            return null;
-        }
-
-        private static string GetSetting(string dictionaryKey, string settingKey)
->>>>>>> 55d0557f
-        {
-            bool isHttpContext = HttpContext.Current != null && HttpContext.Current.Items.Contains(dictionaryKey);
-            var settings = isHttpContext ? HttpContext.Current.Items[dictionaryKey] : null;
-            if (settings == null)
-            {
-                if (dictionaryKey == HostSettingsDictionaryKey)
-                {
-                    return GetHostSettingThroughReflection(settingKey);
-                }
-
-                return GetPortalSettingThroughReflection(portalId, settingKey);
-            }
-
-            string value;
-            var dictionary = (Dictionary<string, string>)settings;
-            if (dictionary.TryGetValue(settingKey, out value))
-            {
-                return value;
-            }
-
-            // no valid setting was found
-            return null;
-        }
-
-<<<<<<< HEAD
-        private static string GetPortalSettingThroughReflection(int? portalId, string settingKey)
-=======
-        private static string GetSetting(int? portalId, string dictionaryKey, string settingKey)
-        {
-            bool isHttpContext = HttpContext.Current != null && HttpContext.Current.Items.Contains(dictionaryKey);
-            var settings = isHttpContext ? HttpContext.Current.Items[dictionaryKey] : null;
-            if (settings == null)
-            {
-                if (dictionaryKey == HostSettingsDictionaryKey)
-                {
-                    return GetHostSettingThroughReflection(settingKey);
-                }
-
-                return GetPortalSettingThroughReflection(portalId, settingKey);
-            }
-
-            string value;
-            var dictionary = (Dictionary<string, string>)settings;
-            if (dictionary.TryGetValue(settingKey, out value))
-            {
-                return value;
-            }
-
-            // no valid setting was found
-            return null;
-        }
-
-        private static string GetPortalSettingThroughReflection(string settingKey)
->>>>>>> 55d0557f
-        {
-            try
-            {
-                if (portalId.HasValue)
-                {
-                    var method = _portalControllerType.GetMethod("GetPortalSettingsDictionary");
-                    var dictionary = (Dictionary<string, string>)method.Invoke(null, new object[] { portalId.Value });
-                    string value;
-                    if (dictionary.TryGetValue(settingKey, out value))
-                    {
-                        return value;
-                    }
-                }
-            }
-            catch (Exception)
-            {
-                // ignore
-            }
-
-            return null;
-        }
-
-        private static string GetPortalSettingThroughReflection(int? portalId, string settingKey)
-        {
-            try
-            {
-                if (portalId.HasValue)
-                {
-                    var method = _portalControllerType.GetMethod("GetPortalSettingsDictionary");
-                    var dictionary = (Dictionary<string, string>)method.Invoke(null, new object[] { portalId.Value });
-                    string value;
-                    if (dictionary.TryGetValue(settingKey, out value))
-                    {
-                        return value;
-                    }
-                }
-            }
-            catch (Exception)
-            {
-                // ignore
-            }
-
-            return null;
-        }
-
-        private static int? GetPortalIdThroughReflection()
-        {
-            try
-            {
-                var method = _portalAliasControllerType.GetMethod("GetPortalAliasInfo");
-                var portalAliasInfo = HttpContext.Current != null ? method.Invoke(null, new object[] { HttpContext.Current.Request.Url.Host }) : null;
-                if (portalAliasInfo != null)
-                {
-                    object portalId = portalAliasInfo.GetType().GetProperty("PortalID").GetValue(portalAliasInfo, new object[] { });
-                    return (int)portalId;
-                }
-            }
-            catch (Exception)
-            {
-                // ignore
-            }
-
-            return null;
-        }
-
-        private static string GetHostSettingThroughReflection(string settingKey)
-        {
-            try
-            {
-                var method = _hostControllerType.GetMethod("GetSettingsDictionary");
-                var property = _hostControllerType.BaseType.GetProperty("Instance", BindingFlags.Static | BindingFlags.Public);
-                var instance = property.GetValue(null, Type.EmptyTypes);
-                var dictionary = (Dictionary<string, string>)method.Invoke(instance, Type.EmptyTypes);
-                string value;
-                if (dictionary.TryGetValue(settingKey, out value))
-                {
-                    return value;
-                }
-            }
-            catch (Exception)
-            {
-                // ignore
-            }
-
-            return null;
-        }
-
-        private bool? IsBooleanSettingEnabled(int? portalId, string settingKey)
-        {
-            if (this.Status != UpgradeStatus.None)
-            {
-                return false;
-            }
-
-            var portalEnabled = GetBooleanSetting(portalId, PortalSettingsDictionaryKey, settingKey);
-            var overrideDefaultSettings = GetBooleanSetting(portalId, PortalSettingsDictionaryKey, OverrideDefaultSettingsKey);
-
-            // if portal version is set
-            // and the portal "override default settings" flag is set and set to true
-            if (portalEnabled.HasValue && overrideDefaultSettings.HasValue && overrideDefaultSettings.Value)
-            {
-                return portalEnabled.Value;
-            }
-
-            // otherwise return the host setting
-            var hostEnabled = GetBooleanSetting(portalId, HostSettingsDictionaryKey, settingKey);
-            if (hostEnabled.HasValue)
-            {
-                return hostEnabled.Value;
-            }
-
-            // otherwise tell the calling method that nothing is set
-            return null;
-        }
-
-        private UpgradeStatus GetStatusByReflection()
-        {
-            try
-            {
-                var property = _commonGlobalsType.GetProperty("Status", BindingFlags.Static | BindingFlags.Public);
-                var status = (UpgradeStatus)property.GetValue(null, null);
-                return status;
-            }
-            catch (Exception)
-            {
-                return UpgradeStatus.Unknown;
-            }
-        }
-    }
-}
+﻿// Licensed to the .NET Foundation under one or more agreements.
+// The .NET Foundation licenses this file to you under the MIT license.
+// See the LICENSE file in the project root for more information
+
+namespace DotNetNuke.Web.Client
+{
+    using System;
+    using System.Collections.Generic;
+    using System.Reflection;
+    using System.Web;
+
+    // note: this class is duplicated in ClientDependency.Core.Config.DnnConfiguration, any updates need to be synced between the two.
+    public class ClientResourceSettings
+    {
+        // public keys used to identify the dictionaries stored in the application context
+        public static readonly string HostSettingsDictionaryKey = "HostSettingsDictionary";
+        public static readonly string PortalSettingsDictionaryKey = "PortalSettingsDictionary";
+
+        // public keys used to identify the various host and portal level settings
+        public static readonly string EnableCompositeFilesKey = "CrmEnableCompositeFiles";
+        public static readonly string MinifyCssKey = "CrmMinifyCss";
+        public static readonly string MinifyJsKey = "CrmMinifyJs";
+        public static readonly string OverrideDefaultSettingsKey = "CrmUseApplicationSettings";
+        public static readonly string VersionKey = "CrmVersion";
+
+        private static readonly Type _portalControllerType;
+        private static readonly Type _portalAliasControllerType;
+        private static readonly Type _hostControllerType;
+        private static readonly Type _commonGlobalsType;
+
+        private bool _statusChecked;
+        private UpgradeStatus _status;
+
+        static ClientResourceSettings()
+        {
+            try
+            {
+                // all these types are part of the same library, so we don't need a separate catch for each one
+                _commonGlobalsType = Type.GetType("DotNetNuke.Common.Globals, DotNetNuke");
+                _portalControllerType = Type.GetType("DotNetNuke.Entities.Portals.PortalController, DotNetNuke");
+                _portalAliasControllerType = Type.GetType("DotNetNuke.Entities.Portals.PortalAliasController, DotNetNuke");
+                _hostControllerType = Type.GetType("DotNetNuke.Entities.Controllers.HostController, DotNetNuke");
+            }
+            catch (Exception)
+            {
+                // ignore
+            }
+        }
+
+        private enum UpgradeStatus
+        {
+            /// <summary>
+            /// The application need update to a higher version.
+            /// </summary>
+            Upgrade = 0,
+
+            /// <summary>
+            /// The application need to install itself.
+            /// </summary>
+            Install = 1,
+
+            /// <summary>
+            /// The application is normal running.
+            /// </summary>
+            None = 2,
+
+            /// <summary>
+            /// The application occur error when running.
+            /// </summary>
+            Error = 3,
+
+            /// <summary>
+            /// The application status is unknown,
+            /// </summary>
+            /// <remarks>This status should never be returned. its is only used as a flag that Status hasn't been determined.</remarks>
+            Unknown = 4,
+        }
+
+        private UpgradeStatus Status
+        {
+            get
+            {
+                if (!this._statusChecked)
+                {
+                    this._status = this.GetStatusByReflection();
+                    this._statusChecked = true;
+                }
+
+                return this._status;
+            }
+        }
+
+        [Obsolete("Deprecated in DotNetNuke 9.11.0.  Use overload taking portalId. Scheduled removal in v11.0.0.")]
+        public bool IsOverridingDefaultSettingsEnabled()
+        {
+            int? portalId = GetPortalIdThroughReflection();
+            return this.IsOverridingDefaultSettingsEnabled(portalId);
+        }
+
+        public bool IsOverridingDefaultSettingsEnabled(int? portalId)
+        {
+            var portalVersion = GetIntegerSetting(portalId, PortalSettingsDictionaryKey, VersionKey);
+            var overrideDefaultSettings = GetBooleanSetting(portalId, PortalSettingsDictionaryKey, OverrideDefaultSettingsKey);
+
+            // if portal version is set
+            // and the portal "override default settings" flag is set and set to true
+            return portalVersion.HasValue && overrideDefaultSettings.HasValue && overrideDefaultSettings.Value;
+        }
+
+        [Obsolete("Deprecated in DotNetNuke 9.11.0. Use overload taking portalId. Scheduled removal in v11.0.0.")]
+        public int? GetVersion()
+        {
+            int? portalId = GetPortalIdThroughReflection();
+            return this.GetVersion(portalId);
+        }
+
+        public int? GetVersion(int? portalId)
+        {
+            var portalVersion = GetIntegerSetting(portalId, PortalSettingsDictionaryKey, VersionKey);
+            var overrideDefaultSettings = GetBooleanSetting(portalId, PortalSettingsDictionaryKey, OverrideDefaultSettingsKey);
+
+            // if portal version is set
+            // and the portal "override default settings" flag is set and set to true
+            if (portalVersion.HasValue && overrideDefaultSettings.HasValue && overrideDefaultSettings.Value)
+            {
+                return portalVersion.Value;
+            }
+
+            // otherwise return the host setting
+            var hostVersion = GetIntegerSetting(portalId, HostSettingsDictionaryKey, VersionKey);
+            if (hostVersion.HasValue)
+            {
+                return hostVersion.Value;
+            }
+
+            // otherwise tell the calling method that nothing is set
+            return null;
+        }
+
+        public bool? AreCompositeFilesEnabled()
+        {
+            int? portalId = GetPortalIdThroughReflection();
+            return this.IsBooleanSettingEnabled(portalId, EnableCompositeFilesKey);
+        }
+
+        public bool? EnableCssMinification()
+        {
+            int? portalId = GetPortalIdThroughReflection();
+            return this.IsBooleanSettingEnabled(portalId, MinifyCssKey);
+        }
+
+        public bool? EnableJsMinification()
+        {
+            int? portalId = GetPortalIdThroughReflection();
+            return this.IsBooleanSettingEnabled(portalId, MinifyJsKey);
+        }
+
+        private static bool? GetBooleanSetting(int? portalId, string dictionaryKey, string settingKey)
+        {
+            var setting = GetSetting(portalId, dictionaryKey, settingKey);
+            bool result;
+            if (setting != null && bool.TryParse(setting, out result))
+            {
+                return result;
+            }
+
+            return null;
+        }
+
+        private static int? GetIntegerSetting(int? portalId, string dictionaryKey, string settingKey)
+        {
+            var setting = GetSetting(portalId, dictionaryKey, settingKey);
+            int version;
+            if (setting != null && int.TryParse(setting, out version))
+            {
+                if (version > -1)
+                {
+                    return version;
+                }
+            }
+
+            return null;
+        }
+
+        private static string GetSetting(int? portalId, string dictionaryKey, string settingKey)
+        {
+            bool isHttpContext = HttpContext.Current != null && HttpContext.Current.Items.Contains(dictionaryKey);
+            var settings = isHttpContext ? HttpContext.Current.Items[dictionaryKey] : null;
+            if (settings == null)
+            {
+                if (dictionaryKey == HostSettingsDictionaryKey)
+                {
+                    return GetHostSettingThroughReflection(settingKey);
+                }
+
+                return GetPortalSettingThroughReflection(portalId, settingKey);
+            }
+
+            string value;
+            var dictionary = (Dictionary<string, string>)settings;
+            if (dictionary.TryGetValue(settingKey, out value))
+            {
+                return value;
+            }
+
+            // no valid setting was found
+            return null;
+        }
+
+        private static string GetPortalSettingThroughReflection(int? portalId, string settingKey)
+        {
+            try
+            {
+                if (portalId.HasValue)
+                {
+                    var method = _portalControllerType.GetMethod("GetPortalSettingsDictionary");
+                    var dictionary = (Dictionary<string, string>)method.Invoke(null, new object[] { portalId.Value });
+                    string value;
+                    if (dictionary.TryGetValue(settingKey, out value))
+                    {
+                        return value;
+                    }
+                }
+            }
+            catch (Exception)
+            {
+                // ignore
+            }
+
+            return null;
+        }
+
+        private static int? GetPortalIdThroughReflection()
+        {
+            try
+            {
+                var method = _portalAliasControllerType.GetMethod("GetPortalAliasInfo");
+                var portalAliasInfo = HttpContext.Current != null ? method.Invoke(null, new object[] { HttpContext.Current.Request.Url.Host }) : null;
+                if (portalAliasInfo != null)
+                {
+                    object portalId = portalAliasInfo.GetType().GetProperty("PortalID").GetValue(portalAliasInfo, new object[] { });
+                    return (int)portalId;
+                }
+            }
+            catch (Exception)
+            {
+                // ignore
+            }
+
+            return null;
+        }
+
+        private static string GetHostSettingThroughReflection(string settingKey)
+        {
+            try
+            {
+                var method = _hostControllerType.GetMethod("GetSettingsDictionary");
+                var property = _hostControllerType.BaseType.GetProperty("Instance", BindingFlags.Static | BindingFlags.Public);
+                var instance = property.GetValue(null, Type.EmptyTypes);
+                var dictionary = (Dictionary<string, string>)method.Invoke(instance, Type.EmptyTypes);
+                string value;
+                if (dictionary.TryGetValue(settingKey, out value))
+                {
+                    return value;
+                }
+            }
+            catch (Exception)
+            {
+                // ignore
+            }
+
+            return null;
+        }
+
+        private bool? IsBooleanSettingEnabled(int? portalId, string settingKey)
+        {
+            if (this.Status != UpgradeStatus.None)
+            {
+                return false;
+            }
+
+            var portalEnabled = GetBooleanSetting(portalId, PortalSettingsDictionaryKey, settingKey);
+            var overrideDefaultSettings = GetBooleanSetting(portalId, PortalSettingsDictionaryKey, OverrideDefaultSettingsKey);
+
+            // if portal version is set
+            // and the portal "override default settings" flag is set and set to true
+            if (portalEnabled.HasValue && overrideDefaultSettings.HasValue && overrideDefaultSettings.Value)
+            {
+                return portalEnabled.Value;
+            }
+
+            // otherwise return the host setting
+            var hostEnabled = GetBooleanSetting(portalId, HostSettingsDictionaryKey, settingKey);
+            if (hostEnabled.HasValue)
+            {
+                return hostEnabled.Value;
+            }
+
+            // otherwise tell the calling method that nothing is set
+            return null;
+        }
+
+        private UpgradeStatus GetStatusByReflection()
+        {
+            try
+            {
+                var property = _commonGlobalsType.GetProperty("Status", BindingFlags.Static | BindingFlags.Public);
+                var status = (UpgradeStatus)property.GetValue(null, null);
+                return status;
+            }
+            catch (Exception)
+            {
+                return UpgradeStatus.Unknown;
+            }
+        }
+    }
+}