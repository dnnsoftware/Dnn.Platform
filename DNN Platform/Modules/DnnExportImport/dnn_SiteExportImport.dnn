--- conflicted
+++ resolved
@@ -1,10 +1,6 @@
 <dotnetnuke type="Package" version="5.0">
   <packages>
-<<<<<<< HEAD
     <package name="SiteExportImport" type="Library" isSystem="false" version="10.00.00">
-=======
-    <package name="SiteExportImport" type="Library" isSystem="false" version="09.13.08">
->>>>>>> eef57f96
       <friendlyName>Site Export Import</friendlyName>
       <description>DotNetNuke Corporation Site Export Import Library</description>
       <iconFile>Images/Files_32x32_Standard.png</iconFile>
@@ -86,4 +82,4 @@
       </eventMessage>
     </package>
   </packages>
-</dotnetnuke>
+</dotnetnuke>