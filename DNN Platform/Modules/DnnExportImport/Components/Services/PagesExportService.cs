﻿#region Copyright
//
// DotNetNuke® - http://www.dnnsoftware.com
// Copyright (c) 2002-2017
// by DotNetNuke Corporation
//
// Permission is hereby granted, free of charge, to any person obtaining a copy of this software and associated
// documentation files (the "Software"), to deal in the Software without restriction, including without limitation
// the rights to use, copy, modify, merge, publish, distribute, sublicense, and/or sell copies of the Software, and
// to permit persons to whom the Software is furnished to do so, subject to the following conditions:
//
// The above copyright notice and this permission notice shall be included in all copies or substantial portions
// of the Software.
//
// THE SOFTWARE IS PROVIDED "AS IS", WITHOUT WARRANTY OF ANY KIND, EXPRESS OR IMPLIED, INCLUDING BUT NOT LIMITED
// TO THE WARRANTIES OF MERCHANTABILITY, FITNESS FOR A PARTICULAR PURPOSE AND NONINFRINGEMENT. IN NO EVENT SHALL
// THE AUTHORS OR COPYRIGHT HOLDERS BE LIABLE FOR ANY CLAIM, DAMAGES OR OTHER LIABILITY, WHETHER IN AN ACTION OF
// CONTRACT, TORT OR OTHERWISE, ARISING FROM, OUT OF OR IN CONNECTION WITH THE SOFTWARE OR THE USE OR OTHER
// DEALINGS IN THE SOFTWARE.
#endregion

using System;
using System.Collections.Generic;
using System.ComponentModel;
using System.IO;
using System.Linq;
using Dnn.ExportImport.Components.Common;
using Dnn.ExportImport.Components.Controllers;
using Dnn.ExportImport.Components.Dto;
using Dnn.ExportImport.Components.Engines;
using Dnn.ExportImport.Components.Entities;
using Dnn.ExportImport.Dto.Pages;
using Dnn.ExportImport.Repository;
using DotNetNuke.Application;
using DotNetNuke.Collections;
using DotNetNuke.Common;
using DotNetNuke.Common.Utilities;
using DotNetNuke.Entities.Modules.Definitions;
using DotNetNuke.Entities.Modules;
using DotNetNuke.Entities.Portals;
using DotNetNuke.Entities.Tabs;
using DotNetNuke.Entities.Tabs.TabVersions;
using DotNetNuke.Framework;
using DotNetNuke.Instrumentation;
using DotNetNuke.Security.Permissions;
using DotNetNuke.Services.Installer.Packages;
using Newtonsoft.Json;
using Util = Dnn.ExportImport.Components.Common.Util;
using InstallerUtil = DotNetNuke.Services.Installer.Util;

// ReSharper disable SuggestBaseTypeForParameter

namespace Dnn.ExportImport.Components.Services
{
    /// <summary>
    /// Service to export/import pages/tabs.
    /// </summary>
    public class PagesExportService : BasePortableService
    {
        public override string Category => Constants.Category_Pages;

        public override string ParentCategory => null;

        public override uint Priority => 20;

        public virtual bool IncludeSystem { get; set; } = false;

        protected ImportDto ImportDto => _importDto;

        private ProgressTotals _totals;
        private Providers.DataProvider _dataProvider;
        private ITabController _tabController;
        private IModuleController _moduleController;
        private ExportImportJob _exportImportJob;
        private ImportDto _importDto;
        private ExportDto _exportDto;

        private IList<int> _exportedModuleDefinitions = new List<int>();

        private static readonly ILog Logger = LoggerSource.Instance.GetLogger(typeof(ExportImportEngine));

        public override void ExportData(ExportImportJob exportJob, ExportDto exportDto)
        {
            if (CheckPoint.Stage > 0) return;
            if (CheckCancelled(exportJob)) return;

            var checkedPages = exportDto.Pages.Where(p => p.CheckedState == TriCheckedState.Checked || p.CheckedState == TriCheckedState.Partial);
            if (checkedPages.Any())
            {
                _exportImportJob = exportJob;
                _exportDto = exportDto;
                _tabController = TabController.Instance;
                _moduleController = ModuleController.Instance;
                ProcessExportPages();
            }

            CheckPoint.Progress = 100;
            CheckPoint.Completed = true;
            CheckPoint.Stage++;
            CheckPoint.StageData = null;
            CheckPointStageCallback(this);
        }

        public override void ImportData(ExportImportJob importJob, ImportDto importDto)
        {
            if (CheckPoint.Stage > 0) return;
            if (CheckCancelled(importJob)) return;

            _exportImportJob = importJob;
            _importDto = importDto;
            _exportDto = importDto.ExportDto;
            _tabController = TabController.Instance;
            _moduleController = ModuleController.Instance;

            ProcessImportPages();

            CheckPoint.Progress = 100;
            CheckPoint.Completed = true;
            CheckPoint.Stage++;
            CheckPoint.StageData = null;
            CheckPointStageCallback(this);
        }

        public override int GetImportTotal()
        {
            return Repository.GetCount<ExportTab>(x => x.IsSystem == (Category == Constants.Category_Templates));
        }

        #region import methods

        private void ProcessImportPages()
        {
            _dataProvider = Providers.DataProvider.Instance();
            _totals = string.IsNullOrEmpty(CheckPoint.StageData)
                ? new ProgressTotals()
                : JsonConvert.DeserializeObject<ProgressTotals>(CheckPoint.StageData);

            var portalId = _exportImportJob.PortalId;

            var localTabs = _tabController.GetTabsByPortal(portalId).Values.ToList();

            var exportedTabs = Repository.GetItems<ExportTab>(x => x.IsSystem == (Category == Constants.Category_Templates)).ToList(); // ordered by TabID
            //Update the total items count in the check points. This should be updated only once.
            CheckPoint.TotalItems = CheckPoint.TotalItems <= 0 ? exportedTabs.Count : CheckPoint.TotalItems;
            if (CheckPointStageCallback(this)) return;
            var progressStep = 100.0 / exportedTabs.OrderByDescending(x => x.Id).Count(x => x.Id < _totals.LastProcessedId);

            foreach (var otherTab in exportedTabs)
            {
                if (CheckCancelled(_exportImportJob)) break;
                if (_totals.LastProcessedId > otherTab.Id) continue; // this is the exported DB row ID; not the TabID

                ProcessImportPage(otherTab, exportedTabs, localTabs);

                CheckPoint.ProcessedItems++;
                CheckPoint.Progress += progressStep;
                if (CheckPointStageCallback(this)) break;

                _totals.LastProcessedId = otherTab.Id;
                CheckPoint.StageData = JsonConvert.SerializeObject(_totals);
            }

            ReportImportTotals();
        }

        protected virtual void ProcessImportPage(ExportTab otherTab, IList<ExportTab> exportedTabs, IList<TabInfo> localTabs)
        {
            var portalId = _exportImportJob.PortalId;
            var createdBy = Util.GetUserIdByName(_exportImportJob, otherTab.CreatedByUserID, otherTab.CreatedByUserName);
            var modifiedBy = Util.GetUserIdByName(_exportImportJob, otherTab.LastModifiedByUserID, otherTab.LastModifiedByUserName);
            var localTab = localTabs.FirstOrDefault(t =>
                otherTab.TabPath.Equals(t.TabPath, StringComparison.InvariantCultureIgnoreCase)
                && (t.CultureCode ?? "") == (otherTab.CultureCode ?? ""));

            if (localTab != null)
            {
                switch (_importDto.CollisionResolution)
                {
                    case CollisionResolution.Ignore:
                        Result.AddLogEntry("Ignored Tab", $"{otherTab.TabName} ({otherTab.TabPath})");
                        break;
                    case CollisionResolution.Overwrite:
                        SetTabData(localTab, otherTab);
                        var parentId = TryFindLocalParentTabId(otherTab, exportedTabs, localTabs);
                        if (parentId == -1 && otherTab.ParentId > 0)
                        {
                            Result.AddLogEntry("Importing existing tab skipped as its parent was not found", $"{otherTab.TabName} ({otherTab.TabPath})", ReportLevel.Warn);
                            return;
                        }

                        // this is not saved when adding the tab; so set it explicitly
                        localTab.IsDeleted = otherTab.IsDeleted;
                        localTab.IsVisible = otherTab.IsVisible;
                        EntitiesController.Instance.SetTabSpecificData(localTab.TabID, localTab.IsDeleted, localTab.IsVisible);

                        try
                        {
                            localTab.TabPermissions.Clear(); // without this the UpdateTab() could fail
                            localTab.ParentId = parentId;
                            _tabController.UpdateTab(localTab);
                        }
                        catch (Exception ex)
                        {
                            Result.AddLogEntry($"Importing tab '{otherTab.TabName}' exception", ex.Message, ReportLevel.Error);
                            return;
                        }

                        UpdateTabChangers(localTab.TabID, createdBy, modifiedBy);
                        AddTabRelatedItems(localTab, otherTab, false);
                        Result.AddLogEntry("Updated Tab", $"{otherTab.TabName} ({otherTab.TabPath})");
                        _totals.TotalTabs++;
                        break;
                    default:
                        throw new ArgumentOutOfRangeException(_importDto.CollisionResolution.ToString());
                }
            }
            else
            {
                localTab = new TabInfo { PortalID = portalId };
                SetTabData(localTab, otherTab);
                var parentId = TryFindLocalParentTabId(otherTab, exportedTabs, localTabs);
                if (parentId == -1 && otherTab.ParentId > 0)
                {
                    Result.AddLogEntry("Importing new tab skipped as its parent was not found", $"{otherTab.TabName} ({otherTab.TabPath})", ReportLevel.Warn);
                    return;
                }

                try
                {
                    localTab.ParentId = parentId;
                    localTab.UniqueId = Guid.NewGuid();
                    otherTab.LocalId = _tabController.AddTab(localTab);
                    localTabs.Add(localTab);
                }
                catch (Exception ex)
                {
                    Result.AddLogEntry($"Importing tab '{otherTab.TabName}' exception", ex.Message, ReportLevel.Error);
                    return;
                }

                UpdateTabChangers(localTab.TabID, createdBy, modifiedBy);

                // this is not saved upon updating the tab
                localTab.IsDeleted = otherTab.IsDeleted;
                localTab.IsVisible = otherTab.IsVisible;
                EntitiesController.Instance.SetTabSpecificData(localTab.TabID, localTab.IsDeleted, localTab.IsVisible);
                //_tabController.UpdateTab(localTab); // to clear cache

                AddTabRelatedItems(localTab, otherTab, true);
                Result.AddLogEntry("Added Tab", $"{otherTab.TabName} ({otherTab.TabPath})");
                _totals.TotalTabs++;
            }
        }

        private void AddTabRelatedItems(TabInfo localTab, ExportTab otherTab, bool isNew)
        {
            _totals.TotalSettings += ImportTabSettings(localTab, otherTab, isNew);
            _totals.TotalPermissions += ImportTabPermissions(localTab, otherTab, isNew);
            _totals.TotalUrls += ImportTabUrls(localTab, otherTab, isNew);
            _totals.TotalTabModules += ImportTabModulesAndRelatedItems(localTab, otherTab, isNew);
        }

        private int ImportTabSettings(TabInfo localTab, ExportTab otherTab, bool isNew)
        {
            var tabSettings = Repository.GetRelatedItems<ExportTabSetting>(otherTab.Id).ToList();
            foreach (var other in tabSettings)
            {
                var localValue = isNew ? string.Empty : Convert.ToString(localTab.TabSettings[other.SettingName]);
                if (string.IsNullOrEmpty(localValue))
                {
                    _tabController.UpdateTabSetting(localTab.TabID, other.SettingName, other.SettingValue);
                    var createdBy = Util.GetUserIdByName(_exportImportJob, other.CreatedByUserID, other.CreatedByUserName);
                    var modifiedBy = Util.GetUserIdByName(_exportImportJob, other.LastModifiedByUserID, other.LastModifiedByUserName);
                    _dataProvider.UpdateSettingRecordChangers("TabSettings", "TabID",
                        localTab.TabID, other.SettingName, createdBy, modifiedBy);
                    Result.AddLogEntry("Added tab setting", $"{other.SettingName} - {other.TabID}");
                }
                else
                {
                    switch (_importDto.CollisionResolution)
                    {
                        case CollisionResolution.Overwrite:
                            if (localValue != other.SettingValue)
                            {
                                // the next will clear the cache
                                _tabController.UpdateTabSetting(localTab.TabID, other.SettingName, other.SettingValue);
                                var createdBy = Util.GetUserIdByName(_exportImportJob, other.CreatedByUserID, other.CreatedByUserName);
                                var modifiedBy = Util.GetUserIdByName(_exportImportJob, other.LastModifiedByUserID, other.LastModifiedByUserName);
                                _dataProvider.UpdateSettingRecordChangers("TabSettings", "TabID",
                                    localTab.TabID, other.SettingName, createdBy, modifiedBy);
                                Result.AddLogEntry("Updated tab setting", $"{other.SettingName} - {other.TabID}");
                            }
                            else
                            {
                                goto case CollisionResolution.Ignore;
                            }
                            break;
                        case CollisionResolution.Ignore:
                            Result.AddLogEntry("Ignored tab setting", other.SettingName);
                            break;
                        default:
                            throw new ArgumentOutOfRangeException(_importDto.CollisionResolution.ToString());
                    }
                }
            }

            return tabSettings.Count;
        }

        private int ImportTabPermissions(TabInfo localTab, ExportTab otherTab, bool isNew)
        {
            if (!_exportDto.IncludePermissions) return 0;

            var count = 0;
            var tabPermissions = Repository.GetRelatedItems<ExportTabPermission>(otherTab.Id).ToList();
            var localTabPermissions = localTab.TabPermissions.OfType<TabPermissionInfo>().ToList();
            foreach (var other in tabPermissions)
            {
                var local = isNew ? null : localTabPermissions.FirstOrDefault(
                    x => x.PermissionCode == other.PermissionCode &&
                         x.PermissionKey == other.PermissionKey &&
                         x.PermissionName == other.PermissionName &&
                         (x.RoleName == other.RoleName || x.RoleName.IsNullOrEmpty() && other.RoleName.IsNullOrEmpty()) &&
                         (x.Username == other.Username || x.Username.IsNullOrEmpty() && other.Username.IsNullOrEmpty()));

                var isUpdate = false;
                if (local != null)
                {
                    switch (_importDto.CollisionResolution)
                    {
                        case CollisionResolution.Overwrite:
                            isUpdate = true;
                            break;
                        case CollisionResolution.Ignore:
                            Result.AddLogEntry("Ignored tab permission", other.PermissionKey);
                            break;
                        default:
                            throw new ArgumentOutOfRangeException(_importDto.CollisionResolution.ToString());
                    }
                }

                if (isUpdate)
                {
                    //UNDONE: Do we really need to update an existing permission? It won't do anything; permissions are immutable
                    //Result.AddLogEntry("Updated tab permission", other.PermissionKey);
                }
                else
                {
                    var roleId = Util.GetRoleIdByName(_importDto.PortalId, other.RoleName);
                    if (roleId.HasValue)
                    {
                        local = new TabPermissionInfo
                        {
                            TabID = localTab.TabID,
                            UserID = Util.GetUserIdByName(_exportImportJob, other.UserID, other.Username),
                            Username = other.Username,
                            RoleID = roleId.Value,
                            RoleName = other.RoleName,
                            ModuleDefID = Util.GeModuleDefIdByFriendltName(other.FriendlyName) ?? -1,
                            PermissionKey = other.PermissionKey,
                            AllowAccess = other.AllowAccess,
                            PermissionID = Util.GePermissionIdByName(other.PermissionCode, other.PermissionKey, other.PermissionName) ?? -1,
                        };

                        other.LocalId = localTab.TabPermissions.Add(local);
                        var createdBy = Util.GetUserIdByName(_exportImportJob, other.CreatedByUserID, other.CreatedByUserName);
                        var modifiedBy = Util.GetUserIdByName(_exportImportJob, other.LastModifiedByUserID, other.LastModifiedByUserName);
                        UpdateTabPermissionChangers(local.TabPermissionID, createdBy, modifiedBy);

                        Result.AddLogEntry("Added tab permission", $"{other.PermissionKey} - {other.PermissionID}");
                        count++;
                    }
                }
            }

            return count;
        }

        private int ImportTabUrls(TabInfo localTab, ExportTab otherTab, bool isNew)
        {
            var count = 0;
            var tabUrls = Repository.GetRelatedItems<ExportTabUrl>(otherTab.Id).ToList();
            var localUrls = localTab.TabUrls;
            foreach (var other in tabUrls)
            {
                var local = isNew ? null : localUrls.FirstOrDefault(url => url.SeqNum == other.SeqNum);
                if (local != null)
                {
                    switch (_importDto.CollisionResolution)
                    {
                        case CollisionResolution.Overwrite:
                            try
                            {
                                local.Url = other.Url;
                                TabController.Instance.SaveTabUrl(local, _importDto.PortalId, true);
                                Result.AddLogEntry("Update Tab Url", other.Url);
                                count++;
                            }
                            catch (Exception ex)
                            {
                                Result.AddLogEntry("EXCEPTION updating tab, Tab ID=" + local.TabId, ex.Message, ReportLevel.Error);
                            }
                            break;
                        case CollisionResolution.Ignore:
                            Result.AddLogEntry("Ignored tab url", other.Url);
                            break;
                        default:
                            throw new ArgumentOutOfRangeException(_importDto.CollisionResolution.ToString());
                    }
                }
                else
                {
                    var alias = PortalAliasController.Instance.GetPortalAliasesByPortalId(_importDto.PortalId).FirstOrDefault(a => a.IsPrimary);
                    local = new TabUrlInfo
                    {
                        TabId = localTab.TabID,
                        CultureCode = other.CultureCode,
                        HttpStatus = other.HttpStatus,
                        IsSystem = other.IsSystem,
                        PortalAliasId = alias?.PortalAliasID ?? -1,
                        PortalAliasUsage = (PortalAliasUsageType)(other.PortalAliasUsage ?? 0), // reset to default
                        QueryString = other.QueryString,
                        SeqNum = other.SeqNum,
                        Url = other.Url,
                    };

                    try
                    {
                        TabController.Instance.SaveTabUrl(local, _importDto.PortalId, true);

                        var createdBy = Util.GetUserIdByName(_exportImportJob, other.CreatedByUserID, other.CreatedByUserName);
                        var modifiedBy = Util.GetUserIdByName(_exportImportJob, other.LastModifiedByUserID, other.LastModifiedByUserName);
                        _dataProvider.UpdateTabUrlChangers(local.TabId, local.SeqNum, createdBy, modifiedBy);

                        Result.AddLogEntry("Added Tab Url", other.Url);
                        count++;
                    }
                    catch (Exception ex)
                    {
                        Result.AddLogEntry("EXCEPTION adding tab, Tab ID=" + local.TabId, ex.Message, ReportLevel.Error);
                    }
                }
            }

            return count;
        }

        private int ImportTabModulesAndRelatedItems(TabInfo localTab, ExportTab otherTab, bool isNew)
        {
            var count = 0;
            var exportedModules = Repository.GetRelatedItems<ExportModule>(otherTab.Id).ToList();
            var exportedTabModules = Repository.GetRelatedItems<ExportTabModule>(otherTab.Id).ToList();
<<<<<<< HEAD
            var localModules = isNew ? new List<ExportModule>()
                : EntitiesController.Instance.GetModules(localTab.TabID, true, Constants.MinDbTime, Constants.MaxDbTime).ToList();
=======
            var localExportModules = isNew ? new List<ExportModule>()
                : EntitiesController.Instance.GetModules(localTab.TabID, true, Constants.MaxDbTime, null).ToList();
>>>>>>> 844579a3
            var localTabModules = isNew ? new List<ModuleInfo>() : _moduleController.GetTabModules(localTab.TabID).Values.ToList();

            foreach (var other in exportedTabModules)
            {
                var locals = localTabModules.Where(
                    m => m.UniqueId == other.UniqueId ||
                        (m.ModuleDefinition.FriendlyName == other.FriendlyName &&
                        m.PaneName == other.PaneName && m.ModuleOrder == other.ModuleOrder)).ToList();

                var otherModule = exportedModules.FirstOrDefault(m => m.ModuleID == other.ModuleID);
                if (otherModule == null) continue; // must not happen

                var moduleDefinition = ModuleDefinitionController.GetModuleDefinitionByFriendlyName(other.FriendlyName);
                if (moduleDefinition == null)
                {
                    Result.AddLogEntry("Error adding tab module, ModuleDef=" + other.FriendlyName,
                        "The modue definition is not present in the system", ReportLevel.Error);
                    continue; // the module is not installed, therefore ignore it
                }

                var sharedModules = Repository.FindItems<ExportModule>(m => m.ModuleID == other.ModuleID);
                var sharedModule = sharedModules.FirstOrDefault(m => m.LocalId.HasValue);

                if (locals.Count == 0)
                {
                    var local = new ModuleInfo
                    {
                        TabID = localTab.TabID,
                        ModuleID = sharedModule?.LocalId ?? -1,
                        ModuleDefID = moduleDefinition.ModuleDefID,
                        PaneName = other.PaneName,
                        ModuleOrder = other.ModuleOrder,
                        CacheTime = other.CacheTime,
                        Alignment = other.Alignment,
                        Color = other.Color,
                        Border = other.Border,
                        IconFile = other.IconFile,
                        Visibility = (VisibilityState)other.Visibility,
                        ContainerSrc = other.ContainerSrc,
                        DisplayTitle = other.DisplayTitle,
                        DisplayPrint = other.DisplayPrint,
                        DisplaySyndicate = other.DisplaySyndicate,
                        IsWebSlice = other.IsWebSlice,
                        WebSliceTitle = other.WebSliceTitle,
                        WebSliceExpiryDate = other.WebSliceExpiryDate ?? DateTime.MinValue,
                        WebSliceTTL = other.WebSliceTTL ?? -1,
                        IsDeleted = other.IsDeleted,
                        CacheMethod = other.CacheMethod,
                        ModuleTitle = other.ModuleTitle,
                        Header = other.Header,
                        Footer = other.Footer,
                        CultureCode = other.CultureCode,
                        UniqueId = other.UniqueId,
                        //UniqueId = Guid.NewGuid(),
                        VersionGuid = other.VersionGuid,
                        DefaultLanguageGuid = other.DefaultLanguageGuid ?? Guid.Empty,
                        LocalizedVersionGuid = other.LocalizedVersionGuid,
                    };

                    //Logger.Error($"Local Tab ID={local.TabID}, ModuleID={local.ModuleID}, ModuleDefID={local.ModuleDefID}");
                    try
                    {
                        //this will create up to 2 records:  Module (if it is not already there) and TabModule
                        otherModule.LocalId = _moduleController.AddModule(local);
                        other.LocalId = local.TabModuleID;
                        Repository.UpdateItem(otherModule);

                        // this is not saved upon adding the module
                        if (other.IsDeleted)
                        {
                            local.IsDeleted = other.IsDeleted;
                            EntitiesController.Instance.SetTabModuleDeleted(local.TabModuleID, true);
                            //_moduleController.UpdateModule(local); // to clear cache
                        }

                        var createdBy = Util.GetUserIdByName(_exportImportJob, other.CreatedByUserID, other.CreatedByUserName);
                        var modifiedBy = Util.GetUserIdByName(_exportImportJob, other.LastModifiedByUserID, other.LastModifiedByUserName);
                        UpdateTabModuleChangers(local.TabModuleID, createdBy, modifiedBy);

                        if (sharedModule == null)
                        {
                            createdBy = Util.GetUserIdByName(_exportImportJob, otherModule.CreatedByUserID, otherModule.CreatedByUserName);
                            modifiedBy = Util.GetUserIdByName(_exportImportJob, otherModule.LastModifiedByUserID, otherModule.LastModifiedByUserName);
                            UpdateModuleChangers(local.ModuleID, createdBy, modifiedBy);

                            _totals.TotalModuleSettings += ImportModuleSettings(local, otherModule, isNew);
                            _totals.TotalPermissions += ImportModulePermissions(local, otherModule, isNew);
                            _totals.TotalTabModuleSettings += ImportTabModuleSettings(local, other, isNew);

                            if (_exportDto.IncludeContent)
                            {
                                _totals.TotalContents += ImportPortableContent(localTab.TabID, local, otherModule, isNew);
                            }

                            Result.AddLogEntry("Added module", local.ModuleID.ToString());
                        }

                        Result.AddLogEntry("Added tab module", local.TabModuleID.ToString());
                        count++;
                    }
                    catch (Exception ex)
                    {
                        Result.AddLogEntry("EXCEPTION importing tab module, Module ID=" + local.ModuleID, ex.Message, ReportLevel.Error);
                        Logger.Error(ex);
                    }
                }
                else
                {
                    for (var i = 0; i < locals.Count; i++)
                    {
                        var local = locals.ElementAt(i);

                        try
                        {
                            var localExpModule = localExportModules.FirstOrDefault(
                                m => m.ModuleID == local.ModuleID && m.FriendlyName == local.ModuleDefinition.FriendlyName);
                            if (localExpModule == null)
                            {
                                local = new ModuleInfo
                                {
                                    TabID = localTab.TabID,
                                    ModuleID = sharedModule?.LocalId ?? -1,
                                    ModuleDefID = moduleDefinition.ModuleDefID,
                                    PaneName = other.PaneName,
                                    ModuleOrder = other.ModuleOrder,
                                    CacheTime = other.CacheTime,
                                    Alignment = other.Alignment,
                                    Color = other.Color,
                                    Border = other.Border,
                                    IconFile = other.IconFile,
                                    Visibility = (VisibilityState)other.Visibility,
                                    ContainerSrc = other.ContainerSrc,
                                    DisplayTitle = other.DisplayTitle,
                                    DisplayPrint = other.DisplayPrint,
                                    DisplaySyndicate = other.DisplaySyndicate,
                                    IsWebSlice = other.IsWebSlice,
                                    WebSliceTitle = other.WebSliceTitle,
                                    WebSliceExpiryDate = other.WebSliceExpiryDate ?? DateTime.MinValue,
                                    WebSliceTTL = other.WebSliceTTL ?? -1,
                                    IsDeleted = other.IsDeleted,
                                    CacheMethod = other.CacheMethod,
                                    ModuleTitle = other.ModuleTitle,
                                    Header = other.Header,
                                    Footer = other.Footer,
                                    CultureCode = other.CultureCode,
<<<<<<< HEAD
                                    UniqueId = Guid.NewGuid(), //other.UniqueId,
=======
                                    UniqueId = other.UniqueId,
                                    //UniqueId = Guid.NewGuid(),
>>>>>>> 844579a3
                                    VersionGuid = other.VersionGuid,
                                    DefaultLanguageGuid = other.DefaultLanguageGuid ?? Guid.Empty,
                                    LocalizedVersionGuid = other.LocalizedVersionGuid,
                                };

                                //this will create up to 2 records:  Module (if it is not already there) and TabModule
                                otherModule.LocalId = _moduleController.AddModule(local);
                                other.LocalId = local.TabModuleID;
                                Repository.UpdateItem(otherModule);

                                // this is not saved upon adding the module
                                if (other.IsDeleted)
                                {
                                    local.IsDeleted = other.IsDeleted;
                                    EntitiesController.Instance.SetTabModuleDeleted(local.TabModuleID, true);
                                    //_moduleController.UpdateModule(local); // to clear cache
                                }
                            }
                            else
                            {
                                // setting module properties
<<<<<<< HEAD
                                localModule.AllTabs = otherModule.AllTabs;
                                localModule.StartDate = otherModule.StartDate;
                                localModule.EndDate = otherModule.EndDate;
                                localModule.InheritViewPermissions = otherModule.InheritViewPermissions;
                                localModule.IsDeleted = otherModule.IsDeleted;
                                localModule.IsShareable = otherModule.IsShareable;
                                localModule.IsShareableViewOnly = otherModule.IsShareableViewOnly;
=======
                                localExpModule.AllTabs = otherModule.AllTabs;
                                localExpModule.StartDate = otherModule.StartDate;
                                localExpModule.EndDate = otherModule.EndDate;
                                localExpModule.InheritViewPermissions = otherModule.InheritViewPermissions;
                                localExpModule.IsDeleted = otherModule.IsDeleted;
                                localExpModule.IsShareable = otherModule.IsShareable;
                                localExpModule.IsShareableViewOnly = otherModule.IsShareableViewOnly;
>>>>>>> 844579a3

                                local.AllTabs = otherModule.AllTabs;
                                local.StartDate = otherModule.StartDate ?? DateTime.MinValue;
                                local.EndDate = otherModule.EndDate ?? DateTime.MaxValue;
                                local.InheritViewPermissions = otherModule.InheritViewPermissions ?? true;
                                local.IsDeleted = otherModule.IsDeleted;
                                local.IsShareable = otherModule.IsShareable;
                                local.IsShareableViewOnly = otherModule.IsShareableViewOnly;

                                // setting tab module properties
                                local.AllTabs = otherModule.AllTabs;
                                local.ModuleTitle = other.ModuleTitle;
                                local.Header = other.Header;
                                local.Footer = other.Footer;
                                local.ModuleOrder = other.ModuleOrder;
                                local.PaneName = other.PaneName;
                                local.CacheMethod = other.CacheMethod;
                                local.CacheTime = other.CacheTime;
                                local.Alignment = other.Alignment;
                                local.Color = other.Color;
                                local.Border = other.Border;
                                local.IconFile = other.IconFile;
                                local.Visibility = (VisibilityState)other.Visibility;
                                local.ContainerSrc = other.ContainerSrc;
                                local.DisplayTitle = other.DisplayTitle;
                                local.DisplayPrint = other.DisplayPrint;
                                local.DisplaySyndicate = other.DisplaySyndicate;
                                local.IsDeleted = other.IsDeleted;
                                local.IsShareable = otherModule.IsShareable;
                                local.IsShareableViewOnly = otherModule.IsShareableViewOnly;
                                local.IsWebSlice = other.IsWebSlice;
                                local.WebSliceTitle = other.WebSliceTitle;
                                local.WebSliceExpiryDate = other.WebSliceExpiryDate ?? DateTime.MaxValue;
                                local.WebSliceTTL = other.WebSliceTTL ?? -1;
<<<<<<< HEAD
                                //local.UniqueId = other.UniqueId;
=======
>>>>>>> 844579a3
                                local.VersionGuid = other.VersionGuid;
                                local.DefaultLanguageGuid = other.DefaultLanguageGuid ?? Guid.Empty;
                                local.LocalizedVersionGuid = other.LocalizedVersionGuid;
                                local.CultureCode = other.CultureCode;

<<<<<<< HEAD
=======
                                // this coould cause problem in some cases
                                //if (local.UniqueId != other.UniqueId) local.UniqueId = other.UniqueId;

>>>>>>> 844579a3
                                // this is not saved upon updating the module
                                EntitiesController.Instance.SetTabModuleDeleted(local.TabModuleID, other.IsDeleted);

                                // updates both module and tab module db records
                                _moduleController.UpdateModule(local);
                                other.LocalId = local.TabModuleID;
<<<<<<< HEAD
                                otherModule.LocalId = localModule.ModuleID;
=======
                                otherModule.LocalId = localExpModule.ModuleID;
>>>>>>> 844579a3
                                Repository.UpdateItem(otherModule);
                            }

                            var createdBy = Util.GetUserIdByName(_exportImportJob, other.CreatedByUserID, other.CreatedByUserName);
                            var modifiedBy = Util.GetUserIdByName(_exportImportJob, other.LastModifiedByUserID, other.LastModifiedByUserName);
                            UpdateTabModuleChangers(local.TabModuleID, createdBy, modifiedBy);

                            createdBy = Util.GetUserIdByName(_exportImportJob, otherModule.CreatedByUserID, otherModule.CreatedByUserName);
                            modifiedBy = Util.GetUserIdByName(_exportImportJob, otherModule.LastModifiedByUserID, otherModule.LastModifiedByUserName);
                            UpdateModuleChangers(local.ModuleID, createdBy, modifiedBy);

                            _totals.TotalTabModuleSettings += ImportTabModuleSettings(local, other, isNew);

                            _totals.TotalModuleSettings += ImportModuleSettings(local, otherModule, isNew);
                            _totals.TotalPermissions += ImportModulePermissions(local, otherModule, isNew);

                            if (_exportDto.IncludeContent)
                            {
                                _totals.TotalContents += ImportPortableContent(localTab.TabID, local, otherModule, isNew);
                            }

                            Result.AddLogEntry("Updated tab module", local.TabModuleID.ToString());
                            Result.AddLogEntry("Updated module", local.ModuleID.ToString());

                            count++;
                        }
                        catch (Exception ex)
                        {
                            Result.AddLogEntry("EXCEPTION importing tab module, Module ID=" + local.ModuleID, ex.Message, ReportLevel.Error);
                            Logger.Error(ex);
                        }
                    }
                }
            }

            return count;
        }

        private int ImportModuleSettings(ModuleInfo localModule, ExportModule otherModule, bool isNew)
        {
            var count = 0;
            var moduleSettings = Repository.GetRelatedItems<ExportModuleSetting>(otherModule.Id).ToList();
            foreach (var other in moduleSettings)
            {
                var localValue = isNew ? string.Empty : Convert.ToString(localModule.ModuleSettings[other.SettingName]);
                if (string.IsNullOrEmpty(localValue))
                {
                    _moduleController.UpdateModuleSetting(localModule.ModuleID, other.SettingName, other.SettingValue);
                    var createdBy = Util.GetUserIdByName(_exportImportJob, other.CreatedByUserID, other.CreatedByUserName);
                    var modifiedBy = Util.GetUserIdByName(_exportImportJob, other.LastModifiedByUserID, other.LastModifiedByUserName);
                    _dataProvider.UpdateSettingRecordChangers("ModuleSettings", "ModuleID",
                        localModule.ModuleID, other.SettingName, createdBy, modifiedBy);
                    Result.AddLogEntry("Added module setting", $"{other.SettingName} - {other.ModuleID}");
                    count++;
                }
                else
                {
                    switch (_importDto.CollisionResolution)
                    {
                        case CollisionResolution.Overwrite:
                            if (localValue != other.SettingValue)
                            {
                                // the next will clear the cache
                                _moduleController.UpdateModuleSetting(localModule.ModuleID, other.SettingName, other.SettingValue);
                                var createdBy = Util.GetUserIdByName(_exportImportJob, other.CreatedByUserID, other.CreatedByUserName);
                                var modifiedBy = Util.GetUserIdByName(_exportImportJob, other.LastModifiedByUserID, other.LastModifiedByUserName);
                                _dataProvider.UpdateSettingRecordChangers("ModuleSettings", "ModuleID",
                                    localModule.ModuleID, other.SettingName, createdBy, modifiedBy);
                                Result.AddLogEntry("Updated module setting", $"{other.SettingName} - {other.ModuleID}");
                                count++;
                            }
                            else
                            {
                                goto case CollisionResolution.Ignore;
                            }
                            break;
                        case CollisionResolution.Ignore:
                            Result.AddLogEntry("Ignored module setting", other.SettingName);
                            break;
                        default:
                            throw new ArgumentOutOfRangeException(_importDto.CollisionResolution.ToString());
                    }
                }
            }

            return count;
        }

        private int ImportModulePermissions(ModuleInfo localModule, ExportModule otherModule, bool isNew)
        {
            var count = 0;
            var modulePermissions = Repository.GetRelatedItems<ExportModulePermission>(otherModule.Id).ToList();
            var localModulePermissions = isNew
                ? new List<ModulePermissionInfo>()
                : localModule.ModulePermissions.OfType<ModulePermissionInfo>().ToList();
            foreach (var other in modulePermissions)
            {
                var local = localModulePermissions.FirstOrDefault(
                    x => x.PermissionCode == other.PermissionCode &&
                         x.PermissionKey == other.PermissionKey
                         && x.PermissionName == other.PermissionName &&
                         (x.RoleName == other.RoleName || string.IsNullOrEmpty(x.RoleName) && string.IsNullOrEmpty(other.RoleName))
                         &&
                         (x.Username == other.Username || string.IsNullOrEmpty(x.Username) && string.IsNullOrEmpty(other.Username)));

                var isUpdate = false;
                if (local != null)
                {
                    switch (_importDto.CollisionResolution)
                    {
                        case CollisionResolution.Overwrite:
                            isUpdate = true;
                            break;
                        case CollisionResolution.Ignore:
                            Result.AddLogEntry("Ignored tab permission", other.PermissionKey);
                            break;
                        default:
                            throw new ArgumentOutOfRangeException(_importDto.CollisionResolution.ToString());
                    }
                }

                if (isUpdate)
                {
                    //UNDONE: Do we really need to update an existing permission? It won't do anything; permissions are immutable
                    //Result.AddLogEntry("Updated tab permission", other.PermissionKey);
                }
                else
                {
                    var roleId = Util.GetRoleIdByName(_importDto.PortalId, other.RoleName);
                    if (roleId.HasValue)
                    {
                        local = new ModulePermissionInfo
                        {
                            ModuleID = localModule.ModuleID,
                            RoleID = roleId.Value,
                            RoleName = other.RoleName,
                            UserID = Util.GetUserIdByName(_exportImportJob, other.UserID, other.Username),
                            Username = other.Username,
                            PermissionKey = other.PermissionKey,
                            AllowAccess = other.AllowAccess,
                            PermissionID = Util.GePermissionIdByName(other.PermissionCode, other.PermissionKey, other.PermissionName) ?? -1,
                        };

                        other.LocalId = localModule.ModulePermissions.Add(local);
                        var createdBy = Util.GetUserIdByName(_exportImportJob, other.CreatedByUserID, other.CreatedByUserName);
                        var modifiedBy = Util.GetUserIdByName(_exportImportJob, other.LastModifiedByUserID, other.LastModifiedByUserName);
                        UpdateModulePermissionChangers(local.ModulePermissionID, createdBy, modifiedBy);

                        Result.AddLogEntry("Added module permission", $"{other.PermissionKey} - {other.PermissionID}");
                        count++;
                    }
                }
            }

            return count;
        }

        private int ImportPortableContent(int tabId, ModuleInfo localModule, ExportModule otherModule, bool isNew)
        {
            var exportedContent = Repository.FindItems<ExportModuleContent>(m => m.ModuleID == otherModule.ModuleID).ToList();
            if (exportedContent.Count > 0)
            {
                var moduleDef = ModuleDefinitionController.GetModuleDefinitionByID(localModule.ModuleDefID);
                var desktopModuleInfo = DesktopModuleController.GetDesktopModule(moduleDef.DesktopModuleID, _exportDto.PortalId);
                if (!string.IsNullOrEmpty(desktopModuleInfo?.BusinessControllerClass))
                {
                    try
                    {
                        var module = _moduleController.GetModule(localModule.ModuleID, tabId, true);
                        if (!string.IsNullOrEmpty(module.DesktopModule.BusinessControllerClass) && module.DesktopModule.IsPortable)
                        {
                            var businessController = Reflection.CreateObject(module.DesktopModule.BusinessControllerClass, module.DesktopModule.BusinessControllerClass);
                            var controller = businessController as IPortable;
                            if (controller != null)
                            {
                                //Note: there is no chek whether the content exists or not to manage conflict resolution
                                if (isNew || _importDto.CollisionResolution == CollisionResolution.Overwrite)
                                {
                                    var restoreCount = 0;
                                    var version = DotNetNukeContext.Current.Application.Version.ToString(3);

                                    bool tabVersionsEnabled;
                                    bool tabWorkflowEnabled;
                                    DisableVersioning(tabId, out tabVersionsEnabled, out tabWorkflowEnabled);

                                    try
                                    {
                                        foreach (var moduleContent in exportedContent)
                                        {
                                            if (!moduleContent.IsRestored)
                                            {
                                                try
                                                {
                                                    var content = moduleContent.XmlContent;
                                                    if (content.IndexOf('\x03') >= 0)
                                                    {
                                                        // exported data contains this character sometimes
                                                        content = content.Replace('\x03', ' ');
                                                    }

                                                    controller.ImportModule(localModule.ModuleID, content, version, _exportImportJob.CreatedByUserId);
                                                    moduleContent.IsRestored = true;
                                                    Repository.UpdateItem(moduleContent);
                                                    restoreCount++;
                                                }
                                                catch (Exception ex)
                                                {
                                                    Result.AddLogEntry("Error importing module data, Module ID=" + localModule.ModuleID, ex.Message, ReportLevel.Error);
                                                    Logger.ErrorFormat("ModuleContent: (Module ID={0}). Error: {1}{2}{3}",
                                                        localModule.ModuleID, ex, Environment.NewLine, moduleContent.XmlContent);
                                                }
                                            }
                                        }
                                    }
                                    finally
                                    {
                                        RestoreVersioning(tabId, tabVersionsEnabled, tabWorkflowEnabled);
                                    }

                                    if (restoreCount > 0)
                                    {
                                        Result.AddLogEntry("Added/Updated module content inside Tab ID=" + tabId, "Module ID=" + localModule.ModuleID);
                                        return restoreCount;
                                    }
                                }
                            }
                        }
                    }
                    catch (Exception ex)
                    {
                        Result.AddLogEntry("Error cerating business class type", desktopModuleInfo.BusinessControllerClass, ReportLevel.Error);
                        Logger.Error("Error cerating business class type. " + ex);
                    }
                }
            }
            return 0;
        }

        private void DisableVersioning(int tabId, out bool tabVersionsEnabled, out bool tabWorkflowEnabled)
        {
            var portalId = _importDto.PortalId;
            tabWorkflowEnabled = TabVersionSettings.Instance.IsVersioningEnabled(portalId, tabId);
            TabVersionSettings.Instance.SetEnabledVersioningForPortal(portalId, false);
            TabVersionSettings.Instance.SetEnabledVersioningForTab(tabId, false);

            var workflowSettings = TabWorkflowSettings.Instance;
            tabVersionsEnabled = workflowSettings.IsWorkflowEnabled(portalId, tabId);
            workflowSettings.SetWorkflowEnabled(portalId, tabId, false);
        }

        private void RestoreVersioning(int tabId, bool tabVersionsEnabled, bool tabWorkflowEnabled)
        {
            var portalId = _importDto.PortalId;
            TabVersionSettings.Instance.SetEnabledVersioningForPortal(portalId, tabVersionsEnabled);
            TabVersionSettings.Instance.SetEnabledVersioningForTab(tabId, tabVersionsEnabled);
            TabWorkflowSettings.Instance.SetWorkflowEnabled(portalId, tabId, tabWorkflowEnabled);
        }

        private int ImportTabModuleSettings(ModuleInfo localTabModule, ExportTabModule otherTabModule, bool isNew)
        {
            var count = 0;
            var tabModuleSettings = Repository.GetRelatedItems<ExportTabModuleSetting>(otherTabModule.Id).ToList();
            foreach (var other in tabModuleSettings)
            {
                var localValue = isNew ? "" : Convert.ToString(localTabModule.TabModuleSettings[other.SettingName]);
                if (string.IsNullOrEmpty(localValue))
                {
                    // the next will clear the cache
                    _moduleController.UpdateTabModuleSetting(localTabModule.TabModuleID, other.SettingName, other.SettingValue);
                    var createdBy = Util.GetUserIdByName(_exportImportJob, other.CreatedByUserID, other.CreatedByUserName);
                    var modifiedBy = Util.GetUserIdByName(_exportImportJob, other.LastModifiedByUserID, other.LastModifiedByUserName);
                    _dataProvider.UpdateSettingRecordChangers("TabModuleSettings", "TabModuleID",
                        localTabModule.TabModuleID, other.SettingName, createdBy, modifiedBy);
                    Result.AddLogEntry("Added tab module setting", $"{other.SettingName} - {other.TabModuleID}");
                    count++;
                }
                else
                {
                    switch (_importDto.CollisionResolution)
                    {
                        case CollisionResolution.Overwrite:
                            if (localValue != other.SettingValue)
                            {
                                // the next will clear the cache
                                _moduleController.UpdateTabModuleSetting(localTabModule.TabModuleID, other.SettingName, other.SettingValue);
                                var createdBy = Util.GetUserIdByName(_exportImportJob, other.CreatedByUserID, other.CreatedByUserName);
                                var modifiedBy = Util.GetUserIdByName(_exportImportJob, other.LastModifiedByUserID, other.LastModifiedByUserName);
                                _dataProvider.UpdateSettingRecordChangers("TabModuleSettings", "TabModuleID",
                                    localTabModule.TabModuleID, other.SettingName, createdBy, modifiedBy);
                                Result.AddLogEntry("Updated tab module setting", $"{other.SettingName} - {other.TabModuleID}");
                                count++;
                            }
                            else
                            {
                                goto case CollisionResolution.Ignore;
                            }
                            break;
                        case CollisionResolution.Ignore:
                            Result.AddLogEntry("Ignored module setting", other.SettingName);
                            break;
                        default:
                            throw new ArgumentOutOfRangeException(_importDto.CollisionResolution.ToString());
                    }
                }
            }

            return count;
        }

        private static int TryFindLocalParentTabId(ExportTab exportedTab, IEnumerable<ExportTab> exportedTabs, IEnumerable<TabInfo> localTabs)
        {
            var otherParentId = exportedTab.ParentId;
            if (otherParentId.HasValue && otherParentId.Value > 0)
            {
                var otherParent = exportedTabs.FirstOrDefault(t => t.TabId == otherParentId);
                if (otherParent != null)
                {
                    var localTab = localTabs.FirstOrDefault(t => t.TabID == otherParent.LocalId);
                    if (localTab != null)
                        return localTab.TabID;
                }
                else if (exportedTab.TabPath.HasValue())
                {
                    var index = exportedTab.TabPath.LastIndexOf(@"//", StringComparison.Ordinal);
                    if (index > 0)
                    {
                        var path = exportedTab.TabPath.Substring(0, index);
                        var localTab = localTabs.FirstOrDefault(t =>
                            path.Equals(t.TabPath, StringComparison.InvariantCultureIgnoreCase)
                            && (t.CultureCode ?? "") == (exportedTab.CultureCode ?? ""));
                        if (localTab != null)
                            return localTab.TabID;
                    }
                }
            }

            return -1;
        }

        private static void SetTabData(TabInfo localTab, ExportTab otherTab)
        {
            localTab.TabOrder = otherTab.TabOrder;
            localTab.TabName = otherTab.TabName;
            localTab.IsVisible = otherTab.IsVisible;
            localTab.IconFile = otherTab.IconFile;
            localTab.DisableLink = otherTab.DisableLink;
            localTab.Title = otherTab.Title;
            localTab.Description = otherTab.Description;
            localTab.KeyWords = otherTab.KeyWords;
            //localTab.IsDeleted = otherTab.IsDeleted; // DO NOT enable this; leave this to other logic
            localTab.Url = otherTab.Url;
            localTab.SkinSrc = otherTab.SkinSrc;
            localTab.ContainerSrc = otherTab.ContainerSrc;
            localTab.StartDate = otherTab.StartDate ?? DateTime.MinValue;
            localTab.EndDate = otherTab.EndDate ?? DateTime.MinValue;
            localTab.RefreshInterval = otherTab.RefreshInterval ?? -1;
            localTab.PageHeadText = otherTab.PageHeadText;
            localTab.IsSecure = otherTab.IsSecure;
            localTab.PermanentRedirect = otherTab.PermanentRedirect;
            localTab.SiteMapPriority = otherTab.SiteMapPriority;
            localTab.IconFileLarge = otherTab.IconFileLarge;
            localTab.CultureCode = otherTab.CultureCode;
            //TODO: check if these GUIDs need changing
            //localTab.UniqueId = otherTab.UniqueId;
            localTab.VersionGuid = otherTab.VersionGuid;
            localTab.DefaultLanguageGuid = otherTab.DefaultLanguageGuid ?? Guid.Empty;
            localTab.LocalizedVersionGuid = otherTab.LocalizedVersionGuid;
            localTab.Level = otherTab.Level;
            localTab.TabPath = otherTab.TabPath;
            localTab.HasBeenPublished = otherTab.HasBeenPublished;
            localTab.IsSystem = otherTab.IsSystem;
        }

        #region Methods for updating CreatedBy and ModifiedBy of various tables

        private void UpdateTabChangers(int tabId, int createdBy, int modifiedBy)
        {
            _dataProvider.UpdateRecordChangers("Tabs", "TabID", tabId, createdBy, modifiedBy);
        }

        // ReSharper disable UnusedMember.Local
        private void UpdateTabPermissionChangers(int tabPermissionId, int createdBy, int modifiedBy)
        {
            _dataProvider.UpdateRecordChangers("TabPermission", "TabPermissionID", tabPermissionId, createdBy, modifiedBy);
        }

        private void UpdateTabSettingChangers(int tabId, string settingName, int createdBy, int modifiedBy)
        {
            _dataProvider.UpdateSettingRecordChangers("TabSettings", "TabID", tabId, settingName, createdBy, modifiedBy);
        }

        private void UpdateTabUrlChangers(int tabUrlId, int createdBy, int modifiedBy)
        {
            _dataProvider.UpdateRecordChangers("TabUrls", "TabUrlID", tabUrlId, createdBy, modifiedBy);
        }

        private void UpdateTabModuleChangers(int tabModuleId, int createdBy, int modifiedBy)
        {
            _dataProvider.UpdateRecordChangers("TabModules", "TabModuleID", tabModuleId, createdBy, modifiedBy);
        }

        private void UpdateTabModuleSettingsChangers(int tabModuleId, string settingName, int createdBy, int modifiedBy)
        {
            _dataProvider.UpdateSettingRecordChangers("TabModuleSettings", "TabModuleID", tabModuleId, settingName, createdBy, modifiedBy);
        }

        private void UpdateModuleChangers(int moduleId, int createdBy, int modifiedBy)
        {
            _dataProvider.UpdateRecordChangers("Modules", "ModuleID", moduleId, createdBy, modifiedBy);
        }

        private void UpdateModulePermissionChangers(int modulePermissionId, int createdBy, int modifiedBy)
        {
            _dataProvider.UpdateRecordChangers("ModulePermission", "ModulePermissionID", modulePermissionId, createdBy, modifiedBy);
        }

        private void UpdateModuleSettingsChangers(int moduleId, string settingName, int createdBy, int modifiedBy)
        {
            _dataProvider.UpdateSettingRecordChangers("ModuleSettings", "ModuleID", moduleId, settingName, createdBy, modifiedBy);
        }

        #endregion

        #endregion

        #region export methods

        private void ProcessExportPages()
        {
            var selectedPages = _exportDto.Pages;
            _totals = string.IsNullOrEmpty(CheckPoint.StageData)
                ? new ProgressTotals()
                : JsonConvert.DeserializeObject<ProgressTotals>(CheckPoint.StageData);

            var portalId = _exportImportJob.PortalId;

            var toDate = _exportImportJob.CreatedOnDate.ToLocalTime();
            var fromDate = _exportDto.FromDate?.DateTime.ToLocalTime();
            var isAllIncluded = selectedPages.Any(p => p.TabId == -1 && p.CheckedState == TriCheckedState.Checked);

            var allTabs = EntitiesController.Instance.GetPortalTabs(portalId,
                _exportDto.IncludeDeletions, IncludeSystem, toDate, fromDate); // ordered by TabID

            //Update the total items count in the check points. This should be updated only once.
            CheckPoint.TotalItems = CheckPoint.TotalItems <= 0 ? allTabs.Count : CheckPoint.TotalItems;
            if (CheckPointStageCallback(this)) return;
            var progressStep = 100.0 / allTabs.Count;

            //Note: We assume child tabs have bigger TabID values for restarting from checkpoints.
            //      Anything other than this might not work properly with shedule restarts.
            foreach (var otherPg in allTabs)
            {
                if (CheckCancelled(_exportImportJob)) break;

                if (_totals.LastProcessedId > otherPg.TabID) continue;

                if (isAllIncluded || IsTabIncluded(otherPg, allTabs, selectedPages))
                {
                    var tab = _tabController.GetTab(otherPg.TabID, portalId);
                    var exportPage = SaveExportPage(tab);

                    _totals.TotalSettings +=
                        ExportTabSettings(exportPage, toDate, fromDate);

                    _totals.TotalPermissions +=
                        ExportTabPermissions(exportPage, toDate, fromDate);

                    _totals.TotalUrls +=
                        ExportTabUrls(exportPage, toDate, fromDate);

                    _totals.TotalModules +=
                        ExportTabModulesAndRelatedItems(exportPage, toDate, fromDate);

                    _totals.TotalTabModules +=
                        ExportTabModules(exportPage, _exportDto.IncludeDeletions, toDate, fromDate);

                    _totals.TotalTabModuleSettings +=
                        ExportTabModuleSettings(exportPage, toDate, fromDate);

                    _totals.TotalTabs++;
                    _totals.LastProcessedId = tab.TabID;
                }

                CheckPoint.Progress += progressStep;
                CheckPoint.ProcessedItems++;
                CheckPoint.StageData = JsonConvert.SerializeObject(_totals);
                if (CheckPointStageCallback(this)) break;
            }

            ReportExportTotals();
        }

        private int ExportTabSettings(ExportTab exportPage, DateTime toDate, DateTime? fromDate)
        {
            var tabSettings = EntitiesController.Instance.GetTabSettings(exportPage.TabId, toDate, fromDate);
            if (tabSettings.Count > 0)
                Repository.CreateItems(tabSettings, exportPage.Id);
            return tabSettings.Count;
        }

        private int ExportTabPermissions(ExportTab exportPage, DateTime toDate, DateTime? fromDate)
        {
            if (!_exportDto.IncludePermissions) return 0;

            var tabPermissions = EntitiesController.Instance.GetTabPermissions(exportPage.TabId, toDate, fromDate);
            if (tabPermissions.Count > 0)
                Repository.CreateItems(tabPermissions, exportPage.Id);
            return tabPermissions.Count;
        }

        private int ExportTabUrls(ExportTab exportPage, DateTime toDate, DateTime? fromDate)
        {
            var tabUrls = EntitiesController.Instance.GetTabUrls(exportPage.TabId, toDate, fromDate);
            if (tabUrls.Count > 0)
                Repository.CreateItems(tabUrls, exportPage.Id);
            return tabUrls.Count;
        }

        private int ExportTabModules(ExportTab exportPage, bool includeDeleted, DateTime toDate, DateTime? fromDate)
        {
            var tabModules = EntitiesController.Instance.GetTabModules(exportPage.TabId, includeDeleted, toDate, fromDate);
            if (tabModules.Count > 0)
                Repository.CreateItems(tabModules, exportPage.Id);
            return tabModules.Count;
        }

        private int ExportTabModuleSettings(ExportTab exportPage, DateTime toDate, DateTime? fromDate)
        {
            var tabModuleSettings = EntitiesController.Instance.GetTabModuleSettings(exportPage.TabId, toDate, fromDate);
            if (tabModuleSettings.Count > 0)
                Repository.CreateItems(tabModuleSettings, exportPage.Id);
            return tabModuleSettings.Count;
        }

        private int ExportTabModulesAndRelatedItems(ExportTab exportPage, DateTime toDate, DateTime? fromDate)
        {
            var modules = EntitiesController.Instance.GetModules(exportPage.TabId, _exportDto.IncludeDeletions, toDate, fromDate);
            if (modules.Count > 0)
            {
                Repository.CreateItems(modules, exportPage.Id);
                foreach (var exportModule in modules)
                {
                    _totals.TotalModuleSettings +=
                        ExportModuleSettings(exportModule, toDate, fromDate);

                    _totals.TotalPermissions +=
                        ExportModulePermissions(exportModule, toDate, fromDate);

                    if (_exportDto.IncludeContent)
                    {
                        _totals.TotalContents +=
                            ExportPortableContent(exportPage, exportModule, toDate, fromDate);
                    }

                    ExportModulePackage(exportModule);
                }
            }

            return modules.Count;
        }

        private void ExportModulePackage(ExportModule exportModule)
        {
            if (_exportedModuleDefinitions.Contains(exportModule.ModuleDefID))
            {
                return;
            }

            var packageZipFile = $"{Globals.ApplicationMapPath}{Constants.ExportFolder}{_exportImportJob.Directory.TrimEnd('\\', '/')}\\{Constants.ExportZipPackages}";
            var moduleDefinition = ModuleDefinitionController.GetModuleDefinitionByID(exportModule.ModuleDefID);
            var desktopModuleId = moduleDefinition.DesktopModuleID;
            var desktopModule = DesktopModuleController.GetDesktopModule(desktopModuleId, Null.NullInteger);
            var package = PackageController.Instance.GetExtensionPackage(Null.NullInteger, p => p.PackageID == desktopModule.PackageID);

            var filePath = DotNetNuke.Services.Installer.Util.GetPackageBackupPath(package);
            if (File.Exists(filePath))
            {
                var offset = Path.GetDirectoryName(filePath)?.Length + 1;
                CompressionUtil.AddFileToArchive(filePath, packageZipFile, offset.GetValueOrDefault(0));

                Repository.CreateItem(new ExportPackage
                {
                    PackageName = package.Name,
                    Version = package.Version,
                    PackageType = package.PackageType,
                    PackageFileName = InstallerUtil.GetPackageBackupName(package)
                }, null);

                _exportedModuleDefinitions.Add(exportModule.ModuleDefID);
            }
        }

        private int ExportModuleSettings(ExportModule exportModule, DateTime toDate, DateTime? fromDate)
        {
            var moduleSettings = EntitiesController.Instance.GetModuleSettings(exportModule.ModuleID, toDate, fromDate);
            if (moduleSettings.Count > 0)
                Repository.CreateItems(moduleSettings, exportModule.Id);
            return moduleSettings.Count;
        }

        private int ExportModulePermissions(ExportModule exportModule, DateTime toDate, DateTime? fromDate)
        {
            var modulePermission = EntitiesController.Instance.GetModulePermissions(exportModule.ModuleID, toDate, fromDate);
            if (modulePermission.Count > 0)
                Repository.CreateItems(modulePermission, exportModule.Id);
            return modulePermission.Count;
        }

        // Note: until now there is no use of time range for content
        // ReSharper disable UnusedParameter.Local
        private int ExportPortableContent(ExportTab exportPage, ExportModule exportModule, DateTime toDate, DateTime? fromDat)
        // ReSharper enable UnusedParameter.Local
        {
            // check if module's contnt was exported before
            var existingItems = Repository.FindItems<ExportModuleContent>(m => m.ModuleID == exportModule.ModuleID);
            if (!existingItems.Any())
            {
                var moduleDef = ModuleDefinitionController.GetModuleDefinitionByID(exportModule.ModuleDefID);
                var desktopModuleInfo = DesktopModuleController.GetDesktopModule(moduleDef.DesktopModuleID, _exportDto.PortalId);
                if (!string.IsNullOrEmpty(desktopModuleInfo?.BusinessControllerClass))
                {
                    try
                    {
                        var module = _moduleController.GetModule(exportModule.ModuleID, exportPage.TabId, true);
                        if (!string.IsNullOrEmpty(module.DesktopModule.BusinessControllerClass) && module.DesktopModule.IsPortable)
                        {
                            try
                            {
                                var businessController = Reflection.CreateObject(module.DesktopModule.BusinessControllerClass,
                                    module.DesktopModule.BusinessControllerClass);
                                var controller = businessController as IPortable;
                                var content = controller?.ExportModule(module.ModuleID);
                                if (!string.IsNullOrEmpty(content))
                                {
                                    var record = new ExportModuleContent
                                    {
                                        ModuleID = exportModule.ModuleID,
                                        ModuleDefID = exportModule.ModuleDefID,
                                        XmlContent = content,
                                    };

                                    Repository.CreateItem(record, exportModule.Id);
                                    return 1;
                                }
                            }
                            catch (Exception e)
                            {
                                Result.AddLogEntry("Error exporting module data, Module ID=" + exportModule.ModuleID, e.Message, ReportLevel.Error);
                            }
                        }
                    }
                    catch (Exception ex)
                    {
                        Result.AddLogEntry("Error cerating business class type", desktopModuleInfo.BusinessControllerClass, ReportLevel.Error);
                        Logger.Error("Error cerating business class type. " + ex);
                    }
                }
            }
            return 0;
        }

        private ExportTab SaveExportPage(TabInfo tab)
        {
            var exportPage = new ExportTab
            {
                TabId = tab.TabID,
                TabOrder = tab.TabOrder,
                TabName = tab.TabName,
                IsVisible = tab.IsVisible,
                ParentId = tab.ParentId <= 0 ? null : (int?)tab.ParentId,
                IconFile = tab.IconFile,
                DisableLink = tab.DisableLink,
                Title = tab.Title,
                Description = tab.Description,
                KeyWords = tab.KeyWords,
                IsDeleted = tab.IsDeleted,
                Url = tab.Url,
                ContainerSrc = tab.ContainerSrc,
                StartDate = tab.StartDate == DateTime.MinValue ? null : (DateTime?)tab.StartDate,
                EndDate = tab.EndDate == DateTime.MinValue ? null : (DateTime?)tab.EndDate,
                RefreshInterval = tab.RefreshInterval <= 0 ? null : (int?)tab.RefreshInterval,
                PageHeadText = tab.PageHeadText,
                IsSecure = tab.IsSecure,
                PermanentRedirect = tab.PermanentRedirect,
                SiteMapPriority = tab.SiteMapPriority,
                CreatedByUserID = tab.CreatedByUserID <= 0 ? null : (int?)tab.CreatedByUserID,
                CreatedOnDate = tab.CreatedOnDate == DateTime.MinValue ? null : (DateTime?)tab.CreatedOnDate,
                LastModifiedByUserID = tab.LastModifiedByUserID <= 0 ? null : (int?)tab.LastModifiedByUserID,
                LastModifiedOnDate = tab.LastModifiedOnDate == DateTime.MinValue ? null : (DateTime?)tab.LastModifiedOnDate,
                IconFileLarge = tab.IconFileLarge,
                CultureCode = tab.CultureCode,
                ContentItemID = tab.ContentItemId < 0 ? null : (int?)tab.ContentItemId,
                UniqueId = Guid.NewGuid(), //tab.UniqueId,
                VersionGuid = tab.VersionGuid,
                DefaultLanguageGuid = tab.DefaultLanguageGuid == Guid.Empty ? null : (Guid?)tab.DefaultLanguageGuid,
                LocalizedVersionGuid = tab.LocalizedVersionGuid,
                Level = tab.Level,
                TabPath = tab.TabPath,
                HasBeenPublished = tab.HasBeenPublished,
                IsSystem = tab.IsSystem
            };
            Repository.CreateItem(exportPage, null);
            Result.AddLogEntry("Exported page", tab.TabName + " (" + tab.TabPath + ")");
            return exportPage;
        }

        #endregion

        #region helper methods

        private static bool IsTabIncluded(ExportTabInfo tab, IList<ExportTabInfo> allTabs, PageToExport[] selectedPages)
        {
            var first = true;
            do
            {
                var pg = selectedPages.FirstOrDefault(p => p.TabId == tab.TabID);
                if (pg != null)
                {
                    // this is the current page or a parent page for the one we are checking for.
                    if (pg.CheckedState == TriCheckedState.UnChecked)
                        return false;

                    // this is the current page or a parent page for the one we are checking for.
                    // it must be fully checked
                    if (pg.CheckedState == TriCheckedState.Checked)
                        return true;

                    // this is the current page we are checking for and it is partially checked.
                    if (first)
                        return true;
                }

                first = false;
                tab = allTabs.FirstOrDefault(t => t.TabID == tab.ParentID);
            } while (tab != null);

            return false;
        }

        private void ReportExportTotals()
        {
            ReportTotals("Exported");
        }

        private void ReportImportTotals()
        {
            ReportTotals("Imported");
        }

        private void ReportTotals(string prefix)
        {
            Result.AddSummary(prefix + " Tabs", _totals.TotalTabs.ToString());
            Result.AddLogEntry(prefix + " Tab Settings", _totals.TotalSettings.ToString());
            Result.AddLogEntry(prefix + " Tab Permissions", _totals.TotalPermissions.ToString());
            Result.AddLogEntry(prefix + " Tab Urls", _totals.TotalUrls.ToString());
            Result.AddLogEntry(prefix + " Modules", _totals.TotalModules.ToString());
            Result.AddLogEntry(prefix + " Module Settings", _totals.TotalModuleSettings.ToString());
            Result.AddLogEntry(prefix + " Module Permissions", _totals.TotalModulePermissions.ToString());
            Result.AddLogEntry(prefix + " Tab Modules", _totals.TotalTabModules.ToString());
            Result.AddLogEntry(prefix + " Tab Module Settings", _totals.TotalTabModuleSettings.ToString());
        }

        #endregion

        #region private classes

        [JsonObject]
        public class ProgressTotals
        {
            // for Export: this is the TabID
            // for Import: this is the exported DB row ID; not the TabID
            public int LastProcessedId { get; set; }

            public int TotalTabs { get; set; }
            public int TotalSettings { get; set; }
            public int TotalPermissions { get; set; }
            public int TotalUrls { get; set; }

            public int TotalModules { get; set; }
            public int TotalModulePermissions { get; set; }
            public int TotalModuleSettings { get; set; }
            public int TotalContents { get; set; }

            public int TotalTabModules { get; set; }
            public int TotalTabModuleSettings { get; set; }
        }
        #endregion

        public static void ResetContentsFlag(ExportImportRepository repository)
        {
            // reset restored flag; if it same extracted db is reused, then content will be restored
            var toSkip = 0;
            const int batchSize = 100;
            var totalCount = repository.GetCount<ExportModuleContent>();
            while (totalCount > 0)
            {
                var items = repository.GetAllItems<ExportModuleContent>(skip: toSkip, max: batchSize)
                    .Where(item => item.IsRestored).ToList();
                if (items.Count > 0)
                {
                    items.ForEach(item => item.IsRestored = false);
                    repository.UpdateItems(items);
                }
                toSkip += batchSize;
                totalCount -= batchSize;
            }
        }
    }
}<|MERGE_RESOLUTION|>--- conflicted
+++ resolved
@@ -450,13 +450,8 @@
             var count = 0;
             var exportedModules = Repository.GetRelatedItems<ExportModule>(otherTab.Id).ToList();
             var exportedTabModules = Repository.GetRelatedItems<ExportTabModule>(otherTab.Id).ToList();
-<<<<<<< HEAD
-            var localModules = isNew ? new List<ExportModule>()
-                : EntitiesController.Instance.GetModules(localTab.TabID, true, Constants.MinDbTime, Constants.MaxDbTime).ToList();
-=======
             var localExportModules = isNew ? new List<ExportModule>()
                 : EntitiesController.Instance.GetModules(localTab.TabID, true, Constants.MaxDbTime, null).ToList();
->>>>>>> 844579a3
             var localTabModules = isNew ? new List<ModuleInfo>() : _moduleController.GetTabModules(localTab.TabID).Values.ToList();
 
             foreach (var other in exportedTabModules)
@@ -602,12 +597,8 @@
                                     Header = other.Header,
                                     Footer = other.Footer,
                                     CultureCode = other.CultureCode,
-<<<<<<< HEAD
-                                    UniqueId = Guid.NewGuid(), //other.UniqueId,
-=======
                                     UniqueId = other.UniqueId,
                                     //UniqueId = Guid.NewGuid(),
->>>>>>> 844579a3
                                     VersionGuid = other.VersionGuid,
                                     DefaultLanguageGuid = other.DefaultLanguageGuid ?? Guid.Empty,
                                     LocalizedVersionGuid = other.LocalizedVersionGuid,
@@ -629,15 +620,6 @@
                             else
                             {
                                 // setting module properties
-<<<<<<< HEAD
-                                localModule.AllTabs = otherModule.AllTabs;
-                                localModule.StartDate = otherModule.StartDate;
-                                localModule.EndDate = otherModule.EndDate;
-                                localModule.InheritViewPermissions = otherModule.InheritViewPermissions;
-                                localModule.IsDeleted = otherModule.IsDeleted;
-                                localModule.IsShareable = otherModule.IsShareable;
-                                localModule.IsShareableViewOnly = otherModule.IsShareableViewOnly;
-=======
                                 localExpModule.AllTabs = otherModule.AllTabs;
                                 localExpModule.StartDate = otherModule.StartDate;
                                 localExpModule.EndDate = otherModule.EndDate;
@@ -645,7 +627,6 @@
                                 localExpModule.IsDeleted = otherModule.IsDeleted;
                                 localExpModule.IsShareable = otherModule.IsShareable;
                                 localExpModule.IsShareableViewOnly = otherModule.IsShareableViewOnly;
->>>>>>> 844579a3
 
                                 local.AllTabs = otherModule.AllTabs;
                                 local.StartDate = otherModule.StartDate ?? DateTime.MinValue;
@@ -680,32 +661,21 @@
                                 local.WebSliceTitle = other.WebSliceTitle;
                                 local.WebSliceExpiryDate = other.WebSliceExpiryDate ?? DateTime.MaxValue;
                                 local.WebSliceTTL = other.WebSliceTTL ?? -1;
-<<<<<<< HEAD
-                                //local.UniqueId = other.UniqueId;
-=======
->>>>>>> 844579a3
                                 local.VersionGuid = other.VersionGuid;
                                 local.DefaultLanguageGuid = other.DefaultLanguageGuid ?? Guid.Empty;
                                 local.LocalizedVersionGuid = other.LocalizedVersionGuid;
                                 local.CultureCode = other.CultureCode;
 
-<<<<<<< HEAD
-=======
                                 // this coould cause problem in some cases
                                 //if (local.UniqueId != other.UniqueId) local.UniqueId = other.UniqueId;
 
->>>>>>> 844579a3
                                 // this is not saved upon updating the module
                                 EntitiesController.Instance.SetTabModuleDeleted(local.TabModuleID, other.IsDeleted);
 
                                 // updates both module and tab module db records
                                 _moduleController.UpdateModule(local);
                                 other.LocalId = local.TabModuleID;
-<<<<<<< HEAD
-                                otherModule.LocalId = localModule.ModuleID;
-=======
                                 otherModule.LocalId = localExpModule.ModuleID;
->>>>>>> 844579a3
                                 Repository.UpdateItem(otherModule);
                             }
 
