﻿<?xml version="1.0" encoding="utf-8"?>
<Project ToolsVersion="12.0" DefaultTargets="Build" xmlns="http://schemas.microsoft.com/developer/msbuild/2003">
  <Import Project="$(MSBuildExtensionsPath)\$(MSBuildToolsVersion)\Microsoft.Common.props" Condition="Exists('$(MSBuildExtensionsPath)\$(MSBuildToolsVersion)\Microsoft.Common.props')" />
  <PropertyGroup>
    <Configuration Condition=" '$(Configuration)' == '' ">Debug</Configuration>
    <Platform Condition=" '$(Platform)' == '' ">AnyCPU</Platform>
    <ProductVersion>
    </ProductVersion>
    <SchemaVersion>2.0</SchemaVersion>
    <ProjectGuid>{3B984D43-33BE-4918-A7B3-84729F4CEC92}</ProjectGuid>
    <ProjectTypeGuids>{349c5851-65df-11da-9384-00065b846f21};{fae04ec0-301f-11d3-bf4b-00c04f79efbc}</ProjectTypeGuids>
    <OutputType>Library</OutputType>
    <AppDesignerFolder>Properties</AppDesignerFolder>
    <RootNamespace>Dnn.Modules.DynamicContentViewer</RootNamespace>
    <AssemblyName>Dnn.Modules.DynamicContentViewer</AssemblyName>
    <TargetFrameworkVersion>v4.5</TargetFrameworkVersion>
    <UseIISExpress>true</UseIISExpress>
    <IISExpressSSLPort />
    <IISExpressAnonymousAuthentication />
    <IISExpressWindowsAuthentication />
    <IISExpressUseClassicPipelineMode />
    <UseGlobalApplicationHostFile />
    <SolutionDir Condition="$(SolutionDir) == '' Or $(SolutionDir) == '*Undefined*'">..\..\..\</SolutionDir>
    <RestorePackages>true</RestorePackages>
  </PropertyGroup>
  <PropertyGroup Condition=" '$(Configuration)|$(Platform)' == 'Debug|AnyCPU' ">
    <DebugSymbols>true</DebugSymbols>
    <DebugType>full</DebugType>
    <Optimize>false</Optimize>
    <OutputPath>bin\</OutputPath>
    <DefineConstants>DEBUG;TRACE</DefineConstants>
    <ErrorReport>prompt</ErrorReport>
    <WarningLevel>4</WarningLevel>
    <DocumentationFile>bin\Dnn.Modules.DynamicContentViewer.XML</DocumentationFile>
  </PropertyGroup>
  <PropertyGroup Condition=" '$(Configuration)|$(Platform)' == 'Release|AnyCPU' ">
    <DebugType>pdbonly</DebugType>
    <Optimize>true</Optimize>
    <OutputPath>bin\</OutputPath>
    <DefineConstants>TRACE</DefineConstants>
    <ErrorReport>prompt</ErrorReport>
    <WarningLevel>4</WarningLevel>
    <DocumentationFile>bin\Dnn.Modules.DynamicContentViewer.XML</DocumentationFile>
  </PropertyGroup>
  <ItemGroup>
    <Reference Include="DotNetNuke, Version=8.0.0.0, Culture=neutral, processorArchitecture=MSIL">
      <SpecificVersion>False</SpecificVersion>
      <HintPath>..\..\Library\bin\DotNetNuke.dll</HintPath>
    </Reference>
    <Reference Include="DotNetNuke.Web">
      <HintPath>..\..\DotNetNuke.Web\bin\DotNetNuke.Web.dll</HintPath>
    </Reference>
    <Reference Include="DotNetNuke.Web.Client, Version=8.0.0.0, Culture=neutral, processorArchitecture=MSIL">
      <SpecificVersion>False</SpecificVersion>
      <HintPath>..\..\DotNetNuke.Web.Client\bin\DotNetNuke.Web.Client.dll</HintPath>
    </Reference>
    <Reference Include="DotNetNuke.Web.Razor">
      <HintPath>..\..\DotNetNuke.Web.Razor\bin\DotNetNuke.Web.Razor.dll</HintPath>
    </Reference>
    <Reference Include="Microsoft.CSharp" />
    <Reference Include="Newtonsoft.Json, Version=4.5.0.0, Culture=neutral, PublicKeyToken=30ad4fe6b2a6aeed, processorArchitecture=MSIL">
      <HintPath>..\..\..\packages\Newtonsoft.Json.4.5.11\lib\net40\Newtonsoft.Json.dll</HintPath>
      <Private>True</Private>
    </Reference>
    <Reference Include="System.Net.Http" />
    <Reference Include="System.Net.Http.Formatting, Version=5.1.0.0, Culture=neutral, PublicKeyToken=31bf3856ad364e35, processorArchitecture=MSIL">
      <HintPath>..\..\..\packages\Microsoft.AspNet.WebApi.Client.5.1.1\lib\net45\System.Net.Http.Formatting.dll</HintPath>
      <Private>True</Private>
    </Reference>
    <Reference Include="System.Web.DynamicData" />
    <Reference Include="System.Web.Entity" />
    <Reference Include="System.Web.ApplicationServices" />
    <Reference Include="System.ComponentModel.DataAnnotations" />
    <Reference Include="System" />
    <Reference Include="System.Data" />
    <Reference Include="System.Core">
      <Private>True</Private>
    </Reference>
    <Reference Include="System.Data.DataSetExtensions" />
    <Reference Include="System.Web.Extensions" />
    <Reference Include="System.Web.Helpers, Version=3.0.0.0, Culture=neutral, PublicKeyToken=31bf3856ad364e35, processorArchitecture=MSIL">
      <HintPath>..\..\..\packages\Microsoft.AspNet.WebPages.3.1.1\lib\net45\System.Web.Helpers.dll</HintPath>
      <Private>True</Private>
    </Reference>
    <Reference Include="System.Web.Http, Version=5.1.0.0, Culture=neutral, PublicKeyToken=31bf3856ad364e35, processorArchitecture=MSIL">
      <SpecificVersion>False</SpecificVersion>
      <HintPath>..\..\..\packages\Microsoft.AspNet.WebApi.Core.5.1.1\lib\net45\System.Web.Http.dll</HintPath>
    </Reference>
    <Reference Include="System.Web.Mvc, Version=4.0.0.1, Culture=neutral, PublicKeyToken=31bf3856ad364e35, processorArchitecture=MSIL">
      <SpecificVersion>False</SpecificVersion>
      <HintPath>..\..\..\Packages\Microsoft.AspNet.Mvc.5.1.1\lib\net45\System.Web.Mvc.dll</HintPath>
      <Private>True</Private>
    </Reference>
    <Reference Include="System.Web.Razor, Version=3.0.0.0, Culture=neutral, PublicKeyToken=31bf3856ad364e35, processorArchitecture=MSIL">
      <HintPath>..\..\..\packages\Microsoft.AspNet.Razor.3.1.1\lib\net45\System.Web.Razor.dll</HintPath>
      <Private>True</Private>
    </Reference>
    <Reference Include="System.Web.WebPages, Version=3.0.0.0, Culture=neutral, PublicKeyToken=31bf3856ad364e35, processorArchitecture=MSIL">
      <HintPath>..\..\..\packages\Microsoft.AspNet.WebPages.3.1.1\lib\net45\System.Web.WebPages.dll</HintPath>
      <Private>True</Private>
    </Reference>
    <Reference Include="System.Web.WebPages.Deployment, Version=3.0.0.0, Culture=neutral, PublicKeyToken=31bf3856ad364e35, processorArchitecture=MSIL">
      <HintPath>..\..\..\packages\Microsoft.AspNet.WebPages.3.1.1\lib\net45\System.Web.WebPages.Deployment.dll</HintPath>
      <Private>True</Private>
    </Reference>
    <Reference Include="System.Web.WebPages.Razor, Version=3.0.0.0, Culture=neutral, PublicKeyToken=31bf3856ad364e35, processorArchitecture=MSIL">
      <HintPath>..\..\..\packages\Microsoft.AspNet.WebPages.3.1.1\lib\net45\System.Web.WebPages.Razor.dll</HintPath>
      <Private>True</Private>
    </Reference>
    <Reference Include="System.Xml.Linq" />
    <Reference Include="System.Drawing" />
    <Reference Include="System.Web" />
    <Reference Include="System.Xml" />
    <Reference Include="System.Configuration" />
    <Reference Include="System.Web.Services" />
    <Reference Include="System.EnterpriseServices" />
  </ItemGroup>
  <ItemGroup>
    <Compile Include="..\..\..\SolutionInfo.cs">
      <Link>SolutionInfo.cs</Link>
    </Compile>
    <Compile Include="ModuleApplication.cs" />
    <Compile Include="Services\ServiceRouteMapper.cs" />
    <Compile Include="Services\SettingsController.cs" />
    <Content Include="ClientScripts\dcc.quickSettings.js" />
    <Compile Include="Controllers\SettingsController.cs" />
    <Compile Include="Controllers\ViewerController.cs" />
    <Compile Include="Models\Settings.cs" />
    <Compile Include="Properties\AssemblyInfo.cs" />
  </ItemGroup>
  <ItemGroup>
    <Content Include="ClientScripts\util.js" />
    <Content Include="dnn_DCCViewer.dnn" />
    <Content Include="license.txt" />
    <Content Include="ReleaseNotes.txt" />
  </ItemGroup>
  <ItemGroup>
    <Content Include="Module.build">
      <SubType>Designer</SubType>
    </Content>
  </ItemGroup>
  <ItemGroup>
<<<<<<< HEAD
    <Content Include="App_LocalResources\Settings.resx" />
=======
    <Content Include="Views\Viewer\GettingStarted.cshtml" />
>>>>>>> eeee529a
  </ItemGroup>
  <ItemGroup>
    <Content Include="packages.config">
      <SubType>Designer</SubType>
    </Content>
  </ItemGroup>
  <ItemGroup>
    <Compile Include="ViewEngines\DynamicContentView.cs" />
    <Compile Include="ViewEngines\DynamicContentViewEngine.cs" />
    <Content Include="Views\Settings\Index.cshtml" />
  </ItemGroup>
  <ItemGroup>
    <Content Include="Views\Shared\_Layout.cshtml" />
  </ItemGroup>
  <ItemGroup>
    <Content Include="Views\_ViewStart.cshtml" />
  </ItemGroup>
  <ItemGroup>
    <ProjectReference Include="..\..\Dnn.DynamicContent\Dnn.DynamicContent.csproj">
      <Project>{7C0DE7D8-3F9C-4F69-873B-8B0EB800348F}</Project>
      <Name>Dnn.DynamicContent</Name>
    </ProjectReference>
    <ProjectReference Include="..\..\DotNetNuke.Web.Mvc\DotNetNuke.Web.Mvc.csproj">
      <Project>{64dc5798-9d37-4f8d-97dd-8403e6e70dd3}</Project>
      <Name>DotNetNuke.Web.Mvc</Name>
    </ProjectReference>
  </ItemGroup>
  <ItemGroup>
    <Content Include="Web.config" />
  </ItemGroup>
  <ItemGroup>
    <Content Include="App_LocalResources\Viewer.resx" />
  </ItemGroup>
  <PropertyGroup>
    <VisualStudioVersion Condition="'$(VisualStudioVersion)' == ''">10.0</VisualStudioVersion>
    <VSToolsPath Condition="'$(VSToolsPath)' == ''">$(MSBuildExtensionsPath32)\Microsoft\VisualStudio\v$(VisualStudioVersion)</VSToolsPath>
  </PropertyGroup>
  <Import Project="$(MSBuildBinPath)\Microsoft.CSharp.targets" />
  <Import Project="$(VSToolsPath)\WebApplications\Microsoft.WebApplication.targets" Condition="'$(VSToolsPath)' != ''" />
  <Import Project="$(MSBuildExtensionsPath32)\Microsoft\VisualStudio\v10.0\WebApplications\Microsoft.WebApplication.targets" Condition="false" />
  <ProjectExtensions>
    <VisualStudio>
      <FlavorProperties GUID="{349c5851-65df-11da-9384-00065b846f21}">
        <WebProjectProperties>
          <UseIIS>True</UseIIS>
          <AutoAssignPort>True</AutoAssignPort>
          <DevelopmentServerPort>11634</DevelopmentServerPort>
          <DevelopmentServerVPath>/</DevelopmentServerVPath>
          <IISUrl>http://localhost:11634/</IISUrl>
          <NTLMAuthentication>False</NTLMAuthentication>
          <UseCustomServer>False</UseCustomServer>
          <CustomServerUrl>
          </CustomServerUrl>
          <SaveServerSettingsInUserFile>False</SaveServerSettingsInUserFile>
        </WebProjectProperties>
      </FlavorProperties>
    </VisualStudio>
  </ProjectExtensions>
  <Import Project="Module.build" />
  <Import Project="$(SolutionDir)\.nuget\NuGet.targets" Condition="Exists('$(SolutionDir)\.nuget\NuGet.targets')" />
  <Target Name="EnsureNuGetPackageBuildImports" BeforeTargets="PrepareForBuild">
    <PropertyGroup>
      <ErrorText>This project references NuGet package(s) that are missing on this computer. Enable NuGet Package Restore to download them.  For more information, see http://go.microsoft.com/fwlink/?LinkID=322105. The missing file is {0}.</ErrorText>
    </PropertyGroup>
    <Error Condition="!Exists('$(SolutionDir)\.nuget\NuGet.targets')" Text="$([System.String]::Format('$(ErrorText)', '$(SolutionDir)\.nuget\NuGet.targets'))" />
  </Target>
</Project><|MERGE_RESOLUTION|>--- conflicted
+++ resolved
@@ -140,11 +140,8 @@
     </Content>
   </ItemGroup>
   <ItemGroup>
-<<<<<<< HEAD
     <Content Include="App_LocalResources\Settings.resx" />
-=======
     <Content Include="Views\Viewer\GettingStarted.cshtml" />
->>>>>>> eeee529a
   </ItemGroup>
   <ItemGroup>
     <Content Include="packages.config">
