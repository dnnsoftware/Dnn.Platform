<dotnetnuke type="Package" version="6.0">
    <packages>
<<<<<<< HEAD
        <package name="TelerikRemoval" type="Module" version="10.00.00">
=======
        <package name="TelerikRemoval" type="Module" version="09.13.08">
>>>>>>> eef57f96
            <friendlyName>Telerik Removal</friendlyName>
            <description>This module allows you to remove the DotNetNuke Telerik Web Components library from your site.</description>
            <owner>
                <name>.NET Foundation and Contributors</name>
                <organization>DNN Community</organization>
                <url>https://dnncommunity.org</url>
                <email>info@dnncommunity.org</email>
            </owner>
            <license src="License.txt"></license>
            <releaseNotes src="ReleaseNotes.txt"></releaseNotes>
            <dependencies>
                <dependency type="CoreVersion">09.08.00</dependency>
            </dependencies>
            <components>
                <component type="ResourceFile">
                    <resourceFiles>
                        <basePath>DesktopModules/TelerikRemoval</basePath>
                        <resourceFile>
                            <name>Resources.zip</name>
                        </resourceFile>
                    </resourceFiles>
                </component>
                <component type="Module">
                    <desktopModule>
                        <moduleName>TelerikRemoval</moduleName>
                        <foldername>TelerikRemoval</foldername>
                        <supportedFeatures/>
                        <moduleDefinitions>
                            <moduleDefinition>
                                <friendlyName>Telerik Removal</friendlyName>
                                <defaultCacheTime>0</defaultCacheTime>
                                <moduleControls>
                                    <moduleControl>
                                        <controlKey/>
                                        <controlSrc>DesktopModules/TelerikRemoval/View.ascx</controlSrc>
                                        <supportsPartialRendering>False</supportsPartialRendering>
                                        <controlTitle/>
                                        <controlType>View</controlType>
                                        <iconFile/>
                                        <helpUrl>https://docs.dnncommunity.org/content/getting-started/setup/telerik-removal/index.html</helpUrl>
                                        <viewOrder>0</viewOrder>
                                    </moduleControl>
                                </moduleControls>
                            </moduleDefinition>
                        </moduleDefinitions>
                        <page type="host" common="false">
                            <name>Telerik Removal</name>
                            <icon>~/Icons/Sigma/SecurityRoles_16x16_Standard.png</icon>
                            <largeIcon>~/Icons/Sigma/SecurityRoles_32x32_Standard.png</largeIcon>
                            <description>Remove Telerik from this installation</description>
                        </page>
                    </desktopModule>
                </component>
                <component type="Assembly">
                    <assemblies>
                        <assembly>
                            <name>Dnn.Modules.TelerikRemoval.dll</name>
                            <path>bin</path>
                        </assembly>
                    </assemblies>
                </component>
            </components>
            <eventMessage>
                <processorType>DotNetNuke.Entities.Modules.EventMessageProcessor, DotNetNuke</processorType>
                <processorCommand>UpgradeModule</processorCommand>
                <attributes>
                    <businessControllerClass>Dnn.Modules.TelerikRemoval.UpgradeController, Dnn.Modules.TelerikRemoval</businessControllerClass>
                    <upgradeVersionsList>install,upgrade</upgradeVersionsList>
                </attributes>
            </eventMessage>
        </package>
    </packages>
</dotnetnuke><|MERGE_RESOLUTION|>--- conflicted
+++ resolved
@@ -1,10 +1,6 @@
 <dotnetnuke type="Package" version="6.0">
     <packages>
-<<<<<<< HEAD
         <package name="TelerikRemoval" type="Module" version="10.00.00">
-=======
-        <package name="TelerikRemoval" type="Module" version="09.13.08">
->>>>>>> eef57f96
             <friendlyName>Telerik Removal</friendlyName>
             <description>This module allows you to remove the DotNetNuke Telerik Web Components library from your site.</description>
             <owner>
