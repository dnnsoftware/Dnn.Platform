--- conflicted
+++ resolved
@@ -1,74 +1,70 @@
-<dotnetnuke type="Package" version="6.0">
-    <packages>
-<<<<<<< HEAD
-        <package name="TelerikRemoval" type="Module" version="10.00.00">
-=======
-        <package name="TelerikRemoval" type="Module" version="09.13.00">
->>>>>>> a94acf86
-            <friendlyName>Telerik Removal</friendlyName>
-            <description>This module allows you to remove the DotNetNuke Telerik Web Components library from your site.</description>
-            <owner>
-                <name>.NET Foundation and Contributors</name>
-                <organization>DNN Community</organization>
-                <url>https://dnncommunity.org</url>
-                <email>info@dnncommunity.org</email>
-            </owner>
-            <license src="License.txt"></license>
-            <releaseNotes src="ReleaseNotes.txt"></releaseNotes>
-            <dependencies>
-                <dependency type="CoreVersion">09.08.00</dependency>
-            </dependencies>
-            <components>
-                <component type="ResourceFile">
-                    <resourceFiles>
-                        <basePath>DesktopModules/TelerikRemoval</basePath>
-                        <resourceFile>
-                            <name>Resources.zip</name>
-                        </resourceFile>
-                    </resourceFiles>
-                </component>
-                <component type="Module">
-                    <desktopModule>
-                        <moduleName>TelerikRemoval</moduleName>
-                        <foldername>TelerikRemoval</foldername>
-                        <supportedFeatures/>
-                        <moduleDefinitions>
-                            <moduleDefinition>
-                                <friendlyName>Telerik Removal</friendlyName>
-                                <defaultCacheTime>0</defaultCacheTime>
-                                <moduleControls>
-                                    <moduleControl>
-                                        <controlKey/>
-                                        <controlSrc>DesktopModules/TelerikRemoval/View.ascx</controlSrc>
-                                        <supportsPartialRendering>False</supportsPartialRendering>
-                                        <controlTitle/>
-                                        <controlType>View</controlType>
-                                        <iconFile/>
-                                        <helpUrl>https://docs.dnncommunity.org/content/getting-started/setup/telerik-removal/index.html</helpUrl>
-                                        <viewOrder>0</viewOrder>
-                                    </moduleControl>
-                                </moduleControls>
-                            </moduleDefinition>
-                        </moduleDefinitions>
-                    </desktopModule>
-                </component>
-                <component type="Assembly">
-                    <assemblies>
-                        <assembly>
-                            <name>Dnn.Modules.TelerikRemoval.dll</name>
-                            <path>bin</path>
-                        </assembly>
-                    </assemblies>
-                </component>
-            </components>
-            <eventMessage>
-                <processorType>DotNetNuke.Entities.Modules.EventMessageProcessor, DotNetNuke</processorType>
-                <processorCommand>UpgradeModule</processorCommand>
-                <attributes>
-                    <businessControllerClass>Dnn.Modules.TelerikRemoval.UpgradeController, Dnn.Modules.TelerikRemoval</businessControllerClass>
-                    <upgradeVersionsList>install</upgradeVersionsList>
-                </attributes>
-            </eventMessage>
-        </package>
-    </packages>
-</dotnetnuke>+<dotnetnuke type="Package" version="6.0">
+    <packages>
+        <package name="TelerikRemoval" type="Module" version="10.00.00">
+            <friendlyName>Telerik Removal</friendlyName>
+            <description>This module allows you to remove the DotNetNuke Telerik Web Components library from your site.</description>
+            <owner>
+                <name>.NET Foundation and Contributors</name>
+                <organization>DNN Community</organization>
+                <url>https://dnncommunity.org</url>
+                <email>info@dnncommunity.org</email>
+            </owner>
+            <license src="License.txt"></license>
+            <releaseNotes src="ReleaseNotes.txt"></releaseNotes>
+            <dependencies>
+                <dependency type="CoreVersion">09.08.00</dependency>
+            </dependencies>
+            <components>
+                <component type="ResourceFile">
+                    <resourceFiles>
+                        <basePath>DesktopModules/TelerikRemoval</basePath>
+                        <resourceFile>
+                            <name>Resources.zip</name>
+                        </resourceFile>
+                    </resourceFiles>
+                </component>
+                <component type="Module">
+                    <desktopModule>
+                        <moduleName>TelerikRemoval</moduleName>
+                        <foldername>TelerikRemoval</foldername>
+                        <supportedFeatures/>
+                        <moduleDefinitions>
+                            <moduleDefinition>
+                                <friendlyName>Telerik Removal</friendlyName>
+                                <defaultCacheTime>0</defaultCacheTime>
+                                <moduleControls>
+                                    <moduleControl>
+                                        <controlKey/>
+                                        <controlSrc>DesktopModules/TelerikRemoval/View.ascx</controlSrc>
+                                        <supportsPartialRendering>False</supportsPartialRendering>
+                                        <controlTitle/>
+                                        <controlType>View</controlType>
+                                        <iconFile/>
+                                        <helpUrl>https://docs.dnncommunity.org/content/getting-started/setup/telerik-removal/index.html</helpUrl>
+                                        <viewOrder>0</viewOrder>
+                                    </moduleControl>
+                                </moduleControls>
+                            </moduleDefinition>
+                        </moduleDefinitions>
+                    </desktopModule>
+                </component>
+                <component type="Assembly">
+                    <assemblies>
+                        <assembly>
+                            <name>Dnn.Modules.TelerikRemoval.dll</name>
+                            <path>bin</path>
+                        </assembly>
+                    </assemblies>
+                </component>
+            </components>
+            <eventMessage>
+                <processorType>DotNetNuke.Entities.Modules.EventMessageProcessor, DotNetNuke</processorType>
+                <processorCommand>UpgradeModule</processorCommand>
+                <attributes>
+                    <businessControllerClass>Dnn.Modules.TelerikRemoval.UpgradeController, Dnn.Modules.TelerikRemoval</businessControllerClass>
+                    <upgradeVersionsList>install</upgradeVersionsList>
+                </attributes>
+            </eventMessage>
+        </package>
+    </packages>
+</dotnetnuke>