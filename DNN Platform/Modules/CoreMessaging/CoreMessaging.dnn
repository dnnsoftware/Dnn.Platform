<<<<<<< HEAD
<dotnetnuke type="Package" version="6.0">
  <packages>
    <package name="DotNetNuke.Modules.CoreMessaging" type="Module" isSystem="true" version="10.00.00">
      <friendlyName>Message Center</friendlyName>      
      <description>Core Messaging module allows users to message each other.</description>
      <iconFile>~/DesktopModules/CoreMessaging/Images/messaging_32X32.png</iconFile>
      <owner>
        <name>.NET Foundation and Contributors</name>
        <organization>DNN Community</organization>
        <url>https://dnncommunity.org</url>
        <email>info@dnncommunity.org</email>
      </owner>
      <license src="License.txt"></license>
      <releaseNotes src="ReleaseNotes.txt"></releaseNotes>
      <azureCompatible>true</azureCompatible>
      <dependencies>
        <dependency type="CoreVersion">07.00.00</dependency>
      </dependencies>
      <components>
        <component type="Module">
          <desktopModule>
            <moduleName>DotNetNuke.Modules.CoreMessaging</moduleName>
            <foldername>CoreMessaging</foldername>
            <businessControllerClass>DotNetNuke.Modules.CoreMessaging.Components.CoreMessagingBusinessController, DotNetNuke.Modules.CoreMessaging</businessControllerClass>
            <supportedFeatures/>
            <moduleDefinitions>
              <moduleDefinition>
                <friendlyName>Message Center</friendlyName>
                <defaultCacheTime>0</defaultCacheTime>
                <moduleControls>
                  <moduleControl>
                    <controlKey/>
                    <controlSrc>DesktopModules/CoreMessaging/View.ascx</controlSrc>
                    <supportsPopUps>True</supportsPopUps>
                    <supportsPartialRendering>True</supportsPartialRendering>
                    <controlTitle>Core Messaging View</controlTitle>
                    <controlType>View</controlType>
                    <iconFile/>
                    <helpUrl>https://dnndocs.com</helpUrl>
                    <viewOrder>0</viewOrder>
                  </moduleControl>
                </moduleControls>
              </moduleDefinition>
            </moduleDefinitions>
          </desktopModule>
          <eventMessage>
            <processorType>DotNetNuke.Entities.Modules.EventMessageProcessor, DotNetNuke</processorType>
            <processorCommand>UpgradeModule</processorCommand>
            <attributes>
              <businessControllerClass>DotNetNuke.Modules.CoreMessaging.Components.CoreMessagingBusinessController, DotNetNuke.Modules.CoreMessaging</businessControllerClass>
              <desktopModuleID>[DESKTOPMODULEID]</desktopModuleID>
              <upgradeVersionsList>06.02.00</upgradeVersionsList>
            </attributes>
          </eventMessage>
        </component>
        <component type="Assembly">
          <assemblies>
            <assembly>
              <path>bin</path>
              <name>DotNetNuke.Modules.CoreMessaging.dll</name>
            </assembly>
          </assemblies>
        </component>
        <component type="File">
          <files>
            <basePath>DesktopModules/CoreMessaging</basePath>
            <file>
              <name>View.ascx</name>
              <sourceFileName>View.ascx</sourceFileName>
            </file>
          </files>
        </component>
        <component type="ResourceFile">
          <resourceFiles>
            <basePath>DesktopModules/CoreMessaging</basePath>
            <resourceFile>
              <name>Resources.zip</name>
            </resourceFile>
          </resourceFiles>
        </component>
      </components>
    </package>
  </packages>
</dotnetnuke>
=======
<dotnetnuke type="Package" version="6.0">
  <packages>
    <package name="DotNetNuke.Modules.CoreMessaging" type="Module" isSystem="true" version="09.13.06">
      <friendlyName>Message Center</friendlyName>      
      <description>Core Messaging module allows users to message each other.</description>
      <iconFile>~/DesktopModules/CoreMessaging/Images/messaging_32X32.png</iconFile>
      <owner>
        <name>.NET Foundation and Contributors</name>
        <organization>DNN Community</organization>
        <url>https://dnncommunity.org</url>
        <email>info@dnncommunity.org</email>
      </owner>
      <license src="License.txt"></license>
      <releaseNotes src="ReleaseNotes.txt"></releaseNotes>
      <azureCompatible>true</azureCompatible>
      <dependencies>
        <dependency type="CoreVersion">07.00.00</dependency>
      </dependencies>
      <components>
        <component type="Module">
          <desktopModule>
            <moduleName>DotNetNuke.Modules.CoreMessaging</moduleName>
            <foldername>CoreMessaging</foldername>
            <businessControllerClass>DotNetNuke.Modules.CoreMessaging.Components.CoreMessagingBusinessController, DotNetNuke.Modules.CoreMessaging</businessControllerClass>
            <supportedFeatures/>
            <moduleDefinitions>
              <moduleDefinition>
                <friendlyName>Message Center</friendlyName>
                <defaultCacheTime>0</defaultCacheTime>
                <moduleControls>
                  <moduleControl>
                    <controlKey/>
                    <controlSrc>DesktopModules/CoreMessaging/View.ascx</controlSrc>
                    <supportsPopUps>True</supportsPopUps>
                    <supportsPartialRendering>True</supportsPartialRendering>
                    <controlTitle>Core Messaging View</controlTitle>
                    <controlType>View</controlType>
                    <iconFile/>
                    <helpUrl>https://dnndocs.com</helpUrl>
                    <viewOrder>0</viewOrder>
                  </moduleControl>
                </moduleControls>
              </moduleDefinition>
            </moduleDefinitions>
          </desktopModule>
          <eventMessage>
            <processorType>DotNetNuke.Entities.Modules.EventMessageProcessor, DotNetNuke</processorType>
            <processorCommand>UpgradeModule</processorCommand>
            <attributes>
              <businessControllerClass>DotNetNuke.Modules.CoreMessaging.Components.CoreMessagingBusinessController, DotNetNuke.Modules.CoreMessaging</businessControllerClass>
              <desktopModuleID>[DESKTOPMODULEID]</desktopModuleID>
              <upgradeVersionsList>06.02.00</upgradeVersionsList>
            </attributes>
          </eventMessage>
        </component>
        <component type="Assembly">
          <assemblies>
            <assembly>
              <path>bin</path>
              <name>DotNetNuke.Modules.CoreMessaging.dll</name>
            </assembly>
          </assemblies>
        </component>
        <component type="File">
          <files>
            <basePath>DesktopModules/CoreMessaging</basePath>
            <file>
              <name>View.ascx</name>
              <sourceFileName>View.ascx</sourceFileName>
            </file>
          </files>
        </component>
        <component type="ResourceFile">
          <resourceFiles>
            <basePath>DesktopModules/CoreMessaging</basePath>
            <resourceFile>
              <name>Resources.zip</name>
            </resourceFile>
          </resourceFiles>
        </component>
      </components>
    </package>
  </packages>
</dotnetnuke>
>>>>>>> 020547c8
<|MERGE_RESOLUTION|>--- conflicted
+++ resolved
@@ -1,7 +1,6 @@
-<<<<<<< HEAD
 <dotnetnuke type="Package" version="6.0">
   <packages>
-    <package name="DotNetNuke.Modules.CoreMessaging" type="Module" isSystem="true" version="10.00.00">
+    <package name="DotNetNuke.Modules.CoreMessaging" type="Module" isSystem="true" version="10.00.00">
       <friendlyName>Message Center</friendlyName>      
       <description>Core Messaging module allows users to message each other.</description>
       <iconFile>~/DesktopModules/CoreMessaging/Images/messaging_32X32.png</iconFile>
@@ -82,90 +81,4 @@
       </components>
     </package>
   </packages>
-</dotnetnuke>
-=======
-<dotnetnuke type="Package" version="6.0">
-  <packages>
-    <package name="DotNetNuke.Modules.CoreMessaging" type="Module" isSystem="true" version="09.13.06">
-      <friendlyName>Message Center</friendlyName>      
-      <description>Core Messaging module allows users to message each other.</description>
-      <iconFile>~/DesktopModules/CoreMessaging/Images/messaging_32X32.png</iconFile>
-      <owner>
-        <name>.NET Foundation and Contributors</name>
-        <organization>DNN Community</organization>
-        <url>https://dnncommunity.org</url>
-        <email>info@dnncommunity.org</email>
-      </owner>
-      <license src="License.txt"></license>
-      <releaseNotes src="ReleaseNotes.txt"></releaseNotes>
-      <azureCompatible>true</azureCompatible>
-      <dependencies>
-        <dependency type="CoreVersion">07.00.00</dependency>
-      </dependencies>
-      <components>
-        <component type="Module">
-          <desktopModule>
-            <moduleName>DotNetNuke.Modules.CoreMessaging</moduleName>
-            <foldername>CoreMessaging</foldername>
-            <businessControllerClass>DotNetNuke.Modules.CoreMessaging.Components.CoreMessagingBusinessController, DotNetNuke.Modules.CoreMessaging</businessControllerClass>
-            <supportedFeatures/>
-            <moduleDefinitions>
-              <moduleDefinition>
-                <friendlyName>Message Center</friendlyName>
-                <defaultCacheTime>0</defaultCacheTime>
-                <moduleControls>
-                  <moduleControl>
-                    <controlKey/>
-                    <controlSrc>DesktopModules/CoreMessaging/View.ascx</controlSrc>
-                    <supportsPopUps>True</supportsPopUps>
-                    <supportsPartialRendering>True</supportsPartialRendering>
-                    <controlTitle>Core Messaging View</controlTitle>
-                    <controlType>View</controlType>
-                    <iconFile/>
-                    <helpUrl>https://dnndocs.com</helpUrl>
-                    <viewOrder>0</viewOrder>
-                  </moduleControl>
-                </moduleControls>
-              </moduleDefinition>
-            </moduleDefinitions>
-          </desktopModule>
-          <eventMessage>
-            <processorType>DotNetNuke.Entities.Modules.EventMessageProcessor, DotNetNuke</processorType>
-            <processorCommand>UpgradeModule</processorCommand>
-            <attributes>
-              <businessControllerClass>DotNetNuke.Modules.CoreMessaging.Components.CoreMessagingBusinessController, DotNetNuke.Modules.CoreMessaging</businessControllerClass>
-              <desktopModuleID>[DESKTOPMODULEID]</desktopModuleID>
-              <upgradeVersionsList>06.02.00</upgradeVersionsList>
-            </attributes>
-          </eventMessage>
-        </component>
-        <component type="Assembly">
-          <assemblies>
-            <assembly>
-              <path>bin</path>
-              <name>DotNetNuke.Modules.CoreMessaging.dll</name>
-            </assembly>
-          </assemblies>
-        </component>
-        <component type="File">
-          <files>
-            <basePath>DesktopModules/CoreMessaging</basePath>
-            <file>
-              <name>View.ascx</name>
-              <sourceFileName>View.ascx</sourceFileName>
-            </file>
-          </files>
-        </component>
-        <component type="ResourceFile">
-          <resourceFiles>
-            <basePath>DesktopModules/CoreMessaging</basePath>
-            <resourceFile>
-              <name>Resources.zip</name>
-            </resourceFile>
-          </resourceFiles>
-        </component>
-      </components>
-    </package>
-  </packages>
-</dotnetnuke>
->>>>>>> 020547c8
+</dotnetnuke>