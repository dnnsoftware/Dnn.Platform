<dotnetnuke type="Package" version="6.0">
  <packages>
<<<<<<< HEAD
    <package name="DotNetNuke.Modules.CoreMessaging" type="Module" isSystem="true" version="10.00.00">
=======
    <package name="DotNetNuke.Modules.CoreMessaging" type="Module" isSystem="true" version="09.13.08">
>>>>>>> eef57f96
      <friendlyName>Message Center</friendlyName>      
      <description>Core Messaging module allows users to message each other.</description>
      <iconFile>~/DesktopModules/CoreMessaging/Images/messaging_32X32.png</iconFile>
      <owner>
        <name>.NET Foundation and Contributors</name>
        <organization>DNN Community</organization>
        <url>https://dnncommunity.org</url>
        <email>info@dnncommunity.org</email>
      </owner>
      <license src="License.txt"></license>
      <releaseNotes src="ReleaseNotes.txt"></releaseNotes>
      <azureCompatible>true</azureCompatible>
      <dependencies>
        <dependency type="CoreVersion">07.00.00</dependency>
      </dependencies>
      <components>
        <component type="Module">
          <desktopModule>
            <moduleName>DotNetNuke.Modules.CoreMessaging</moduleName>
            <foldername>CoreMessaging</foldername>
            <businessControllerClass>DotNetNuke.Modules.CoreMessaging.Components.CoreMessagingBusinessController, DotNetNuke.Modules.CoreMessaging</businessControllerClass>
            <supportedFeatures/>
            <moduleDefinitions>
              <moduleDefinition>
                <friendlyName>Message Center</friendlyName>
                <defaultCacheTime>0</defaultCacheTime>
                <moduleControls>
                  <moduleControl>
                    <controlKey/>
                    <controlSrc>DesktopModules/CoreMessaging/View.ascx</controlSrc>
                    <supportsPopUps>True</supportsPopUps>
                    <supportsPartialRendering>True</supportsPartialRendering>
                    <controlTitle>Core Messaging View</controlTitle>
                    <controlType>View</controlType>
                    <iconFile/>
                    <helpUrl>https://docs.dnncommunity.org</helpUrl>
                    <viewOrder>0</viewOrder>
                  </moduleControl>
                </moduleControls>
              </moduleDefinition>
            </moduleDefinitions>
          </desktopModule>
          <eventMessage>
            <processorType>DotNetNuke.Entities.Modules.EventMessageProcessor, DotNetNuke</processorType>
            <processorCommand>UpgradeModule</processorCommand>
            <attributes>
              <businessControllerClass>DotNetNuke.Modules.CoreMessaging.Components.CoreMessagingBusinessController, DotNetNuke.Modules.CoreMessaging</businessControllerClass>
              <desktopModuleID>[DESKTOPMODULEID]</desktopModuleID>
              <upgradeVersionsList>06.02.00</upgradeVersionsList>
            </attributes>
          </eventMessage>
        </component>
        <component type="Assembly">
          <assemblies>
            <assembly>
              <path>bin</path>
              <name>DotNetNuke.Modules.CoreMessaging.dll</name>
            </assembly>
          </assemblies>
        </component>
        <component type="File">
          <files>
            <basePath>DesktopModules/CoreMessaging</basePath>
            <file>
              <name>View.ascx</name>
              <sourceFileName>View.ascx</sourceFileName>
            </file>
          </files>
        </component>
        <component type="ResourceFile">
          <resourceFiles>
            <basePath>DesktopModules/CoreMessaging</basePath>
            <resourceFile>
              <name>Resources.zip</name>
            </resourceFile>
          </resourceFiles>
        </component>
      </components>
    </package>
  </packages>
</dotnetnuke>
<|MERGE_RESOLUTION|>--- conflicted
+++ resolved
@@ -1,10 +1,6 @@
 <dotnetnuke type="Package" version="6.0">
   <packages>
-<<<<<<< HEAD
     <package name="DotNetNuke.Modules.CoreMessaging" type="Module" isSystem="true" version="10.00.00">
-=======
-    <package name="DotNetNuke.Modules.CoreMessaging" type="Module" isSystem="true" version="09.13.08">
->>>>>>> eef57f96
       <friendlyName>Message Center</friendlyName>      
       <description>Core Messaging module allows users to message each other.</description>
       <iconFile>~/DesktopModules/CoreMessaging/Images/messaging_32X32.png</iconFile>
@@ -85,4 +81,4 @@
       </components>
     </package>
   </packages>
-</dotnetnuke>
+</dotnetnuke>