--- conflicted
+++ resolved
@@ -1,257 +1,249 @@
-﻿<?xml version="1.0" encoding="utf-8"?>
-<Project ToolsVersion="4.0" DefaultTargets="Build" xmlns="http://schemas.microsoft.com/developer/msbuild/2003">
-  <Import Project="$(MSBuildExtensionsPath)\$(MSBuildToolsVersion)\Microsoft.Common.props" Condition="Exists('$(MSBuildExtensionsPath)\$(MSBuildToolsVersion)\Microsoft.Common.props')" />
-  <PropertyGroup>
-    <Deterministic>true</Deterministic>
-  </PropertyGroup>
-  <PropertyGroup>
-    <Configuration Condition=" '$(Configuration)' == '' ">Debug</Configuration>
-    <Platform Condition=" '$(Platform)' == '' ">AnyCPU</Platform>
-    <ProductVersion>8.0.30703</ProductVersion>
-    <SchemaVersion>2.0</SchemaVersion>
-    <ProjectGuid>{5DEAB0D5-0F54-44C9-A167-F48264A04B3D}</ProjectGuid>
-    <ProjectTypeGuids>{349c5851-65df-11da-9384-00065b846f21};{FAE04EC0-301F-11D3-BF4B-00C04F79EFBC}</ProjectTypeGuids>
-    <OutputType>Library</OutputType>
-    <AppDesignerFolder>Properties</AppDesignerFolder>
-    <RootNamespace>DotNetNuke.Modules.CoreMessaging</RootNamespace>
-    <AssemblyName>DotNetNuke.Modules.CoreMessaging</AssemblyName>
-    <TargetFrameworkVersion>v4.8</TargetFrameworkVersion>
-    <FileAlignment>512</FileAlignment>
-    <TargetFrameworkProfile />
-    <UseIISExpress>true</UseIISExpress>
-    <FileUpgradeFlags>
-    </FileUpgradeFlags>
-    <OldToolsVersion>4.0</OldToolsVersion>
-    <UpgradeBackupLocation />
-    <IISExpressSSLPort />
-    <IISExpressAnonymousAuthentication />
-    <IISExpressWindowsAuthentication />
-    <IISExpressUseClassicPipelineMode />
-    <RestorePackages>true</RestorePackages>
-    <UseGlobalApplicationHostFile />
-    <Use64BitIISExpress />
-  </PropertyGroup>
-  <PropertyGroup Condition=" '$(Configuration)|$(Platform)' == 'Debug|AnyCPU' ">
-    <DebugSymbols>true</DebugSymbols>
-    <DebugType>full</DebugType>
-    <Optimize>false</Optimize>
-    <OutputPath>bin\</OutputPath>
-    <DefineConstants>DEBUG;TRACE</DefineConstants>
-    <ErrorReport>prompt</ErrorReport>
-    <WarningLevel>1</WarningLevel>
-    <DocumentationFile>bin\DotNetNuke.Modules.CoreMessaging.XML</DocumentationFile>
-    <NoWarn>
-    </NoWarn>
-    <LangVersion>latest</LangVersion>
-    <TreatWarningsAsErrors>true</TreatWarningsAsErrors>
-  </PropertyGroup>
-  <PropertyGroup Condition=" '$(Configuration)|$(Platform)' == 'Release|AnyCPU' ">
-    <DebugType>pdbonly</DebugType>
-    <Optimize>true</Optimize>
-    <OutputPath>bin\</OutputPath>
-    <DefineConstants>TRACE</DefineConstants>
-    <ErrorReport>prompt</ErrorReport>
-    <WarningLevel>4</WarningLevel>
-    <DocumentationFile>bin\DotNetNuke.Modules.CoreMessaging.XML</DocumentationFile>
-    <NoWarn>
-    </NoWarn>
-    <LangVersion>latest</LangVersion>
-    <TreatWarningsAsErrors>true</TreatWarningsAsErrors>
-  </PropertyGroup>
-  <ItemGroup>
-    <Reference Include="DotNetNuke.Instrumentation">
-      <SpecificVersion>False</SpecificVersion>
-      <HintPath>..\..\DotNetNuke.Instrumentation\bin\DotNetNuke.Instrumentation.dll</HintPath>
-    </Reference>
-    <Reference Include="DotNetNuke.Web.Client">
-      <SpecificVersion>False</SpecificVersion>
-      <HintPath>..\..\DotNetNuke.Web.Client\bin\DotNetNuke.Web.Client.dll</HintPath>
-    </Reference>
-    <Reference Include="Microsoft.CSharp" />
-    <Reference Include="Newtonsoft.Json, Version=13.0.0.0, Culture=neutral, PublicKeyToken=30ad4fe6b2a6aeed, processorArchitecture=MSIL">
-      <HintPath>..\..\..\packages\Newtonsoft.Json.13.0.2\lib\net45\Newtonsoft.Json.dll</HintPath>
-      <HintPath>..\..\..\packages\Newtonsoft.Json.13.0.3\lib\net45\Newtonsoft.Json.dll</HintPath>
-    </Reference>
-    <Reference Include="Newtonsoft.Json.Bson, Version=1.0.0.0, Culture=neutral, PublicKeyToken=30ad4fe6b2a6aeed, processorArchitecture=MSIL">
-      <HintPath>..\..\..\packages\Newtonsoft.Json.Bson.1.0.2\lib\net45\Newtonsoft.Json.Bson.dll</HintPath>
-    </Reference>
-    <Reference Include="System" />
-<<<<<<< HEAD
-    <Reference Include="System.Data.DataSetExtensions" />
-=======
-    <Reference Include="System.Buffers, Version=4.0.3.0, Culture=neutral, PublicKeyToken=cc7b13ffcd2ddd51, processorArchitecture=MSIL">
-      <HintPath>..\..\..\packages\System.Buffers.4.5.1\lib\net461\System.Buffers.dll</HintPath>
-    </Reference>
-    <Reference Include="System.Memory, Version=4.0.1.2, Culture=neutral, PublicKeyToken=cc7b13ffcd2ddd51, processorArchitecture=MSIL">
-      <HintPath>..\..\..\packages\System.Memory.4.5.5\lib\net461\System.Memory.dll</HintPath>
-    </Reference>
->>>>>>> d9fb7b41
-    <Reference Include="System.Net.Http" />
-    <Reference Include="System.Net.Http.Formatting, Version=6.0.0.0, Culture=neutral, PublicKeyToken=31bf3856ad364e35, processorArchitecture=MSIL">
-      <HintPath>..\..\..\packages\Microsoft.AspNet.WebApi.Client.6.0.0\lib\net45\System.Net.Http.Formatting.dll</HintPath>
-    </Reference>
-    <Reference Include="System.Numerics" />
-    <Reference Include="System.Numerics.Vectors, Version=4.1.4.0, Culture=neutral, PublicKeyToken=b03f5f7f11d50a3a, processorArchitecture=MSIL">
-      <HintPath>..\..\..\packages\System.Numerics.Vectors.4.5.0\lib\net46\System.Numerics.Vectors.dll</HintPath>
-    </Reference>
-    <Reference Include="System.Runtime.CompilerServices.Unsafe, Version=4.0.4.1, Culture=neutral, PublicKeyToken=b03f5f7f11d50a3a, processorArchitecture=MSIL">
-      <HintPath>..\..\..\packages\System.Runtime.CompilerServices.Unsafe.4.5.3\lib\net461\System.Runtime.CompilerServices.Unsafe.dll</HintPath>
-    </Reference>
-    <Reference Include="System.Runtime.Serialization" />
-    <Reference Include="System.Threading.Tasks.Extensions, Version=4.2.0.1, Culture=neutral, PublicKeyToken=cc7b13ffcd2ddd51, processorArchitecture=MSIL">
-      <HintPath>..\..\..\packages\System.Threading.Tasks.Extensions.4.5.4\lib\net461\System.Threading.Tasks.Extensions.dll</HintPath>
-    </Reference>
-    <Reference Include="System.Web" />
-    <Reference Include="System.Web.Abstractions" />
-<<<<<<< HEAD
-    <Reference Include="System.Web.ApplicationServices" />
-    <Reference Include="System.Web.DynamicData" />
-    <Reference Include="System.Web.Entity" />
-    <Reference Include="System.Web.Extensions" />
-    <Reference Include="System.Web.Http, Version=5.2.9.0, Culture=neutral, PublicKeyToken=31bf3856ad364e35, processorArchitecture=MSIL">
-      <HintPath>..\..\..\packages\Microsoft.AspNet.WebApi.Core.5.2.9\lib\net45\System.Web.Http.dll</HintPath>
-=======
-    <Reference Include="System.Web.Http, Version=5.3.0.0, Culture=neutral, PublicKeyToken=31bf3856ad364e35, processorArchitecture=MSIL">
-      <HintPath>..\..\..\packages\Microsoft.AspNet.WebApi.Core.5.3.0\lib\net45\System.Web.Http.dll</HintPath>
->>>>>>> d9fb7b41
-    </Reference>
-    <Reference Include="System.Web.Http.WebHost, Version=5.3.0.0, Culture=neutral, PublicKeyToken=31bf3856ad364e35, processorArchitecture=MSIL">
-      <HintPath>..\..\..\packages\Microsoft.AspNet.WebApi.WebHost.5.3.0\lib\net45\System.Web.Http.WebHost.dll</HintPath>
-    </Reference>
-    <Reference Include="System.Web.Routing" />
-    <Reference Include="System.Xml" />
-    <Reference Include="System.Configuration" />
-    <Reference Include="System.Xml.Linq" />
-  </ItemGroup>
-  <ItemGroup>
-    <Compile Include="..\..\..\SolutionInfo.cs">
-      <Link>Properties\SolutionInfo.cs</Link>
-    </Compile>
-    <Compile Include="Components\CoreMessagingBusinessController.cs" />
-    <Compile Include="Services\FilesStatus.cs" />
-    <Compile Include="Services\FileUploadController.cs" />
-    <Compile Include="Services\MessagingServiceController.cs" />
-    <Compile Include="Services\CoreMessagingRouteMapper.cs" />
-    <Compile Include="Services\SubscriptionsController.cs" />
-    <Compile Include="Subscriptions.ascx.cs">
-      <DependentUpon>Subscriptions.ascx</DependentUpon>
-      <SubType>ASPXCodeBehind</SubType>
-    </Compile>
-    <Compile Include="Subscriptions.ascx.designer.cs">
-      <DependentUpon>Subscriptions.ascx</DependentUpon>
-    </Compile>
-    <Compile Include="View.ascx.cs">
-      <DependentUpon>View.ascx</DependentUpon>
-      <SubType>ASPXCodeBehind</SubType>
-    </Compile>
-    <Compile Include="View.ascx.designer.cs">
-      <DependentUpon>View.ascx</DependentUpon>
-    </Compile>
-    <Compile Include="Properties\AssemblyInfo.cs" />
-    <Compile Include="ViewModels\InboxSubscriptionViewModel.cs" />
-    <Compile Include="ViewModels\NotificationActionViewModel.cs" />
-    <Compile Include="ViewModels\NotificationsViewModel.cs" />
-    <Compile Include="ViewModels\NotificationViewModel.cs" />
-    <Compile Include="ViewModels\SubscriptionViewModel.cs" />
-    <Compile Include="ViewModels\TotalsViewModel.cs" />
-  </ItemGroup>
-  <ItemGroup>
-    <AdditionalFiles Include="..\..\..\stylecop.json">
-      <Link>stylecop.json</Link>
-    </AdditionalFiles>
-    <None Include="CoreMessaging.dnn">
-      <SubType>Designer</SubType>
-    </None>
-    <Content Include="Module.build" />
-    <Content Include="packages.config" />
-    <Content Include="web.config" />
-  </ItemGroup>
-  <ItemGroup>
-    <Content Include="ie-messages.css" />
-    <Content Include="Images\ajax-loader.gif" />
-    <Content Include="Images\downArrow-hover.png" />
-    <Content Include="Images\downArrow.png" />
-    <Content Include="Images\grid-sprite.png" />
-    <Content Include="Images\icons.png" />
-    <Content Include="Images\ie-backgrounds.png" />
-    <Content Include="Images\list-Icon.png" />
-    <Content Include="Images\page-Icon.png" />
-    <Content Include="Images\paperClip.png" />
-    <Content Include="Images\progress.gif" />
-    <Content Include="Images\reply.png" />
-    <Content Include="Images\right.png" />
-    <Content Include="Scripts\CoreMessaging.js" />
-    <Content Include="Scripts\LocalizationController.js" />
-    <Content Include="Scripts\SubscriptionsViewModel.js" />
-    <Content Include="Scripts\Subscription.js" />
-    <Content Include="Subscriptions.ascx" />
-    <Content Include="subscriptions.css" />
-    <Content Include="View.ascx">
-      <SubType>ASPXCodeBehind</SubType>
-    </Content>
-    <Content Include="license.txt" />
-    <Content Include="module.css" />
-    <Content Include="releaseNotes.txt" />
-  </ItemGroup>
-  <ItemGroup>
-    <None Include="App_LocalResources\View.ascx.resx">
-      <SubType>Designer</SubType>
-    </None>
-  </ItemGroup>
-  <ItemGroup>
-    <Content Include="App_LocalResources\SharedResources.resx" />
-  </ItemGroup>
-  <ItemGroup>
-    <ProjectReference Include="..\..\DotNetNuke.Abstractions\DotNetNuke.Abstractions.csproj">
-      <Project>{6928a9b1-f88a-4581-a132-d3eb38669bb0}</Project>
-      <Name>DotNetNuke.Abstractions</Name>
-    </ProjectReference>
-    <ProjectReference Include="..\..\DotNetNuke.Web\DotNetNuke.Web.csproj">
-      <Project>{ee1329fe-fd88-4e1a-968c-345e394ef080}</Project>
-      <Name>DotNetNuke.Web</Name>
-      <Private>False</Private>
-    </ProjectReference>
-    <ProjectReference Include="..\..\Library\DotNetNuke.Library.csproj">
-      <Project>{6b29aded-7b56-4484-bea5-c0e09079535b}</Project>
-      <Name>DotNetNuke.Library</Name>
-      <Private>False</Private>
-    </ProjectReference>
-  </ItemGroup>
-  <ItemGroup>
-    <Analyzer Include="..\..\..\packages\StyleCop.Analyzers.1.1.118\analyzers\dotnet\cs\StyleCop.Analyzers.CodeFixes.dll" />
-    <Analyzer Include="..\..\..\packages\StyleCop.Analyzers.1.1.118\analyzers\dotnet\cs\StyleCop.Analyzers.dll" />
-  </ItemGroup>
-  <PropertyGroup>
-    <VisualStudioVersion Condition="'$(VisualStudioVersion)' == ''">10.0</VisualStudioVersion>
-    <VSToolsPath Condition="'$(VSToolsPath)' == ''">$(MSBuildExtensionsPath32)\Microsoft\VisualStudio\v$(VisualStudioVersion)</VSToolsPath>
-  </PropertyGroup>
-  <Import Project="$(MSBuildBinPath)\Microsoft.CSharp.targets" />
-  <Import Project="$(VSToolsPath)\WebApplications\Microsoft.WebApplication.targets" Condition="'$(VSToolsPath)' != ''" />
-  <Import Project="$(MSBuildExtensionsPath32)\Microsoft\VisualStudio\v10.0\WebApplications\Microsoft.WebApplication.targets" Condition="false" />
-  <ProjectExtensions>
-    <VisualStudio>
-      <FlavorProperties GUID="{349c5851-65df-11da-9384-00065b846f21}">
-        <WebProjectProperties>
-          <UseIIS>False</UseIIS>
-          <AutoAssignPort>True</AutoAssignPort>
-          <DevelopmentServerPort>9081</DevelopmentServerPort>
-          <DevelopmentServerVPath>/</DevelopmentServerVPath>
-          <IISUrl>
-          </IISUrl>
-          <NTLMAuthentication>False</NTLMAuthentication>
-          <UseCustomServer>True</UseCustomServer>
-          <CustomServerUrl>http://localhost/DNN_Platform</CustomServerUrl>
-          <SaveServerSettingsInUserFile>False</SaveServerSettingsInUserFile>
-        </WebProjectProperties>
-      </FlavorProperties>
-    </VisualStudio>
-  </ProjectExtensions>
-  <Import Project="Module.build" />
-  <Import Project="$(SolutionDir)\.nuget\NuGet.targets" Condition="Exists('$(SolutionDir)\.nuget\NuGet.targets')" />
-  <Target Name="EnsureNuGetPackageBuildImports" BeforeTargets="PrepareForBuild">
-    <PropertyGroup>
-      <ErrorText>This project references NuGet package(s) that are missing on this computer. Enable NuGet Package Restore to download them.  For more information, see http://go.microsoft.com/fwlink/?LinkID=322105. The missing file is {0}.</ErrorText>
-    </PropertyGroup>
-    <Error Condition="!Exists('$(SolutionDir)\.nuget\NuGet.targets')" Text="$([System.String]::Format('$(ErrorText)', '$(SolutionDir)\.nuget\NuGet.targets'))" />
-  </Target>
+﻿<?xml version="1.0" encoding="utf-8"?>
+<Project ToolsVersion="4.0" DefaultTargets="Build" xmlns="http://schemas.microsoft.com/developer/msbuild/2003">
+  <Import Project="$(MSBuildExtensionsPath)\$(MSBuildToolsVersion)\Microsoft.Common.props" Condition="Exists('$(MSBuildExtensionsPath)\$(MSBuildToolsVersion)\Microsoft.Common.props')" />
+  <PropertyGroup>
+    <Deterministic>true</Deterministic>
+  </PropertyGroup>
+  <PropertyGroup>
+    <Configuration Condition=" '$(Configuration)' == '' ">Debug</Configuration>
+    <Platform Condition=" '$(Platform)' == '' ">AnyCPU</Platform>
+    <ProductVersion>8.0.30703</ProductVersion>
+    <SchemaVersion>2.0</SchemaVersion>
+    <ProjectGuid>{5DEAB0D5-0F54-44C9-A167-F48264A04B3D}</ProjectGuid>
+    <ProjectTypeGuids>{349c5851-65df-11da-9384-00065b846f21};{FAE04EC0-301F-11D3-BF4B-00C04F79EFBC}</ProjectTypeGuids>
+    <OutputType>Library</OutputType>
+    <AppDesignerFolder>Properties</AppDesignerFolder>
+    <RootNamespace>DotNetNuke.Modules.CoreMessaging</RootNamespace>
+    <AssemblyName>DotNetNuke.Modules.CoreMessaging</AssemblyName>
+    <TargetFrameworkVersion>v4.8</TargetFrameworkVersion>
+    <FileAlignment>512</FileAlignment>
+    <TargetFrameworkProfile />
+    <UseIISExpress>true</UseIISExpress>
+    <FileUpgradeFlags>
+    </FileUpgradeFlags>
+    <OldToolsVersion>4.0</OldToolsVersion>
+    <UpgradeBackupLocation />
+    <IISExpressSSLPort />
+    <IISExpressAnonymousAuthentication />
+    <IISExpressWindowsAuthentication />
+    <IISExpressUseClassicPipelineMode />
+    <RestorePackages>true</RestorePackages>
+    <UseGlobalApplicationHostFile />
+    <Use64BitIISExpress />
+  </PropertyGroup>
+  <PropertyGroup Condition=" '$(Configuration)|$(Platform)' == 'Debug|AnyCPU' ">
+    <DebugSymbols>true</DebugSymbols>
+    <DebugType>full</DebugType>
+    <Optimize>false</Optimize>
+    <OutputPath>bin\</OutputPath>
+    <DefineConstants>DEBUG;TRACE</DefineConstants>
+    <ErrorReport>prompt</ErrorReport>
+    <WarningLevel>1</WarningLevel>
+    <DocumentationFile>bin\DotNetNuke.Modules.CoreMessaging.XML</DocumentationFile>
+    <NoWarn>
+    </NoWarn>
+    <LangVersion>latest</LangVersion>
+    <TreatWarningsAsErrors>true</TreatWarningsAsErrors>
+  </PropertyGroup>
+  <PropertyGroup Condition=" '$(Configuration)|$(Platform)' == 'Release|AnyCPU' ">
+    <DebugType>pdbonly</DebugType>
+    <Optimize>true</Optimize>
+    <OutputPath>bin\</OutputPath>
+    <DefineConstants>TRACE</DefineConstants>
+    <ErrorReport>prompt</ErrorReport>
+    <WarningLevel>4</WarningLevel>
+    <DocumentationFile>bin\DotNetNuke.Modules.CoreMessaging.XML</DocumentationFile>
+    <NoWarn>
+    </NoWarn>
+    <LangVersion>latest</LangVersion>
+    <TreatWarningsAsErrors>true</TreatWarningsAsErrors>
+  </PropertyGroup>
+  <ItemGroup>
+    <Reference Include="DotNetNuke.Instrumentation">
+      <SpecificVersion>False</SpecificVersion>
+      <HintPath>..\..\DotNetNuke.Instrumentation\bin\DotNetNuke.Instrumentation.dll</HintPath>
+    </Reference>
+    <Reference Include="DotNetNuke.Web.Client">
+      <SpecificVersion>False</SpecificVersion>
+      <HintPath>..\..\DotNetNuke.Web.Client\bin\DotNetNuke.Web.Client.dll</HintPath>
+    </Reference>
+    <Reference Include="Microsoft.CSharp" />
+    <Reference Include="Newtonsoft.Json, Version=13.0.0.0, Culture=neutral, PublicKeyToken=30ad4fe6b2a6aeed, processorArchitecture=MSIL">
+      <HintPath>..\..\..\packages\Newtonsoft.Json.13.0.2\lib\net45\Newtonsoft.Json.dll</HintPath>
+      <HintPath>..\..\..\packages\Newtonsoft.Json.13.0.3\lib\net45\Newtonsoft.Json.dll</HintPath>
+    </Reference>
+    <Reference Include="Newtonsoft.Json.Bson, Version=1.0.0.0, Culture=neutral, PublicKeyToken=30ad4fe6b2a6aeed, processorArchitecture=MSIL">
+      <HintPath>..\..\..\packages\Newtonsoft.Json.Bson.1.0.2\lib\net45\Newtonsoft.Json.Bson.dll</HintPath>
+    </Reference>
+    <Reference Include="System" />
+    <Reference Include="System.Data.DataSetExtensions" />
+    <Reference Include="System.Buffers, Version=4.0.3.0, Culture=neutral, PublicKeyToken=cc7b13ffcd2ddd51, processorArchitecture=MSIL">
+      <HintPath>..\..\..\packages\System.Buffers.4.5.1\lib\net461\System.Buffers.dll</HintPath>
+    </Reference>
+    <Reference Include="System.Memory, Version=4.0.1.2, Culture=neutral, PublicKeyToken=cc7b13ffcd2ddd51, processorArchitecture=MSIL">
+      <HintPath>..\..\..\packages\System.Memory.4.5.5\lib\net461\System.Memory.dll</HintPath>
+    </Reference>
+    <Reference Include="System.Net.Http" />
+    <Reference Include="System.Net.Http.Formatting, Version=6.0.0.0, Culture=neutral, PublicKeyToken=31bf3856ad364e35, processorArchitecture=MSIL">
+      <HintPath>..\..\..\packages\Microsoft.AspNet.WebApi.Client.6.0.0\lib\net45\System.Net.Http.Formatting.dll</HintPath>
+    </Reference>
+    <Reference Include="System.Numerics" />
+    <Reference Include="System.Numerics.Vectors, Version=4.1.4.0, Culture=neutral, PublicKeyToken=b03f5f7f11d50a3a, processorArchitecture=MSIL">
+      <HintPath>..\..\..\packages\System.Numerics.Vectors.4.5.0\lib\net46\System.Numerics.Vectors.dll</HintPath>
+    </Reference>
+    <Reference Include="System.Runtime.CompilerServices.Unsafe, Version=6.0.0.0, Culture=neutral, PublicKeyToken=b03f5f7f11d50a3a, processorArchitecture=MSIL">
+      <HintPath>..\..\..\packages\System.Runtime.CompilerServices.Unsafe.6.0.0\lib\net461\System.Runtime.CompilerServices.Unsafe.dll</HintPath>
+    </Reference>
+    <Reference Include="System.Runtime.Serialization" />
+    <Reference Include="System.Threading.Tasks.Extensions, Version=4.2.0.1, Culture=neutral, PublicKeyToken=cc7b13ffcd2ddd51, processorArchitecture=MSIL">
+      <HintPath>..\..\..\packages\System.Threading.Tasks.Extensions.4.5.4\lib\net461\System.Threading.Tasks.Extensions.dll</HintPath>
+    </Reference>
+    <Reference Include="System.Web" />
+    <Reference Include="System.Web.Abstractions" />
+    <Reference Include="System.Web.ApplicationServices" />
+    <Reference Include="System.Web.DynamicData" />
+    <Reference Include="System.Web.Entity" />
+    <Reference Include="System.Web.Extensions" />
+    <Reference Include="System.Web.Http, Version=5.3.0.0, Culture=neutral, PublicKeyToken=31bf3856ad364e35, processorArchitecture=MSIL">
+      <HintPath>..\..\..\packages\Microsoft.AspNet.WebApi.Core.5.3.0\lib\net45\System.Web.Http.dll</HintPath>
+    </Reference>
+    <Reference Include="System.Web.Http.WebHost, Version=5.3.0.0, Culture=neutral, PublicKeyToken=31bf3856ad364e35, processorArchitecture=MSIL">
+      <HintPath>..\..\..\packages\Microsoft.AspNet.WebApi.WebHost.5.3.0\lib\net45\System.Web.Http.WebHost.dll</HintPath>
+    </Reference>
+    <Reference Include="System.Web.Routing" />
+    <Reference Include="System.Xml" />
+    <Reference Include="System.Configuration" />
+    <Reference Include="System.Xml.Linq" />
+  </ItemGroup>
+  <ItemGroup>
+    <Compile Include="..\..\..\SolutionInfo.cs">
+      <Link>Properties\SolutionInfo.cs</Link>
+    </Compile>
+    <Compile Include="Components\CoreMessagingBusinessController.cs" />
+    <Compile Include="Services\FilesStatus.cs" />
+    <Compile Include="Services\FileUploadController.cs" />
+    <Compile Include="Services\MessagingServiceController.cs" />
+    <Compile Include="Services\CoreMessagingRouteMapper.cs" />
+    <Compile Include="Services\SubscriptionsController.cs" />
+    <Compile Include="Subscriptions.ascx.cs">
+      <DependentUpon>Subscriptions.ascx</DependentUpon>
+      <SubType>ASPXCodeBehind</SubType>
+    </Compile>
+    <Compile Include="Subscriptions.ascx.designer.cs">
+      <DependentUpon>Subscriptions.ascx</DependentUpon>
+    </Compile>
+    <Compile Include="View.ascx.cs">
+      <DependentUpon>View.ascx</DependentUpon>
+      <SubType>ASPXCodeBehind</SubType>
+    </Compile>
+    <Compile Include="View.ascx.designer.cs">
+      <DependentUpon>View.ascx</DependentUpon>
+    </Compile>
+    <Compile Include="Properties\AssemblyInfo.cs" />
+    <Compile Include="ViewModels\InboxSubscriptionViewModel.cs" />
+    <Compile Include="ViewModels\NotificationActionViewModel.cs" />
+    <Compile Include="ViewModels\NotificationsViewModel.cs" />
+    <Compile Include="ViewModels\NotificationViewModel.cs" />
+    <Compile Include="ViewModels\SubscriptionViewModel.cs" />
+    <Compile Include="ViewModels\TotalsViewModel.cs" />
+  </ItemGroup>
+  <ItemGroup>
+    <AdditionalFiles Include="..\..\..\stylecop.json">
+      <Link>stylecop.json</Link>
+    </AdditionalFiles>
+    <None Include="CoreMessaging.dnn">
+      <SubType>Designer</SubType>
+    </None>
+    <Content Include="Module.build" />
+    <Content Include="packages.config" />
+    <Content Include="web.config" />
+  </ItemGroup>
+  <ItemGroup>
+    <Content Include="ie-messages.css" />
+    <Content Include="Images\ajax-loader.gif" />
+    <Content Include="Images\downArrow-hover.png" />
+    <Content Include="Images\downArrow.png" />
+    <Content Include="Images\grid-sprite.png" />
+    <Content Include="Images\icons.png" />
+    <Content Include="Images\ie-backgrounds.png" />
+    <Content Include="Images\list-Icon.png" />
+    <Content Include="Images\page-Icon.png" />
+    <Content Include="Images\paperClip.png" />
+    <Content Include="Images\progress.gif" />
+    <Content Include="Images\reply.png" />
+    <Content Include="Images\right.png" />
+    <Content Include="Scripts\CoreMessaging.js" />
+    <Content Include="Scripts\LocalizationController.js" />
+    <Content Include="Scripts\SubscriptionsViewModel.js" />
+    <Content Include="Scripts\Subscription.js" />
+    <Content Include="Subscriptions.ascx" />
+    <Content Include="subscriptions.css" />
+    <Content Include="View.ascx">
+      <SubType>ASPXCodeBehind</SubType>
+    </Content>
+    <Content Include="license.txt" />
+    <Content Include="module.css" />
+    <Content Include="releaseNotes.txt" />
+  </ItemGroup>
+  <ItemGroup>
+    <None Include="App_LocalResources\View.ascx.resx">
+      <SubType>Designer</SubType>
+    </None>
+  </ItemGroup>
+  <ItemGroup>
+    <Content Include="App_LocalResources\SharedResources.resx" />
+  </ItemGroup>
+  <ItemGroup>
+    <ProjectReference Include="..\..\DotNetNuke.Abstractions\DotNetNuke.Abstractions.csproj">
+      <Project>{6928a9b1-f88a-4581-a132-d3eb38669bb0}</Project>
+      <Name>DotNetNuke.Abstractions</Name>
+    </ProjectReference>
+    <ProjectReference Include="..\..\DotNetNuke.Web\DotNetNuke.Web.csproj">
+      <Project>{ee1329fe-fd88-4e1a-968c-345e394ef080}</Project>
+      <Name>DotNetNuke.Web</Name>
+      <Private>False</Private>
+    </ProjectReference>
+    <ProjectReference Include="..\..\Library\DotNetNuke.Library.csproj">
+      <Project>{6b29aded-7b56-4484-bea5-c0e09079535b}</Project>
+      <Name>DotNetNuke.Library</Name>
+      <Private>False</Private>
+    </ProjectReference>
+  </ItemGroup>
+  <ItemGroup>
+    <Analyzer Include="..\..\..\packages\StyleCop.Analyzers.1.1.118\analyzers\dotnet\cs\StyleCop.Analyzers.CodeFixes.dll" />
+    <Analyzer Include="..\..\..\packages\StyleCop.Analyzers.1.1.118\analyzers\dotnet\cs\StyleCop.Analyzers.dll" />
+  </ItemGroup>
+  <PropertyGroup>
+    <VisualStudioVersion Condition="'$(VisualStudioVersion)' == ''">10.0</VisualStudioVersion>
+    <VSToolsPath Condition="'$(VSToolsPath)' == ''">$(MSBuildExtensionsPath32)\Microsoft\VisualStudio\v$(VisualStudioVersion)</VSToolsPath>
+  </PropertyGroup>
+  <Import Project="$(MSBuildBinPath)\Microsoft.CSharp.targets" />
+  <Import Project="$(VSToolsPath)\WebApplications\Microsoft.WebApplication.targets" Condition="'$(VSToolsPath)' != ''" />
+  <Import Project="$(MSBuildExtensionsPath32)\Microsoft\VisualStudio\v10.0\WebApplications\Microsoft.WebApplication.targets" Condition="false" />
+  <ProjectExtensions>
+    <VisualStudio>
+      <FlavorProperties GUID="{349c5851-65df-11da-9384-00065b846f21}">
+        <WebProjectProperties>
+          <UseIIS>False</UseIIS>
+          <AutoAssignPort>True</AutoAssignPort>
+          <DevelopmentServerPort>9081</DevelopmentServerPort>
+          <DevelopmentServerVPath>/</DevelopmentServerVPath>
+          <IISUrl>
+          </IISUrl>
+          <NTLMAuthentication>False</NTLMAuthentication>
+          <UseCustomServer>True</UseCustomServer>
+          <CustomServerUrl>http://localhost/DNN_Platform</CustomServerUrl>
+          <SaveServerSettingsInUserFile>False</SaveServerSettingsInUserFile>
+        </WebProjectProperties>
+      </FlavorProperties>
+    </VisualStudio>
+  </ProjectExtensions>
+  <Import Project="Module.build" />
+  <Import Project="$(SolutionDir)\.nuget\NuGet.targets" Condition="Exists('$(SolutionDir)\.nuget\NuGet.targets')" />
+  <Target Name="EnsureNuGetPackageBuildImports" BeforeTargets="PrepareForBuild">
+    <PropertyGroup>
+      <ErrorText>This project references NuGet package(s) that are missing on this computer. Enable NuGet Package Restore to download them.  For more information, see http://go.microsoft.com/fwlink/?LinkID=322105. The missing file is {0}.</ErrorText>
+    </PropertyGroup>
+    <Error Condition="!Exists('$(SolutionDir)\.nuget\NuGet.targets')" Text="$([System.String]::Format('$(ErrorText)', '$(SolutionDir)\.nuget\NuGet.targets'))" />
+  </Target>
 </Project>