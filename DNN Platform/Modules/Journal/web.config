--- conflicted
+++ resolved
@@ -1,27 +1,19 @@
-﻿<?xml version="1.0" encoding="utf-8"?>
+﻿<?xml version="1.0" encoding="utf-8"?>
 <configuration>
     <runtime>
         <assemblyBinding xmlns="urn:schemas-microsoft-com:asm.v1">
             <dependentAssembly>
-                <assemblyIdentity name="Newtonsoft.Json" publicKeyToken="30AD4FE6B2A6AEED" culture="neutral" />
-                <bindingRedirect oldVersion="0.0.0.0-10.0.0.0" newVersion="10.0.0.0" />
+                <assemblyIdentity name="Newtonsoft.Json" publicKeyToken="30ad4fe6b2a6aeed" culture="neutral" />
+                <bindingRedirect oldVersion="0.0.0.0-13.0.0.0" newVersion="13.0.0.0" />
             </dependentAssembly>
-            <dependentAssembly>
-                <assemblyIdentity name="Newtonsoft.Json" publicKeyToken="30ad4fe6b2a6aeed" culture="neutral" />
-<<<<<<< HEAD
-                <bindingRedirect oldVersion="0.0.0.0-13.0.0.0" newVersion="13.0.0.0" />
-            </dependentAssembly>
-            <dependentAssembly>
-                <assemblyIdentity name="ICSharpCode.SharpZipLib" publicKeyToken="1b03e6acf1164f73" culture="neutral" />
-                <bindingRedirect oldVersion="0.0.0.0-1.3.3.11" newVersion="1.3.3.11" />
-=======
-                <bindingRedirect oldVersion="0.0.0.0-10.0.0.0" newVersion="10.0.0.0" />
-            </dependentAssembly>
-            <dependentAssembly>
-                <assemblyIdentity name="BouncyCastle.Crypto" publicKeyToken="0e99375e54769942" culture="neutral" />
-                <bindingRedirect oldVersion="0.0.0.0-1.9.0.0" newVersion="1.9.0.0" />
->>>>>>> 9a4c9a97
-            </dependentAssembly>
+            <dependentAssembly>
+                <assemblyIdentity name="ICSharpCode.SharpZipLib" publicKeyToken="1b03e6acf1164f73" culture="neutral" />
+                <bindingRedirect oldVersion="0.0.0.0-1.3.3.11" newVersion="1.3.3.11" />
+            </dependentAssembly>
+            <dependentAssembly>
+                <assemblyIdentity name="BouncyCastle.Crypto" publicKeyToken="0e99375e54769942" culture="neutral" />
+                <bindingRedirect oldVersion="0.0.0.0-1.9.0.0" newVersion="1.9.0.0" />
+            </dependentAssembly>
         </assemblyBinding>
     </runtime>
-</configuration>
+</configuration>