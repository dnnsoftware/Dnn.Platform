--- conflicted
+++ resolved
@@ -1,10 +1,6 @@
 <dotnetnuke type="Package" version="5.0">
   <packages>
-<<<<<<< HEAD
     <package name="Social Groups" type="Module" isSystem="true" version="10.00.00">
-=======
-    <package name="Social Groups" type="Module" isSystem="true" version="09.13.08">
->>>>>>> eef57f96
       <friendlyName>Social Groups</friendlyName>
       <description>DotNetNuke Corporation Social Groups module</description>
       <iconFile>~/DesktopModules/SocialGroups/Images/Social_Groups_32X32.png</iconFile>
@@ -123,4 +119,4 @@
       </components>
     </package>
   </packages>
-</dotnetnuke>
+</dotnetnuke>