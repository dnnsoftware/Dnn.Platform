﻿// Licensed to the .NET Foundation under one or more agreements.
// The .NET Foundation licenses this file to you under the MIT license.
// See the LICENSE file in the project root for more information

// ReSharper disable InconsistentNaming
namespace Dnn.ExportImport.Dto.Pages
{
    using System;

    public class ExportTabModule : BasicExportImportDto
    {
        public int TabModuleID { get; set; }

        public int TabID { get; set; }

        public int ModuleID { get; set; }

        public string PaneName { get; set; }

        public int ModuleOrder { get; set; }

        public int CacheTime { get; set; }

        public string Alignment { get; set; }

        public string Color { get; set; }

        public string Border { get; set; }

        public string IconFile { get; set; }

        public int Visibility { get; set; }

        public string ContainerSrc { get; set; }

        public bool DisplayTitle { get; set; }

        public bool DisplayPrint { get; set; }

        public bool DisplaySyndicate { get; set; }

<<<<<<< HEAD
=======
        [Obsolete("Deprecated in DotNetNuke 9.8.0. WebSlice functionality is no longer used. Scheduled removal in v10.0.0.")]
        public bool IsWebSlice { get; set; }

        [Obsolete("Deprecated in DotNetNuke 9.8.0. WebSlice functionality is no longer used. Scheduled removal in v10.0.0.")]
        public string WebSliceTitle { get; set; }

        [Obsolete("Deprecated in DotNetNuke 9.8.0. WebSlice functionality is no longer used. Scheduled removal in v10.0.0.")]
        public DateTime? WebSliceExpiryDate { get; set; }

        [Obsolete("Deprecated in DotNetNuke 9.8.0. WebSlice functionality is no longer used. Scheduled removal in v10.0.0.")]
        public int? WebSliceTTL { get; set; }

>>>>>>> 92382c27
        public int? CreatedByUserID { get; set; }

        public DateTime? CreatedOnDate { get; set; }

        public int? LastModifiedByUserID { get; set; }

        public DateTime? LastModifiedOnDate { get; set; }

        public bool IsDeleted { get; set; }

        public string CacheMethod { get; set; }

        public string ModuleTitle { get; set; }

        public string Header { get; set; }

        public string Footer { get; set; }

        public string CultureCode { get; set; }

        public Guid UniqueId { get; set; }

        public Guid VersionGuid { get; set; }

        public Guid? DefaultLanguageGuid { get; set; }

        public Guid LocalizedVersionGuid { get; set; }

        public bool InheritViewPermissions { get; set; }

        public bool IsShareable { get; set; }

        public bool IsShareableViewOnly { get; set; }

        public string FriendlyName { get; set; } // this is ModuleDefinition.FriendlyName

        public string CreatedByUserName { get; set; }

        public string LastModifiedByUserName { get; set; }
    }
}<|MERGE_RESOLUTION|>--- conflicted
+++ resolved
@@ -1,97 +1,82 @@
-﻿// Licensed to the .NET Foundation under one or more agreements.
-// The .NET Foundation licenses this file to you under the MIT license.
-// See the LICENSE file in the project root for more information
-
-// ReSharper disable InconsistentNaming
-namespace Dnn.ExportImport.Dto.Pages
-{
-    using System;
-
-    public class ExportTabModule : BasicExportImportDto
-    {
-        public int TabModuleID { get; set; }
-
-        public int TabID { get; set; }
-
-        public int ModuleID { get; set; }
-
-        public string PaneName { get; set; }
-
-        public int ModuleOrder { get; set; }
-
-        public int CacheTime { get; set; }
-
-        public string Alignment { get; set; }
-
-        public string Color { get; set; }
-
-        public string Border { get; set; }
-
-        public string IconFile { get; set; }
-
-        public int Visibility { get; set; }
-
-        public string ContainerSrc { get; set; }
-
-        public bool DisplayTitle { get; set; }
-
-        public bool DisplayPrint { get; set; }
-
-        public bool DisplaySyndicate { get; set; }
-
-<<<<<<< HEAD
-=======
-        [Obsolete("Deprecated in DotNetNuke 9.8.0. WebSlice functionality is no longer used. Scheduled removal in v10.0.0.")]
-        public bool IsWebSlice { get; set; }
-
-        [Obsolete("Deprecated in DotNetNuke 9.8.0. WebSlice functionality is no longer used. Scheduled removal in v10.0.0.")]
-        public string WebSliceTitle { get; set; }
-
-        [Obsolete("Deprecated in DotNetNuke 9.8.0. WebSlice functionality is no longer used. Scheduled removal in v10.0.0.")]
-        public DateTime? WebSliceExpiryDate { get; set; }
-
-        [Obsolete("Deprecated in DotNetNuke 9.8.0. WebSlice functionality is no longer used. Scheduled removal in v10.0.0.")]
-        public int? WebSliceTTL { get; set; }
-
->>>>>>> 92382c27
-        public int? CreatedByUserID { get; set; }
-
-        public DateTime? CreatedOnDate { get; set; }
-
-        public int? LastModifiedByUserID { get; set; }
-
-        public DateTime? LastModifiedOnDate { get; set; }
-
-        public bool IsDeleted { get; set; }
-
-        public string CacheMethod { get; set; }
-
-        public string ModuleTitle { get; set; }
-
-        public string Header { get; set; }
-
-        public string Footer { get; set; }
-
-        public string CultureCode { get; set; }
-
-        public Guid UniqueId { get; set; }
-
-        public Guid VersionGuid { get; set; }
-
-        public Guid? DefaultLanguageGuid { get; set; }
-
-        public Guid LocalizedVersionGuid { get; set; }
-
-        public bool InheritViewPermissions { get; set; }
-
-        public bool IsShareable { get; set; }
-
-        public bool IsShareableViewOnly { get; set; }
-
-        public string FriendlyName { get; set; } // this is ModuleDefinition.FriendlyName
-
-        public string CreatedByUserName { get; set; }
-
-        public string LastModifiedByUserName { get; set; }
-    }
-}+﻿// Licensed to the .NET Foundation under one or more agreements.
+// The .NET Foundation licenses this file to you under the MIT license.
+// See the LICENSE file in the project root for more information
+
+// ReSharper disable InconsistentNaming
+namespace Dnn.ExportImport.Dto.Pages
+{
+    using System;
+
+    public class ExportTabModule : BasicExportImportDto
+    {
+        public int TabModuleID { get; set; }
+
+        public int TabID { get; set; }
+
+        public int ModuleID { get; set; }
+
+        public string PaneName { get; set; }
+
+        public int ModuleOrder { get; set; }
+
+        public int CacheTime { get; set; }
+
+        public string Alignment { get; set; }
+
+        public string Color { get; set; }
+
+        public string Border { get; set; }
+
+        public string IconFile { get; set; }
+
+        public int Visibility { get; set; }
+
+        public string ContainerSrc { get; set; }
+
+        public bool DisplayTitle { get; set; }
+
+        public bool DisplayPrint { get; set; }
+
+        public bool DisplaySyndicate { get; set; }
+
+        public int? CreatedByUserID { get; set; }
+
+        public DateTime? CreatedOnDate { get; set; }
+
+        public int? LastModifiedByUserID { get; set; }
+
+        public DateTime? LastModifiedOnDate { get; set; }
+
+        public bool IsDeleted { get; set; }
+
+        public string CacheMethod { get; set; }
+
+        public string ModuleTitle { get; set; }
+
+        public string Header { get; set; }
+
+        public string Footer { get; set; }
+
+        public string CultureCode { get; set; }
+
+        public Guid UniqueId { get; set; }
+
+        public Guid VersionGuid { get; set; }
+
+        public Guid? DefaultLanguageGuid { get; set; }
+
+        public Guid LocalizedVersionGuid { get; set; }
+
+        public bool InheritViewPermissions { get; set; }
+
+        public bool IsShareable { get; set; }
+
+        public bool IsShareableViewOnly { get; set; }
+
+        public string FriendlyName { get; set; } // this is ModuleDefinition.FriendlyName
+
+        public string CreatedByUserName { get; set; }
+
+        public string LastModifiedByUserName { get; set; }
+    }
+}