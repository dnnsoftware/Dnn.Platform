--- conflicted
+++ resolved
@@ -1,512 +1,506 @@
-﻿// Licensed to the .NET Foundation under one or more agreements.
-// The .NET Foundation licenses this file to you under the MIT license.
-// See the LICENSE file in the project root for more information
-
-namespace DotNetNuke.Web.DDRMenu
-{
-    using System;
-    using System.Collections.Generic;
-    using System.Linq;
-    using System.Xml;
-    using System.Xml.Schema;
-    using System.Xml.Serialization;
-
-    using DotNetNuke.Common;
-    using DotNetNuke.UI.WebControls;
-    using DotNetNuke.Web.DDRMenu.DNNCommon;
-
-    /// <summary>Represents a single menu node.</summary>
-    [Serializable]
-    [XmlRoot("root", Namespace = "")]
-    public class MenuNode : IXmlSerializable
-    {
-        private List<MenuNode> children;
-
-        /// <summary>Initializes a new instance of the <see cref="MenuNode"/> class.</summary>
-        public MenuNode()
-        {
-        }
-
-        /// <summary>Initializes a new instance of the <see cref="MenuNode"/> class from existing nodes.</summary>
-        /// <param name="dnnNodes">The collection of Dnn nodes.</param>
-        public MenuNode(DNNNodeCollection dnnNodes)
-        {
-            this.Children = ConvertDNNNodeCollection(dnnNodes, this);
-        }
-
-        /// <summary>Initializes a new instance of the <see cref="MenuNode"/> class from existing nodes.</summary>
-        /// <param name="nodes">A list of <see cref="MenuNode"/>.</param>
-        public MenuNode(List<MenuNode> nodes)
-        {
-            this.Children = nodes;
-            this.Children.ForEach(c => c.Parent = this);
-        }
-
-        /// <summary>Initializes a new instance of the <see cref="MenuNode"/> class from an existing node and a parent.</summary>
-        /// <param name="dnnNode">The <see cref="DNNNode"/> to initialize from.</param>
-        /// <param name="parent">The parent <see cref="MenuNode"/>.</param>
-        public MenuNode(DNNNode dnnNode, MenuNode parent)
-        {
-            this.TabId = Convert.ToInt32(dnnNode.ID);
-            this.Text = dnnNode.Text;
-            this.Url = (dnnNode.ClickAction == eClickAction.PostBack)
-                    ? "postback:" + dnnNode.ID
-                    : string.IsNullOrEmpty(dnnNode.JSFunction) ? dnnNode.NavigateURL : "javascript:" + dnnNode.JSFunction;
-            this.Enabled = dnnNode.Enabled;
-            this.Selected = dnnNode.Selected;
-            this.Breadcrumb = dnnNode.BreadCrumb;
-            this.Separator = dnnNode.IsBreak;
-            this.Icon = dnnNode.Image;
-            this.Target = dnnNode.Target;
-            this.Title = null;
-            this.Keywords = null;
-            this.Description = null;
-            this.Parent = parent;
-            this.CommandName = dnnNode.get_CustomAttribute("CommandName");
-            this.CommandArgument = dnnNode.get_CustomAttribute("CommandArgument");
-
-            DNNAbstract.DNNNodeToMenuNode(dnnNode, this);
-
-            if ((dnnNode.DNNNodes != null) && (dnnNode.DNNNodes.Count > 0))
-            {
-                this.Children = ConvertDNNNodeCollection(dnnNode.DNNNodes, this);
-            }
-        }
-
-        /// <summary>Gets a value indicating whether this node is the first of it's level.</summary>
-        public bool First
-        {
-            get { return (this.Parent == null) || (this.Parent.Children[0] == this); }
-        }
-
-        /// <summary>Gets a value indicating whether this node is the last of it's level.</summary>
-        public bool Last
-        {
-            get { return (this.Parent == null) || (this.Parent.Children[this.Parent.Children.Count - 1] == this); }
-        }
-
-        /// <summary>Gets a value indicating how deep this node is in the nodes hierarchy.</summary>
-        public int Depth
-        {
-            get
-            {
-                var result = -1;
-                var current = this;
-                while (current.Parent != null)
-                {
-                    result++;
-                    current = current.Parent;
-                }
-
-                return result;
-            }
-        }
-
-        /// <summary>Gets or sets the id of the tab (page) for this node.</summary>
-        public int TabId { get; set; }
-
-        /// <summary>Gets or sets the text of the node.</summary>
-        public string Text { get; set; }
-
-        /// <summary>Gets or sets the title of this node.</summary>
-        public string Title { get; set; }
-
-        /// <summary>Gets or sets the url of this node.</summary>
-        public string Url { get; set; }
-
-        /// <summary>Gets or sets a value indicating whether this node is enabled.</summary>
-        public bool Enabled { get; set; }
-
-        /// <summary>Gets or sets a value indicating whether this node is selected.</summary>
-        public bool Selected { get; set; }
-
-        /// <summary>Gets or sets a value indicating whether this node is included in the breadcrumb.</summary>
-        public bool Breadcrumb { get; set; }
-
-        /// <summary>Gets or sets a value indicating whether this node is a separator.</summary>
-        public bool Separator { get; set; }
-
-        /// <summary>Gets or sets the icon for this node.</summary>
-        public string Icon { get; set; }
-
-        /// <summary>Gets or sets the large image for this node.</summary>
-        public string LargeImage { get; set; }
-
-        /// <summary>Gets or sets the command name for this node.</summary>
-        public string CommandName { get; set; }
-
-        /// <summary>Gets or sets the command argument for this node.</summary>
-        public string CommandArgument { get; set; }
-
-        /// <summary>Gets or sets the html target for this node.</summary>
-        public string Target { get; set; }
-
-        /// <summary>Gets or sets the keywords for this node.</summary>
-        public string Keywords { get; set; }
-
-        /// <summary>Gets or sets the description for this node.</summary>
-        public string Description { get; set; }
-
-        /// <summary>Gets or sets the childrens of this node.</summary>
-        public List<MenuNode> Children
-        {
-            get { return this.children ?? (this.children = new List<MenuNode>()); }
-            set { this.children = value; }
-        }
-
-        /// <summary>Gets or sets the parent node for this node.</summary>
-        public MenuNode Parent { get; set; }
-
-        /// <summary>Converts a <see cref="DNNNodeCollection"/> into a <see cref="List{MenuNode}"/>.</summary>
-        /// <param name="dnnNodes">The DNNNodeCollection to convert.</param>
-        /// <param name="parent">The parent node in which to place the nodes.</param>
-        /// <returns><see cref="List{MenuNode}"/>.</returns>
-        public static List<MenuNode> ConvertDNNNodeCollection(DNNNodeCollection dnnNodes, MenuNode parent)
-        {
-            var result = new List<MenuNode>();
-            foreach (DNNNode node in dnnNodes)
-            {
-                result.Add(new MenuNode(node, parent));
-            }
-
-            return result;
-        }
-
-        /// <summary>Finds a node by a provided tab (page) id.</summary>
-        /// <param name="tabId">The id of the tab (page).</param>
-        /// <returns>The found  <see cref="MenuNode"/> or null.</returns>
-        public MenuNode FindById(int tabId)
-        {
-            if (tabId == this.TabId)
-            {
-                return this;
-            }
-
-            foreach (var child in this.Children)
-            {
-                var result = child.FindById(tabId);
-                if (result != null)
-                {
-                    return result;
-                }
-            }
-
-            return null;
-        }
-
-        /// <summary>Finds a node by the tab (page) name.</summary>
-        /// <param name="tabName">The name of the tab (page).</param>
-        /// <returns>A <see cref="MenuNode"/> or null.</returns>
-        public MenuNode FindByName(string tabName)
-        {
-            if (tabName.Equals(this.Text, StringComparison.InvariantCultureIgnoreCase))
-            {
-                return this;
-            }
-
-            foreach (var child in this.Children)
-            {
-                var result = child.FindByName(tabName);
-                if (result != null)
-                {
-                    return result;
-                }
-            }
-
-            return null;
-        }
-
-        /// <summary>Flattens the hierarchy of the children nodes.</summary>
-        /// <param name="root">The root menu node.</param>
-        /// <returns>A new flattened list of <see cref="MenuNode"/>.</returns>
-        public List<MenuNode> FlattenChildren(MenuNode root)
-        {
-            var flattened = new List<MenuNode>();
-            if (root.TabId != 0)
-            {
-                flattened.Add(root);
-            }
-
-            var children = root.Children;
-
-            if (children != null)
-            {
-                foreach (var child in children)
-                {
-                    flattened.AddRange(this.FlattenChildren(child));
-                }
-            }
-
-            return flattened;
-        }
-
-        /// <summary>Finds a menu node either by it's name or it's id.</summary>
-        /// <param name="tabNameOrId">A string representing either the tab (page) name or id.</param>
-        /// <returns>The found <see cref="MenuNode"/> or null.</returns>
-        public MenuNode FindByNameOrId(string tabNameOrId)
-        {
-            if (tabNameOrId.Equals(this.Text, StringComparison.InvariantCultureIgnoreCase))
-            {
-                return this;
-            }
-
-            if (tabNameOrId == this.TabId.ToString())
-            {
-                return this;
-            }
-
-            foreach (var child in this.Children)
-            {
-                var result = child.FindByNameOrId(tabNameOrId);
-                if (result != null)
-                {
-                    return result;
-                }
-            }
-
-            return null;
-        }
-
-<<<<<<< HEAD
-        /// <summary>
-        /// Finds all menu nodes in the hierarchy with matching name or id.
-        /// </summary>
-        /// <param name="tabNameOrId">A string representing either the tab (page) name or id.</param>
-        /// <returns>
-        /// A <see cref="IEnumerable{MenuNode}"/> instance containing all menu nodes found.
-        /// </returns>
-        public IEnumerable<MenuNode> FindAllByNameOrId(string tabNameOrId)
-        {
-            foreach (var found in this.Children.SelectMany(child => child.FindAllByNameOrId(tabNameOrId)))
-            {
-                yield return found;
-            }
-
-            if (tabNameOrId.Equals(this.Text, StringComparison.InvariantCultureIgnoreCase)
-                || tabNameOrId == this.TabId.ToString())
-            {
-                yield return this;
-            }
-        }
-
-        /// <summary>
-        /// Checks if this node has childrens.
-        /// </summary>
-=======
-        /// <summary>Checks if this node has childrens.</summary>
->>>>>>> 421210f9
-        /// <returns>A value indicating whether this node has childrens.</returns>
-        public bool HasChildren()
-        {
-            return this.Children.Count > 0;
-        }
-
-        /// <inheritdoc/>
-        public XmlSchema GetSchema()
-        {
-            return null;
-        }
-
-        /// <inheritdoc/>
-        public void ReadXml(XmlReader reader)
-        {
-            var empty = reader.IsEmptyElement;
-
-            if (reader.MoveToFirstAttribute())
-            {
-                do
-                {
-                    switch (reader.Name.ToLowerInvariant())
-                    {
-                        case "id":
-                            this.TabId = Convert.ToInt32(reader.Value);
-                            break;
-                        case "text":
-                            this.Text = reader.Value;
-                            break;
-                        case "title":
-                            this.Title = reader.Value;
-                            break;
-                        case "url":
-                            this.Url = reader.Value;
-                            break;
-                        case "enabled":
-                            this.Enabled = reader.Value == "1";
-                            break;
-                        case "selected":
-                            this.Selected = reader.Value == "1";
-                            break;
-                        case "breadcrumb":
-                            this.Breadcrumb = reader.Value == "1";
-                            break;
-                        case "separator":
-                            this.Separator = reader.Value == "1";
-                            break;
-                        case "icon":
-                            this.Icon = reader.Value;
-                            break;
-                        case "largeimage":
-                            this.LargeImage = reader.Value;
-                            break;
-                        case "commandname":
-                            this.CommandName = reader.Value;
-                            break;
-                        case "commandargument":
-                            this.CommandArgument = reader.Value;
-                            break;
-                        case "target":
-                            this.Target = reader.Value;
-                            break;
-
-                            // default:
-                            //    throw new XmlException(String.Format("Unexpected attribute '{0}'", reader.Name));
-                    }
-                }
-                while (reader.MoveToNextAttribute());
-            }
-
-            if (empty)
-            {
-                return;
-            }
-
-            while (reader.Read())
-            {
-                switch (reader.NodeType)
-                {
-                    case XmlNodeType.Element:
-                        switch (reader.Name.ToLowerInvariant())
-                        {
-                            case "node":
-                                var child = new MenuNode { Parent = this };
-                                child.ReadXml(reader);
-                                this.Children.Add(child);
-                                break;
-                            case "keywords":
-                                this.Keywords = reader.ReadElementContentAsString().Trim();
-                                break;
-                            case "description":
-                                this.Description = reader.ReadElementContentAsString().Trim();
-                                break;
-                            case "root":
-                                break;
-                            default:
-                                throw new XmlException(string.Format("Unexpected element '{0}'", reader.Name));
-                        }
-
-                        break;
-                    case XmlNodeType.EndElement:
-                        reader.ReadEndElement();
-                        return;
-                }
-            }
-        }
-
-        /// <inheritdoc/>
-        public void WriteXml(XmlWriter writer)
-        {
-            if (this.Parent != null)
-            {
-                writer.WriteStartElement("node");
-
-                AddXmlAttribute(writer, "id", this.TabId);
-                AddXmlAttribute(writer, "text", this.Text);
-                AddXmlAttribute(writer, "title", this.Title);
-                AddXmlAttribute(writer, "url", this.Url);
-                AddXmlAttribute(writer, "enabled", this.Enabled);
-                AddXmlAttribute(writer, "selected", this.Selected);
-                AddXmlAttribute(writer, "breadcrumb", this.Breadcrumb);
-                AddXmlAttribute(writer, "separator", this.Separator);
-                AddXmlAttribute(writer, "target", this.Target);
-                AddXmlAttribute(writer, "icon", this.Icon);
-                AddXmlAttribute(writer, "largeimage", this.LargeImage);
-                AddXmlAttribute(writer, "commandname", this.CommandName);
-                AddXmlAttribute(writer, "commandargument", this.CommandArgument);
-                AddXmlAttribute(writer, "first", this.First);
-                AddXmlAttribute(writer, "last", this.Last);
-                AddXmlAttribute(writer, "only", this.First && this.Last);
-                AddXmlAttribute(writer, "depth", this.Depth);
-                AddXmlElement(writer, "keywords", this.Keywords);
-                AddXmlElement(writer, "description", this.Description);
-            }
-
-            this.Children.ForEach(c => c.WriteXml(writer));
-
-            if (this.Parent != null)
-            {
-                writer.WriteEndElement();
-            }
-        }
-
-        /// <summary>Removes all the provided nodes.</summary>
-        /// <param name="filteredNodes">The list of nodes to remove.</param>
-        internal void RemoveAll(List<MenuNode> filteredNodes)
-        {
-            this.Children.RemoveAll(filteredNodes.Contains);
-            foreach (var child in this.Children)
-            {
-                child.RemoveAll(filteredNodes);
-            }
-        }
-
-        /// <summary>Applies context to the node for paths and urls.</summary>
-        /// <param name="defaultImagePath">The default location for images.</param>
-        internal void ApplyContext(string defaultImagePath)
-        {
-            this.Icon = this.ApplyContextToImagePath(this.Icon, defaultImagePath);
-            this.LargeImage = this.ApplyContextToImagePath(this.LargeImage, defaultImagePath);
-
-            if (this.Url != null && this.Url.StartsWith("postback:"))
-            {
-                var postbackControl = DNNContext.Current.HostControl;
-                this.Url = postbackControl.Page.ClientScript.GetPostBackClientHyperlink(postbackControl, this.Url.Substring(9));
-            }
-
-            this.Children.ForEach(c => c.ApplyContext(defaultImagePath));
-        }
-
-        private static void AddXmlAttribute(XmlWriter writer, string name, string value)
-        {
-            if (!string.IsNullOrEmpty(value))
-            {
-                writer.WriteAttributeString(name, value);
-            }
-        }
-
-        private static void AddXmlAttribute(XmlWriter writer, string name, int value)
-        {
-            writer.WriteAttributeString(name, value.ToString());
-        }
-
-        private static void AddXmlAttribute(XmlWriter writer, string name, bool value)
-        {
-            writer.WriteAttributeString(name, value ? "1" : "0");
-        }
-
-        private static void AddXmlElement(XmlWriter writer, string name, string value)
-        {
-            if (!string.IsNullOrEmpty(value))
-            {
-                writer.WriteElementString(name, value);
-            }
-        }
-
-        private string ApplyContextToImagePath(string imagePath, string defaultImagePath)
-        {
-            var result = imagePath;
-            if (!string.IsNullOrEmpty(result))
-            {
-                if (result.StartsWith("~", StringComparison.InvariantCultureIgnoreCase))
-                {
-                    result = Globals.ResolveUrl(result);
-                }
-                else if (!(result.Contains("://") || result.StartsWith("/")))
-                {
-                    result = defaultImagePath + result;
-                }
-            }
-
-            return result;
-        }
-    }
-}
+﻿// Licensed to the .NET Foundation under one or more agreements.
+// The .NET Foundation licenses this file to you under the MIT license.
+// See the LICENSE file in the project root for more information
+
+namespace DotNetNuke.Web.DDRMenu
+{
+    using System;
+    using System.Collections.Generic;
+    using System.Linq;
+    using System.Xml;
+    using System.Xml.Schema;
+    using System.Xml.Serialization;
+
+    using DotNetNuke.Common;
+    using DotNetNuke.UI.WebControls;
+    using DotNetNuke.Web.DDRMenu.DNNCommon;
+
+    /// <summary>Represents a single menu node.</summary>
+    [Serializable]
+    [XmlRoot("root", Namespace = "")]
+    public class MenuNode : IXmlSerializable
+    {
+        private List<MenuNode> children;
+
+        /// <summary>Initializes a new instance of the <see cref="MenuNode"/> class.</summary>
+        public MenuNode()
+        {
+        }
+
+        /// <summary>Initializes a new instance of the <see cref="MenuNode"/> class from existing nodes.</summary>
+        /// <param name="dnnNodes">The collection of Dnn nodes.</param>
+        public MenuNode(DNNNodeCollection dnnNodes)
+        {
+            this.Children = ConvertDNNNodeCollection(dnnNodes, this);
+        }
+
+        /// <summary>Initializes a new instance of the <see cref="MenuNode"/> class from existing nodes.</summary>
+        /// <param name="nodes">A list of <see cref="MenuNode"/>.</param>
+        public MenuNode(List<MenuNode> nodes)
+        {
+            this.Children = nodes;
+            this.Children.ForEach(c => c.Parent = this);
+        }
+
+        /// <summary>Initializes a new instance of the <see cref="MenuNode"/> class from an existing node and a parent.</summary>
+        /// <param name="dnnNode">The <see cref="DNNNode"/> to initialize from.</param>
+        /// <param name="parent">The parent <see cref="MenuNode"/>.</param>
+        public MenuNode(DNNNode dnnNode, MenuNode parent)
+        {
+            this.TabId = Convert.ToInt32(dnnNode.ID);
+            this.Text = dnnNode.Text;
+            this.Url = (dnnNode.ClickAction == eClickAction.PostBack)
+                    ? "postback:" + dnnNode.ID
+                    : string.IsNullOrEmpty(dnnNode.JSFunction) ? dnnNode.NavigateURL : "javascript:" + dnnNode.JSFunction;
+            this.Enabled = dnnNode.Enabled;
+            this.Selected = dnnNode.Selected;
+            this.Breadcrumb = dnnNode.BreadCrumb;
+            this.Separator = dnnNode.IsBreak;
+            this.Icon = dnnNode.Image;
+            this.Target = dnnNode.Target;
+            this.Title = null;
+            this.Keywords = null;
+            this.Description = null;
+            this.Parent = parent;
+            this.CommandName = dnnNode.get_CustomAttribute("CommandName");
+            this.CommandArgument = dnnNode.get_CustomAttribute("CommandArgument");
+
+            DNNAbstract.DNNNodeToMenuNode(dnnNode, this);
+
+            if ((dnnNode.DNNNodes != null) && (dnnNode.DNNNodes.Count > 0))
+            {
+                this.Children = ConvertDNNNodeCollection(dnnNode.DNNNodes, this);
+            }
+        }
+
+        /// <summary>Gets a value indicating whether this node is the first of it's level.</summary>
+        public bool First
+        {
+            get { return (this.Parent == null) || (this.Parent.Children[0] == this); }
+        }
+
+        /// <summary>Gets a value indicating whether this node is the last of it's level.</summary>
+        public bool Last
+        {
+            get { return (this.Parent == null) || (this.Parent.Children[this.Parent.Children.Count - 1] == this); }
+        }
+
+        /// <summary>Gets a value indicating how deep this node is in the nodes hierarchy.</summary>
+        public int Depth
+        {
+            get
+            {
+                var result = -1;
+                var current = this;
+                while (current.Parent != null)
+                {
+                    result++;
+                    current = current.Parent;
+                }
+
+                return result;
+            }
+        }
+
+        /// <summary>Gets or sets the id of the tab (page) for this node.</summary>
+        public int TabId { get; set; }
+
+        /// <summary>Gets or sets the text of the node.</summary>
+        public string Text { get; set; }
+
+        /// <summary>Gets or sets the title of this node.</summary>
+        public string Title { get; set; }
+
+        /// <summary>Gets or sets the url of this node.</summary>
+        public string Url { get; set; }
+
+        /// <summary>Gets or sets a value indicating whether this node is enabled.</summary>
+        public bool Enabled { get; set; }
+
+        /// <summary>Gets or sets a value indicating whether this node is selected.</summary>
+        public bool Selected { get; set; }
+
+        /// <summary>Gets or sets a value indicating whether this node is included in the breadcrumb.</summary>
+        public bool Breadcrumb { get; set; }
+
+        /// <summary>Gets or sets a value indicating whether this node is a separator.</summary>
+        public bool Separator { get; set; }
+
+        /// <summary>Gets or sets the icon for this node.</summary>
+        public string Icon { get; set; }
+
+        /// <summary>Gets or sets the large image for this node.</summary>
+        public string LargeImage { get; set; }
+
+        /// <summary>Gets or sets the command name for this node.</summary>
+        public string CommandName { get; set; }
+
+        /// <summary>Gets or sets the command argument for this node.</summary>
+        public string CommandArgument { get; set; }
+
+        /// <summary>Gets or sets the html target for this node.</summary>
+        public string Target { get; set; }
+
+        /// <summary>Gets or sets the keywords for this node.</summary>
+        public string Keywords { get; set; }
+
+        /// <summary>Gets or sets the description for this node.</summary>
+        public string Description { get; set; }
+
+        /// <summary>Gets or sets the childrens of this node.</summary>
+        public List<MenuNode> Children
+        {
+            get { return this.children ?? (this.children = new List<MenuNode>()); }
+            set { this.children = value; }
+        }
+
+        /// <summary>Gets or sets the parent node for this node.</summary>
+        public MenuNode Parent { get; set; }
+
+        /// <summary>Converts a <see cref="DNNNodeCollection"/> into a <see cref="List{MenuNode}"/>.</summary>
+        /// <param name="dnnNodes">The DNNNodeCollection to convert.</param>
+        /// <param name="parent">The parent node in which to place the nodes.</param>
+        /// <returns><see cref="List{MenuNode}"/>.</returns>
+        public static List<MenuNode> ConvertDNNNodeCollection(DNNNodeCollection dnnNodes, MenuNode parent)
+        {
+            var result = new List<MenuNode>();
+            foreach (DNNNode node in dnnNodes)
+            {
+                result.Add(new MenuNode(node, parent));
+            }
+
+            return result;
+        }
+
+        /// <summary>Finds a node by a provided tab (page) id.</summary>
+        /// <param name="tabId">The id of the tab (page).</param>
+        /// <returns>The found  <see cref="MenuNode"/> or null.</returns>
+        public MenuNode FindById(int tabId)
+        {
+            if (tabId == this.TabId)
+            {
+                return this;
+            }
+
+            foreach (var child in this.Children)
+            {
+                var result = child.FindById(tabId);
+                if (result != null)
+                {
+                    return result;
+                }
+            }
+
+            return null;
+        }
+
+        /// <summary>Finds a node by the tab (page) name.</summary>
+        /// <param name="tabName">The name of the tab (page).</param>
+        /// <returns>A <see cref="MenuNode"/> or null.</returns>
+        public MenuNode FindByName(string tabName)
+        {
+            if (tabName.Equals(this.Text, StringComparison.InvariantCultureIgnoreCase))
+            {
+                return this;
+            }
+
+            foreach (var child in this.Children)
+            {
+                var result = child.FindByName(tabName);
+                if (result != null)
+                {
+                    return result;
+                }
+            }
+
+            return null;
+        }
+
+        /// <summary>Flattens the hierarchy of the children nodes.</summary>
+        /// <param name="root">The root menu node.</param>
+        /// <returns>A new flattened list of <see cref="MenuNode"/>.</returns>
+        public List<MenuNode> FlattenChildren(MenuNode root)
+        {
+            var flattened = new List<MenuNode>();
+            if (root.TabId != 0)
+            {
+                flattened.Add(root);
+            }
+
+            var children = root.Children;
+
+            if (children != null)
+            {
+                foreach (var child in children)
+                {
+                    flattened.AddRange(this.FlattenChildren(child));
+                }
+            }
+
+            return flattened;
+        }
+
+        /// <summary>Finds a menu node either by it's name or it's id.</summary>
+        /// <param name="tabNameOrId">A string representing either the tab (page) name or id.</param>
+        /// <returns>The found <see cref="MenuNode"/> or null.</returns>
+        public MenuNode FindByNameOrId(string tabNameOrId)
+        {
+            if (tabNameOrId.Equals(this.Text, StringComparison.InvariantCultureIgnoreCase))
+            {
+                return this;
+            }
+
+            if (tabNameOrId == this.TabId.ToString())
+            {
+                return this;
+            }
+
+            foreach (var child in this.Children)
+            {
+                var result = child.FindByNameOrId(tabNameOrId);
+                if (result != null)
+                {
+                    return result;
+                }
+            }
+
+            return null;
+        }
+
+        /// <summary>
+        /// Finds all menu nodes in the hierarchy with matching name or id.
+        /// </summary>
+        /// <param name="tabNameOrId">A string representing either the tab (page) name or id.</param>
+        /// <returns>
+        /// A <see cref="IEnumerable{MenuNode}"/> instance containing all menu nodes found.
+        /// </returns>
+        public IEnumerable<MenuNode> FindAllByNameOrId(string tabNameOrId)
+        {
+            foreach (var found in this.Children.SelectMany(child => child.FindAllByNameOrId(tabNameOrId)))
+            {
+                yield return found;
+            }
+
+            if (tabNameOrId.Equals(this.Text, StringComparison.InvariantCultureIgnoreCase)
+                || tabNameOrId == this.TabId.ToString())
+            {
+                yield return this;
+            }
+        }
+
+        /// <summary>Checks if this node has childrens.</summary>
+        /// <returns>A value indicating whether this node has childrens.</returns>
+        public bool HasChildren()
+        {
+            return this.Children.Count > 0;
+        }
+
+        /// <inheritdoc/>
+        public XmlSchema GetSchema()
+        {
+            return null;
+        }
+
+        /// <inheritdoc/>
+        public void ReadXml(XmlReader reader)
+        {
+            var empty = reader.IsEmptyElement;
+
+            if (reader.MoveToFirstAttribute())
+            {
+                do
+                {
+                    switch (reader.Name.ToLowerInvariant())
+                    {
+                        case "id":
+                            this.TabId = Convert.ToInt32(reader.Value);
+                            break;
+                        case "text":
+                            this.Text = reader.Value;
+                            break;
+                        case "title":
+                            this.Title = reader.Value;
+                            break;
+                        case "url":
+                            this.Url = reader.Value;
+                            break;
+                        case "enabled":
+                            this.Enabled = reader.Value == "1";
+                            break;
+                        case "selected":
+                            this.Selected = reader.Value == "1";
+                            break;
+                        case "breadcrumb":
+                            this.Breadcrumb = reader.Value == "1";
+                            break;
+                        case "separator":
+                            this.Separator = reader.Value == "1";
+                            break;
+                        case "icon":
+                            this.Icon = reader.Value;
+                            break;
+                        case "largeimage":
+                            this.LargeImage = reader.Value;
+                            break;
+                        case "commandname":
+                            this.CommandName = reader.Value;
+                            break;
+                        case "commandargument":
+                            this.CommandArgument = reader.Value;
+                            break;
+                        case "target":
+                            this.Target = reader.Value;
+                            break;
+
+                            // default:
+                            //    throw new XmlException(String.Format("Unexpected attribute '{0}'", reader.Name));
+                    }
+                }
+                while (reader.MoveToNextAttribute());
+            }
+
+            if (empty)
+            {
+                return;
+            }
+
+            while (reader.Read())
+            {
+                switch (reader.NodeType)
+                {
+                    case XmlNodeType.Element:
+                        switch (reader.Name.ToLowerInvariant())
+                        {
+                            case "node":
+                                var child = new MenuNode { Parent = this };
+                                child.ReadXml(reader);
+                                this.Children.Add(child);
+                                break;
+                            case "keywords":
+                                this.Keywords = reader.ReadElementContentAsString().Trim();
+                                break;
+                            case "description":
+                                this.Description = reader.ReadElementContentAsString().Trim();
+                                break;
+                            case "root":
+                                break;
+                            default:
+                                throw new XmlException(string.Format("Unexpected element '{0}'", reader.Name));
+                        }
+
+                        break;
+                    case XmlNodeType.EndElement:
+                        reader.ReadEndElement();
+                        return;
+                }
+            }
+        }
+
+        /// <inheritdoc/>
+        public void WriteXml(XmlWriter writer)
+        {
+            if (this.Parent != null)
+            {
+                writer.WriteStartElement("node");
+
+                AddXmlAttribute(writer, "id", this.TabId);
+                AddXmlAttribute(writer, "text", this.Text);
+                AddXmlAttribute(writer, "title", this.Title);
+                AddXmlAttribute(writer, "url", this.Url);
+                AddXmlAttribute(writer, "enabled", this.Enabled);
+                AddXmlAttribute(writer, "selected", this.Selected);
+                AddXmlAttribute(writer, "breadcrumb", this.Breadcrumb);
+                AddXmlAttribute(writer, "separator", this.Separator);
+                AddXmlAttribute(writer, "target", this.Target);
+                AddXmlAttribute(writer, "icon", this.Icon);
+                AddXmlAttribute(writer, "largeimage", this.LargeImage);
+                AddXmlAttribute(writer, "commandname", this.CommandName);
+                AddXmlAttribute(writer, "commandargument", this.CommandArgument);
+                AddXmlAttribute(writer, "first", this.First);
+                AddXmlAttribute(writer, "last", this.Last);
+                AddXmlAttribute(writer, "only", this.First && this.Last);
+                AddXmlAttribute(writer, "depth", this.Depth);
+                AddXmlElement(writer, "keywords", this.Keywords);
+                AddXmlElement(writer, "description", this.Description);
+            }
+
+            this.Children.ForEach(c => c.WriteXml(writer));
+
+            if (this.Parent != null)
+            {
+                writer.WriteEndElement();
+            }
+        }
+
+        /// <summary>Removes all the provided nodes.</summary>
+        /// <param name="filteredNodes">The list of nodes to remove.</param>
+        internal void RemoveAll(List<MenuNode> filteredNodes)
+        {
+            this.Children.RemoveAll(filteredNodes.Contains);
+            foreach (var child in this.Children)
+            {
+                child.RemoveAll(filteredNodes);
+            }
+        }
+
+        /// <summary>Applies context to the node for paths and urls.</summary>
+        /// <param name="defaultImagePath">The default location for images.</param>
+        internal void ApplyContext(string defaultImagePath)
+        {
+            this.Icon = this.ApplyContextToImagePath(this.Icon, defaultImagePath);
+            this.LargeImage = this.ApplyContextToImagePath(this.LargeImage, defaultImagePath);
+
+            if (this.Url != null && this.Url.StartsWith("postback:"))
+            {
+                var postbackControl = DNNContext.Current.HostControl;
+                this.Url = postbackControl.Page.ClientScript.GetPostBackClientHyperlink(postbackControl, this.Url.Substring(9));
+            }
+
+            this.Children.ForEach(c => c.ApplyContext(defaultImagePath));
+        }
+
+        private static void AddXmlAttribute(XmlWriter writer, string name, string value)
+        {
+            if (!string.IsNullOrEmpty(value))
+            {
+                writer.WriteAttributeString(name, value);
+            }
+        }
+
+        private static void AddXmlAttribute(XmlWriter writer, string name, int value)
+        {
+            writer.WriteAttributeString(name, value.ToString());
+        }
+
+        private static void AddXmlAttribute(XmlWriter writer, string name, bool value)
+        {
+            writer.WriteAttributeString(name, value ? "1" : "0");
+        }
+
+        private static void AddXmlElement(XmlWriter writer, string name, string value)
+        {
+            if (!string.IsNullOrEmpty(value))
+            {
+                writer.WriteElementString(name, value);
+            }
+        }
+
+        private string ApplyContextToImagePath(string imagePath, string defaultImagePath)
+        {
+            var result = imagePath;
+            if (!string.IsNullOrEmpty(result))
+            {
+                if (result.StartsWith("~", StringComparison.InvariantCultureIgnoreCase))
+                {
+                    result = Globals.ResolveUrl(result);
+                }
+                else if (!(result.Contains("://") || result.StartsWith("/")))
+                {
+                    result = defaultImagePath + result;
+                }
+            }
+
+            return result;
+        }
+    }
+}