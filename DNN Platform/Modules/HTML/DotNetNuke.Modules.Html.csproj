--- conflicted
+++ resolved
@@ -1,314 +1,308 @@
-﻿<?xml version="1.0" encoding="utf-8"?>
-<Project ToolsVersion="4.0" DefaultTargets="Build" xmlns="http://schemas.microsoft.com/developer/msbuild/2003">
-  <Import Project="$(MSBuildExtensionsPath)\$(MSBuildToolsVersion)\Microsoft.Common.props" Condition="Exists('$(MSBuildExtensionsPath)\$(MSBuildToolsVersion)\Microsoft.Common.props')" />
-  <PropertyGroup>
-    <Deterministic>true</Deterministic>
-  </PropertyGroup>
-  <PropertyGroup>
-    <Configuration Condition=" '$(Configuration)' == '' ">Debug</Configuration>
-    <Platform Condition=" '$(Platform)' == '' ">AnyCPU</Platform>
-    <ProductVersion>9.0.30729</ProductVersion>
-    <SchemaVersion>2.0</SchemaVersion>
-    <ProjectGuid>{CD8732D8-B4DD-435D-BF21-A90C2964ABA4}</ProjectGuid>
-    <ProjectTypeGuids>{349c5851-65df-11da-9384-00065b846f21};{FAE04EC0-301F-11D3-BF4B-00C04F79EFBC}</ProjectTypeGuids>
-    <OutputType>Library</OutputType>
-    <RootNamespace>DotNetNuke.Modules.Html</RootNamespace>
-    <AssemblyName>DotNetNuke.Modules.Html</AssemblyName>
-    <TargetFrameworkVersion>v4.8</TargetFrameworkVersion>
-    <MyType>Custom</MyType>
-    <OptionExplicit>On</OptionExplicit>
-    <OptionCompare>Binary</OptionCompare>
-    <OptionStrict>Off</OptionStrict>
-    <OptionInfer>On</OptionInfer>
-    <UseIISExpress>false</UseIISExpress>
-    <TargetFrameworkProfile />
-    <FileUpgradeFlags>
-    </FileUpgradeFlags>
-    <OldToolsVersion>4.0</OldToolsVersion>
-    <UpgradeBackupLocation />
-    <IISExpressSSLPort />
-    <IISExpressAnonymousAuthentication />
-    <IISExpressWindowsAuthentication />
-    <IISExpressUseClassicPipelineMode />
-    <UseGlobalApplicationHostFile />
-    <Use64BitIISExpress />
-  </PropertyGroup>
-  <PropertyGroup Condition=" '$(Configuration)|$(Platform)' == 'Debug|AnyCPU' ">
-    <DebugSymbols>true</DebugSymbols>
-    <DebugType>full</DebugType>
-    <DefineDebug>true</DefineDebug>
-    <DefineTrace>true</DefineTrace>
-    <OutputPath>bin\</OutputPath>
-    <DocumentationFile>bin\DotNetNuke.Modules.Html.XML</DocumentationFile>
-    <NoWarn>1591</NoWarn>
-    <CodeAnalysisRuleSet>AllRules.ruleset</CodeAnalysisRuleSet>
-    <LangVersion>latest</LangVersion>
-    <TreatWarningsAsErrors>true</TreatWarningsAsErrors>
-    <WarningsNotAsErrors>CS0618,SA1600</WarningsNotAsErrors>
-  </PropertyGroup>
-  <PropertyGroup Condition=" '$(Configuration)|$(Platform)' == 'Release|AnyCPU' ">
-    <DebugType>pdbonly</DebugType>
-    <DefineDebug>false</DefineDebug>
-    <DefineTrace>true</DefineTrace>
-    <Optimize>true</Optimize>
-    <OutputPath>bin\</OutputPath>
-    <DocumentationFile>bin\DotNetNuke.Modules.Html.XML</DocumentationFile>
-    <NoWarn>1591</NoWarn>
-    <CodeAnalysisRuleSet>AllRules.ruleset</CodeAnalysisRuleSet>
-    <LangVersion>latest</LangVersion>
-    <TreatWarningsAsErrors>true</TreatWarningsAsErrors>
-    <WarningsNotAsErrors>CS0618,SA1600</WarningsNotAsErrors>
-  </PropertyGroup>
-  <PropertyGroup>
-    <Extension>zip</Extension>
-    <DNNFileName>dnn_HTML</DNNFileName>
-    <PackageName>HTML_Community</PackageName>
-    <BuildScriptsPath>$(MSBuildProjectDirectory)\..\..\..\Build\BuildScripts</BuildScriptsPath>
-  </PropertyGroup>
-  <PropertyGroup Condition=" '$(Configuration)|$(Platform)' == 'Debug|x86' ">
-    <NoWarn>1591</NoWarn>
-    <CodeAnalysisRuleSet>AllRules.ruleset</CodeAnalysisRuleSet>
-    <OutputPath>bin\</OutputPath>
-  </PropertyGroup>
-  <PropertyGroup Condition="'$(Configuration)|$(Platform)' == 'Release|x86'">
-    <CodeAnalysisRuleSet>AllRules.ruleset</CodeAnalysisRuleSet>
-    <OutputPath>bin\</OutputPath>
-    <NoWarn>1591</NoWarn>
-    <DocumentationFile>DotNetNuke.Modules.Html.XML</DocumentationFile>
-  </PropertyGroup>
-  <PropertyGroup>
-    <VisualStudioVersion Condition="'$(VisualStudioVersion)' == ''">10.0</VisualStudioVersion>
-    <VSToolsPath Condition="'$(VSToolsPath)' == ''">$(MSBuildExtensionsPath32)\Microsoft\VisualStudio\v$(VisualStudioVersion)</VSToolsPath>
-  </PropertyGroup>
-  <Import Project="$(MSBuildBinPath)\Microsoft.CSharp.Targets" />
-  <ItemGroup>
-    <Reference Include="DotNetNuke.WebControls">
-      <SpecificVersion>False</SpecificVersion>
-      <HintPath>..\..\Controls\DotNetNuke.WebControls\bin\DotNetNuke.WebControls.dll</HintPath>
-    </Reference>
-    <Reference Include="System" />
-    <Reference Include="System.Data" />
-    <Reference Include="System.Data.DataSetExtensions" />
-<<<<<<< HEAD
-    <Reference Include="System.Runtime.CompilerServices.Unsafe, Version=6.0.3.0, Culture=neutral, PublicKeyToken=b03f5f7f11d50a3a, processorArchitecture=MSIL">
-      <HintPath>..\..\..\packages\System.Runtime.CompilerServices.Unsafe.6.1.2\lib\net462\System.Runtime.CompilerServices.Unsafe.dll</HintPath>
-    </Reference>
-    <Reference Include="System.Threading.Tasks.Extensions, Version=4.2.0.1, Culture=neutral, PublicKeyToken=cc7b13ffcd2ddd51, processorArchitecture=MSIL">
-      <HintPath>..\..\..\packages\System.Threading.Tasks.Extensions.4.5.4\lib\net461\System.Threading.Tasks.Extensions.dll</HintPath>
-    </Reference>
-    <Reference Include="System.Core" />
-=======
->>>>>>> f01a97c7
-    <Reference Include="System.Web" />
-    <Reference Include="System.Web.ApplicationServices" />
-    <Reference Include="System.Web.DynamicData" />
-    <Reference Include="System.Web.Entity" />
-    <Reference Include="System.Web.Extensions" />
-    <Reference Include="System.Web.Extensions.Design" />
-    <Reference Include="System.Web.Mvc, Version=5.3.0.0, Culture=neutral, PublicKeyToken=31bf3856ad364e35, processorArchitecture=MSIL">
-      <HintPath>..\..\packages\Microsoft.AspNet.Mvc.5.3.0\lib\net45\System.Web.Mvc.dll</HintPath>
-    </Reference>
-    <Reference Include="System.Web.Helpers, Version=3.0.0.0, Culture=neutral, PublicKeyToken=31bf3856ad364e35, processorArchitecture=MSIL">
-      <HintPath>..\..\packages\Microsoft.AspNet.WebPages.3.3.0\lib\net45\System.Web.Helpers.dll</HintPath>
-    </Reference>
-    <Reference Include="System.Web.WebPages, Version=3.0.0.0, Culture=neutral, PublicKeyToken=31bf3856ad364e35, processorArchitecture=MSIL">
-      <HintPath>..\..\packages\Microsoft.AspNet.WebPages.3.3.0\lib\net45\System.Web.WebPages.dll</HintPath>
-    </Reference>
-    <Reference Include="System.Web.WebPages.Deployment, Version=3.0.0.0, Culture=neutral, PublicKeyToken=31bf3856ad364e35, processorArchitecture=MSIL">
-      <HintPath>..\..\packages\Microsoft.AspNet.WebPages.3.3.0\lib\net45\System.Web.WebPages.Deployment.dll</HintPath>
-    </Reference>
-    <Reference Include="System.Web.WebPages.Razor, Version=3.0.0.0, Culture=neutral, PublicKeyToken=31bf3856ad364e35, processorArchitecture=MSIL">
-      <HintPath>..\..\packages\Microsoft.AspNet.WebPages.3.3.0\lib\net45\System.Web.WebPages.Razor.dll</HintPath>
-    </Reference>
-    <Reference Include="System.Xml" />
-    <Reference Include="System.Xml.Linq" />
-  </ItemGroup>
-  <ItemGroup>
-    <Compile Include="..\..\..\SolutionInfo.cs">
-      <Link>SolutionInfo.cs</Link>
-    </Compile>
-    <Compile Include="AssemblyInfo.cs" />
-    <Compile Include="Components\DataProvider.cs" />
-    <Compile Include="Components\HtmlModuleBase.cs">
-      <SubType>ASPXCodeBehind</SubType>
-    </Compile>
-    <Compile Include="Components\HtmlModuleSettings.cs" />
-    <Compile Include="Components\HtmlModuleSettingsRepository.cs" />
-    <Compile Include="Components\HtmlTextController.cs" />
-    <Compile Include="Components\HtmlTextInfo.cs" />
-    <Compile Include="Components\HtmlTextLogController.cs" />
-    <Compile Include="Components\HtmlTextLogInfo.cs" />
-    <Compile Include="Components\HtmlTextUserController.cs" />
-    <Compile Include="Components\HtmlTextUserInfo.cs" />
-    <Compile Include="Controllers\HTMLController.cs" />
-    <Compile Include="Models\HtmlTextUserModel.cs" />
-    <Compile Include="Models\MyWorkModel.cs" />
-    <Compile Include="Models\WorkflowType.cs" />
-    <Compile Include="Components\LocalizationHelper.cs" />
-    <Compile Include="Components\MigrateHelper.cs" />
-    <Compile Include="EditHtml.ascx.cs">
-      <DependentUpon>EditHtml.ascx</DependentUpon>
-      <SubType>ASPXCodeBehind</SubType>
-    </Compile>
-    <Compile Include="EditHtml.ascx.designer.cs">
-      <DependentUpon>EditHtml.ascx</DependentUpon>
-    </Compile>
-    <Compile Include="HtmlModule.ascx.cs">
-      <DependentUpon>HtmlModule.ascx</DependentUpon>
-      <SubType>ASPXCodeBehind</SubType>
-    </Compile>
-    <Compile Include="HtmlModule.ascx.designer.cs">
-      <DependentUpon>HtmlModule.ascx</DependentUpon>
-    </Compile>
-    <Compile Include="Models\EditHtmlViewModel.cs" />
-    <Compile Include="Models\HtmlModuleModel.cs" />
-    <Compile Include="Controls\EditHTMLControl.cs" />
-    <Compile Include="Controls\HtmlModuleControl.cs" />
-    <Compile Include="Controls\MyWorkControl.cs" />
-    <Compile Include="Mvc\RouteConfig.cs" />
-    <Compile Include="MyWork.ascx.cs">
-      <DependentUpon>MyWork.ascx</DependentUpon>
-      <SubType>ASPXCodeBehind</SubType>
-    </Compile>
-    <Compile Include="MyWork.ascx.designer.cs">
-      <DependentUpon>MyWork.ascx</DependentUpon>
-    </Compile>
-    <Compile Include="Settings.ascx.cs">
-      <DependentUpon>Settings.ascx</DependentUpon>
-      <SubType>ASPXCodeBehind</SubType>
-    </Compile>
-    <Compile Include="Settings.ascx.designer.cs">
-      <DependentUpon>Settings.ascx</DependentUpon>
-    </Compile>
-    <Content Include="04.05.00.txt" />
-    <Content Include="04.06.00.txt" />
-    <Content Include="04.06.01.txt" />
-    <Content Include="04.07.00.txt" />
-    <Content Include="04.08.01.txt" />
-    <Content Include="05.01.00.txt" />
-    <Content Include="05.01.02.txt" />
-    <Content Include="05.01.03.txt" />
-    <Content Include="05.01.04.txt" />
-    <Content Include="05.02.00.txt" />
-    <Content Include="07.03.00.txt" />
-    <Content Include="05.04.03.txt" />
-    <Content Include="10.00.00.txt" />
-    <Content Include="App_LocalResources\EditHtml.ascx.resx" />
-    <Content Include="App_LocalResources\HtmlModule.ascx.resx" />
-    <Content Include="App_LocalResources\MyWork.ascx.resx" />
-    <Content Include="App_LocalResources\Settings.ascx.resx" />
-    <Content Include="App_LocalResources\SharedResources.resx" />
-    <Content Include="EditHtml.ascx" />
-    <Content Include="HtmlModule.ascx" />
-    <Content Include="Images\html.png" />
-    <Content Include="js\edit.js" />
-    <Content Include="license.txt" />
-    <Content Include="edit.css" />
-    <Content Include="MyWork.ascx" />
-    <Content Include="releaseNotes.txt" />
-    <Content Include="Settings.ascx" />
-    <AdditionalFiles Include="..\..\..\stylecop.json">
-      <Link>stylecop.json</Link>
-    </AdditionalFiles>
-    <None Include="dnn_HTML.dnn" />
-    <Content Include="Module.build" />
-    <None Include="Providers\DataProviders\SqlDataProvider\03.00.00.SqlDataProvider" />
-    <None Include="Providers\DataProviders\SqlDataProvider\03.01.00.SqlDataProvider" />
-    <None Include="Providers\DataProviders\SqlDataProvider\04.05.00.SqlDataProvider" />
-    <None Include="Providers\DataProviders\SqlDataProvider\04.06.00.SqlDataProvider" />
-    <None Include="Providers\DataProviders\SqlDataProvider\04.06.01.SqlDataProvider" />
-    <None Include="Providers\DataProviders\SqlDataProvider\04.07.00.SqlDataProvider" />
-    <None Include="Providers\DataProviders\SqlDataProvider\04.08.01.SqlDataProvider" />
-    <None Include="Providers\DataProviders\SqlDataProvider\05.01.00.SqlDataProvider" />
-    <None Include="Providers\DataProviders\SqlDataProvider\05.01.02.SqlDataProvider" />
-    <None Include="Providers\DataProviders\SqlDataProvider\05.01.03.SqlDataProvider" />
-    <None Include="Providers\DataProviders\SqlDataProvider\05.01.04.SqlDataProvider" />
-    <None Include="Providers\DataProviders\SqlDataProvider\05.02.00.SqlDataProvider" />
-    <None Include="Providers\DataProviders\SqlDataProvider\05.02.01.SqlDataProvider" />
-    <None Include="Providers\DataProviders\SqlDataProvider\05.05.00.SqlDataProvider" />
-    <None Include="Providers\DataProviders\SqlDataProvider\06.01.00.SqlDataProvider" />
-    <None Include="Providers\DataProviders\SqlDataProvider\07.02.01.SqlDataProvider" />
-    <None Include="Providers\DataProviders\SqlDataProvider\10.00.00.SqlDataProvider" />
-    <None Include="Providers\DataProviders\SqlDataProvider\10.00.02.SqlDataProvider" />
-    <None Include="Providers\DataProviders\SqlDataProvider\Uninstall.SqlDataProvider" />
-    <Content Include="web.config" />
-    <Content Include="Views\EditHTML.cshtml" />
-    <Content Include="Views\HtmlModule.cshtml" />
-    <Content Include="Views\MyWork.cshtml" />
-    <Content Include="Views\web.config" />
-    <Content Include="Views\_Edit.cshtml" />
-    <Content Include="Views\_History.cshtml" />
-  </ItemGroup>
-  <ItemGroup>
-    <ProjectReference Include="..\..\..\DotNetNuke.Internal.SourceGenerators\DotNetNuke.Internal.SourceGenerators.csproj" ReferenceOutputAssembly="false" OutputItemType="Analyzer">
-      <Project>{5FE5D021-9C8D-47A6-BD34-F328BA3E709C}</Project>
-      <Name>DotNetNuke.Internal.SourceGenerators</Name>
-    </ProjectReference>
-    <ProjectReference Include="..\..\DotNetNuke.Abstractions\DotNetNuke.Abstractions.csproj">
-      <Project>{6928A9B1-F88A-4581-A132-D3EB38669BB0}</Project>
-      <Name>DotNetNuke.Abstractions</Name>
-    </ProjectReference>
-<<<<<<< HEAD
-    <ProjectReference Include="..\..\DotNetNuke.Web.MvcPipeline\DotNetNuke.Web.MvcPipeline.csproj">
-      <Project>{AA3EE19B-81A0-3766-E8F4-424C2425A8D3}</Project>
-      <Name>DotNetNuke.Web.MvcPipeline</Name>
-=======
-    <ProjectReference Include="..\..\DotNetNuke.Web.Client\DotNetNuke.Web.Client.csproj">
-      <Project>{03e3afa5-ddc9-48fb-a839-ad4282ce237e}</Project>
-      <Name>DotNetNuke.Web.Client</Name>
->>>>>>> f01a97c7
-    </ProjectReference>
-    <ProjectReference Include="..\..\DotNetNuke.Web\DotNetNuke.Web.csproj">
-      <Project>{ee1329fe-fd88-4e1a-968c-345e394ef080}</Project>
-      <Name>DotNetNuke.Web</Name>
-      <Private>False</Private>
-    </ProjectReference>
-    <ProjectReference Include="..\..\Library\DotNetNuke.Library.csproj">
-      <Name>DotNetNuke.Library</Name>
-      <Project>{6b29aded-7b56-4484-bea5-c0e09079535b}</Project>
-      <Private>False</Private>
-    </ProjectReference>
-    <ProjectReference Include="..\..\Providers\HtmlEditorProviders\DNNConnect.CKE\DNNConnect.CKEditorProvider.csproj">
-      <Project>{ae7e021e-7c7b-4003-9bd6-5a04c781c277}</Project>
-      <Name>DNNConnect.CKEditorProvider</Name>
-    </ProjectReference>
-  </ItemGroup>
-  <ProjectExtensions>
-    <VisualStudio>
-      <FlavorProperties GUID="{349c5851-65df-11da-9384-00065b846f21}">
-        <WebProjectProperties>
-          <UseIIS>False</UseIIS>
-          <AutoAssignPort>True</AutoAssignPort>
-          <DevelopmentServerPort>60169</DevelopmentServerPort>
-          <DevelopmentServerVPath>/</DevelopmentServerVPath>
-          <IISUrl>
-          </IISUrl>
-          <NTLMAuthentication>False</NTLMAuthentication>
-          <UseCustomServer>True</UseCustomServer>
-          <CustomServerUrl>http://localhost/DNN_Platform</CustomServerUrl>
-          <SaveServerSettingsInUserFile>False</SaveServerSettingsInUserFile>
-        </WebProjectProperties>
-      </FlavorProperties>
-    </VisualStudio>
-  </ProjectExtensions>
-  <Import Project="$(VSToolsPath)\WebApplications\Microsoft.WebApplication.targets" Condition="'$(VSToolsPath)' != ''" />
-  <Import Project="$(MSBuildExtensionsPath32)\Microsoft\VisualStudio\v10.0\WebApplications\Microsoft.WebApplication.targets" Condition="false" />
-  <ItemGroup>
-    <Content Include="App_LocalResources\Workflow.ascx.resx" />
-  </ItemGroup>
-  <ItemGroup>
-    <Folder Include="Properties\" />
-  </ItemGroup>
-  <ItemGroup>
-    <PackageReference Include="Microsoft.SourceLink.GitHub" Version="8.0.0">
-      <PrivateAssets>all</PrivateAssets>
-      <IncludeAssets>runtime; build; native; contentfiles; analyzers; buildtransitive</IncludeAssets>
-    </PackageReference>
-    <PackageReference Include="StyleCop.Analyzers">
-      <Version>1.2.0-beta.556</Version>
-      <IncludeAssets>runtime; build; native; contentfiles; analyzers; buildtransitive</IncludeAssets>
-      <PrivateAssets>all</PrivateAssets>
-    </PackageReference>
-  </ItemGroup>
-  <Import Project="Module.build" />
+﻿<?xml version="1.0" encoding="utf-8"?>
+<Project ToolsVersion="4.0" DefaultTargets="Build" xmlns="http://schemas.microsoft.com/developer/msbuild/2003">
+  <Import Project="$(MSBuildExtensionsPath)\$(MSBuildToolsVersion)\Microsoft.Common.props" Condition="Exists('$(MSBuildExtensionsPath)\$(MSBuildToolsVersion)\Microsoft.Common.props')" />
+  <PropertyGroup>
+    <Deterministic>true</Deterministic>
+  </PropertyGroup>
+  <PropertyGroup>
+    <Configuration Condition=" '$(Configuration)' == '' ">Debug</Configuration>
+    <Platform Condition=" '$(Platform)' == '' ">AnyCPU</Platform>
+    <ProductVersion>9.0.30729</ProductVersion>
+    <SchemaVersion>2.0</SchemaVersion>
+    <ProjectGuid>{CD8732D8-B4DD-435D-BF21-A90C2964ABA4}</ProjectGuid>
+    <ProjectTypeGuids>{349c5851-65df-11da-9384-00065b846f21};{FAE04EC0-301F-11D3-BF4B-00C04F79EFBC}</ProjectTypeGuids>
+    <OutputType>Library</OutputType>
+    <RootNamespace>DotNetNuke.Modules.Html</RootNamespace>
+    <AssemblyName>DotNetNuke.Modules.Html</AssemblyName>
+    <TargetFrameworkVersion>v4.8</TargetFrameworkVersion>
+    <MyType>Custom</MyType>
+    <OptionExplicit>On</OptionExplicit>
+    <OptionCompare>Binary</OptionCompare>
+    <OptionStrict>Off</OptionStrict>
+    <OptionInfer>On</OptionInfer>
+    <UseIISExpress>false</UseIISExpress>
+    <TargetFrameworkProfile />
+    <FileUpgradeFlags>
+    </FileUpgradeFlags>
+    <OldToolsVersion>4.0</OldToolsVersion>
+    <UpgradeBackupLocation />
+    <IISExpressSSLPort />
+    <IISExpressAnonymousAuthentication />
+    <IISExpressWindowsAuthentication />
+    <IISExpressUseClassicPipelineMode />
+    <UseGlobalApplicationHostFile />
+    <Use64BitIISExpress />
+  </PropertyGroup>
+  <PropertyGroup Condition=" '$(Configuration)|$(Platform)' == 'Debug|AnyCPU' ">
+    <DebugSymbols>true</DebugSymbols>
+    <DebugType>full</DebugType>
+    <DefineDebug>true</DefineDebug>
+    <DefineTrace>true</DefineTrace>
+    <OutputPath>bin\</OutputPath>
+    <DocumentationFile>bin\DotNetNuke.Modules.Html.XML</DocumentationFile>
+    <NoWarn>1591</NoWarn>
+    <CodeAnalysisRuleSet>AllRules.ruleset</CodeAnalysisRuleSet>
+    <LangVersion>latest</LangVersion>
+    <TreatWarningsAsErrors>true</TreatWarningsAsErrors>
+    <WarningsNotAsErrors>CS0618,SA1600</WarningsNotAsErrors>
+  </PropertyGroup>
+  <PropertyGroup Condition=" '$(Configuration)|$(Platform)' == 'Release|AnyCPU' ">
+    <DebugType>pdbonly</DebugType>
+    <DefineDebug>false</DefineDebug>
+    <DefineTrace>true</DefineTrace>
+    <Optimize>true</Optimize>
+    <OutputPath>bin\</OutputPath>
+    <DocumentationFile>bin\DotNetNuke.Modules.Html.XML</DocumentationFile>
+    <NoWarn>1591</NoWarn>
+    <CodeAnalysisRuleSet>AllRules.ruleset</CodeAnalysisRuleSet>
+    <LangVersion>latest</LangVersion>
+    <TreatWarningsAsErrors>true</TreatWarningsAsErrors>
+    <WarningsNotAsErrors>CS0618,SA1600</WarningsNotAsErrors>
+  </PropertyGroup>
+  <PropertyGroup>
+    <Extension>zip</Extension>
+    <DNNFileName>dnn_HTML</DNNFileName>
+    <PackageName>HTML_Community</PackageName>
+    <BuildScriptsPath>$(MSBuildProjectDirectory)\..\..\..\Build\BuildScripts</BuildScriptsPath>
+  </PropertyGroup>
+  <PropertyGroup Condition=" '$(Configuration)|$(Platform)' == 'Debug|x86' ">
+    <NoWarn>1591</NoWarn>
+    <CodeAnalysisRuleSet>AllRules.ruleset</CodeAnalysisRuleSet>
+    <OutputPath>bin\</OutputPath>
+  </PropertyGroup>
+  <PropertyGroup Condition="'$(Configuration)|$(Platform)' == 'Release|x86'">
+    <CodeAnalysisRuleSet>AllRules.ruleset</CodeAnalysisRuleSet>
+    <OutputPath>bin\</OutputPath>
+    <NoWarn>1591</NoWarn>
+    <DocumentationFile>DotNetNuke.Modules.Html.XML</DocumentationFile>
+  </PropertyGroup>
+  <PropertyGroup>
+    <VisualStudioVersion Condition="'$(VisualStudioVersion)' == ''">10.0</VisualStudioVersion>
+    <VSToolsPath Condition="'$(VSToolsPath)' == ''">$(MSBuildExtensionsPath32)\Microsoft\VisualStudio\v$(VisualStudioVersion)</VSToolsPath>
+  </PropertyGroup>
+  <Import Project="$(MSBuildBinPath)\Microsoft.CSharp.Targets" />
+  <ItemGroup>
+    <Reference Include="DotNetNuke.WebControls">
+      <SpecificVersion>False</SpecificVersion>
+      <HintPath>..\..\Controls\DotNetNuke.WebControls\bin\DotNetNuke.WebControls.dll</HintPath>
+    </Reference>
+    <Reference Include="System" />
+    <Reference Include="System.Data" />
+    <Reference Include="System.Data.DataSetExtensions" />
+    <Reference Include="System.Runtime.CompilerServices.Unsafe, Version=6.0.3.0, Culture=neutral, PublicKeyToken=b03f5f7f11d50a3a, processorArchitecture=MSIL">
+      <HintPath>..\..\..\packages\System.Runtime.CompilerServices.Unsafe.6.1.2\lib\net462\System.Runtime.CompilerServices.Unsafe.dll</HintPath>
+    </Reference>
+    <Reference Include="System.Threading.Tasks.Extensions, Version=4.2.0.1, Culture=neutral, PublicKeyToken=cc7b13ffcd2ddd51, processorArchitecture=MSIL">
+      <HintPath>..\..\..\packages\System.Threading.Tasks.Extensions.4.5.4\lib\net461\System.Threading.Tasks.Extensions.dll</HintPath>
+    </Reference>
+    <Reference Include="System.Core" />
+    <Reference Include="System.Web" />
+    <Reference Include="System.Web.ApplicationServices" />
+    <Reference Include="System.Web.DynamicData" />
+    <Reference Include="System.Web.Entity" />
+    <Reference Include="System.Web.Extensions" />
+    <Reference Include="System.Web.Extensions.Design" />
+    <Reference Include="System.Web.Mvc, Version=5.3.0.0, Culture=neutral, PublicKeyToken=31bf3856ad364e35, processorArchitecture=MSIL">
+      <HintPath>..\..\packages\Microsoft.AspNet.Mvc.5.3.0\lib\net45\System.Web.Mvc.dll</HintPath>
+    </Reference>
+    <Reference Include="System.Web.Helpers, Version=3.0.0.0, Culture=neutral, PublicKeyToken=31bf3856ad364e35, processorArchitecture=MSIL">
+      <HintPath>..\..\packages\Microsoft.AspNet.WebPages.3.3.0\lib\net45\System.Web.Helpers.dll</HintPath>
+    </Reference>
+    <Reference Include="System.Web.WebPages, Version=3.0.0.0, Culture=neutral, PublicKeyToken=31bf3856ad364e35, processorArchitecture=MSIL">
+      <HintPath>..\..\packages\Microsoft.AspNet.WebPages.3.3.0\lib\net45\System.Web.WebPages.dll</HintPath>
+    </Reference>
+    <Reference Include="System.Web.WebPages.Deployment, Version=3.0.0.0, Culture=neutral, PublicKeyToken=31bf3856ad364e35, processorArchitecture=MSIL">
+      <HintPath>..\..\packages\Microsoft.AspNet.WebPages.3.3.0\lib\net45\System.Web.WebPages.Deployment.dll</HintPath>
+    </Reference>
+    <Reference Include="System.Web.WebPages.Razor, Version=3.0.0.0, Culture=neutral, PublicKeyToken=31bf3856ad364e35, processorArchitecture=MSIL">
+      <HintPath>..\..\packages\Microsoft.AspNet.WebPages.3.3.0\lib\net45\System.Web.WebPages.Razor.dll</HintPath>
+    </Reference>
+    <Reference Include="System.Xml" />
+    <Reference Include="System.Xml.Linq" />
+  </ItemGroup>
+  <ItemGroup>
+    <Compile Include="..\..\..\SolutionInfo.cs">
+      <Link>SolutionInfo.cs</Link>
+    </Compile>
+    <Compile Include="AssemblyInfo.cs" />
+    <Compile Include="Components\DataProvider.cs" />
+    <Compile Include="Components\HtmlModuleBase.cs">
+      <SubType>ASPXCodeBehind</SubType>
+    </Compile>
+    <Compile Include="Components\HtmlModuleSettings.cs" />
+    <Compile Include="Components\HtmlModuleSettingsRepository.cs" />
+    <Compile Include="Components\HtmlTextController.cs" />
+    <Compile Include="Components\HtmlTextInfo.cs" />
+    <Compile Include="Components\HtmlTextLogController.cs" />
+    <Compile Include="Components\HtmlTextLogInfo.cs" />
+    <Compile Include="Components\HtmlTextUserController.cs" />
+    <Compile Include="Components\HtmlTextUserInfo.cs" />
+    <Compile Include="Controllers\HTMLController.cs" />
+    <Compile Include="Models\HtmlTextUserModel.cs" />
+    <Compile Include="Models\MyWorkModel.cs" />
+    <Compile Include="Models\WorkflowType.cs" />
+    <Compile Include="Components\LocalizationHelper.cs" />
+    <Compile Include="Components\MigrateHelper.cs" />
+    <Compile Include="EditHtml.ascx.cs">
+      <DependentUpon>EditHtml.ascx</DependentUpon>
+      <SubType>ASPXCodeBehind</SubType>
+    </Compile>
+    <Compile Include="EditHtml.ascx.designer.cs">
+      <DependentUpon>EditHtml.ascx</DependentUpon>
+    </Compile>
+    <Compile Include="HtmlModule.ascx.cs">
+      <DependentUpon>HtmlModule.ascx</DependentUpon>
+      <SubType>ASPXCodeBehind</SubType>
+    </Compile>
+    <Compile Include="HtmlModule.ascx.designer.cs">
+      <DependentUpon>HtmlModule.ascx</DependentUpon>
+    </Compile>
+    <Compile Include="Models\EditHtmlViewModel.cs" />
+    <Compile Include="Models\HtmlModuleModel.cs" />
+    <Compile Include="Controls\EditHTMLControl.cs" />
+    <Compile Include="Controls\HtmlModuleControl.cs" />
+    <Compile Include="Controls\MyWorkControl.cs" />
+    <Compile Include="Mvc\RouteConfig.cs" />
+    <Compile Include="MyWork.ascx.cs">
+      <DependentUpon>MyWork.ascx</DependentUpon>
+      <SubType>ASPXCodeBehind</SubType>
+    </Compile>
+    <Compile Include="MyWork.ascx.designer.cs">
+      <DependentUpon>MyWork.ascx</DependentUpon>
+    </Compile>
+    <Compile Include="Settings.ascx.cs">
+      <DependentUpon>Settings.ascx</DependentUpon>
+      <SubType>ASPXCodeBehind</SubType>
+    </Compile>
+    <Compile Include="Settings.ascx.designer.cs">
+      <DependentUpon>Settings.ascx</DependentUpon>
+    </Compile>
+    <Content Include="04.05.00.txt" />
+    <Content Include="04.06.00.txt" />
+    <Content Include="04.06.01.txt" />
+    <Content Include="04.07.00.txt" />
+    <Content Include="04.08.01.txt" />
+    <Content Include="05.01.00.txt" />
+    <Content Include="05.01.02.txt" />
+    <Content Include="05.01.03.txt" />
+    <Content Include="05.01.04.txt" />
+    <Content Include="05.02.00.txt" />
+    <Content Include="07.03.00.txt" />
+    <Content Include="05.04.03.txt" />
+    <Content Include="10.00.00.txt" />
+    <Content Include="App_LocalResources\EditHtml.ascx.resx" />
+    <Content Include="App_LocalResources\HtmlModule.ascx.resx" />
+    <Content Include="App_LocalResources\MyWork.ascx.resx" />
+    <Content Include="App_LocalResources\Settings.ascx.resx" />
+    <Content Include="App_LocalResources\SharedResources.resx" />
+    <Content Include="EditHtml.ascx" />
+    <Content Include="HtmlModule.ascx" />
+    <Content Include="Images\html.png" />
+    <Content Include="js\edit.js" />
+    <Content Include="license.txt" />
+    <Content Include="edit.css" />
+    <Content Include="MyWork.ascx" />
+    <Content Include="releaseNotes.txt" />
+    <Content Include="Settings.ascx" />
+    <AdditionalFiles Include="..\..\..\stylecop.json">
+      <Link>stylecop.json</Link>
+    </AdditionalFiles>
+    <None Include="dnn_HTML.dnn" />
+    <Content Include="Module.build" />
+    <None Include="Providers\DataProviders\SqlDataProvider\03.00.00.SqlDataProvider" />
+    <None Include="Providers\DataProviders\SqlDataProvider\03.01.00.SqlDataProvider" />
+    <None Include="Providers\DataProviders\SqlDataProvider\04.05.00.SqlDataProvider" />
+    <None Include="Providers\DataProviders\SqlDataProvider\04.06.00.SqlDataProvider" />
+    <None Include="Providers\DataProviders\SqlDataProvider\04.06.01.SqlDataProvider" />
+    <None Include="Providers\DataProviders\SqlDataProvider\04.07.00.SqlDataProvider" />
+    <None Include="Providers\DataProviders\SqlDataProvider\04.08.01.SqlDataProvider" />
+    <None Include="Providers\DataProviders\SqlDataProvider\05.01.00.SqlDataProvider" />
+    <None Include="Providers\DataProviders\SqlDataProvider\05.01.02.SqlDataProvider" />
+    <None Include="Providers\DataProviders\SqlDataProvider\05.01.03.SqlDataProvider" />
+    <None Include="Providers\DataProviders\SqlDataProvider\05.01.04.SqlDataProvider" />
+    <None Include="Providers\DataProviders\SqlDataProvider\05.02.00.SqlDataProvider" />
+    <None Include="Providers\DataProviders\SqlDataProvider\05.02.01.SqlDataProvider" />
+    <None Include="Providers\DataProviders\SqlDataProvider\05.05.00.SqlDataProvider" />
+    <None Include="Providers\DataProviders\SqlDataProvider\06.01.00.SqlDataProvider" />
+    <None Include="Providers\DataProviders\SqlDataProvider\07.02.01.SqlDataProvider" />
+    <None Include="Providers\DataProviders\SqlDataProvider\10.00.00.SqlDataProvider" />
+    <None Include="Providers\DataProviders\SqlDataProvider\10.00.02.SqlDataProvider" />
+    <None Include="Providers\DataProviders\SqlDataProvider\Uninstall.SqlDataProvider" />
+    <Content Include="web.config" />
+    <Content Include="Views\EditHTML.cshtml" />
+    <Content Include="Views\HtmlModule.cshtml" />
+    <Content Include="Views\MyWork.cshtml" />
+    <Content Include="Views\web.config" />
+    <Content Include="Views\_Edit.cshtml" />
+    <Content Include="Views\_History.cshtml" />
+  </ItemGroup>
+  <ItemGroup>
+    <ProjectReference Include="..\..\..\DotNetNuke.Internal.SourceGenerators\DotNetNuke.Internal.SourceGenerators.csproj" ReferenceOutputAssembly="false" OutputItemType="Analyzer">
+      <Project>{5FE5D021-9C8D-47A6-BD34-F328BA3E709C}</Project>
+      <Name>DotNetNuke.Internal.SourceGenerators</Name>
+    </ProjectReference>
+    <ProjectReference Include="..\..\DotNetNuke.Abstractions\DotNetNuke.Abstractions.csproj">
+      <Project>{6928A9B1-F88A-4581-A132-D3EB38669BB0}</Project>
+      <Name>DotNetNuke.Abstractions</Name>
+    </ProjectReference>
+    <ProjectReference Include="..\..\DotNetNuke.Web.MvcPipeline\DotNetNuke.Web.MvcPipeline.csproj">
+      <Project>{AA3EE19B-81A0-3766-E8F4-424C2425A8D3}</Project>
+      <Name>DotNetNuke.Web.MvcPipeline</Name>
+    <ProjectReference Include="..\..\DotNetNuke.Web.Client\DotNetNuke.Web.Client.csproj">
+      <Project>{03e3afa5-ddc9-48fb-a839-ad4282ce237e}</Project>
+      <Name>DotNetNuke.Web.Client</Name>
+    </ProjectReference>
+    <ProjectReference Include="..\..\DotNetNuke.Web\DotNetNuke.Web.csproj">
+      <Project>{ee1329fe-fd88-4e1a-968c-345e394ef080}</Project>
+      <Name>DotNetNuke.Web</Name>
+      <Private>False</Private>
+    </ProjectReference>
+    <ProjectReference Include="..\..\Library\DotNetNuke.Library.csproj">
+      <Name>DotNetNuke.Library</Name>
+      <Project>{6b29aded-7b56-4484-bea5-c0e09079535b}</Project>
+      <Private>False</Private>
+    </ProjectReference>
+    <ProjectReference Include="..\..\Providers\HtmlEditorProviders\DNNConnect.CKE\DNNConnect.CKEditorProvider.csproj">
+      <Project>{ae7e021e-7c7b-4003-9bd6-5a04c781c277}</Project>
+      <Name>DNNConnect.CKEditorProvider</Name>
+    </ProjectReference>
+  </ItemGroup>
+  <ProjectExtensions>
+    <VisualStudio>
+      <FlavorProperties GUID="{349c5851-65df-11da-9384-00065b846f21}">
+        <WebProjectProperties>
+          <UseIIS>False</UseIIS>
+          <AutoAssignPort>True</AutoAssignPort>
+          <DevelopmentServerPort>60169</DevelopmentServerPort>
+          <DevelopmentServerVPath>/</DevelopmentServerVPath>
+          <IISUrl>
+          </IISUrl>
+          <NTLMAuthentication>False</NTLMAuthentication>
+          <UseCustomServer>True</UseCustomServer>
+          <CustomServerUrl>http://localhost/DNN_Platform</CustomServerUrl>
+          <SaveServerSettingsInUserFile>False</SaveServerSettingsInUserFile>
+        </WebProjectProperties>
+      </FlavorProperties>
+    </VisualStudio>
+  </ProjectExtensions>
+  <Import Project="$(VSToolsPath)\WebApplications\Microsoft.WebApplication.targets" Condition="'$(VSToolsPath)' != ''" />
+  <Import Project="$(MSBuildExtensionsPath32)\Microsoft\VisualStudio\v10.0\WebApplications\Microsoft.WebApplication.targets" Condition="false" />
+  <ItemGroup>
+    <Content Include="App_LocalResources\Workflow.ascx.resx" />
+  </ItemGroup>
+  <ItemGroup>
+    <Folder Include="Properties\" />
+  </ItemGroup>
+  <ItemGroup>
+    <PackageReference Include="Microsoft.SourceLink.GitHub" Version="8.0.0">
+      <PrivateAssets>all</PrivateAssets>
+      <IncludeAssets>runtime; build; native; contentfiles; analyzers; buildtransitive</IncludeAssets>
+    </PackageReference>
+    <PackageReference Include="StyleCop.Analyzers">
+      <Version>1.2.0-beta.556</Version>
+      <IncludeAssets>runtime; build; native; contentfiles; analyzers; buildtransitive</IncludeAssets>
+      <PrivateAssets>all</PrivateAssets>
+    </PackageReference>
+  </ItemGroup>
+  <Import Project="Module.build" />
 </Project>