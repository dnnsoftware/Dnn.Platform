<dotnetnuke type="Package" version="6.0">
  <packages>
<<<<<<< HEAD
    <package name="DotNetNuke.Modules.MemberDirectory" type="Module"  isSystem="true" version="10.00.00">
=======
    <package name="DotNetNuke.Modules.MemberDirectory" type="Module"  isSystem="true" version="09.13.08">
>>>>>>> eef57f96
      <friendlyName>Member Directory</friendlyName>      
      <description>The Member Directory module displays a list of Members based on role, profile property or relationship.</description>
      <iconFile>~/DesktopModules/MemberDirectory/Images/member_list_32X32.png</iconFile>
      <owner>
        <name>.NET Foundation and Contributors</name>
        <organization>DNN Community</organization>
        <url>https://dnncommunity.org</url>
        <email>info@dnncommunity.org</email>
      </owner>
      <license src="License.txt"></license>
      <releaseNotes src="ReleaseNotes.txt"></releaseNotes>
      <azureCompatible>true</azureCompatible>
      <dependencies>
        <dependency type="CoreVersion">07.00.00</dependency>
      </dependencies>
      <components>
        <component type="Module">
          <desktopModule>
            <moduleName>DotNetNuke.Modules.MemberDirectory</moduleName>
            <foldername>MemberDirectory</foldername>
            <businessControllerClass/>
            <supportedFeatures/>
            <moduleDefinitions>
              <moduleDefinition>
                <friendlyName>Member Directory</friendlyName>
                <defaultCacheTime>0</defaultCacheTime>
                <moduleControls>
                  <moduleControl>
                    <controlKey/>
                    <controlSrc>DesktopModules/MemberDirectory/View.ascx</controlSrc>
                    <supportsPopUps>True</supportsPopUps>
                    <supportsPartialRendering>True</supportsPartialRendering>
                    <controlTitle>Social Messaging View</controlTitle>
                    <controlType>View</controlType>
                    <iconFile/>
                    <helpUrl>https://docs.dnncommunity.org</helpUrl>
                    <viewOrder>0</viewOrder>
                  </moduleControl>
                  <moduleControl>
                    <controlKey>Settings</controlKey>
                    <controlSrc>DesktopModules/MemberDirectory/Settings.ascx</controlSrc>
                    <supportsPopUps>True</supportsPopUps>
                    <supportsPartialRendering>True</supportsPartialRendering>
                    <controlTitle>Settings</controlTitle>
                    <controlType>Edit</controlType>
                    <iconFile/>
                    <helpUrl>https://docs.dnncommunity.org</helpUrl>
                    <viewOrder>0</viewOrder>
                  </moduleControl>
                </moduleControls>
              </moduleDefinition>
            </moduleDefinitions>
          </desktopModule>
		  <eventMessage>
		  	<processorType>DotNetNuke.Entities.Modules.EventMessageProcessor, DotNetNuke</processorType>
			<processorCommand>UpgradeModule</processorCommand>
			<attributes>
				<businessControllerClass>DotNetNuke.Modules.MemberDirectory.Components.UpgradeController, DotNetNuke.Modules.MemberDirectory</businessControllerClass>
				<desktopModuleID>[DESKTOPMODULEID]</desktopModuleID>
				<upgradeVersionsList>07.00.06</upgradeVersionsList>
			</attributes>
		  </eventMessage>
		</component>
        <component type="Assembly">
          <assemblies>
            <assembly>
              <path>bin</path>
              <name>DotNetNuke.Modules.MemberDirectory.dll</name>
            </assembly>
          </assemblies>
        </component>
        <component type="File">
          <files>
            <basePath>DesktopModules\MemberDirectory</basePath>
            <file>
              <name>View.ascx</name>
              <sourceFileName>View.ascx</sourceFileName>
            </file>
            <file>
              <name>Settings.ascx</name>
              <sourceFileName>Settings.ascx</sourceFileName>
            </file>
          </files>
        </component>
        <component type="ResourceFile">
          <resourceFiles>
            <basePath>DesktopModules/MemberDirectory</basePath>
            <resourceFile>
              <name>Resources.zip</name>
            </resourceFile>
          </resourceFiles>
        </component>
      </components>
    </package>
  </packages>
</dotnetnuke>
<|MERGE_RESOLUTION|>--- conflicted
+++ resolved
@@ -1,10 +1,6 @@
 <dotnetnuke type="Package" version="6.0">
   <packages>
-<<<<<<< HEAD
     <package name="DotNetNuke.Modules.MemberDirectory" type="Module"  isSystem="true" version="10.00.00">
-=======
-    <package name="DotNetNuke.Modules.MemberDirectory" type="Module"  isSystem="true" version="09.13.08">
->>>>>>> eef57f96
       <friendlyName>Member Directory</friendlyName>      
       <description>The Member Directory module displays a list of Members based on role, profile property or relationship.</description>
       <iconFile>~/DesktopModules/MemberDirectory/Images/member_list_32X32.png</iconFile>
@@ -100,4 +96,4 @@
       </components>
     </package>
   </packages>
-</dotnetnuke>
+</dotnetnuke>