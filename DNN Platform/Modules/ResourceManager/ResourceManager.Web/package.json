--- conflicted
+++ resolved
@@ -29,38 +29,9 @@
   },
   "license": "MIT",
   "devDependencies": {
-<<<<<<< HEAD
     "@dnncommunity/dnn-elements": "^0.15.0-beta.21",
     "@stencil/sass": "^1.5.2",
-    "@stencil/store": "^1.5.0"
-=======
-    "@babel/core": "^7.2.0",
-    "@babel/plugin-proposal-class-properties": "^7.10.4",
-    "@babel/plugin-transform-arrow-functions": "^7.10.4",
-    "@babel/preset-env": "^7.2.0",
-    "@babel/preset-react": "^7.0.0",
-    "@dnnsoftware/dnn-react-common": "9.10.2",
-    "babel-eslint": "^10.1.0",
-    "babel-loader": "8.0.6",
-    "babel-plugin-transform-object-assign": "6.22.0",
-    "babel-plugin-transform-object-rest-spread": "6.26.0",
-    "babel-plugin-transform-react-remove-prop-types": "0.4.24",
-    "babel-polyfill": "6.26.0",
-    "css-loader": "2.1.1",
-    "eslint": "5.8.0",
-    "eslint-loader": "2.1.1",
-    "eslint-plugin-babel": "5.3.0",
-    "eslint-plugin-filenames": "1.3.2",
-    "eslint-plugin-import": "^2.24.0",
-    "eslint-plugin-react": "7.11.1",
-    "eslint-plugin-spellcheck": "0.0.11",
-    "prop-types": "^15.7.2",
-    "webpack": "4.43.0",
-    "webpack-bundle-size-analyzer": "3.1.0",
-    "webpack-cli": "3.3.11",
-    "webpack-dev-server": "3.11.0"
-  },
-  "dependencies": {
+    "@stencil/store": "^1.5.0",
     "copy-to-clipboard": "^3.0.5",
     "es6-shim": "0.35.6",
     "fetch-ie8": "1.4.2",
@@ -88,6 +59,5 @@
     "style-loader": "0.23.1",
     "superagent": "^6.1.0",
     "url-loader": "1.1.2"
->>>>>>> dd55f7f8
   }
 }