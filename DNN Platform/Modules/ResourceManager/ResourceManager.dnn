--- conflicted
+++ resolved
@@ -1,116 +1,112 @@
-<dotnetnuke type="Package" version="6.0">
-  <packages>
-<<<<<<< HEAD
-    <package name="ResourceManager" type="Module" version="10.00.00">
-=======
-    <package name="ResourceManager" type="Module" version="09.13.00">
->>>>>>> a94acf86
-      <friendlyName>Resource Manager</friendlyName>
-      <description>This module allows you to manage files on the server</description>
-      <iconFile>~/Images/icon_filemanager_32px.gif</iconFile>
-      <owner>
-        <name>.NET Foundation and Contributors</name>
-        <organization>DNN Community</organization>
-        <url>https://dnncommunity.org</url>
-        <email>info@dnncommunity.org</email>
-      </owner>
-      <license src="License.txt"></license>
-      <releaseNotes src="ReleaseNotes.txt"></releaseNotes>
-      <dependencies>
-        <dependency type="CoreVersion">09.11.00</dependency>
-      </dependencies>
-      <components>
-        <component type="Cleanup" version="09.11.00" glob="DesktopModules/ResourceManager/**/*" />
-        <component type="Script">
-          <scripts>
-            <basePath>DesktopModules\ResourceManager</basePath>
-            <script type="Install">
-              <path>Data</path>
-              <name>00.00.01.SqlDataProvider</name>
-              <version>00.00.01</version>
-            </script>
-            <script type="UnInstall">
-              <path>Data</path>
-              <name>Uninstall.SqlDataProvider</name>
-              <version>00.00.01</version>
-            </script>
-          </scripts>
-        </component>
-        <component type="ResourceFile">
-          <resourceFiles>
-            <basePath>DesktopModules/ResourceManager</basePath>
-            <resourceFile>
-              <name>Resources.zip</name>
-            </resourceFile>
-          </resourceFiles>
-        </component>
-        <component type="Module">
-          <desktopModule>
-            <moduleName>ResourceManager</moduleName>
-            <foldername>ResourceManager</foldername>
-            <businessControllerClass>Dnn.Modules.ResourceManager.Components.ResourceManagerController, Dnn.Modules.ResourceManager</businessControllerClass>
-            <supportedFeatures>
-              <supportedFeature type="Upgradeable" />
-            </supportedFeatures>
-            <moduleDefinitions>
-              <moduleDefinition>
-                <friendlyName>ResourceManager</friendlyName>
-                <defaultCacheTime>0</defaultCacheTime>
-                <moduleControls>
-                  <moduleControl>
-                    <controlKey/>
-                    <controlSrc>DesktopModules/ResourceManager/View.html</controlSrc>
-                    <supportsPartialRendering>False</supportsPartialRendering>
-                    <controlTitle/>
-                    <controlType>View</controlType>
-                    <iconFile/>
-                    <helpUrl/>
-                    <viewOrder>0</viewOrder>
-                  </moduleControl>
-                  <moduleControl>
-                    <controlKey>Settings</controlKey>
-                    <controlSrc>DesktopModules/ResourceManager/Settings.ascx</controlSrc>
-                    <supportsPartialRendering>False</supportsPartialRendering>
-                    <controlTitle>ResourceManager Settings</controlTitle>
-                    <controlType>Edit</controlType>
-                    <iconFile/>
-                    <helpUrl/>
-                    <viewOrder>0</viewOrder>
-                  </moduleControl>
-                  <moduleControl>
-                    <controlKey>EditFolderMapping</controlKey>
-                    <controlSrc>DesktopModules/ResourceManager/EditFolderMapping.ascx</controlSrc>
-                    <supportsPartialRendering>True</supportsPartialRendering>
-                    <controlTitle>Edit Folder Mapping</controlTitle>
-                    <controlType>Edit</controlType>
-                    <iconFile/>
-                    <helpUrl/>
-                    <viewOrder>0</viewOrder>
-                    <supportsPopUps>True</supportsPopUps>
-                  </moduleControl>
-                </moduleControls>
-              </moduleDefinition>
-            </moduleDefinitions>
-          </desktopModule>
-          <eventMessage>
-            <processorType>DotNetNuke.Entities.Modules.EventMessageProcessor, DotNetNuke</processorType>
-            <processorCommand>UpgradeModule</processorCommand>
-            <attributes>
-              <businessControllerClass>Dnn.Modules.ResourceManager.Components.ResourceManagerController, Dnn.Modules.ResourceManager</businessControllerClass>
-              <desktopModuleID>[DESKTOPMODULEID]</desktopModuleID>
-              <upgradeVersionsList>00.00.01</upgradeVersionsList>
-            </attributes>
-          </eventMessage>
-        </component>
-        <component type="Assembly">
-          <assemblies>
-            <assembly>
-              <name>Dnn.Modules.ResourceManager.dll</name>
-              <path>bin</path>
-            </assembly>
-          </assemblies>
-        </component>
-      </components>
-    </package>
-  </packages>
-</dotnetnuke>+<dotnetnuke type="Package" version="6.0">
+  <packages>
+    <package name="ResourceManager" type="Module" version="10.00.00">
+      <friendlyName>Resource Manager</friendlyName>
+      <description>This module allows you to manage files on the server</description>
+      <iconFile>~/Images/icon_filemanager_32px.gif</iconFile>
+      <owner>
+        <name>.NET Foundation and Contributors</name>
+        <organization>DNN Community</organization>
+        <url>https://dnncommunity.org</url>
+        <email>info@dnncommunity.org</email>
+      </owner>
+      <license src="License.txt"></license>
+      <releaseNotes src="ReleaseNotes.txt"></releaseNotes>
+      <dependencies>
+        <dependency type="CoreVersion">09.11.00</dependency>
+      </dependencies>
+      <components>
+        <component type="Cleanup" version="09.11.00" glob="DesktopModules/ResourceManager/**/*" />
+        <component type="Script">
+          <scripts>
+            <basePath>DesktopModules\ResourceManager</basePath>
+            <script type="Install">
+              <path>Data</path>
+              <name>00.00.01.SqlDataProvider</name>
+              <version>00.00.01</version>
+            </script>
+            <script type="UnInstall">
+              <path>Data</path>
+              <name>Uninstall.SqlDataProvider</name>
+              <version>00.00.01</version>
+            </script>
+          </scripts>
+        </component>
+        <component type="ResourceFile">
+          <resourceFiles>
+            <basePath>DesktopModules/ResourceManager</basePath>
+            <resourceFile>
+              <name>Resources.zip</name>
+            </resourceFile>
+          </resourceFiles>
+        </component>
+        <component type="Module">
+          <desktopModule>
+            <moduleName>ResourceManager</moduleName>
+            <foldername>ResourceManager</foldername>
+            <businessControllerClass>Dnn.Modules.ResourceManager.Components.ResourceManagerController, Dnn.Modules.ResourceManager</businessControllerClass>
+            <supportedFeatures>
+              <supportedFeature type="Upgradeable" />
+            </supportedFeatures>
+            <moduleDefinitions>
+              <moduleDefinition>
+                <friendlyName>ResourceManager</friendlyName>
+                <defaultCacheTime>0</defaultCacheTime>
+                <moduleControls>
+                  <moduleControl>
+                    <controlKey/>
+                    <controlSrc>DesktopModules/ResourceManager/View.html</controlSrc>
+                    <supportsPartialRendering>False</supportsPartialRendering>
+                    <controlTitle/>
+                    <controlType>View</controlType>
+                    <iconFile/>
+                    <helpUrl/>
+                    <viewOrder>0</viewOrder>
+                  </moduleControl>
+                  <moduleControl>
+                    <controlKey>Settings</controlKey>
+                    <controlSrc>DesktopModules/ResourceManager/Settings.ascx</controlSrc>
+                    <supportsPartialRendering>False</supportsPartialRendering>
+                    <controlTitle>ResourceManager Settings</controlTitle>
+                    <controlType>Edit</controlType>
+                    <iconFile/>
+                    <helpUrl/>
+                    <viewOrder>0</viewOrder>
+                  </moduleControl>
+                  <moduleControl>
+                    <controlKey>EditFolderMapping</controlKey>
+                    <controlSrc>DesktopModules/ResourceManager/EditFolderMapping.ascx</controlSrc>
+                    <supportsPartialRendering>True</supportsPartialRendering>
+                    <controlTitle>Edit Folder Mapping</controlTitle>
+                    <controlType>Edit</controlType>
+                    <iconFile/>
+                    <helpUrl/>
+                    <viewOrder>0</viewOrder>
+                    <supportsPopUps>True</supportsPopUps>
+                  </moduleControl>
+                </moduleControls>
+              </moduleDefinition>
+            </moduleDefinitions>
+          </desktopModule>
+          <eventMessage>
+            <processorType>DotNetNuke.Entities.Modules.EventMessageProcessor, DotNetNuke</processorType>
+            <processorCommand>UpgradeModule</processorCommand>
+            <attributes>
+              <businessControllerClass>Dnn.Modules.ResourceManager.Components.ResourceManagerController, Dnn.Modules.ResourceManager</businessControllerClass>
+              <desktopModuleID>[DESKTOPMODULEID]</desktopModuleID>
+              <upgradeVersionsList>00.00.01</upgradeVersionsList>
+            </attributes>
+          </eventMessage>
+        </component>
+        <component type="Assembly">
+          <assemblies>
+            <assembly>
+              <name>Dnn.Modules.ResourceManager.dll</name>
+              <path>bin</path>
+            </assembly>
+          </assemblies>
+        </component>
+      </components>
+    </package>
+  </packages>
+</dotnetnuke>