--- conflicted
+++ resolved
@@ -1,4 +1,4 @@
-﻿<?xml version="1.0" encoding="utf-8"?>
+<?xml version="1.0" encoding="utf-8"?>
 <root>
   <!-- 
     Microsoft ResX Schema 
@@ -279,7 +279,6 @@
   <data name="InvalidExtensionMessage.Text" xml:space="preserve">
     <value> is not of a type that is allowed to be uploaded</value>
   </data>
-<<<<<<< HEAD
   <data name="Refresh.Text" xml:space="preserve">
     <value>Refresh</value>
   </data>
@@ -288,7 +287,7 @@
   </data>
   <data name="SyncThisFolderAndSubfolders.Text" xml:space="preserve">
     <value>Sync This Folder &amp; Subfolders</value>
-=======
+  </data>
   <data name="ManageFolderTypes.Text" xml:space="preserve">
     <value>Manage Folder Types</value>
   </data>
@@ -312,6 +311,5 @@
   </data>
   <data name="RemoveFolderTypeDialogHeader.Text" xml:space="preserve">
     <value>Remove Folder Type</value>
->>>>>>> fb82726c
   </data>
 </root>