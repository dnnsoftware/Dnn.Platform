﻿<?xml version="1.0" encoding="utf-8"?>
<configuration>

  <system.web>
    <compilation debug="true" targetFramework="4.7.2" />
    <httpRuntime targetFramework="4.7.2" />
  </system.web>

	<runtime>
		<assemblyBinding xmlns="urn:schemas-microsoft-com:asm.v1">
			<dependentAssembly>
				<assemblyIdentity name="Newtonsoft.Json" publicKeyToken="30ad4fe6b2a6aeed" culture="neutral" />
				<bindingRedirect oldVersion="0.0.0.0-13.0.0.0" newVersion="13.0.0.0" />
			</dependentAssembly>
			<dependentAssembly>
				<assemblyIdentity name="ICSharpCode.SharpZipLib" publicKeyToken="1b03e6acf1164f73" culture="neutral" />
				<bindingRedirect oldVersion="0.0.0.0-1.3.3.11" newVersion="1.3.3.11" />
			</dependentAssembly>
			<dependentAssembly>
				<assemblyIdentity name="BouncyCastle.Crypto" publicKeyToken="0e99375e54769942" culture="neutral" />
				<bindingRedirect oldVersion="0.0.0.0-1.9.0.0" newVersion="1.9.0.0" />
			</dependentAssembly>
<<<<<<< HEAD
			<dependentAssembly>
				<assemblyIdentity name="System.Web.Http" publicKeyToken="31bf3856ad364e35" culture="neutral" />
				<bindingRedirect oldVersion="0.0.0.0-5.2.8.0" newVersion="5.2.8.0" />
			</dependentAssembly>
			<dependentAssembly>
				<assemblyIdentity name="System.Net.Http.Formatting" publicKeyToken="31bf3856ad364e35" culture="neutral" />
				<bindingRedirect oldVersion="0.0.0.0-5.2.8.0" newVersion="5.2.8.0" />
			</dependentAssembly>
		</assemblyBinding>
	</runtime>
</configuration>

=======
		</assemblyBinding>
	</runtime>
</configuration>
>>>>>>> 42f1820e
<|MERGE_RESOLUTION|>--- conflicted
+++ resolved
@@ -1,40 +1,33 @@
-﻿<?xml version="1.0" encoding="utf-8"?>
-<configuration>
-
-  <system.web>
-    <compilation debug="true" targetFramework="4.7.2" />
-    <httpRuntime targetFramework="4.7.2" />
-  </system.web>
-
-	<runtime>
-		<assemblyBinding xmlns="urn:schemas-microsoft-com:asm.v1">
-			<dependentAssembly>
-				<assemblyIdentity name="Newtonsoft.Json" publicKeyToken="30ad4fe6b2a6aeed" culture="neutral" />
-				<bindingRedirect oldVersion="0.0.0.0-13.0.0.0" newVersion="13.0.0.0" />
-			</dependentAssembly>
-			<dependentAssembly>
-				<assemblyIdentity name="ICSharpCode.SharpZipLib" publicKeyToken="1b03e6acf1164f73" culture="neutral" />
-				<bindingRedirect oldVersion="0.0.0.0-1.3.3.11" newVersion="1.3.3.11" />
-			</dependentAssembly>
-			<dependentAssembly>
-				<assemblyIdentity name="BouncyCastle.Crypto" publicKeyToken="0e99375e54769942" culture="neutral" />
-				<bindingRedirect oldVersion="0.0.0.0-1.9.0.0" newVersion="1.9.0.0" />
-			</dependentAssembly>
-<<<<<<< HEAD
-			<dependentAssembly>
-				<assemblyIdentity name="System.Web.Http" publicKeyToken="31bf3856ad364e35" culture="neutral" />
-				<bindingRedirect oldVersion="0.0.0.0-5.2.8.0" newVersion="5.2.8.0" />
-			</dependentAssembly>
-			<dependentAssembly>
-				<assemblyIdentity name="System.Net.Http.Formatting" publicKeyToken="31bf3856ad364e35" culture="neutral" />
-				<bindingRedirect oldVersion="0.0.0.0-5.2.8.0" newVersion="5.2.8.0" />
-			</dependentAssembly>
-		</assemblyBinding>
-	</runtime>
-</configuration>
-
-=======
-		</assemblyBinding>
-	</runtime>
-</configuration>
->>>>>>> 42f1820e
+﻿<?xml version="1.0" encoding="utf-8"?>
+<configuration>
+
+  <system.web>
+    <compilation debug="true" targetFramework="4.7.2" />
+    <httpRuntime targetFramework="4.7.2" />
+  </system.web>
+
+	<runtime>
+		<assemblyBinding xmlns="urn:schemas-microsoft-com:asm.v1">
+			<dependentAssembly>
+				<assemblyIdentity name="Newtonsoft.Json" publicKeyToken="30ad4fe6b2a6aeed" culture="neutral" />
+				<bindingRedirect oldVersion="0.0.0.0-13.0.0.0" newVersion="13.0.0.0" />
+			</dependentAssembly>
+			<dependentAssembly>
+				<assemblyIdentity name="ICSharpCode.SharpZipLib" publicKeyToken="1b03e6acf1164f73" culture="neutral" />
+				<bindingRedirect oldVersion="0.0.0.0-1.3.3.11" newVersion="1.3.3.11" />
+			</dependentAssembly>
+			<dependentAssembly>
+				<assemblyIdentity name="BouncyCastle.Crypto" publicKeyToken="0e99375e54769942" culture="neutral" />
+				<bindingRedirect oldVersion="0.0.0.0-1.9.0.0" newVersion="1.9.0.0" />
+			</dependentAssembly>
+			<dependentAssembly>
+				<assemblyIdentity name="System.Web.Http" publicKeyToken="31bf3856ad364e35" culture="neutral" />
+				<bindingRedirect oldVersion="0.0.0.0-5.2.8.0" newVersion="5.2.8.0" />
+			</dependentAssembly>
+			<dependentAssembly>
+				<assemblyIdentity name="System.Net.Http.Formatting" publicKeyToken="31bf3856ad364e35" culture="neutral" />
+				<bindingRedirect oldVersion="0.0.0.0-5.2.8.0" newVersion="5.2.8.0" />
+			</dependentAssembly>
+		</assemblyBinding>
+	</runtime>
+</configuration>