--- conflicted
+++ resolved
@@ -1,92 +1,83 @@
-﻿<?xml version="1.0" encoding="utf-8"?>
-<configuration>
-  <!--
-    For a description of web.config changes see http://go.microsoft.com/fwlink/?LinkId=235367.
-
-    The following attributes can be set on the <httpRuntime> tag.
-      <system.Web>
-        <httpRuntime targetFramework="4.8" />
-      </system.Web>
-  -->
-  <system.web>
-    <compilation debug="true" targetFramework="4.8" />
-    <httpRuntime targetFramework="4.7.2" />
-  </system.web>
-  <runtime>
-    <assemblyBinding xmlns="urn:schemas-microsoft-com:asm.v1">
-      <dependentAssembly>
-        <assemblyIdentity name="Newtonsoft.Json" publicKeyToken="30ad4fe6b2a6aeed" culture="neutral" />
-        <bindingRedirect oldVersion="0.0.0.0-13.0.0.0" newVersion="13.0.0.0" />
-      </dependentAssembly>
-      <dependentAssembly>
-        <assemblyIdentity name="BouncyCastle.Crypto" publicKeyToken="0e99375e54769942" culture="neutral" />
-        <bindingRedirect oldVersion="0.0.0.0-1.9.0.0" newVersion="1.9.0.0" />
-      </dependentAssembly>
-      <dependentAssembly>
-        <assemblyIdentity name="System.Web.Http" publicKeyToken="31bf3856ad364e35" culture="neutral" />
-        <bindingRedirect oldVersion="0.0.0.0-5.2.8.0" newVersion="5.2.8.0" />
-      </dependentAssembly>
-      <dependentAssembly>
-        <assemblyIdentity name="System.Net.Http.Formatting" publicKeyToken="31bf3856ad364e35" culture="neutral" />
-        <bindingRedirect oldVersion="0.0.0.0-5.2.8.0" newVersion="5.2.8.0" />
-      </dependentAssembly>
-      <dependentAssembly>
-        <assemblyIdentity name="Microsoft.Extensions.DependencyInjection.Abstractions" publicKeyToken="adb9793829ddae60" culture="neutral" />
-        <bindingRedirect oldVersion="0.0.0.0-8.0.0.0" newVersion="8.0.0.0" />
-      </dependentAssembly>
-      <dependentAssembly>
-        <assemblyIdentity name="System.Threading.Tasks.Extensions" publicKeyToken="cc7b13ffcd2ddd51" culture="neutral" />
-        <bindingRedirect oldVersion="0.0.0.0-4.2.0.1" newVersion="4.2.0.1" />
-      </dependentAssembly>
-      <dependentAssembly>
-        <assemblyIdentity name="Microsoft.Bcl.AsyncInterfaces" publicKeyToken="cc7b13ffcd2ddd51" culture="neutral" />
-        <bindingRedirect oldVersion="0.0.0.0-8.0.0.0" newVersion="8.0.0.0" />
-      </dependentAssembly>
-      <dependentAssembly>
-        <assemblyIdentity name="System.Runtime.CompilerServices.Unsafe" publicKeyToken="b03f5f7f11d50a3a" culture="neutral" />
-        <bindingRedirect oldVersion="0.0.0.0-6.0.0.0" newVersion="6.0.0.0" />
-      </dependentAssembly>
-			<dependentAssembly>
-<<<<<<< HEAD
-				<assemblyIdentity name="MimeKit" publicKeyToken="bede1c8a46c66814" culture="neutral" />
-				<bindingRedirect oldVersion="0.0.0.0-4.0.0.0" newVersion="4.0.0.0" />
-			</dependentAssembly>
-			<dependentAssembly>
-				<assemblyIdentity name="MailKit" publicKeyToken="4e064fe7c44a8f1b" culture="neutral" />
-				<bindingRedirect oldVersion="0.0.0.0-4.0.0.0" newVersion="4.0.0.0" />
-			</dependentAssembly>
-      <dependentAssembly>
-        <assemblyIdentity name="Microsoft.Web.Infrastructure" publicKeyToken="31bf3856ad364e35" culture="neutral" />
-        <bindingRedirect oldVersion="0.0.0.0-2.0.0.0" newVersion="2.0.0.0" />
-      </dependentAssembly>
-      <dependentAssembly>
-        <assemblyIdentity name="System.Memory" publicKeyToken="cc7b13ffcd2ddd51" culture="neutral" />
-        <bindingRedirect oldVersion="0.0.0.0-4.0.1.2" newVersion="4.0.1.2" />
-      </dependentAssembly>
-      <dependentAssembly>
-        <assemblyIdentity name="System.Buffers" publicKeyToken="cc7b13ffcd2ddd51" culture="neutral" />
-        <bindingRedirect oldVersion="0.0.0.0-4.0.3.0" newVersion="4.0.3.0" />
-      </dependentAssembly>
-    </assemblyBinding>
-  </runtime>
-</configuration>
-=======
-				<assemblyIdentity name="System.Web.Http" publicKeyToken="31bf3856ad364e35" culture="neutral" />
-				<bindingRedirect oldVersion="0.0.0.0-5.2.9.0" newVersion="5.2.9.0" />
-			</dependentAssembly>
-			<dependentAssembly>
-				<assemblyIdentity name="System.Net.Http.Formatting" publicKeyToken="31bf3856ad364e35" culture="neutral" />
-				<bindingRedirect oldVersion="0.0.0.0-5.2.9.0" newVersion="5.2.9.0" />
-			</dependentAssembly>
-		</assemblyBinding>
-	</runtime>
-<system.webServer>
-    <handlers>
-      <remove name="ExtensionlessUrlHandler-Integrated-4.0" />
-      <remove name="OPTIONSVerbHandler" />
-      <remove name="TRACEVerbHandler" />
-      <add name="ExtensionlessUrlHandler-Integrated-4.0" path="*." verb="*" type="System.Web.Handlers.TransferRequestHandler" preCondition="integratedMode,runtimeVersionv4.0" />
-    </handlers>
-  </system.webServer></configuration>
-
->>>>>>> d9fb7b41
+﻿<?xml version="1.0" encoding="utf-8"?>
+<configuration>
+  <!--
+    For a description of web.config changes see http://go.microsoft.com/fwlink/?LinkId=235367.
+
+    The following attributes can be set on the <httpRuntime> tag.
+      <system.Web>
+        <httpRuntime targetFramework="4.8" />
+      </system.Web>
+  -->
+  <system.web>
+    <compilation debug="true" targetFramework="4.8" />
+    <httpRuntime targetFramework="4.7.2" />
+  </system.web>
+  <runtime>
+    <assemblyBinding xmlns="urn:schemas-microsoft-com:asm.v1">
+      <dependentAssembly>
+        <assemblyIdentity name="Newtonsoft.Json" publicKeyToken="30ad4fe6b2a6aeed" culture="neutral" />
+        <bindingRedirect oldVersion="0.0.0.0-13.0.0.0" newVersion="13.0.0.0" />
+      </dependentAssembly>
+      <dependentAssembly>
+        <assemblyIdentity name="ICSharpCode.SharpZipLib" publicKeyToken="1b03e6acf1164f73" culture="neutral" />
+        <bindingRedirect oldVersion="0.0.0.0-1.4.2.13" newVersion="1.4.2.13" />
+      </dependentAssembly>
+      <dependentAssembly>
+        <assemblyIdentity name="BouncyCastle.Crypto" publicKeyToken="0e99375e54769942" culture="neutral" />
+        <bindingRedirect oldVersion="0.0.0.0-1.9.0.0" newVersion="1.9.0.0" />
+      </dependentAssembly>
+      <dependentAssembly>
+        <assemblyIdentity name="System.Web.Http" publicKeyToken="31bf3856ad364e35" culture="neutral" />
+        <bindingRedirect oldVersion="0.0.0.0-5.2.8.0" newVersion="5.2.8.0" />
+      </dependentAssembly>
+      <dependentAssembly>
+        <assemblyIdentity name="System.Net.Http.Formatting" publicKeyToken="31bf3856ad364e35" culture="neutral" />
+        <bindingRedirect oldVersion="0.0.0.0-5.2.8.0" newVersion="5.2.8.0" />
+      </dependentAssembly>
+      <dependentAssembly>
+        <assemblyIdentity name="Microsoft.Extensions.DependencyInjection.Abstractions" publicKeyToken="adb9793829ddae60" culture="neutral" />
+        <bindingRedirect oldVersion="0.0.0.0-8.0.0.0" newVersion="8.0.0.0" />
+      </dependentAssembly>
+      <dependentAssembly>
+        <assemblyIdentity name="System.Threading.Tasks.Extensions" publicKeyToken="cc7b13ffcd2ddd51" culture="neutral" />
+        <bindingRedirect oldVersion="0.0.0.0-4.2.0.1" newVersion="4.2.0.1" />
+      </dependentAssembly>
+      <dependentAssembly>
+        <assemblyIdentity name="Microsoft.Bcl.AsyncInterfaces" publicKeyToken="cc7b13ffcd2ddd51" culture="neutral" />
+        <bindingRedirect oldVersion="0.0.0.0-8.0.0.0" newVersion="8.0.0.0" />
+      </dependentAssembly>
+      <dependentAssembly>
+        <assemblyIdentity name="System.Runtime.CompilerServices.Unsafe" publicKeyToken="b03f5f7f11d50a3a" culture="neutral" />
+        <bindingRedirect oldVersion="0.0.0.0-6.0.0.0" newVersion="6.0.0.0" />
+      </dependentAssembly>
+      <dependentAssembly>
+        <assemblyIdentity name="MimeKit" publicKeyToken="bede1c8a46c66814" culture="neutral" />
+        <bindingRedirect oldVersion="0.0.0.0-4.0.0.0" newVersion="4.0.0.0" />
+      </dependentAssembly>
+      <dependentAssembly>
+        <assemblyIdentity name="MailKit" publicKeyToken="4e064fe7c44a8f1b" culture="neutral" />
+        <bindingRedirect oldVersion="0.0.0.0-4.0.0.0" newVersion="4.0.0.0" />
+      </dependentAssembly>
+      <dependentAssembly>
+        <assemblyIdentity name="Microsoft.Web.Infrastructure" publicKeyToken="31bf3856ad364e35" culture="neutral" />
+        <bindingRedirect oldVersion="0.0.0.0-2.0.0.0" newVersion="2.0.0.0" />
+      </dependentAssembly>
+      <dependentAssembly>
+        <assemblyIdentity name="System.Memory" publicKeyToken="cc7b13ffcd2ddd51" culture="neutral" />
+        <bindingRedirect oldVersion="0.0.0.0-4.0.1.2" newVersion="4.0.1.2" />
+      </dependentAssembly>
+      <dependentAssembly>
+        <assemblyIdentity name="System.Buffers" publicKeyToken="cc7b13ffcd2ddd51" culture="neutral" />
+        <bindingRedirect oldVersion="0.0.0.0-4.0.3.0" newVersion="4.0.3.0" />
+      </dependentAssembly>
+    </assemblyBinding>
+  </runtime>
+  <system.webServer>
+    <handlers>
+      <remove name="ExtensionlessUrlHandler-Integrated-4.0" />
+      <remove name="OPTIONSVerbHandler" />
+      <remove name="TRACEVerbHandler" />
+      <add name="ExtensionlessUrlHandler-Integrated-4.0" path="*." verb="*" type="System.Web.Handlers.TransferRequestHandler" preCondition="integratedMode,runtimeVersionv4.0" />
+    </handlers>
+  </system.webServer>
+</configuration>