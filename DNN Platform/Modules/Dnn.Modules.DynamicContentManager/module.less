﻿/*Colors*/
@border_color: #aaa;
@panel_background_color: #fff;
@tab_background_color: #eee;
@selectedTab_background_color: #fff;
@selectedTab_color:  #0087c6;
@header_background_color: #fff;
@grid_alt_background_color: #eee;
@grid_hover_background_color: #d9ecfa;
@grid_hover_dropdown_background_color: #0087c6;
<<<<<<< HEAD
@contextMenu_hover_background_color: #d9ecfa;
=======
@fa_error_color: #d00;
@fa_warning_color: #ff8c00;
>>>>>>> 792c0209

@primaryBtn_background_color: #0087c6;
@primaryBtn_color: #fff;
@secondaryBtn_background_color: #e4e4e4;
@secondaryBtn_color: #333;
@otherBtn_background_color: #fff;
@otherBtn_color: #333;
@boxShadow_color: #aaa;

/*Units*/
@width: 950px;
@panel_OuterMargin: 20px;
@panel_InnerMargin: 15px;
@panel_width: @width - 2 * @panel_OuterMargin;
@textBox_padding: 9px;
@panel_innerWidth: @panel_width - 2 * @panel_InnerMargin -  2 * @textBox_padding;
@languageSelector_position: @panel_width - 275;

@border_radius: 4px;

@tab_width: 100px;

@heading_fontSize: 28px;
@closeButton_fontSize: 28px;

input[type="text"], select, textarea, input[type="email"], input[type="search"], input[type="password"] {
    padding: @textBox_padding;
}

.dccContainer{
    border: solid 1px @border_color;
    width: @width;
}

.dccContainer .dccHeading{
    width: @width;
    padding-top: 25px;
    padding-bottom: 10px;
    border-bottom: solid 1px @border_color;
    background-color: @header_background_color;
    box-shadow: 0px 2px 2px @boxShadow_color;
}

.dccContainer .dccHeading span{
    font-size: @heading_fontSize;
    margin-left: @panel_OuterMargin;
}

.dccContainer .dccHeading a.dccIcon{
    float: right;
    font-size: @closeButton_fontSize;
    margin-right: @panel_OuterMargin;
    padding: 0px;
}

.dccContainer .dccBody {
    margin: @panel_OuterMargin;
    width: @panel_width;
    background-color: @panel_background_color;
    border: solid 1px @border_color;
    border-radius: 4px;
}

.dccContainer .dccMenu {
    position: relative;
}

.dccContainer .dccMenu ul {
    display: inline-block;
    margin-left: 0px;
    margin-bottom: 0px;
    width: @panel_width - 1;
    border-top-left-radius: @border_radius;
    border-top-right-radius: @border_radius;
    background-color: @tab_background_color;
    padding-left: 1px;
}

.dccContainer .dccMenu ul > li {
    float: left;
    list-style: none;
    border-top-left-radius: @border_radius;
    border-top-right-radius: @border_radius;
}

.dccContainer .dccMenu ul > li > div {
    width: @tab_width;
    padding: 12px @panel_InnerMargin 10px @panel_InnerMargin;
    cursor: pointer;
}

.dccContainer .dccMenu ul > li.selected {
    background-color: @selectedTab_background_color;
}

.dccContainer .dccMenu ul > li.selected {
    background-color: @selectedTab_background_color;
    color: @selectedTab_color;
}

.dccContainer .dccPanel{
    width: @panel_width;
}

.dccContainer .dccSearchPanel{
    padding: @panel_InnerMargin;
    border-bottom: 1px solid @border_color;
}

.dccContainer  .dccSearchPanel>.dccSearchBox{
    padding: 8px;
    border: 1px solid @border_color;
    width: 250px;
    border-radius: 3px;
    margin-bottom: 0;
    display: inline-block;
    background-image: url(images/search.png);
    background-repeat: no-repeat;
    background-position: 240px 8px;
}

.dccContainer .dccTable{
    width: 100%;
    border-collapse: collapse;
    border-bottom: 1px solid @border_color;
}

.dccContainer .dccTable tr:nth-child(2n) {
    background: @grid_alt_background_color;
}

.dccContainer .dccTable tbody tr {
    transition: background 100ms linear;;
}

.dccContainer .dccTable tbody tr:hover {
    background: @grid_hover_background_color;
}

.dccContainer .dccTable th{
    border-left: 1px solid @border_color;
    border-bottom: 1px solid @border_color;
}

.dccContainer .dccTable th, .dccContainer .dccTable td {
    padding: 8px 5px 7px 5px;
    text-align: center;
    height: 20px;
}

.dccContainer .dccTable th:first-child, .dccContainer .dccTable td:first-child{
    padding: 8px 5px 7px @panel_InnerMargin;
    border-left: none;
    text-align: left;
}

.dccContainer .dccTable .fa{
    font-size: 18px;
}

.dccContainer .dccTable tfoot{
    border-top: 1px solid @border_color;
    border-bottom-left-radius: 8px;
    border-bottom-right-radius: 5px;
}

.dccContainer .dccTable tfoot td > div > div {
    margin-top: 6px;
}

.dccContainer .dccTable tfoot td > div > div.left {
    margin-bottom: 6px;
}

.dccContainer #data-types-panel .dccTable tbody tr td i.fa-caret-down {
    display: none;
}

.dccContainer #data-types-panel .dccTable tbody tr th i.fa-caret-down {
    display: inherit;
}

.dccContainer #data-types-panel .dccTable tbody tr:hover td i.fa-caret-down {
    display: inherit;
}

.dccContainer #data-types-panel .dccTable tbody tr.in-edit-row td i.fa-caret-up {
    display: inherit;
}

.dccContainer #data-types-panel .dccTable tbody tr.in-edit-row td i.fa-caret-down {
    display: none;
}

.dccContainer #data-types-panel .dccTable tbody tr td i.fa-caret-up {
    display: none;
}

.dccContainer #data-types-panel .dccTable tbody tr:hover td:last-child {
    background: @grid_hover_dropdown_background_color;
}

.dccContainer #data-types-panel .dccTable tbody tr.in-edit-row td,
.dccContainer #data-types-panel .dccTable tbody tr.in-edit-row:hover td{
    background: @grid_hover_dropdown_background_color;
    color: @panel_background_color;
    border-color: @grid_hover_dropdown_background_color;
}

.dccContainer #data-types-panel .dccTable tbody tr.edit-row td,
.dccContainer #data-types-panel .dccTable tbody tr.edit-row:hover td:last-child{
    background-color: @panel_background_color;
}

.dccContainer ul.pager{
    display: block;
    list-style-type: none;
    margin: 0 10px 0 8px;
    padding: 0;
}

.dccContainer ul.pager > li{
    display: inline-block;
    list-style-type: none;
}

.dccContainer .dccTable td a{
    color: #0087c6;
    text-decoration: none;
}

.dccContainer .dccTable td a.prev, .dccContainer .dccTable td a.next{
    background-position: center center;
    background-repeat: no-repeat;
    border: 1px solid @border_color;
    width: 25px;
    height: 25px;
    display: block;
    cursor: pointer;
    border-radius: 2px;
    background-color: @panel_background_color;
}

.dccContainer .dccTable td a.prev {
    background-image: url('images/left.png');
}

.dccContainer .dccTable td a.next {
    background-image: url('images/right.png');
}

.dccContainer .dccTable td a.prev.disabled, .dccContainer .dccTable td a.next.disabled {
    opacity: 0.50;
    cursor: default;
}

.dccContainer .dccTable tr.edit-row td, .dccContainer .dccTable tr.edit-row:hover td {
    padding: 0;
}

.dccContainer div.dccEditForm {
    padding: @panel_InnerMargin;
    min-height: 135px;
}

.dccContainer .dccTable div.dccEditForm {
    border-bottom: 2px solid #0087c6;
}

.dccContainer div.dccEditRow {
    float: left;
    position: relative;
    width: 100%;
}

.dccContainer div.dccEditRow > div {
    float: left;
}

.dccContainer div.dccEditRow > div.dccExtraMargin {
    margin-right: 25px;
}

.dccContainer .dccTable div.dccEditRow > div {
    margin-right: 25px;
}

.dccContainer div.dccEditRow > div > label{
    display:block;
    cursor: default;
}

.dccContainer div.dccEditRow > div > textarea{
    height: 35px;
    width: @panel_innerWidth - 20;
}

.dccContainer div.dccEditRow > div > input, .dccContainer div.dccEditRow > div > textarea, .dccContainer div.dccEditRow > div > select{
    margin-bottom: 10px;
}

.dccContainer div.dccEditRow > div > input{
    width: 220px;
}

.dccContainer div.dccEditRow > div > input.dccWide{
    width: 500px;
}

.dccContainer div.dccEditRow > div > textarea.dccCode{
    width:@panel_innerWidth;
    height:350px
}

.dccContainer .dccEditRow i {
    float: right;
}

.dccContainer i.fa-exclamation {
    font-size: 18px;
    margin-left: 5px;
    color: transparent;
    display: block;
}

.dccContainer .dccError i.fa-exclamation {
    color: @fa_error_color;
}

.dccContainer .dccWarning i.fa-exclamation {
    color: @fa_warning_color;
}

.dccContainer div.dccEditRow > div.toggle {
    float: right;
    padding-right: 0px;
    padding-top: 25px;
    margin-right: 20px;
}

.dccContainer .dccTable div.dccEditRow > div.toggle {
    padding-top:25px;
    padding-right: 0px;
}

.dccContainer div.dccEditRow > div.toggle > span {
    vertical-align: middle;
    margin-left: 15px;
}

.dccContainer div.dccEditRow > div.toggle > span.label {
    padding-bottom: 15px;
    display: inline-block;
}

.dccContainer .dnnCheckbox {
    display: inline-block;
    width: 41px;
    height: 18px;
    -webkit-border-radius: 9px;
    -moz-border-radius: 9px;
    border-radius: 9px;
    background-color: #ccc;
    margin: 0;
    cursor: pointer;
    -webkit-transition: background 100ms linear;
    -moz-transition: background 100ms linear;
    -o-transition: background 100ms linear;
    transition: background 100ms linear;
}

.dccContainer .dnnCheckbox.dnnCheckbox-checked {
    background-color: #48d348;
}

.dccContainer div.toggle.disabled .dnnCheckbox.dnnCheckbox-checked {
    background-color: #ccc;
}

.dccContainer .dnnCheckbox .mark {
    width: 22px;
    height: 22px;
    display: inline-block;
    -webkit-border-radius: 11px;
    -moz-border-radius: 11px;
    border-radius: 11px;
    background-color: #fff;
    border: 2px solid #b5b5b5;
    position: relative;
    top: -2px;
    left: 0px;
    -webkit-box-sizing: border-box;
    -moz-box-sizing: border-box;
    box-sizing: border-box;
    -webkit-transition: left 100ms linear;
    -moz-transition: left 100ms linear;
    -o-transition: left 100ms linear;
    transition: left 100ms linear;
}

.dccContainer  .dnnCheckbox.dnnCheckbox-checked .mark {
    left: 19px;
}

.dccContainer .dnnCheckbox .mark img {
    display: none;
}

.dccContainer div.dccEditForm > div.buttons {
    clear: both;
    width: 100%;
    padding-top: 10px;
    text-align: center;
}

.dccContainer .dccButton {
    background: @otherBtn_background_color;
    color: @otherBtn_color;
    display: inline-block;
    padding: 9px 9px;
    cursor: pointer;
    min-width: 75px;
    border-radius: 3px;
    text-decoration: none;
    font-size: 13px;
    border: 1px solid @border_color;
    text-align: center;
}

.dccContainer div.dccEditForm > div > a.primarybtn, .dccContainer div.dccEditForm > div > a.secondarybtn {
    margin-left: 5px;
}

.dccContainer a.primarybtn {
    background: @primaryBtn_background_color;
    color: @primaryBtn_color !important;
    display: inline-block;
    padding: 9px 9px;
    cursor: pointer;
    min-width: 75px;
    border-radius: 3px;
    text-decoration: none;
    text-align: center;
    font-size: 13px;
}

.dccContainer a.secondarybtn {
    background: @secondaryBtn_background_color;
    color: @secondaryBtn_color !important;
    display: inline-block;
    padding: 9px 9px;
    cursor: pointer;
    min-width: 75px;
    border-radius: 3px;
    text-decoration: none;
    text-align: center;
    font-size: 13px;
}

.dccContainer #loadingbar {
    top: 0;
    left: 0;
    z-index: 99999;
    width: 860px;
    height: 4px;
    display: none;
}

.dccContainer #loadingbar > div {
    background-color: #0087c6;
    top: 0;
    left: 100px;
    height: 4px;
}

.dccContainer .dnnFormPopup {
    left: 250px;
    top: 250px;
    width: 300px;
}

.dccContainer .dnnDialogHeader {
    border-bottom: 1px solid #ddd;
    font-size: 18px;
    font-weight: bold;
    padding-bottom: 18px;
}

.dccContainer #mask{
    position: absolute;
    background: transparent;
    top: 0;
    bottom: 0;
    left: 0;
    right: 0;
    z-index: 9999;
    display: none;
}

.dccContainer .buttonpanel {
    margin: .5em 0 0 0;
    padding: .3em 1em 0em 0em;
    overflow: hidden;
    border-width: 1px 0 0 0;
    background-image: none;
    text-align: left;
    border-top: 1px solid #ddd;
}

.dccContainer a.dccIcon {
    padding: 0px 5px 0px 5px;
    cursor: pointer;
}

.dccContainer .dccSubSubPanel {
    margin-top:10px;
    margin-bottom: 10px;
    padding-top:9px;
    padding-bottom: 9px;
    border: solid 1px @border_color;
    border-radius: 5px;
}

.dccContainer .dccSubSubPanel .dccSubHeading {
    min-height: 50px;
}

.dccContainer .dccSubSubPanel .dccSubHeading span {
    font-size: 18px;
    padding-top: 10px;
    display: inline-block;
}

.dccContainer .dccSubSubPanel .dccTable {
    border-top: solid 1px @border_color;
    border-bottom: none;
}

.dccContainer .dccSubHeading {
    margin-left: @panel_InnerMargin;
    margin-right: @panel_InnerMargin;
}

.dccContainer .dccSubHeading span {
    font-size: 18px;
    padding-top: 10px;
    display: inline-block;
}

.dccContainer div.CodeMirror {
    width: @panel_innerWidth;
    border: solid 1px @border_color;
    margin-top: 20px;
}

.dccContainer div.dccLanguageSelector{
    position: absolute;
    top: 6px;
    left: @languageSelector_position;
    display: inline-block;
}

.dccContainer div.dccLanguageSelector span{
    font-size: 16px;
}

.dccContainer div.dccLanguageSelector select{
    margin-bottom: 0px;
    padding: 2px 5px 5px 5px;
    font-size:15px;
<<<<<<< HEAD
}

.dccContainer ul#templateEditorContextMenu {
    float: left;
    position: relative;
    z-index: 5;
    list-style: none;
    border: solid 1px @border_color;
    box-shadow: 5px 5px 5px @boxShadow_color;
    border-radius: @border_radius;
    background-color: @panel_background_color;
}

.dccContainer ul#templateEditorContextMenu li{
    position: relative;
    margin-right: 10px;
}

.dccContainer ul#templateEditorContextMenu li:hover {
    background:@contextMenu_hover_background_color;
}

.dccContainer ul#templateEditorContextMenu li div {
    display:block;
    padding:5px;
    text-decoration:none;
    cursor: pointer;
    min-width: 100px;
}

.dccContainer ul#templateEditorContextMenu li div span{
    padding-right: 5px;
}

.dccContainer ul#templateEditorContextMenu li div > i {
    float: right;
}

.dccContainer ul#templateEditorContextMenu li ul {
    list-style: none;
    position: absolute;
    left: -9999px;
    border: solid 1px @border_color;
    box-shadow: 5px 5px 5px @boxShadow_color;
    border-radius: @border_radius;
    background-color: @panel_background_color;
}

.dccContainer ul#templateEditorContextMenu li:hover ul {
    left: 100px;
    top: 5px
=======
>>>>>>> 792c0209
}<|MERGE_RESOLUTION|>--- conflicted
+++ resolved
@@ -8,12 +8,9 @@
 @grid_alt_background_color: #eee;
 @grid_hover_background_color: #d9ecfa;
 @grid_hover_dropdown_background_color: #0087c6;
-<<<<<<< HEAD
 @contextMenu_hover_background_color: #d9ecfa;
-=======
 @fa_error_color: #d00;
 @fa_warning_color: #ff8c00;
->>>>>>> 792c0209
 
 @primaryBtn_background_color: #0087c6;
 @primaryBtn_color: #fff;
@@ -584,7 +581,6 @@
     margin-bottom: 0px;
     padding: 2px 5px 5px 5px;
     font-size:15px;
-<<<<<<< HEAD
 }
 
 .dccContainer ul#templateEditorContextMenu {
@@ -636,6 +632,4 @@
 .dccContainer ul#templateEditorContextMenu li:hover ul {
     left: 100px;
     top: 5px
-=======
->>>>>>> 792c0209
 }