﻿<?xml version="1.0" encoding="utf-8"?>
<root>
  <!-- 
    Microsoft ResX Schema 
    
    Version 2.0
    
    The primary goals of this format is to allow a simple XML format 
    that is mostly human readable. The generation and parsing of the 
    various data types are done through the TypeConverter classes 
    associated with the data types.
    
    Example:
    
    ... ado.net/XML headers & schema ...
    <resheader name="resmimetype">text/microsoft-resx</resheader>
    <resheader name="version">2.0</resheader>
    <resheader name="reader">System.Resources.ResXResourceReader, System.Windows.Forms, ...</resheader>
    <resheader name="writer">System.Resources.ResXResourceWriter, System.Windows.Forms, ...</resheader>
    <data name="Name1"><value>this is my long string</value><comment>this is a comment</comment></data>
    <data name="Color1" type="System.Drawing.Color, System.Drawing">Blue</data>
    <data name="Bitmap1" mimetype="application/x-microsoft.net.object.binary.base64">
        <value>[base64 mime encoded serialized .NET Framework object]</value>
    </data>
    <data name="Icon1" type="System.Drawing.Icon, System.Drawing" mimetype="application/x-microsoft.net.object.bytearray.base64">
        <value>[base64 mime encoded string representing a byte array form of the .NET Framework object]</value>
        <comment>This is a comment</comment>
    </data>
                
    There are any number of "resheader" rows that contain simple 
    name/value pairs.
    
    Each data row contains a name, and value. The row also contains a 
    type or mimetype. Type corresponds to a .NET class that support 
    text/value conversion through the TypeConverter architecture. 
    Classes that don't support this are serialized and stored with the 
    mimetype set.
    
    The mimetype is used for serialized objects, and tells the 
    ResXResourceReader how to depersist the object. This is currently not 
    extensible. For a given mimetype the value must be set accordingly:
    
    Note - application/x-microsoft.net.object.binary.base64 is the format 
    that the ResXResourceWriter will generate, however the reader can 
    read any of the formats listed below.
    
    mimetype: application/x-microsoft.net.object.binary.base64
    value   : The object must be serialized with 
            : System.Runtime.Serialization.Formatters.Binary.BinaryFormatter
            : and then encoded with base64 encoding.
    
    mimetype: application/x-microsoft.net.object.soap.base64
    value   : The object must be serialized with 
            : System.Runtime.Serialization.Formatters.Soap.SoapFormatter
            : and then encoded with base64 encoding.

    mimetype: application/x-microsoft.net.object.bytearray.base64
    value   : The object must be serialized into a byte array 
            : using a System.ComponentModel.TypeConverter
            : and then encoded with base64 encoding.
    -->
  <xsd:schema id="root" xmlns="" xmlns:xsd="http://www.w3.org/2001/XMLSchema" xmlns:msdata="urn:schemas-microsoft-com:xml-msdata">
    <xsd:import namespace="http://www.w3.org/XML/1998/namespace" />
    <xsd:element name="root" msdata:IsDataSet="true">
      <xsd:complexType>
        <xsd:choice maxOccurs="unbounded">
          <xsd:element name="metadata">
            <xsd:complexType>
              <xsd:sequence>
                <xsd:element name="value" type="xsd:string" minOccurs="0" />
              </xsd:sequence>
              <xsd:attribute name="name" use="required" type="xsd:string" />
              <xsd:attribute name="type" type="xsd:string" />
              <xsd:attribute name="mimetype" type="xsd:string" />
              <xsd:attribute ref="xml:space" />
            </xsd:complexType>
          </xsd:element>
          <xsd:element name="assembly">
            <xsd:complexType>
              <xsd:attribute name="alias" type="xsd:string" />
              <xsd:attribute name="name" type="xsd:string" />
            </xsd:complexType>
          </xsd:element>
          <xsd:element name="data">
            <xsd:complexType>
              <xsd:sequence>
                <xsd:element name="value" type="xsd:string" minOccurs="0" msdata:Ordinal="1" />
                <xsd:element name="comment" type="xsd:string" minOccurs="0" msdata:Ordinal="2" />
              </xsd:sequence>
              <xsd:attribute name="name" type="xsd:string" use="required" msdata:Ordinal="1" />
              <xsd:attribute name="type" type="xsd:string" msdata:Ordinal="3" />
              <xsd:attribute name="mimetype" type="xsd:string" msdata:Ordinal="4" />
              <xsd:attribute ref="xml:space" />
            </xsd:complexType>
          </xsd:element>
          <xsd:element name="resheader">
            <xsd:complexType>
              <xsd:sequence>
                <xsd:element name="value" type="xsd:string" minOccurs="0" msdata:Ordinal="1" />
              </xsd:sequence>
              <xsd:attribute name="name" type="xsd:string" use="required" />
            </xsd:complexType>
          </xsd:element>
        </xsd:choice>
      </xsd:complexType>
    </xsd:element>
  </xsd:schema>
  <resheader name="resmimetype">
    <value>text/microsoft-resx</value>
  </resheader>
  <resheader name="version">
    <value>2.0</value>
  </resheader>
  <resheader name="reader">
    <value>System.Resources.ResXResourceReader, System.Windows.Forms, Version=4.0.0.0, Culture=neutral, PublicKeyToken=b77a5c561934e089</value>
  </resheader>
  <resheader name="writer">
    <value>System.Resources.ResXResourceWriter, System.Windows.Forms, Version=4.0.0.0, Culture=neutral, PublicKeyToken=b77a5c561934e089</value>
  </resheader>
  <data name="DCC_Admin.Text" xml:space="preserve">
    <value>Dynamic Content Type Manager</value>
  </data>
  <data name="ContentTypes.Text" xml:space="preserve">
    <value>Content Types</value>
  </data>
  <data name="DataTypes.Text" xml:space="preserve">
    <value>Data Types</value>
  </data>
  <data name="ModuleTitle.Text" xml:space="preserve">
    <value>Content Manager</value>
  </data>
  <data name="Settings.Text" xml:space="preserve">
    <value>Settings</value>
  </data>
  <data name="Templates.Text" xml:space="preserve">
    <value>Templates</value>
  </data>
  <data name="AddDataType.Text" xml:space="preserve">
    <value>Add Data Type</value>
  </data>
  <data name="Created.Text" xml:space="preserve">
    <value>Created</value>
  </data>
  <data name="DataType.Text" xml:space="preserve">
    <value>Data Type</value>
  </data>
  <data name="FindDataType.Text" xml:space="preserve">
    <value>Find Data Type</value>
  </data>
  <data name="System.Text" xml:space="preserve">
    <value>Global</value>
  </data>
  <data name="AddContentType.Text" xml:space="preserve">
    <value>Add Content Type</value>
  </data>
  <data name="AddTemplate.Text" xml:space="preserve">
    <value>Add Template</value>
  </data>
  <data name="ContentType.Text" xml:space="preserve">
    <value>Content Type</value>
  </data>
  <data name="FindContentType.Text" xml:space="preserve">
    <value>Find Content Type</value>
  </data>
  <data name="FindTemplate.Text" xml:space="preserve">
    <value>Find Template</value>
  </data>
  <data name="Template.Text" xml:space="preserve">
    <value>Template</value>
  </data>
  <data name="ContentTypes_NoPagerFormat.Text" xml:space="preserve">
    <value>Showing {0} Content Types</value>
  </data>
  <data name="ContentTypes_PagerFormat.Text" xml:space="preserve">
    <value>Showing {0}-{1} of {2} Content Types</value>
  </data>
  <data name="DataTypes_NoPagerFormat.Text" xml:space="preserve">
    <value>Showing {0} Data Types</value>
  </data>
  <data name="DataTypes_PagerFormat.Text" xml:space="preserve">
    <value>Showing {0}-{1} of {2} Data Types</value>
  </data>
  <data name="Pager_PageDesc.Text" xml:space="preserve">
    <value>Page {0} of {1}</value>
  </data>
  <data name="BaseType.Text" xml:space="preserve">
    <value>Base Type</value>
  </data>
  <data name="Name.Text" xml:space="preserve">
    <value>Name</value>
  </data>
  <data name="SystemType.Text" xml:space="preserve">
    <value>Global Type</value>
  </data>
  <data name="Boolean.Text" xml:space="preserve">
    <value>Boolean</value>
  </data>
  <data name="Bytes.Text" xml:space="preserve">
    <value>Bytes</value>
  </data>
  <data name="DateTime.Text" xml:space="preserve">
    <value>Date Time</value>
  </data>
  <data name="Float.Text" xml:space="preserve">
    <value>Float</value>
  </data>
  <data name="Guid.Text" xml:space="preserve">
    <value>Guid</value>
  </data>
  <data name="Integer.Text" xml:space="preserve">
    <value>Integer</value>
  </data>
  <data name="String.Text" xml:space="preserve">
    <value>String</value>
  </data>
  <data name="TimeSpan.Text" xml:space="preserve">
    <value>Time Span</value>
  </data>
  <data name="Uri.Text" xml:space="preserve">
    <value>Uri</value>
  </data>
  <data name="Confirm.Text" xml:space="preserve">
    <value>Confirm</value>
  </data>
  <data name="DeleteDataTypeConfirmMessage.Text" xml:space="preserve">
    <value>Are you sure you want to delete this Data Type?</value>
  </data>
  <data name="No.Text" xml:space="preserve">
    <value>No</value>
  </data>
  <data name="Yes.Text" xml:space="preserve">
    <value>Yes</value>
  </data>
  <data name="DeleteContentTypeConfirmMessage.Text" xml:space="preserve">
    <value>Are you sure you want to delete this Content Type?</value>
  </data>
  <data name="Description.Text" xml:space="preserve">
    <value>Description</value>
  </data>
  <data name="Alert.Text" xml:space="preserve">
    <value>Alert</value>
  </data>
  <data name="Ok.Text" xml:space="preserve">
    <value>Ok</value>
  </data>
  <data name="SaveContentTypeMessage.Text" xml:space="preserve">
    <value>The Content Type - {0} - was successfully saved.</value>
  </data>
  <data name="AddContentField.Text" xml:space="preserve">
    <value>Add Field</value>
  </data>
  <data name="ContentFields.Text" xml:space="preserve">
    <value>Content Fields</value>
  </data>
  <data name="Label.Text" xml:space="preserve">
    <value>Label</value>
  </data>
  <data name="ContentFields_NoPagerFormat.Text" xml:space="preserve">
    <value>Showing {0} Content Fields</value>
  </data>
  <data name="ContentFields_PagerFormat.Text" xml:space="preserve">
    <value>Showing {0}-{1} of {2} Content Fields</value>
  </data>
  <data name="ContentField.Text" xml:space="preserve">
    <value>Content Field</value>
  </data>
  <data name="DeleteContentFieldConfirmMessage.Text" xml:space="preserve">
    <value>Are you sure you want to delete this Content Field?</value>
  </data>
  <data name="Templates_NoPagerFormat.Text" xml:space="preserve">
    <value>Showing {0} Templates</value>
  </data>
  <data name="Templates_PagerFormat.Text" xml:space="preserve">
    <value>Showing {0}-{1} of {2} Templates</value>
  </data>
  <data name="SystemTemplate.Text" xml:space="preserve">
    <value>GlobalTemplate</value>
  </data>
  <data name="TemplateFile.Text" xml:space="preserve">
    <value>Template File</value>
  </data>
  <data name="FolderNotFound.Text" xml:space="preserve">
    <value>The selected folder could not be found</value>
  </data>
  <data name="FileCreateError.Text" xml:space="preserve">
    <value>There was an error creating the template file.</value>
  </data>
  <data name="DeleteTemplateConfirmMessage.Text" xml:space="preserve">
    <value>Are you sure you want to delete this Template?</value>
  </data>
  <data name="Language.Text" xml:space="preserve">
    <value>Language</value>
  </data>
  <data name="Actions.Text" xml:space="preserve">
    <value>Actions</value>
  </data>
<<<<<<< HEAD
  <data name="ContentTypeExists.Text" xml:space="preserve">
    <value>A Content Type with that name already exists.  Please try again with a different name.</value>
=======
  <data name="DefaultLocalizedValueMissing.Text" xml:space="preserve">
    <value>The value of the field in the default language is required.</value>
  </data>
  <data name="InvalidContentTypeMessage.Text" xml:space="preserve">
    <value>You must provide values for all fields for the default language.</value>
  </data>
  <data name="TranslationMissing.Text" xml:space="preserve">
    <value>One or more translation is missing</value>
  </data>
  <data name="InvalidContentFieldMessage.Text" xml:space="preserve">
    <value>You must provide values for all fields for the default language.</value>
  </data>
  <data name="InvalidDataTypeMessage.Text" xml:space="preserve">
    <value>You must provide a value for the Data Type name in the default language</value>
  </data>
  <data name="InvalidTemplateMessage.Text" xml:space="preserve">
    <value>You must provide a value for the Template name in the default language</value>
  </data>
  <data name="DefaultValueMissing.Text" xml:space="preserve">
    <value>This value is required.</value>
>>>>>>> 4f5a31ef
  </data>
  <data name="InsertField.Text" xml:space="preserve">
    <value>Insert Field</value>
  </data>
  <data name="InsertHelper.Text" xml:space="preserve">
    <value>Insert Helper Tag</value>
  </data>
  <data name="ContentFieldExists.Text" xml:space="preserve">
    <value>A Content Field with that name already exists.  Please try again with a different name.</value>
  </data>
  <data name="DataTypeExists.Text" xml:space="preserve">
    <value>A Data Type with that name already exists.  Please try again with a different name.</value>
  </data>
  <data name="TemplateExists.Text" xml:space="preserve">
    <value>A Template with that name already exists.  Please try again with a different name.</value>
  </data>
</root><|MERGE_RESOLUTION|>--- conflicted
+++ resolved
@@ -294,45 +294,43 @@
   <data name="Actions.Text" xml:space="preserve">
     <value>Actions</value>
   </data>
-<<<<<<< HEAD
+  <data name="DefaultLocalizedValueMissing.Text" xml:space="preserve">
+    <value>The value of the field in the default language is required.</value>
+  </data>
+  <data name="InvalidContentTypeMessage.Text" xml:space="preserve">
+    <value>You must provide values for all fields for the default language.</value>
+  </data>
+  <data name="TranslationMissing.Text" xml:space="preserve">
+    <value>One or more translation is missing</value>
+  </data>
+  <data name="InvalidContentFieldMessage.Text" xml:space="preserve">
+    <value>You must provide values for all fields for the default language.</value>
+  </data>
+  <data name="InvalidDataTypeMessage.Text" xml:space="preserve">
+    <value>You must provide a value for the Data Type name in the default language</value>
+  </data>
+  <data name="InvalidTemplateMessage.Text" xml:space="preserve">
+    <value>You must provide a value for the Template name in the default language</value>
+  </data>
+  <data name="DefaultValueMissing.Text" xml:space="preserve">
+    <value>This value is required.</value>
+  </data>
+  <data name="InsertField.Text" xml:space="preserve">
+    <value>Insert Field</value>
+  </data>`
+  <data name="InsertHelper.Text" xml:space="preserve">
+    <value>Insert Helper Tag</value>
+  </data>
+  <data name="ContentFieldExists.Text" xml:space="preserve">
+    <value>A Content Field with that name already exists.  Please try again with a different name.</value>
+  </data>
+  <data name="DataTypeExists.Text" xml:space="preserve">
+    <value>A Data Type with that name already exists.  Please try again with a different name.</value>
+  </data>
+  <data name="TemplateExists.Text" xml:space="preserve">
+    <value>A Template with that name already exists.  Please try again with a different name.</value>
+  </data>
   <data name="ContentTypeExists.Text" xml:space="preserve">
     <value>A Content Type with that name already exists.  Please try again with a different name.</value>
-=======
-  <data name="DefaultLocalizedValueMissing.Text" xml:space="preserve">
-    <value>The value of the field in the default language is required.</value>
-  </data>
-  <data name="InvalidContentTypeMessage.Text" xml:space="preserve">
-    <value>You must provide values for all fields for the default language.</value>
-  </data>
-  <data name="TranslationMissing.Text" xml:space="preserve">
-    <value>One or more translation is missing</value>
-  </data>
-  <data name="InvalidContentFieldMessage.Text" xml:space="preserve">
-    <value>You must provide values for all fields for the default language.</value>
-  </data>
-  <data name="InvalidDataTypeMessage.Text" xml:space="preserve">
-    <value>You must provide a value for the Data Type name in the default language</value>
-  </data>
-  <data name="InvalidTemplateMessage.Text" xml:space="preserve">
-    <value>You must provide a value for the Template name in the default language</value>
-  </data>
-  <data name="DefaultValueMissing.Text" xml:space="preserve">
-    <value>This value is required.</value>
->>>>>>> 4f5a31ef
-  </data>
-  <data name="InsertField.Text" xml:space="preserve">
-    <value>Insert Field</value>
-  </data>
-  <data name="InsertHelper.Text" xml:space="preserve">
-    <value>Insert Helper Tag</value>
-  </data>
-  <data name="ContentFieldExists.Text" xml:space="preserve">
-    <value>A Content Field with that name already exists.  Please try again with a different name.</value>
-  </data>
-  <data name="DataTypeExists.Text" xml:space="preserve">
-    <value>A Data Type with that name already exists.  Please try again with a different name.</value>
-  </data>
-  <data name="TemplateExists.Text" xml:space="preserve">
-    <value>A Template with that name already exists.  Please try again with a different name.</value>
   </data>
 </root>