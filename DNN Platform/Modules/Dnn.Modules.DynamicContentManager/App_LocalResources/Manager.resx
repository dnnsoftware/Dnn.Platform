--- conflicted
+++ resolved
@@ -294,14 +294,13 @@
   <data name="Actions.Text" xml:space="preserve">
     <value>Actions</value>
   </data>
-<<<<<<< HEAD
   <data name="InsertField.Text" xml:space="preserve">
     <value>Insert Field</value>
   </data>
   <data name="InsertHelper.Text" xml:space="preserve">
     <value>Insert Helper Tag</value>
-=======
-  <data name="DefaultLocalizedValueMissing.Text" xml:space="preserve">
+  </data>
+    <data name="DefaultLocalizedValueMissing.Text" xml:space="preserve">
     <value>The value of the field in the default language is required.</value>
   </data>
   <data name="InvalidContentTypeMessage.Text" xml:space="preserve">
@@ -321,6 +320,5 @@
   </data>
   <data name="DefaultValueMissing.Text" xml:space="preserve">
     <value>This value is required.</value>
->>>>>>> 792c0209
   </data>
 </root>