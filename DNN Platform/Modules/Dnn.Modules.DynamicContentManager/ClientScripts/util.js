--- conflicted
+++ resolved
@@ -70,21 +70,7 @@
             localizedValues.push(localizedValue);
         }
     }
-
-<<<<<<< HEAD
-    var getLocalizationStatus = function(selectedLanguage, localizedValues, defaultMissingText, defaultLocalizedMissingText, translationMissingText) {
-        var status = "";
-        if(!hasDefaultValue(selectedLanguage, localizedValues)) {
-            status = (localizedValues.length = 1) ? defaultMissingText : defaultLocalizedMissingText;
-        }
-        else if (!isTranslated(selectedLanguage, localizedValues)) {
-            status = translationMissingText;
-        }
-        return status;
-    };
-
-    var getLocalizedValue = function(selectedLanguage, localizedValues) {
-=======
+    
     var getEntity = function (values, predicate) {
         var value = null;
         for (var i = 0; i < values.length; i++) {
@@ -95,9 +81,19 @@
         }
         return value;
     }
-
-    var getLocalizedValue = function (selectedLanguage, localizedValues) {
->>>>>>> f2ed0927
+    
+    var getLocalizationStatus = function(selectedLanguage, localizedValues, defaultMissingText, defaultLocalizedMissingText, translationMissingText) {
+        var status = "";
+        if(!hasDefaultValue(selectedLanguage, localizedValues)) {
+            status = (localizedValues.length = 1) ? defaultMissingText : defaultLocalizedMissingText;
+        }
+        else if (!isTranslated(selectedLanguage, localizedValues)) {
+            status = translationMissingText;
+        }
+        return status;
+    };
+
+    var getLocalizedValue = function(selectedLanguage, localizedValues) {
         var value = "";
         for (var i = 0; i < localizedValues.length; i++) {
             if (selectedLanguage == localizedValues[i].code()) {
@@ -156,11 +152,8 @@
         alert: alert,
         asyncParallel: asyncParallel,
         confirm: confirm,
-<<<<<<< HEAD
+        getEntity: getEntity,
         getLocalizationStatus: getLocalizationStatus,
-=======
-        getEntity: getEntity,
->>>>>>> f2ed0927
         getLocalizedValue: getLocalizedValue,
         hasDefaultValue: hasDefaultValue,
         isTranslated: isTranslated,
