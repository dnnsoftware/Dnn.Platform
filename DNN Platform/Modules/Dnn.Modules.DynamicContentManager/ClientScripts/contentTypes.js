--- conflicted
+++ resolved
@@ -163,11 +163,6 @@
         }
     });
 
-    var validate = function(){
-        return util.hasDefaultValue(self.rootViewModel.defaultLanguage,self.localizedNames()) &&
-            util.hasDefaultValue(self.rootViewModel.defaultLanguage, self.localizedDescriptions());
-    };
-
     self.cancel = function(){
         self.rootViewModel.closeEdit();
     };
@@ -217,26 +212,17 @@
     };
 
     self.saveContentType = function(data, e) {
-        if(!validate()) {
-            util.alert(resx.invalidContentTypeMessage, resx.ok);
-        }
-        else {
-            var jsObject = ko.toJS(data);
-            var params = {
-                contentTypeId: jsObject.contentTypeId,
-                localizedDescriptions: jsObject.localizedDescriptions,
-                localizedNames: jsObject.localizedNames,
-                isSystem: jsObject.isSystem
-            };
-
-<<<<<<< HEAD
+        var jsObject = ko.toJS(data);
+        var params = {
+            contentTypeId: jsObject.contentTypeId,
+            localizedDescriptions: jsObject.localizedDescriptions,
+            localizedNames: jsObject.localizedNames,
+            isSystem: jsObject.isSystem
+        };
+
         util.contentTypeService().post("SaveContentType", params,
             function(data){
                 if(data.success === true) {
-=======
-            util.contentTypeService().post("SaveContentType", params,
-                function(data){
->>>>>>> 4f5a31ef
                     //Success
                     if(self.isAddMode()){
                         util.alert(resx.saveContentTypeMessage.replace("{0}", util.getLocalizedValue(self.rootViewModel.selectedLanguage(), self.localizedNames())), resx.ok, function() {
@@ -247,16 +233,12 @@
                     else{
                         self.cancel();
                     }
-<<<<<<< HEAD
                 }
                 else {
                     //Error
                     util.alert(data.message, resx.ok);
-                }
-            },
-=======
+                    }
                 },
->>>>>>> 4f5a31ef
 
                 function(data){
                     //Failure
@@ -414,48 +396,12 @@
         }
     });
 
-<<<<<<< HEAD
-=======
-    var getDataTypes = function() {
-        var params = {
-            searchTerm: '',
-            pageIndex: 0,
-            pageSize: 1000
-        };
-
-        util.dataTypeService().get("GetDataTypes", params,
-            function(data) {
-                if (typeof data !== "undefined" && data != null && data.success === true) {
-                    //Success
-                    self.dataTypes.removeAll();
-
-                    for(var i = 0; i < data.data.results.length; i++){
-                        var result = data.data.results[i];
-                        var localizedValues = ko.observableArray([]);
-                        util.loadLocalizedValues(localizedValues, result.localizedNames);
-                        self.dataTypes.push({
-                            dataTypeId: result.dataTypeId,
-                            name: util.getLocalizedValue(self.rootViewModel.selectedLanguage(), localizedValues())
-                        });
-                    }
-                } else {
-                    //Error
-                }
-            },
-
-            function(){
-                //Failure
-            }
-        );
-    };
-
     var validate = function(){
         return util.hasDefaultValue(self.rootViewModel.defaultLanguage,self.localizedNames()) &&
             util.hasDefaultValue(self.rootViewModel.defaultLanguage,self.localizedLabels()) &&
             util.hasDefaultValue(self.rootViewModel.defaultLanguage, self.localizedDescriptions());
     };
 
->>>>>>> 4f5a31ef
     self.cancel = function(){
         self.mode("editType");
         parentViewModel.refresh();
@@ -523,9 +469,8 @@
                 dataTypeId: jsObject.dataTypeId
             };
 
-<<<<<<< HEAD
-        util.contentTypeService().post("SaveContentField", params,
-            function (data) {
+            util.contentTypeService().post("SaveContentField", params,
+                function (data) {
                 if (data.success === true) {
                     //Success
                     self.cancel();
@@ -534,14 +479,7 @@
                     //Error
                     util.alert(data.message, resx.ok);
                 }
-            },
-=======
-            util.contentTypeService().post("SaveContentField", params,
-                function (data) {
-                    //Success
-                    self.cancel();
                 },
->>>>>>> 4f5a31ef
 
                 function (data) {
                     //Failure
