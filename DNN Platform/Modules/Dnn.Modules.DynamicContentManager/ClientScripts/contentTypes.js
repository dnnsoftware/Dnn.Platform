--- conflicted
+++ resolved
@@ -187,13 +187,8 @@
             function(data){
                 //Success
                 if(self.isAddMode()){
-<<<<<<< HEAD
                     util.alert(resx.saveContentTypeMessage.replace("{0}", util.getLocalizedValue(self.rootViewModel.selectedLanguage(), self.localizedNames())), resx.ok, function() {
-                        self.contentTypeId(data.data.contentTypeId)
-=======
-                    util.alert(resx.saveContentTypeMessage.replace("{0}", params.name), resx.ok, function() {
                         self.contentTypeId(data.data.id)
->>>>>>> 704be0cf
                         self.fields().clear();
                     });
                 }
