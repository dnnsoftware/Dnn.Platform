if ( typeof dcc === 'undefined' || dcc === null )
{
    dcc = {};
};

dcc.templatesViewModel = function ( rootViewModel, config )
{
    var self = this;
    var resx = config.resx;
    var settings = config.settings;
    var util = config.util;
    var $rootElement = config.$rootElement;
    var ko = config.ko;

    self.rootViewModel = rootViewModel;

    self.contentTypes = ko.observableArray( [] );

    self.mode = config.mode;
    self.isSystemUser = settings.isSystemUser;
    self.searchText = ko.observable( "" );
    self.results = ko.observableArray( [] );
    self.totalResults = ko.observable( 0 );
    self.pageSize = ko.observable( settings.pageSize );
    self.pager_PageDesc = resx.pager_PageDesc;
    self.pager_PagerFormat = resx.templates_PagerFormat;
    self.pager_NoPagerFormat = resx.templates_NoPagerFormat;
    // ReSharper disable once InconsistentNaming
    self.selectedTemplate = new dcc.templateViewModel( self, config );

    var findTemplates = function ()
    {
        self.pageIndex( 0 );
        self.getTemplates();
    };

    var getContentTypes = function ()
    {
        var params = {
            searchTerm: '',
            pageIndex: 0,
            pageSize: 1000
        };

        util.contentTypeService().getEntities( "GetContentTypes",
            params,
            self.contentTypes,
            function ()
            {
                // ReSharper disable once InconsistentNaming
                return new dcc.contentTypeViewModel( self, config );
            }
            );
    };

    self.addTemplate = function ()
    {
        self.mode( "editTemplate" );
        self.selectedTemplate.init();
        self.selectedTemplate.bindCodeEditor();
    };

    self.editTemplate = function ( data )
    {
        self.selectedTemplate.init();
        util.asyncParallel( [
            function ( cb1 )
            {
                self.getTemplate( data.templateId(), cb1 );
            }
        ], function ()
        {
            self.mode( "editTemplate" );
        } );
    };

    self.getTemplate = function ( templateId, cb )
    {
        var params = {
            templateId: templateId
        };
        util.templateService().getEntity( "GetTemplate",
            params,
            self.selectedTemplate,
            function ()
            {
                self.selectedTemplate.bindCodeEditor();
            }
            );

        if ( typeof cb === 'function' ) cb();
    };

    self.getTemplates = function ()
    {

        getContentTypes();

        var params = {
            searchTerm: self.searchText(),
            pageIndex: self.pageIndex(),
            pageSize: self.pageSize()
        };

        util.templateService().getEntities( "GetTemplates",
            params,
            self.results,
            function ()
            {
                // ReSharper disable once InconsistentNaming
                return new dcc.templateViewModel( self, config );
            },
            self.totalResults
            );
    };

<<<<<<< HEAD
    self.init = function() {
        // ReSharper disable once UseOfImplicitGlobalInFunctionScope
        dnn.koPager().init(self, config);
        self.searchText.subscribe(function () {
=======
    self.init = function ()
    {
        dnn.koPager().init( self, config );
        self.searchText.subscribe( function ()
        {
>>>>>>> a4260160
            findTemplates();
        } );
        self.pageSize.subscribe( function ()
        {
            findTemplates();
        } );
        $rootElement.find( "#templates-editView" ).css( "display", "none" );
    };

    self.refresh = function ()
    {
        self.getTemplates();
    };
};

dcc.templateViewModel = function ( parentViewModel, config )
{
    var self = this;
    var util = config.util;
    var resx = config.resx;
    var codeEditor = config.codeEditor;
    var ko = config.ko;

    var $rootElement = config.$rootElement;
    var $contextMenu = $rootElement.find( "#templateEditorContextMenu" );

    self.parentViewModel = parentViewModel;
    self.rootViewModel = parentViewModel.rootViewModel;

    self.canEdit = ko.observable( false );
    self.canSelectGlobal = ko.observable( false );
    self.templateId = ko.observable( -1 );
    self.localizedNames = ko.observableArray( [] );
    self.contentTypeId = ko.observable( -1 );
    self.filePath = ko.observable( '' );
    self.isSystem = ko.observable( false );
    self.content = ko.observable( '' );
    self.selected = ko.observable( false );

    self.contentTypes = parentViewModel.contentTypes;
    self.codeSnippets = ko.observableArray( [] );
    self.contentFields = ko.observableArray( [] );

    self.isAddMode = ko.computed( function ()
    {
        return self.templateId() === -1;
    } );

    self.name = ko.computed( {
        read: function ()
        {
            return util.getLocalizedValue( self.rootViewModel.selectedLanguage(), self.localizedNames() );
        },
        write: function ( value )
        {
            util.setlocalizedValue( self.rootViewModel.selectedLanguage(), self.localizedNames(), value );
        }
    } );

    self.name.subscribe( function ( newValue )
    {
        if ( self.filePath() === "" && newValue !== "" )
        {
            self.filePath( "Content Templates/" + newValue.replace( /\s/g, "" ) + ".cshtml" );
        }
    } );

    self.contentTypeId.subscribe( function ()
    {
        var isSystemType = false;
        var contentTypes = self.contentTypes();
        var contentTypeId = self.contentTypeId();
        for ( var i = 0; i < contentTypes.length; i++ )
        {
            var contentType = contentTypes[i];
            if ( contentType.contentTypeId() === contentTypeId )
            {
                isSystemType = contentType.isSystem();
                break;
            }
        }
        self.canSelectGlobal( self.parentViewModel.isSystemUser && self.isAddMode() && isSystemType );
        self.isSystem( false );
    } );

    self.contentType = ko.computed( function ()
    {
        var value = "";
        if ( self.contentTypes !== undefined )
        {
            var entity = util.getEntity(
                self.contentTypes(),
                function ( contentType )
                {
                    return ( self.contentTypeId() === contentType.contentTypeId() );
                } );
            if ( entity != null )
            {
                value = entity.name;
            }
        }
        return value;
    } );

    var getCodeSnippets = function ()
    {
        var params = {};

        util.templateService().get( "GetSnippets", params,
            function ( data )
            {
                if ( typeof data !== "undefined" && data != null && data.success === true )
                {
                    //Success
                    self.codeSnippets.removeAll();
                    for ( var i = 0; i < data.data.results.length; i++ )
                    {
                        var result = data.data.results[i];
                        self.codeSnippets.push( {
                            name: result.name,
                            snippet: result.snippet
                        } );
                    }
                }
            },

            function ()
            {
                //Failure
            }
            );
    };

    var getContentFields = function ()
    {
        if ( self.contentTypeId() !== "undefined" && self.contentTypeId() > 0 && self.contentTypeId() !== self.previousContentTypeId )
        {
            var params = {
                contentTypeId: self.contentTypeId()
            };

            util.contentTypeService().get( "GetContentFields", params,
                function ( data )
                {
                    if ( typeof data !== "undefined" && data != null && data.success === true )
                    {
                        //Success
                        self.contentFields.removeAll();
                        for ( var i = 0; i < data.data.results.length; i++ )
                        {
                            var result = data.data.results[i];
                            var localizedNames = ko.observableArray( [] );
                            util.loadLocalizedValues( localizedNames, result.localizedNames );
                            var localizedDescriptions = ko.observableArray( [] );
                            util.loadLocalizedValues( localizedDescriptions, result.localizedDescriptions );
                            var localizedLabels = ko.observableArray( [] );
                            util.loadLocalizedValues( localizedLabels, result.localizedLabels );
                            self.contentFields.push( {
                                contentTypeId: result.contentTypeId,
                                contentFieldId: result.contentFieldId,
                                name: util.getLocalizedValue( self.rootViewModel.selectedLanguage(), localizedNames() ),
                                label: util.getLocalizedValue( self.rootViewModel.selectedLanguage(), localizedDescriptions() ),
                                description: util.getLocalizedValue( self.rootViewModel.selectedLanguage(), localizedLabels() )
                            } );
                        }
                    }
                },

                function ()
                {
                    //Failure
                }
                );

            self.previousContentTypeId = self.contentTypeId();
        }
    };

    var validate = function ()
    {
        return util.hasDefaultValue( self.rootViewModel.defaultLanguage, self.localizedNames() );
    };

    self.bindCodeEditor = function ()
    {
        codeEditor.setValue( self.content() );

        var target = document.querySelector( '#templates-editView' );
        var refreshEditor = function ()
        {
            if ( jQuery( target ).css( 'display' ) !== 'none' )
            {
                codeEditor.refresh();
            };

        };
        if ( window.MutationObserver || window.WebKitMutationObserver || window.MozMutationObserver )
        {
            var observer = new MutationObserver( refreshEditor );
            observer.observe( target, { attributes: true, attributeFilter: ["style"] } );
        }
        else
        {
            util.onVisible( $rootElement.find( ".CodeMirror" ), 250, refreshEditor );
        }
    };



    self.cancel = function ()
    {
        self.rootViewModel.closeEdit();
    };

    self.deleteTemplate = function ( data )
    {
        util.confirm( resx.deleteTemplateConfirmMessage, resx.yes, resx.no, function ()
        {
            var params = {
                templateId: data.templateId(),
                name: data.name(),
                contentTypeId: data.contentTypeId(),
                isSystem: data.isSystem(),
                filePath: data.filePath(),
                content: codeEditor.getValue()
            };

<<<<<<< HEAD
            util.templateService().delete("DeleteTemplate", params,
                function(){
=======
            util.templateService().post( "DeleteTemplate", params,
                function ()
                {
>>>>>>> a4260160
                    //Success
                    parentViewModel.refresh();
                },

<<<<<<< HEAD
                function (xhr, status, err) {
=======
                function ()
                {
>>>>>>> a4260160
                    //Failure
                    util.alert(status + ":" + err, resx.ok);
                }
                );
        } );
    };

    self.init = function ()
    {
        self.canEdit( true );
        self.templateId( -1 );
        self.contentTypeId( -1 );
        self.filePath( '' );
        self.isSystem( false );
        self.content( '' );

        util.initializeLocalizedValues( self.localizedNames, self.rootViewModel.languages() );

        self.contentTypeId.subscribe( function ()
        {
            getContentFields();
        } );

        getCodeSnippets();
    };

    self.insertField = function ( data )
    {
        var doc = codeEditor.doc;
        doc.replaceSelection( "@Dnn.DisplayFor(\"" + data.name + "\")" );
        $contextMenu.hide();
    };

    self.inserSnippet = function ( data )
    {
        var doc = codeEditor.doc;
        doc.replaceSelection( data.snippet );
        $contextMenu.hide();
    };

    self.load = function ( data )
    {
        self.canEdit( data.canEdit );
        self.templateId( data.templateId );
        self.contentTypeId( data.contentTypeId );
        self.isSystem( data.isSystem );
        self.filePath( data.filePath );
        self.content( data.content );

        util.loadLocalizedValues( self.localizedNames, data.localizedNames );
    };

    self.saveTemplate = function ( data )
    {
        if ( !validate() )
        {
            util.alert( resx.invalidTemplateMessage, resx.ok );

        }
        else
        {
            var jsObject = ko.toJS( data );
            var params = {
                templateId: jsObject.templateId,
                localizedNames: jsObject.localizedNames,
                contentTypeId: jsObject.contentTypeId,
                isSystem: jsObject.isSystem,
                filePath: jsObject.filePath,
                content: codeEditor.getValue()
            };

<<<<<<< HEAD
            util.templateService().put("SaveTemplate", params,
            function () {
                self.cancel();
            },
            function (xhr, status, err) {
                    //Failure
                util.alert(status + ":" + err, resx.ok);
            }
        );
=======
            util.templateService().post( "SaveTemplate", params,
                function ( data )
                {
                    if ( data.success === true )
                    {
                        //Success
                        self.cancel();
                    }
                    else
                    {
                        //Error
                        util.alert( data.message, resx.ok );
                    }
                },
                function ()
                {
                    //Failure
                }
                );
>>>>>>> a4260160
        }
    };

    self.toggleSelected = function ()
    {
        self.selected( !self.selected() );
    };

    var $codeEditor = $rootElement.find( ".CodeMirror" );
    $codeEditor.bind( "contextmenu", function ( event )
    {
        event.preventDefault();

        var cursorLocation = codeEditor.cursorCoords();

        $contextMenu.show();
        $contextMenu.offset( { top: cursorLocation.top, left: cursorLocation.left } );

        return false;
    } );

    codeEditor.on( "mousedown", function ()
    {
        $contextMenu.hide();
    } );
}<|MERGE_RESOLUTION|>--- conflicted
+++ resolved
@@ -114,18 +114,12 @@
             );
     };
 
-<<<<<<< HEAD
-    self.init = function() {
+    self.init = function ()
+    {
         // ReSharper disable once UseOfImplicitGlobalInFunctionScope
-        dnn.koPager().init(self, config);
-        self.searchText.subscribe(function () {
-=======
-    self.init = function ()
-    {
         dnn.koPager().init( self, config );
         self.searchText.subscribe( function ()
         {
->>>>>>> a4260160
             findTemplates();
         } );
         self.pageSize.subscribe( function ()
@@ -353,24 +347,14 @@
                 content: codeEditor.getValue()
             };
 
-<<<<<<< HEAD
             util.templateService().delete("DeleteTemplate", params,
-                function(){
-=======
-            util.templateService().post( "DeleteTemplate", params,
                 function ()
                 {
->>>>>>> a4260160
                     //Success
                     parentViewModel.refresh();
                 },
 
-<<<<<<< HEAD
                 function (xhr, status, err) {
-=======
-                function ()
-                {
->>>>>>> a4260160
                     //Failure
                     util.alert(status + ":" + err, resx.ok);
                 }
@@ -442,7 +426,6 @@
                 content: codeEditor.getValue()
             };
 
-<<<<<<< HEAD
             util.templateService().put("SaveTemplate", params,
             function () {
                 self.cancel();
@@ -451,28 +434,7 @@
                     //Failure
                 util.alert(status + ":" + err, resx.ok);
             }
-        );
-=======
-            util.templateService().post( "SaveTemplate", params,
-                function ( data )
-                {
-                    if ( data.success === true )
-                    {
-                        //Success
-                        self.cancel();
-                    }
-                    else
-                    {
-                        //Error
-                        util.alert( data.message, resx.ok );
-                    }
-                },
-                function ()
-                {
-                    //Failure
-                }
                 );
->>>>>>> a4260160
         }
     };
 
