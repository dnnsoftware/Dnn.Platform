--- conflicted
+++ resolved
@@ -262,11 +262,7 @@
   color: transparent;
   display: block;
 }
-<<<<<<< HEAD
 .dccContainer .dccError i.dnni-exclamation {
-=======
-.dccContainer .dccError i.fa-exclamation {
->>>>>>> d8338eb1
   color: #d00;
 }
 .dccContainer .dccWarning i.dnni-exclamation {
