﻿@font-face {
  font-family: 'proxima_nova';
  src: url('fonts/ProximaNova-Reg-webfont.woff') format('woff'), url('fonts/ProximaNova-Reg-webfont.ttf') format('truetype');
  font-weight: normal;
  font-style: normal;
}
@font-face {
  font-family: 'proxima_nova_semibold';
  src: url('fonts/ProximaNova-Sbold-webfont.woff') format('woff'), url('fonts/ProximaNova-Sbold-webfont.ttf') format('truetype');
  font-weight: normal;
  font-style: normal;
}
@font-face {
  font-family: 'proxima_nova_c_semibold';
  src: url('fonts/ProximaNovaCond-Sbold-webfont.woff') format('woff'), url('fonts/ProximaNovaCond-Sbold-webfont.ttf') format('truetype');
  font-weight: normal;
  font-style: normal;
}
/*Colors*/
/*Units*/
input[type="text"],
select,
textarea,
input[type="email"],
input[type="search"],
input[type="password"] {
  padding: 9px;
}
.dccContainer {
  border: solid 1px #dddddd;
  width: 950px;
  background: #fafafa;
<<<<<<< HEAD
  font-family: inherit;
=======
  font-family: proxima_nova;
>>>>>>> 863596e3
}
.dccContainer .dccHeading {
  width: 950px;
  padding-top: 40px;
  border-bottom: solid 1px #dddddd;
  background-color: #ffffff;
<<<<<<< HEAD
  font-family: inherit;
=======
  font-family: proxima_nova_semibold;
>>>>>>> 863596e3
  font-size: 28px;
  height: 60px;
}
.dccContainer .dccHeading span {
  font-size: 28px;
  margin-left: 20px;
}
.dccContainer .dccHeading a.dccIcon {
  float: right;
  font-size: 28px;
  margin-right: 20px;
  padding: 0px;
}
.dccContainer .dccBody {
  margin: 20px;
  width: 910px;
  background-color: #ffffff;
  border: solid 1px #dddddd;
  border-radius: 4px;
<<<<<<< HEAD
  font-family: inherit;
=======
  font-family: proxima_nova;
>>>>>>> 863596e3
}
.dccContainer .dccMenu {
  position: relative;
  margin-bottom: -6px;
}
.dccContainer .dccMenu ul {
  display: inline-block;
  margin: 0;
  padding: 0;
  width: 909px;
  border-top-left-radius: 4px;
  border-top-right-radius: 4px;
  background-color: #eeeeee;
  padding-left: 1px;
}
.dccContainer .dccMenu ul > li {
  float: left;
  list-style: none;
  border-top-left-radius: 4px;
  border-top-right-radius: 4px;
}
.dccContainer .dccMenu ul > li > div {
  width: 100px;
  padding: 12px 15px 10px 15px;
  cursor: pointer;
  font-weight: bold;
<<<<<<< HEAD
  font-family: inherit;
=======
  font-family: proxima_nova;
>>>>>>> 863596e3
}
.dccContainer .dccMenu ul > li.selected {
  background-color: #ffffff;
  color: #0087c6;
}
.dccContainer .dccPanel {
  width: 910px;
}
.dccContainer .dccSearchPanel {
  padding: 15px;
  border-bottom: 1px solid #dddddd;
  background: #ffffff;
}
.dccContainer .dccSearchPanel > .dccSearchBox {
  padding: 8px;
  border: 1px solid #dddddd;
  width: 250px;
  border-radius: 3px;
  margin-bottom: 0;
  display: inline-block;
  background-image: url(images/search.png);
  background-color: #ffffff;
  background-repeat: no-repeat;
  background-position: 240px 8px;
<<<<<<< HEAD
  font-family: inherit;
=======
  font-family: proxima_nova;
>>>>>>> 863596e3
}
.dccContainer .dccTable {
  width: 100%;
  border-collapse: collapse;
  border-bottom: 1px solid #dddddd;
  table-layout: fixed;
  white-space: nowrap;
}
.dccContainer .dccTable .ellipsis-overflow {
  overflow: hidden;
  display: block;
  text-overflow: ellipsis;
}
.dccContainer .dccTable tr:nth-child(2n) {
  background: rgba(0, 0, 0, 0.04);
}
.dccContainer .dccTable tbody tr {
  transition: background 100ms linear;
}
.dccContainer .dccTable > tbody > tr:hover {
  background: rgba(2, 139, 255, 0.15);
}
.dccContainer .dccTable > tbody > tr#templates-editrow {
  background: transparent;
  width: 909px;
}
.dccContainer .dccTable > tbody > tr#templates-editrow:hover {
  background: transparent;
}
<<<<<<< HEAD
.dccContainer #templates-listView .dccTable tbody tr td > div.dccExpand {
  background: transparent;
}
.dccContainer #templates-listView .dccTable tbody tr:hover div.dccExpand {
  background: #bedef7;
}
=======
>>>>>>> 863596e3
.dccContainer .dccTable > tbody > tr#templates-editrow div.dccEditRow > div.CodeMirror {
  margin-right: 0px;
}
.dccContainer .dccTable th,
.dccContainer .dccTable td {
  padding: 5px 9px;
  text-align: left;
  height: 20px;
<<<<<<< HEAD
  font-family: inherit;
}
.dccContainer .dccTable th {
  border-left: 1px solid #dddddd;
  border-bottom: 1px solid #dddddd;
  background: #ffffff;
  font-family: inherit;
  color: #777777;
  text-transform: uppercase;
  font-size: 11px;
  letter-spacing: 1px;
  font-weight: normal;
}
#data-types-panel .dccTable td:last-child {
  padding-left: 11px;
=======
  font-family: proxima_nova;
}
.dccContainer .dccTable th {
  border-left: 1px solid #dddddd;
  border-bottom: 1px solid #dddddd;
  background: #ffffff;
  font-family: proxima_nova_c_semibold;
  color: #777777;
  text-transform: uppercase;
  font-size: 11px;
  letter-spacing: 1px;
  font-weight: normal;
>>>>>>> 863596e3
}
.dccContainer .dccTable th:first-child,
.dccContainer .dccTable td:first-child {
  padding: 8px 5px 7px 15px;
  border-left: none;
  text-align: left;
}
.dccContainer .dccTable .dnni {
  font-size: 18px;
}
.dccContainer .dccTable tfoot {
  border-top: 1px solid #dddddd;
  border-bottom-left-radius: 8px;
  border-bottom-right-radius: 5px;
}
.dccContainer .dccTable tbody tr td i.dnni-caret-down {
  display: none;
}
.dccContainer .dccTable tbody tr th i.dnni-caret-down {
  display: inherit;
}
.dccContainer .dccTable tbody tr:hover td i.dnni-caret-down {
  display: inherit;
}
.dccContainer .dccTable tbody tr.in-edit-row td i.dnni-caret-up {
  display: inherit;
}
.dccContainer .dccTable tbody tr.in-edit-row td i.dnni-caret-down {
  display: none;
}
.dccContainer .dccTable tbody tr td i.dnni-caret-up {
  display: none;
}
.dccContainer .dccTable tbody tr td.dccActions {
  padding: 0;
  position: relative;
}
.dccContainer .dccTable tbody tr td > a {
  height: 35px;
}
.dccContainer .dccTable tbody tr td > a:first-child {
  padding: 0 5px 0 10px;
}
.dccContainer .dccTable tbody tr td > div.dccExpand {
  padding: 9px 5px 5px 5px;
  position: absolute;
  right: 0;
  top: 0;
<<<<<<< HEAD
  background: #bedef7;
=======
  background: transparent;
>>>>>>> 863596e3
  width: 26px;
  height: 21px;
  text-align: center;
  cursor: pointer;
}
<<<<<<< HEAD
=======
.dccContainer .dccTable tbody tr:hover div.dccExpand {
  background: #bedef7;
}
>>>>>>> 863596e3
.dccContainer #data-types-panel .dccTable tr > th:last-child,
.dccContainer #data-types-panel .dccTable tr > td:last-child {
  padding-left: 11px;
  text-align: center;
  box-sizing: border-box;
}
.dccContainer #data-types-panel .dccTable tr > td:last-child {
  padding-left: 14px;
}
.dccContainer #data-types-panel .dccTable > tbody > tr:hover > td:last-child {
  background: #bedef7;
  cursor: pointer;
}
.dccContainer .dccTable > tbody > tr.in-edit-row > td,
.dccContainer .dccTable > tbody > tr.in-edit-row:hover > td {
  background: #bedef7;
  border-color: #bedef7;
}
.dccContainer #data-types-panel .dccTable tbody tr.edit-row td,
.dccContainer #data-types-panel .dccTable tbody tr.edit-row:hover td:last-child {
  background-color: #fafafa;
<<<<<<< HEAD
=======
  padding-left: 0;
>>>>>>> 863596e3
}
.dccContainer .dccTable .dccPager {
  width: 100%;
}
.dccContainer .dccTable .dccPager td {
  padding: 0px;
  height: 40px;
  width: 33%;
}
.dccContainer .dccTable .dccPager td:nth-child(2) {
  text-align: center;
}
.dccContainer .dccTable .dccPager td select {
  margin-bottom: 1px;
  background: #ffffff;
}
.dccContainer .dccTable .dccPager td div {
  margin-bottom: 0px;
}
.dccContainer .dccTable .dccPager td div.right {
  margin-top: 9px;
}
.dccContainer .dccTable .dccPager td ul {
  display: block;
  list-style-type: none;
  margin: 4px 10px 0 8px;
  padding: 0;
}
.dccContainer .dccTable .dccPager td ul > li {
  display: inline-block;
  list-style-type: none;
}
.dccContainer .dccTable .dccPager td a.prev,
.dccContainer .dccTable .dccPager td a.next {
  background-position: center center;
  background-repeat: no-repeat;
  border: 1px solid #dddddd;
  width: 25px;
  height: 25px;
  display: block;
  cursor: pointer;
  border-radius: 2px;
  background-color: #fafafa;
}
.dccContainer .dccTable .dccPager td a.prev {
  background-image: url('images/left.png');
}
.dccContainer .dccTable .dccPager td a.next {
  background-image: url('images/right.png');
}
.dccContainer .dccTable .dccPager td a.prev.disabled,
.dccContainer .dccTable .dccPager td a.next.disabled {
  opacity: 0.50;
  cursor: default;
}
.dccContainer .dccTable tr.edit-row td,
.dccContainer .dccTable tr.edit-row:hover td {
  padding: 0;
}
.dccContainer div.dccEditForm {
  padding: 15px;
}
.dccContainer .dccTable div.dccEditForm {
  border-bottom: 2px solid #0087c6;
}
.dccContainer div.dccEditRow {
  float: left;
  position: relative;
}
.dccContainer div.name {
  width: 33%;
}
.dccContainer div.description {
  width: 40%;
}
.dccContainer div.globalToggle {
  width: 27%;
}
.dccContainer div.name {
  width: 33%;
}
.dccContainer div.description {
  width: 40%;
}
.dccContainer div.globalToggle {
  width: 27%;
}
.dccContainer div.dccEditRow > div {
  float: left;
  max-width: 100%;
}
.dccContainer div.dccEditRow > div.dccExtraMargin {
  margin-right: 24px;
}
.dccContainer .dccTable div.dccEditRow > div {
  margin-right: 25px;
}
.dccContainer div.dccEditRow > div > label {
  display: block;
  cursor: default;
  text-align: left;
}
.dccContainer div.dccEditRow > div > textarea {
  height: 35px;
  width: 842px;
}
.dccContainer #content-types-panel #contentTypes-editView div.dccEditRow > div > textarea {
  max-width: 320px;
}
.dccContainer div.dccEditRow > div > input,
.dccContainer div.dccEditRow > div > textarea,
.dccContainer div.dccEditRow > div > select {
  margin-bottom: 10px;
  background: #ffffff;
  border: 1px solid #dddddd;
  border-radius: 3px;
  max-width: 100%;
}
.dccContainer div.dccEditRow > div > input {
  width: 220px;
}
.dccContainer div.dccEditRow > div > input.dccWide {
  width: 500px;
}
.dccContainer div.dccEditRow > div > textarea.dccCode {
  width: 862px;
  height: 350px;
}
.dccContainer .dccEditRow i {
  float: right;
}
.dccContainer i.dnni-exclamation {
  font-size: 18px;
  margin-left: 5px;
  color: transparent;
  display: block;
}
.dccContainer .dccError i.dnni-exclamation {
  color: #dd0000;
}
.dccContainer .dccWarning i.dnni-exclamation {
  color: #ff8c00;
}
.dccContainer div.dccEditRow > div.toggle {
  float: right;
  padding-right: 0px;
  padding-top: 25px;
  margin-right: 20px;
}
.dccContainer .dccTable div.dccEditRow > div.toggle {
  padding-top: 25px;
  padding-right: 0px;
}
.dccContainer div.dccEditRow > div.toggle > span {
  vertical-align: middle;
  margin-left: 15px;
}
.dccContainer div.dccEditRow > div.toggle > span.label {
  padding-bottom: 15px;
  display: inline-block;
  min-width: 100px;
}
.dccContainer .dnnCheckbox {
  display: inline-block;
  width: 41px;
  height: 18px;
  -webkit-border-radius: 9px;
  -moz-border-radius: 9px;
  border-radius: 9px;
  background-color: #ccc;
  margin: 0;
  cursor: pointer;
  position: relative;
  -webkit-transition: background 100ms linear;
  -moz-transition: background 100ms linear;
  -o-transition: background 100ms linear;
  transition: background 100ms linear;
}
.dccContainer .dnnCheckbox.dnnCheckbox-checked {
  background-color: #48d348;
}
.dccContainer div.toggle.disabled .dnnCheckbox.dnnCheckbox-checked {
  background-color: #ccc;
}
.dccContainer .dnnCheckbox .mark {
  width: 22px;
  height: 22px;
  display: inline-block;
  -webkit-border-radius: 11px;
  -moz-border-radius: 11px;
  border-radius: 11px;
  background-color: #fff;
  border: 2px solid #b5b5b5;
  position: absolute;
  top: -2px;
  left: 0px;
  -webkit-box-sizing: border-box;
  -moz-box-sizing: border-box;
  box-sizing: border-box;
  -webkit-transition: left 100ms linear;
  -moz-transition: left 100ms linear;
  -o-transition: left 100ms linear;
  transition: left 100ms linear;
}
.dccContainer .dnnCheckbox.dnnCheckbox-checked .mark {
  left: 19px;
}
.dccContainer .dnnCheckbox .mark img {
  display: none;
}
.dccContainer div.dccEditForm > div.buttons {
  clear: both;
  width: 100%;
  padding-top: 10px;
  text-align: center;
}
.dccContainer .dccButton {
<<<<<<< HEAD
  font-family: inherit;
=======
  font-family: proxima_nova;
>>>>>>> 863596e3
  background: #ffffff;
  color: #333333;
  display: inline-block;
  padding: 8px;
  cursor: pointer;
  min-width: 75px;
  border-radius: 3px;
  text-decoration: none;
  font-size: 13px;
  border: 1px solid #dddddd;
  text-align: center;
  line-height: normal;
}
.dccContainer div.dccEditForm > div > a.primarybtn,
.dccContainer div.dccEditForm > div > a.secondarybtn {
  margin-left: 5px;
<<<<<<< HEAD
  font-family: inherit;
=======
  font-family: proxima_nova;
>>>>>>> 863596e3
}
.dccContainer a.primarybtn {
  background: #0087c6;
  color: #ffffff !important;
  display: inline-block;
  padding: 9px 9px;
  cursor: pointer;
  min-width: 75px;
  border-radius: 3px;
  text-decoration: none;
  text-align: center;
  font-size: 13px;
}
.dccContainer a.secondarybtn {
  background: #e4e4e4;
  color: #333333 !important;
  display: inline-block;
  padding: 9px 9px;
  cursor: pointer;
  min-width: 75px;
  border-radius: 3px;
  text-decoration: none;
  text-align: center;
  font-size: 13px;
}
.dccContainer #loadingbar {
  top: 0;
  left: 0;
  z-index: 99999;
  width: 860px;
  height: 4px;
  display: none;
}
.dccContainer #loadingbar > div {
  background-color: #0087c6;
  top: 0;
  left: 100px;
  height: 4px;
}
.dccContainer .dnnFormPopup {
  left: 250px;
  top: 250px;
  width: 300px;
}
.dccContainer .dnnDialogHeader {
  border-bottom: 1px solid #ddd;
  font-size: 18px;
  font-weight: bold;
  padding-bottom: 18px;
}
.dccContainer #mask {
  position: absolute;
  background: transparent;
  top: 0;
  bottom: 0;
  left: 0;
  right: 0;
  z-index: 9999;
  display: none;
}
.dccContainer .buttonpanel {
  margin: .5em 0 0 0;
  padding: .3em 1em 0em 0em;
  overflow: hidden;
  border-width: 1px 0 0 0;
  background-image: none;
  text-align: left;
  border-top: 1px solid #ddd;
}
.dccContainer a.dccIcon {
  padding: 0px 5px 0px 5px;
  cursor: pointer;
}
.dccContainer a.dccRemove .dnni {
  font-size: 13px;
  padding-top: 3px;
}
.dccContainer .dccSubSubPanel {
  margin-top: 10px;
  margin-bottom: 10px;
  padding-top: 9px;
  padding-bottom: 9px;
  border: solid 1px #dddddd;
  border-radius: 5px;
}
.dccContainer .dccSubSubPanel .dccSubHeading {
  min-height: 50px;
}
.dccContainer .dccSubSubPanel .dccSubHeading span {
  font-size: 18px;
  padding-top: 10px;
  display: inline-block;
}
.dccContainer .dccSubSubPanel .dccTable {
  border-top: solid 1px #dddddd;
  border-bottom: none;
}
.dccContainer .dccSubHeading {
  margin-left: 15px;
  margin-right: 15px;
}
.dccContainer .dccSubHeading span {
  font-size: 18px;
  padding-top: 10px;
  display: inline-block;
}
.dccContainer div.CodeMirror {
  width: 862px;
  border: solid 1px #dddddd;
  margin-top: 20px;
}
.dccContainer div.dccLanguageSelector {
  position: absolute;
  top: 5px;
  left: 635px;
  display: inline-block;
}
.dccContainer div.dccLanguageSelector span {
<<<<<<< HEAD
  font-size: 16px;
}
.dccContainer div.dccLanguageSelector select {
  margin-bottom: 0px;
  padding: 2px 5px 5px 5px;
  font-size: 15px;
=======
  font-size: 100%;
  display: inline;
  font-family: proxima_nova;
  font-weight: bold;
}
.dccContainer div.dccLanguageSelector select {
  margin-bottom: 0;
  margin-left: 5px;
  padding: 5px;
  background-color: #ffffff;
  font-size: 100%;
  width: 72%;
  display: inline;
  font-family: proxima_nova_semibold;
>>>>>>> 863596e3
}
.dccContainer ul#templateEditorContextMenu {
  float: left;
  position: relative;
  z-index: 5;
  list-style: none;
  border: solid 1px #dddddd;
  box-shadow: 5px 5px 5px #aaaaaa;
  border-radius: 4px;
  background-color: #fafafa;
}
.dccContainer ul#templateEditorContextMenu li {
  position: relative;
  margin-right: 10px;
}
.dccContainer ul#templateEditorContextMenu li:hover {
  background: #d9ecfa;
}
.dccContainer ul#templateEditorContextMenu li div {
  display: block;
  padding: 5px;
  text-decoration: none;
  cursor: pointer;
  min-width: 110px;
}
.dccContainer ul#templateEditorContextMenu li div span {
  padding-right: 5px;
}
.dccContainer ul#templateEditorContextMenu li div > i {
  float: right;
}
.dccContainer ul#templateEditorContextMenu li ul {
  list-style: none;
  position: absolute;
  left: -9999px;
  border: solid 1px #dddddd;
  box-shadow: 5px 5px 5px #aaaaaa;
  border-radius: 4px;
  background-color: #fafafa;
}
.dccContainer ul#templateEditorContextMenu li:hover > ul {
  left: 100px;
  top: 5px;
}
.dccContainer div.dccEditRow select option {
  padding-left: 20px;
}
.dccContainer div.dccEditRow select option:disabled {
  color: #999999;
  padding-left: 0px;
}
/*# sourceMappingURL=module.css.map */<|MERGE_RESOLUTION|>--- conflicted
+++ resolved
@@ -1,22 +1,4 @@
-﻿@font-face {
-  font-family: 'proxima_nova';
-  src: url('fonts/ProximaNova-Reg-webfont.woff') format('woff'), url('fonts/ProximaNova-Reg-webfont.ttf') format('truetype');
-  font-weight: normal;
-  font-style: normal;
-}
-@font-face {
-  font-family: 'proxima_nova_semibold';
-  src: url('fonts/ProximaNova-Sbold-webfont.woff') format('woff'), url('fonts/ProximaNova-Sbold-webfont.ttf') format('truetype');
-  font-weight: normal;
-  font-style: normal;
-}
-@font-face {
-  font-family: 'proxima_nova_c_semibold';
-  src: url('fonts/ProximaNovaCond-Sbold-webfont.woff') format('woff'), url('fonts/ProximaNovaCond-Sbold-webfont.ttf') format('truetype');
-  font-weight: normal;
-  font-style: normal;
-}
-/*Colors*/
+﻿/*Colors*/
 /*Units*/
 input[type="text"],
 select,
@@ -30,22 +12,14 @@
   border: solid 1px #dddddd;
   width: 950px;
   background: #fafafa;
-<<<<<<< HEAD
-  font-family: inherit;
-=======
-  font-family: proxima_nova;
->>>>>>> 863596e3
+  font-family: inherit;
 }
 .dccContainer .dccHeading {
   width: 950px;
   padding-top: 40px;
   border-bottom: solid 1px #dddddd;
   background-color: #ffffff;
-<<<<<<< HEAD
-  font-family: inherit;
-=======
-  font-family: proxima_nova_semibold;
->>>>>>> 863596e3
+  font-family: inherit;
   font-size: 28px;
   height: 60px;
 }
@@ -65,11 +39,7 @@
   background-color: #ffffff;
   border: solid 1px #dddddd;
   border-radius: 4px;
-<<<<<<< HEAD
-  font-family: inherit;
-=======
-  font-family: proxima_nova;
->>>>>>> 863596e3
+  font-family: inherit;
 }
 .dccContainer .dccMenu {
   position: relative;
@@ -96,11 +66,7 @@
   padding: 12px 15px 10px 15px;
   cursor: pointer;
   font-weight: bold;
-<<<<<<< HEAD
-  font-family: inherit;
-=======
-  font-family: proxima_nova;
->>>>>>> 863596e3
+  font-family: inherit;
 }
 .dccContainer .dccMenu ul > li.selected {
   background-color: #ffffff;
@@ -125,11 +91,7 @@
   background-color: #ffffff;
   background-repeat: no-repeat;
   background-position: 240px 8px;
-<<<<<<< HEAD
-  font-family: inherit;
-=======
-  font-family: proxima_nova;
->>>>>>> 863596e3
+  font-family: inherit;
 }
 .dccContainer .dccTable {
   width: 100%;
@@ -159,15 +121,12 @@
 .dccContainer .dccTable > tbody > tr#templates-editrow:hover {
   background: transparent;
 }
-<<<<<<< HEAD
 .dccContainer #templates-listView .dccTable tbody tr td > div.dccExpand {
   background: transparent;
 }
 .dccContainer #templates-listView .dccTable tbody tr:hover div.dccExpand {
   background: #bedef7;
 }
-=======
->>>>>>> 863596e3
 .dccContainer .dccTable > tbody > tr#templates-editrow div.dccEditRow > div.CodeMirror {
   margin-right: 0px;
 }
@@ -176,7 +135,6 @@
   padding: 5px 9px;
   text-align: left;
   height: 20px;
-<<<<<<< HEAD
   font-family: inherit;
 }
 .dccContainer .dccTable th {
@@ -190,23 +148,6 @@
   letter-spacing: 1px;
   font-weight: normal;
 }
-#data-types-panel .dccTable td:last-child {
-  padding-left: 11px;
-=======
-  font-family: proxima_nova;
-}
-.dccContainer .dccTable th {
-  border-left: 1px solid #dddddd;
-  border-bottom: 1px solid #dddddd;
-  background: #ffffff;
-  font-family: proxima_nova_c_semibold;
-  color: #777777;
-  text-transform: uppercase;
-  font-size: 11px;
-  letter-spacing: 1px;
-  font-weight: normal;
->>>>>>> 863596e3
-}
 .dccContainer .dccTable th:first-child,
 .dccContainer .dccTable td:first-child {
   padding: 8px 5px 7px 15px;
@@ -254,22 +195,15 @@
   position: absolute;
   right: 0;
   top: 0;
-<<<<<<< HEAD
   background: #bedef7;
-=======
-  background: transparent;
->>>>>>> 863596e3
   width: 26px;
   height: 21px;
   text-align: center;
   cursor: pointer;
 }
-<<<<<<< HEAD
-=======
 .dccContainer .dccTable tbody tr:hover div.dccExpand {
   background: #bedef7;
 }
->>>>>>> 863596e3
 .dccContainer #data-types-panel .dccTable tr > th:last-child,
 .dccContainer #data-types-panel .dccTable tr > td:last-child {
   padding-left: 11px;
@@ -291,10 +225,7 @@
 .dccContainer #data-types-panel .dccTable tbody tr.edit-row td,
 .dccContainer #data-types-panel .dccTable tbody tr.edit-row:hover td:last-child {
   background-color: #fafafa;
-<<<<<<< HEAD
-=======
   padding-left: 0;
->>>>>>> 863596e3
 }
 .dccContainer .dccTable .dccPager {
   width: 100%;
@@ -512,11 +443,7 @@
   text-align: center;
 }
 .dccContainer .dccButton {
-<<<<<<< HEAD
-  font-family: inherit;
-=======
-  font-family: proxima_nova;
->>>>>>> 863596e3
+  font-family: inherit;
   background: #ffffff;
   color: #333333;
   display: inline-block;
@@ -533,11 +460,7 @@
 .dccContainer div.dccEditForm > div > a.primarybtn,
 .dccContainer div.dccEditForm > div > a.secondarybtn {
   margin-left: 5px;
-<<<<<<< HEAD
-  font-family: inherit;
-=======
-  font-family: proxima_nova;
->>>>>>> 863596e3
+  font-family: inherit;
 }
 .dccContainer a.primarybtn {
   background: #0087c6;
@@ -656,17 +579,9 @@
   display: inline-block;
 }
 .dccContainer div.dccLanguageSelector span {
-<<<<<<< HEAD
-  font-size: 16px;
-}
-.dccContainer div.dccLanguageSelector select {
-  margin-bottom: 0px;
-  padding: 2px 5px 5px 5px;
-  font-size: 15px;
-=======
   font-size: 100%;
   display: inline;
-  font-family: proxima_nova;
+  font-family: inherit;
   font-weight: bold;
 }
 .dccContainer div.dccLanguageSelector select {
@@ -677,8 +592,7 @@
   font-size: 100%;
   width: 72%;
   display: inline;
-  font-family: proxima_nova_semibold;
->>>>>>> 863596e3
+  font-family: inherit;
 }
 .dccContainer ul#templateEditorContextMenu {
   float: left;
