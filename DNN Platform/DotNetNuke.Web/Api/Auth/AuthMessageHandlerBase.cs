﻿// Licensed to the .NET Foundation under one or more agreements.
// The .NET Foundation licenses this file to you under the MIT license.
// See the LICENSE file in the project root for more information

<<<<<<< HEAD
namespace DotNetNuke.Web.Api.Auth
{
    using System;
    using System.Collections.Generic;
    using System.Linq;
    using System.Net.Http;
    using System.Security.Principal;
    using System.Threading;
    using System.Threading.Tasks;

    using DotNetNuke.Instrumentation;

    /// <summary>
    /// Base class for authentication handlers.
    /// </summary>
    public abstract class AuthMessageHandlerBase : DelegatingHandler
    {
        private const string AccessControlAllowHeadersKey = "Access-Control-Allow-Headers";
        private const string AccessControlAllowMethodsKey = "Access-Control-Allow-Methods";
        private const string AccessControlAllowOriginKey = "Access-Control-Allow-Origin";

        private static readonly ILog Logger = LoggerSource.Instance.GetLogger(typeof(AuthMessageHandlerBase));

        private string origin;

        /// <summary>
        /// Initializes a new instance of the <see cref="AuthMessageHandlerBase"/> class.
        /// </summary>
        /// <param name="includeByDefault">Should this handler be included by default on all routes.</param>
        /// <param name="forceSsl">Should this handler enforce ssl usage.</param>
        [Obsolete("Deprecated in v9.9.0, use the overload that takes accessControlAllowOrigins, scheduled removal in v11.")]
        protected AuthMessageHandlerBase(bool includeByDefault, bool forceSsl)
        {
            this.DefaultInclude = includeByDefault;
            this.ForceSsl = forceSsl;
        }

        /// <summary>
        /// Initializes a new instance of the <see cref="AuthMessageHandlerBase"/> class.
        /// </summary>
        /// <param name="includeByDefault">Should this handler be included by default on all routes.</param>
        /// <param name="forceSsl">Should this handler enforce ssl usage.</param>
        /// <param name="accessControlAllowHeaders">A string of comma delimited allowed HTTP headers for this handler.</param>
        /// <param name="accessControlAllowMethods">A string of comma delimited allowed HTTP methods for this handler.</param>
        /// <param name="accessControlAllowOrigins">
        /// A list of Access-Control-Allow-Origin values, in the web.config file
        /// this is a list separated by semi-colons (;).
        /// </param>
        protected AuthMessageHandlerBase(
            bool includeByDefault,
            bool forceSsl,
            string accessControlAllowHeaders,
            string accessControlAllowMethods,
            IReadOnlyCollection<string> accessControlAllowOrigins)
        {
            this.DefaultInclude = includeByDefault;
            this.ForceSsl = forceSsl;
            this.AccessControlAllowHeaders = accessControlAllowHeaders;
            this.AccessControlAllowMethods = accessControlAllowMethods;
            this.AccessControlAllowOrigins = accessControlAllowOrigins;
        }

        /// <summary>
        /// Gets the authentication scheme.
        /// </summary>
        public abstract string AuthScheme { get; }

        /// <summary>
        /// Gets a value indicating whether to bypass the anti forgery token.
        /// </summary>
        public virtual bool BypassAntiForgeryToken => false;

        /// <summary>
        /// Gets a value indicating whether this hander in included in all routes.
        /// </summary>
        public bool DefaultInclude { get; }

        /// <summary>
        /// Gets a value indicating whether this handler enforces ssl usage.
        /// </summary>
        public bool ForceSsl { get; }

        /// <summary>
        /// Gets a string of comma delimited HTTP headers allowed to be used by this handler for CORS support.
        /// </summary>
        public string AccessControlAllowHeaders { get; }

        /// <summary>
        /// Gets a string of comma delimited HTTP methods allowed to be used by this handler for CORS support.
        /// </summary>
        public string AccessControlAllowMethods { get; }

        /// <summary>
        /// Gets a list of allowed origins for CORS support for this handler.
        /// </summary>
        public IReadOnlyCollection<string> AccessControlAllowOrigins { get; }

        /// <summary>
        /// A chance to process inbound requests.
        /// </summary>
        /// <param name="request">the request message.</param>
        /// <param name="cancellationToken">a cancellationtoken.</param>
        /// <returns>null normally, if a response is returned all inbound processing is terminated and the resposne is returned.</returns>
        public virtual HttpResponseMessage OnInboundRequest(HttpRequestMessage request, CancellationToken cancellationToken)
        {
            if (request.Headers.Contains("Origin"))
            {
                this.origin = request.Headers.GetValues("Origin").FirstOrDefault();
            }

            return null;
        }

        /// <summary>
        /// A change to process outbound responses.
        /// </summary>
        /// <param name="response">The response message.</param>
        /// <param name="cancellationToken">a cancellationtoken.</param>
        /// <returns>the responsemessage.</returns>
        public virtual HttpResponseMessage OnOutboundResponse(HttpResponseMessage response, CancellationToken cancellationToken)
        {
            if (!string.IsNullOrEmpty(this.AccessControlAllowHeaders))
            {
                if (response.Headers.Contains(AccessControlAllowHeadersKey))
                {
                    response.Headers.Remove(AccessControlAllowHeadersKey);
                }

                response.Headers.Add(AccessControlAllowHeadersKey, this.AccessControlAllowHeaders);
            }

            if (!string.IsNullOrEmpty(this.AccessControlAllowMethods))
            {
                if (response.Headers.Contains(AccessControlAllowMethodsKey))
                {
                    response.Headers.Remove(AccessControlAllowMethodsKey);
                }

                response.Headers.Add(AccessControlAllowMethodsKey, this.AccessControlAllowMethods);
            }

            if (!string.IsNullOrEmpty(this.origin) &&
                this.AccessControlAllowOrigins != null &&
                this.AccessControlAllowOrigins.Count() > 0)
            {
                if (response.Headers.Contains(AccessControlAllowOriginKey))
                {
                    response.Headers.Remove(AccessControlAllowOriginKey);
                }

                if (this.AccessControlAllowOrigins.Contains(this.origin))
                {
                    response.Headers.Add(AccessControlAllowOriginKey, this.origin);
                }

                if (this.AccessControlAllowOrigins.Contains("*"))
                {
                    response.Headers.Add(AccessControlAllowOriginKey, "*");
                }
            }

            return response;
        }

        /// <summary>
        /// Checks if a request was an XmlHttpRequest.
        /// </summary>
        /// <param name="request">The http request message.</param>
        /// <returns>A value indicating whether this request was an XmlHttpRequest.</returns>
        protected static bool IsXmlHttpRequest(HttpRequestMessage request)
        {
            string value = null;
            IEnumerable<string> values;
            if (request != null && request.Headers.TryGetValues("X-REQUESTED-WITH", out values))
            {
                value = values.FirstOrDefault();
            }

            return !string.IsNullOrEmpty(value) &&
                   value.Equals("XmlHttpRequest", StringComparison.InvariantCultureIgnoreCase);
        }

        /// <summary>
        /// Sets the current principal.
        /// </summary>
        /// <param name="principal">The pricipal to set.</param>
        /// <param name="request">The http request message.</param>
        protected static void SetCurrentPrincipal(IPrincipal principal, HttpRequestMessage request)
        {
            Thread.CurrentPrincipal = principal;
            request.GetHttpContext().User = principal;
        }

        /// <summary>
        /// Sends an HTTP response asynchronously.
        /// </summary>
        /// <param name="request">The HTTP request message.</param>
        /// <param name="cancellationToken">A cancellation token.</param>
        /// <returns>A task of type <see cref="HttpResponseMessage"/>.</returns>
        protected override Task<HttpResponseMessage> SendAsync(HttpRequestMessage request, CancellationToken cancellationToken)
        {
            var response = this.OnInboundRequest(request, cancellationToken);
            if (response != null)
            {
                response.RequestMessage = response.RequestMessage ?? request; // if someone returns new HttpResponseMessage(), fill in the requestMessage for other handlers in the chain
                return Task<HttpResponseMessage>.Factory.StartNew(() => response, cancellationToken);
            }

            return base.SendAsync(request, cancellationToken).ContinueWith(x => this.OnOutboundResponse(x.Result, cancellationToken), cancellationToken);
        }

        /// <summary>
        /// Checks if the request needs authentication.
        /// </summary>
        /// <param name="request">The HTTP request message.</param>
        /// <returns>A value indicating whether the request needs authentication.</returns>
        protected bool NeedsAuthentication(HttpRequestMessage request)
        {
            if (this.MustEnforceSslInRequest(request))
            {
                return !Thread.CurrentPrincipal.Identity.IsAuthenticated;
            }

            if (Logger.IsTraceEnabled)
            {
                Logger.Trace($"{this.AuthScheme}: Validating request vs. SSL mode ({this.ForceSsl}) failed. ");
            }

            // will let callers to return without authenticating the user
            return false;
        }

        /// <summary>
        /// Validated the <see cref="ForceSsl"/> setting of the instane against the HTTP(S) request.
        /// </summary>
        /// <returns>True if <see cref="ForceSsl"/> matcher the request scheme; false otherwise.</returns>
        private bool MustEnforceSslInRequest(HttpRequestMessage request)
        {
            return !this.ForceSsl || request.RequestUri.Scheme.Equals("HTTPS", StringComparison.InvariantCultureIgnoreCase);
        }
    }
}

=======
namespace DotNetNuke.Web.Api.Auth
{
    using System;
    using System.Collections.Generic;
    using System.Linq;
    using System.Net.Http;
    using System.Security.Principal;
    using System.Threading;
    using System.Threading.Tasks;

    using DotNetNuke.Instrumentation;

    /// <summary>
    /// Base class for authentication providers message handlers.
    /// </summary>
    public abstract class AuthMessageHandlerBase : DelegatingHandler
    {
        private static readonly ILog Logger = LoggerSource.Instance.GetLogger(typeof(AuthMessageHandlerBase));

        /// <summary>
        /// Initializes a new instance of the <see cref="AuthMessageHandlerBase"/> class.
        /// </summary>
        /// <param name="includeByDefault">A value indicating whether this handler should be included by default in all API endpoints.</param>
        /// <param name="forceSsl">A value indicating whether this handler should enforce SSL usage.</param>
        protected AuthMessageHandlerBase(bool includeByDefault, bool forceSsl)
        {
            this.DefaultInclude = includeByDefault;
            this.ForceSsl = forceSsl;
        }

        /// <summary>
        /// Gets the name of the authentication scheme.
        /// </summary>
        public abstract string AuthScheme { get; }

        /// <summary>
        /// Gets a value indicating whether this handler should bypass the anti-forgery token check.
        /// </summary>
        public virtual bool BypassAntiForgeryToken => false;

        /// <summary>
        /// Gets a value indicating whether this handler should be included by default on all API endpoints.
        /// </summary>
        public bool DefaultInclude { get; }

        /// <summary>
        /// Gets a value indicating whether this handler should enforce SSL usage on it's endpoints.
        /// </summary>
        public bool ForceSsl { get; }

        /// <summary>
        /// A chance to process inbound requests.
        /// </summary>
        /// <param name="request">The request message.</param>
        /// <param name="cancellationToken">A cancellationtoken.</param>
        /// <returns>null normally, if a response is returned all inbound processing is terminated and the resposne is returned.</returns>
        public virtual HttpResponseMessage OnInboundRequest(HttpRequestMessage request, CancellationToken cancellationToken)
        {
            return null;
        }

        /// <summary>
        /// A change to process outbound responses.
        /// </summary>
        /// <param name="response">The response message.</param>
        /// <param name="cancellationToken">A cancellationtoken.</param>
        /// <returns>The responsemessage.</returns>
        public virtual HttpResponseMessage OnOutboundResponse(HttpResponseMessage response, CancellationToken cancellationToken)
        {
            return response;
        }

        /// <summary>
        /// Checks if the current request is an XmlHttpRequest.
        /// </summary>
        /// <param name="request">The HTTP Request.</param>
        /// <returns>A value indicating whether the request is an XmlHttpRequest.</returns>
        protected static bool IsXmlHttpRequest(HttpRequestMessage request)
        {
            string value = null;
            IEnumerable<string> values;
            if (request != null && request.Headers.TryGetValues("X-REQUESTED-WITH", out values))
            {
                value = values.FirstOrDefault();
            }

            return !string.IsNullOrEmpty(value) &&
                   value.Equals("XmlHttpRequest", StringComparison.InvariantCultureIgnoreCase);
        }

        /// <summary>
        /// Sets the current principal for the request.
        /// </summary>
        /// <param name="principal">The principal to set.</param>
        /// <param name="request">The current request.</param>
        protected static void SetCurrentPrincipal(IPrincipal principal, HttpRequestMessage request)
        {
            Thread.CurrentPrincipal = principal;
            request.GetHttpContext().User = principal;
        }

        /// <summary>
        /// Asynchronously sends a response.
        /// </summary>
        /// <param name="request">The current request.</param>
        /// <param name="cancellationToken">A cancellation token.</param>
        /// <returns>An HttpResponseMessage Task.</returns>
        protected override Task<HttpResponseMessage> SendAsync(HttpRequestMessage request, CancellationToken cancellationToken)
        {
            var response = this.OnInboundRequest(request, cancellationToken);
            if (response != null)
            {
                response.RequestMessage = response.RequestMessage ?? request; // if someone returns new HttpResponseMessage(), fill in the requestMessage for other handlers in the chain
                return Task<HttpResponseMessage>.Factory.StartNew(() => response, cancellationToken);
            }

            return base.SendAsync(request, cancellationToken).ContinueWith(x => this.OnOutboundResponse(x.Result, cancellationToken), cancellationToken);
        }

        /// <summary>
        /// Checks if the current request requires authentication.
        /// </summary>
        /// <param name="request">The current request.</param>
        /// <returns>A value indication whether the current request needs authentication.</returns>
        protected bool NeedsAuthentication(HttpRequestMessage request)
        {
            if (this.MustEnforceSslInRequest(request))
            {
                return !Thread.CurrentPrincipal.Identity.IsAuthenticated;
            }

            if (Logger.IsTraceEnabled)
            {
                Logger.Trace($"{this.AuthScheme}: Validating request vs. SSL mode ({this.ForceSsl}) failed. ");
            }

            // will let callers to return without authenticating the user
            return false;
        }

        /// <summary>
        /// Validated the <see cref="ForceSsl"/> setting of the instane against the HTTP(S) request.
        /// </summary>
        /// <returns>True if <see cref="ForceSsl"/> matcher the request scheme; false otherwise.</returns>
        private bool MustEnforceSslInRequest(HttpRequestMessage request)
        {
            return !this.ForceSsl || request.RequestUri.Scheme.Equals("HTTPS", StringComparison.InvariantCultureIgnoreCase);
        }
    }
}
>>>>>>> 8e19f0ed
<|MERGE_RESOLUTION|>--- conflicted
+++ resolved
@@ -1,301 +1,103 @@
-﻿// Licensed to the .NET Foundation under one or more agreements.
-// The .NET Foundation licenses this file to you under the MIT license.
-// See the LICENSE file in the project root for more information
-
-<<<<<<< HEAD
-namespace DotNetNuke.Web.Api.Auth
-{
-    using System;
-    using System.Collections.Generic;
-    using System.Linq;
-    using System.Net.Http;
-    using System.Security.Principal;
-    using System.Threading;
-    using System.Threading.Tasks;
-
-    using DotNetNuke.Instrumentation;
-
-    /// <summary>
-    /// Base class for authentication handlers.
-    /// </summary>
+﻿// Licensed to the .NET Foundation under one or more agreements.
+// The .NET Foundation licenses this file to you under the MIT license.
+// See the LICENSE file in the project root for more information
+
+namespace DotNetNuke.Web.Api.Auth
+{
+    using System;
+    using System.Collections.Generic;
+    using System.Linq;
+    using System.Net.Http;
+    using System.Security.Principal;
+    using System.Threading;
+    using System.Threading.Tasks;
+
+    using DotNetNuke.Instrumentation;
+
+    /// <summary>
+    /// Base class for authentication handlers.
+    /// </summary>
     public abstract class AuthMessageHandlerBase : DelegatingHandler
     {
-        private const string AccessControlAllowHeadersKey = "Access-Control-Allow-Headers";
-        private const string AccessControlAllowMethodsKey = "Access-Control-Allow-Methods";
-        private const string AccessControlAllowOriginKey = "Access-Control-Allow-Origin";
-
-        private static readonly ILog Logger = LoggerSource.Instance.GetLogger(typeof(AuthMessageHandlerBase));
-
-        private string origin;
-
-        /// <summary>
-        /// Initializes a new instance of the <see cref="AuthMessageHandlerBase"/> class.
-        /// </summary>
-        /// <param name="includeByDefault">Should this handler be included by default on all routes.</param>
-        /// <param name="forceSsl">Should this handler enforce ssl usage.</param>
-        [Obsolete("Deprecated in v9.9.0, use the overload that takes accessControlAllowOrigins, scheduled removal in v11.")]
+        private const string AccessControlAllowHeadersKey = "Access-Control-Allow-Headers";
+        private const string AccessControlAllowMethodsKey = "Access-Control-Allow-Methods";
+        private const string AccessControlAllowOriginKey = "Access-Control-Allow-Origin";
+
+        private static readonly ILog Logger = LoggerSource.Instance.GetLogger(typeof(AuthMessageHandlerBase));
+
+        private string origin;
+
+        /// <summary>
+        /// Initializes a new instance of the <see cref="AuthMessageHandlerBase"/> class.
+        /// </summary>
+        /// <param name="includeByDefault">Should this handler be included by default on all routes.</param>
+        /// <param name="forceSsl">Should this handler enforce ssl usage.</param>
+        [Obsolete("Deprecated in v9.9.0, use the overload that takes accessControlAllowOrigins, scheduled removal in v11.")]
         protected AuthMessageHandlerBase(bool includeByDefault, bool forceSsl)
         {
             this.DefaultInclude = includeByDefault;
             this.ForceSsl = forceSsl;
         }
-
-        /// <summary>
-        /// Initializes a new instance of the <see cref="AuthMessageHandlerBase"/> class.
-        /// </summary>
-        /// <param name="includeByDefault">Should this handler be included by default on all routes.</param>
-        /// <param name="forceSsl">Should this handler enforce ssl usage.</param>
-        /// <param name="accessControlAllowHeaders">A string of comma delimited allowed HTTP headers for this handler.</param>
-        /// <param name="accessControlAllowMethods">A string of comma delimited allowed HTTP methods for this handler.</param>
-        /// <param name="accessControlAllowOrigins">
-        /// A list of Access-Control-Allow-Origin values, in the web.config file
-        /// this is a list separated by semi-colons (;).
-        /// </param>
-        protected AuthMessageHandlerBase(
-            bool includeByDefault,
-            bool forceSsl,
-            string accessControlAllowHeaders,
-            string accessControlAllowMethods,
-            IReadOnlyCollection<string> accessControlAllowOrigins)
-        {
-            this.DefaultInclude = includeByDefault;
-            this.ForceSsl = forceSsl;
-            this.AccessControlAllowHeaders = accessControlAllowHeaders;
-            this.AccessControlAllowMethods = accessControlAllowMethods;
-            this.AccessControlAllowOrigins = accessControlAllowOrigins;
-        }
-
-        /// <summary>
-        /// Gets the authentication scheme.
-        /// </summary>
+
+        /// <summary>
+        /// Initializes a new instance of the <see cref="AuthMessageHandlerBase"/> class.
+        /// </summary>
+        /// <param name="includeByDefault">Should this handler be included by default on all routes.</param>
+        /// <param name="forceSsl">Should this handler enforce ssl usage.</param>
+        /// <param name="accessControlAllowHeaders">A string of comma delimited allowed HTTP headers for this handler.</param>
+        /// <param name="accessControlAllowMethods">A string of comma delimited allowed HTTP methods for this handler.</param>
+        /// <param name="accessControlAllowOrigins">
+        /// A list of Access-Control-Allow-Origin values, in the web.config file
+        /// this is a list separated by semi-colons (;).
+        /// </param>
+        protected AuthMessageHandlerBase(
+            bool includeByDefault,
+            bool forceSsl,
+            string accessControlAllowHeaders,
+            string accessControlAllowMethods,
+            IReadOnlyCollection<string> accessControlAllowOrigins)
+        {
+            this.DefaultInclude = includeByDefault;
+            this.ForceSsl = forceSsl;
+            this.AccessControlAllowHeaders = accessControlAllowHeaders;
+            this.AccessControlAllowMethods = accessControlAllowMethods;
+            this.AccessControlAllowOrigins = accessControlAllowOrigins;
+        }
+
+        /// <summary>
+        /// Gets the authentication scheme.
+        /// </summary>
         public abstract string AuthScheme { get; }
 
-        /// <summary>
-        /// Gets a value indicating whether to bypass the anti forgery token.
-        /// </summary>
+        /// <summary>
+        /// Gets a value indicating whether to bypass the anti forgery token.
+        /// </summary>
         public virtual bool BypassAntiForgeryToken => false;
 
-        /// <summary>
-        /// Gets a value indicating whether this hander in included in all routes.
-        /// </summary>
+        /// <summary>
+        /// Gets a value indicating whether this hander in included in all routes.
+        /// </summary>
         public bool DefaultInclude { get; }
 
-        /// <summary>
-        /// Gets a value indicating whether this handler enforces ssl usage.
-        /// </summary>
+        /// <summary>
+        /// Gets a value indicating whether this handler enforces ssl usage.
+        /// </summary>
         public bool ForceSsl { get; }
-
-        /// <summary>
-        /// Gets a string of comma delimited HTTP headers allowed to be used by this handler for CORS support.
-        /// </summary>
-        public string AccessControlAllowHeaders { get; }
-
-        /// <summary>
-        /// Gets a string of comma delimited HTTP methods allowed to be used by this handler for CORS support.
-        /// </summary>
-        public string AccessControlAllowMethods { get; }
-
-        /// <summary>
-        /// Gets a list of allowed origins for CORS support for this handler.
-        /// </summary>
-        public IReadOnlyCollection<string> AccessControlAllowOrigins { get; }
-
-        /// <summary>
-        /// A chance to process inbound requests.
-        /// </summary>
-        /// <param name="request">the request message.</param>
-        /// <param name="cancellationToken">a cancellationtoken.</param>
-        /// <returns>null normally, if a response is returned all inbound processing is terminated and the resposne is returned.</returns>
-        public virtual HttpResponseMessage OnInboundRequest(HttpRequestMessage request, CancellationToken cancellationToken)
-        {
-            if (request.Headers.Contains("Origin"))
-            {
-                this.origin = request.Headers.GetValues("Origin").FirstOrDefault();
-            }
-
-            return null;
-        }
-
-        /// <summary>
-        /// A change to process outbound responses.
-        /// </summary>
-        /// <param name="response">The response message.</param>
-        /// <param name="cancellationToken">a cancellationtoken.</param>
-        /// <returns>the responsemessage.</returns>
-        public virtual HttpResponseMessage OnOutboundResponse(HttpResponseMessage response, CancellationToken cancellationToken)
-        {
-            if (!string.IsNullOrEmpty(this.AccessControlAllowHeaders))
-            {
-                if (response.Headers.Contains(AccessControlAllowHeadersKey))
-                {
-                    response.Headers.Remove(AccessControlAllowHeadersKey);
-                }
-
-                response.Headers.Add(AccessControlAllowHeadersKey, this.AccessControlAllowHeaders);
-            }
-
-            if (!string.IsNullOrEmpty(this.AccessControlAllowMethods))
-            {
-                if (response.Headers.Contains(AccessControlAllowMethodsKey))
-                {
-                    response.Headers.Remove(AccessControlAllowMethodsKey);
-                }
-
-                response.Headers.Add(AccessControlAllowMethodsKey, this.AccessControlAllowMethods);
-            }
-
-            if (!string.IsNullOrEmpty(this.origin) &&
-                this.AccessControlAllowOrigins != null &&
-                this.AccessControlAllowOrigins.Count() > 0)
-            {
-                if (response.Headers.Contains(AccessControlAllowOriginKey))
-                {
-                    response.Headers.Remove(AccessControlAllowOriginKey);
-                }
-
-                if (this.AccessControlAllowOrigins.Contains(this.origin))
-                {
-                    response.Headers.Add(AccessControlAllowOriginKey, this.origin);
-                }
-
-                if (this.AccessControlAllowOrigins.Contains("*"))
-                {
-                    response.Headers.Add(AccessControlAllowOriginKey, "*");
-                }
-            }
-
-            return response;
-        }
-
-        /// <summary>
-        /// Checks if a request was an XmlHttpRequest.
-        /// </summary>
-        /// <param name="request">The http request message.</param>
-        /// <returns>A value indicating whether this request was an XmlHttpRequest.</returns>
-        protected static bool IsXmlHttpRequest(HttpRequestMessage request)
-        {
-            string value = null;
-            IEnumerable<string> values;
-            if (request != null && request.Headers.TryGetValues("X-REQUESTED-WITH", out values))
-            {
-                value = values.FirstOrDefault();
-            }
-
-            return !string.IsNullOrEmpty(value) &&
-                   value.Equals("XmlHttpRequest", StringComparison.InvariantCultureIgnoreCase);
-        }
-
-        /// <summary>
-        /// Sets the current principal.
-        /// </summary>
-        /// <param name="principal">The pricipal to set.</param>
-        /// <param name="request">The http request message.</param>
-        protected static void SetCurrentPrincipal(IPrincipal principal, HttpRequestMessage request)
-        {
-            Thread.CurrentPrincipal = principal;
-            request.GetHttpContext().User = principal;
-        }
-
-        /// <summary>
-        /// Sends an HTTP response asynchronously.
-        /// </summary>
-        /// <param name="request">The HTTP request message.</param>
-        /// <param name="cancellationToken">A cancellation token.</param>
-        /// <returns>A task of type <see cref="HttpResponseMessage"/>.</returns>
-        protected override Task<HttpResponseMessage> SendAsync(HttpRequestMessage request, CancellationToken cancellationToken)
-        {
-            var response = this.OnInboundRequest(request, cancellationToken);
-            if (response != null)
-            {
-                response.RequestMessage = response.RequestMessage ?? request; // if someone returns new HttpResponseMessage(), fill in the requestMessage for other handlers in the chain
-                return Task<HttpResponseMessage>.Factory.StartNew(() => response, cancellationToken);
-            }
-
-            return base.SendAsync(request, cancellationToken).ContinueWith(x => this.OnOutboundResponse(x.Result, cancellationToken), cancellationToken);
-        }
-
-        /// <summary>
-        /// Checks if the request needs authentication.
-        /// </summary>
-        /// <param name="request">The HTTP request message.</param>
-        /// <returns>A value indicating whether the request needs authentication.</returns>
-        protected bool NeedsAuthentication(HttpRequestMessage request)
-        {
-            if (this.MustEnforceSslInRequest(request))
-            {
-                return !Thread.CurrentPrincipal.Identity.IsAuthenticated;
-            }
-
-            if (Logger.IsTraceEnabled)
-            {
-                Logger.Trace($"{this.AuthScheme}: Validating request vs. SSL mode ({this.ForceSsl}) failed. ");
-            }
-
-            // will let callers to return without authenticating the user
-            return false;
-        }
-
-        /// <summary>
-        /// Validated the <see cref="ForceSsl"/> setting of the instane against the HTTP(S) request.
-        /// </summary>
-        /// <returns>True if <see cref="ForceSsl"/> matcher the request scheme; false otherwise.</returns>
-        private bool MustEnforceSslInRequest(HttpRequestMessage request)
-        {
-            return !this.ForceSsl || request.RequestUri.Scheme.Equals("HTTPS", StringComparison.InvariantCultureIgnoreCase);
-        }
-    }
-}
-
-=======
-namespace DotNetNuke.Web.Api.Auth
-{
-    using System;
-    using System.Collections.Generic;
-    using System.Linq;
-    using System.Net.Http;
-    using System.Security.Principal;
-    using System.Threading;
-    using System.Threading.Tasks;
-
-    using DotNetNuke.Instrumentation;
-
-    /// <summary>
-    /// Base class for authentication providers message handlers.
-    /// </summary>
-    public abstract class AuthMessageHandlerBase : DelegatingHandler
-    {
-        private static readonly ILog Logger = LoggerSource.Instance.GetLogger(typeof(AuthMessageHandlerBase));
-
-        /// <summary>
-        /// Initializes a new instance of the <see cref="AuthMessageHandlerBase"/> class.
-        /// </summary>
-        /// <param name="includeByDefault">A value indicating whether this handler should be included by default in all API endpoints.</param>
-        /// <param name="forceSsl">A value indicating whether this handler should enforce SSL usage.</param>
-        protected AuthMessageHandlerBase(bool includeByDefault, bool forceSsl)
-        {
-            this.DefaultInclude = includeByDefault;
-            this.ForceSsl = forceSsl;
-        }
-
-        /// <summary>
-        /// Gets the name of the authentication scheme.
-        /// </summary>
-        public abstract string AuthScheme { get; }
-
-        /// <summary>
-        /// Gets a value indicating whether this handler should bypass the anti-forgery token check.
-        /// </summary>
-        public virtual bool BypassAntiForgeryToken => false;
-
-        /// <summary>
-        /// Gets a value indicating whether this handler should be included by default on all API endpoints.
-        /// </summary>
-        public bool DefaultInclude { get; }
-
-        /// <summary>
-        /// Gets a value indicating whether this handler should enforce SSL usage on it's endpoints.
-        /// </summary>
-        public bool ForceSsl { get; }
+
+        /// <summary>
+        /// Gets a string of comma delimited HTTP headers allowed to be used by this handler for CORS support.
+        /// </summary>
+        public string AccessControlAllowHeaders { get; }
+
+        /// <summary>
+        /// Gets a string of comma delimited HTTP methods allowed to be used by this handler for CORS support.
+        /// </summary>
+        public string AccessControlAllowMethods { get; }
+
+        /// <summary>
+        /// Gets a list of allowed origins for CORS support for this handler.
+        /// </summary>
+        public IReadOnlyCollection<string> AccessControlAllowOrigins { get; }
 
         /// <summary>
         /// A chance to process inbound requests.
@@ -305,6 +107,11 @@
         /// <returns>null normally, if a response is returned all inbound processing is terminated and the resposne is returned.</returns>
         public virtual HttpResponseMessage OnInboundRequest(HttpRequestMessage request, CancellationToken cancellationToken)
         {
+            if (request.Headers.Contains("Origin"))
+            {
+                this.origin = request.Headers.GetValues("Origin").FirstOrDefault();
+            }
+
             return null;
         }
 
@@ -316,14 +123,54 @@
         /// <returns>The responsemessage.</returns>
         public virtual HttpResponseMessage OnOutboundResponse(HttpResponseMessage response, CancellationToken cancellationToken)
         {
+            if (!string.IsNullOrEmpty(this.AccessControlAllowHeaders))
+            {
+                if (response.Headers.Contains(AccessControlAllowHeadersKey))
+                {
+                    response.Headers.Remove(AccessControlAllowHeadersKey);
+                }
+
+                response.Headers.Add(AccessControlAllowHeadersKey, this.AccessControlAllowHeaders);
+            }
+
+            if (!string.IsNullOrEmpty(this.AccessControlAllowMethods))
+            {
+                if (response.Headers.Contains(AccessControlAllowMethodsKey))
+                {
+                    response.Headers.Remove(AccessControlAllowMethodsKey);
+                }
+
+                response.Headers.Add(AccessControlAllowMethodsKey, this.AccessControlAllowMethods);
+            }
+
+            if (!string.IsNullOrEmpty(this.origin) &&
+                this.AccessControlAllowOrigins != null &&
+                this.AccessControlAllowOrigins.Count() > 0)
+            {
+                if (response.Headers.Contains(AccessControlAllowOriginKey))
+                {
+                    response.Headers.Remove(AccessControlAllowOriginKey);
+                }
+
+                if (this.AccessControlAllowOrigins.Contains(this.origin))
+                {
+                    response.Headers.Add(AccessControlAllowOriginKey, this.origin);
+                }
+
+                if (this.AccessControlAllowOrigins.Contains("*"))
+                {
+                    response.Headers.Add(AccessControlAllowOriginKey, "*");
+                }
+            }
+
             return response;
         }
 
-        /// <summary>
-        /// Checks if the current request is an XmlHttpRequest.
-        /// </summary>
-        /// <param name="request">The HTTP Request.</param>
-        /// <returns>A value indicating whether the request is an XmlHttpRequest.</returns>
+        /// <summary>
+        /// Checks if a request was an XmlHttpRequest.
+        /// </summary>
+        /// <param name="request">The http request message.</param>
+        /// <returns>A value indicating whether this request was an XmlHttpRequest.</returns>
         protected static bool IsXmlHttpRequest(HttpRequestMessage request)
         {
             string value = null;
@@ -337,23 +184,23 @@
                    value.Equals("XmlHttpRequest", StringComparison.InvariantCultureIgnoreCase);
         }
 
-        /// <summary>
-        /// Sets the current principal for the request.
-        /// </summary>
-        /// <param name="principal">The principal to set.</param>
-        /// <param name="request">The current request.</param>
+        /// <summary>
+        /// Sets the current principal.
+        /// </summary>
+        /// <param name="principal">The pricipal to set.</param>
+        /// <param name="request">The http request message.</param>
         protected static void SetCurrentPrincipal(IPrincipal principal, HttpRequestMessage request)
         {
             Thread.CurrentPrincipal = principal;
             request.GetHttpContext().User = principal;
         }
 
-        /// <summary>
-        /// Asynchronously sends a response.
-        /// </summary>
-        /// <param name="request">The current request.</param>
-        /// <param name="cancellationToken">A cancellation token.</param>
-        /// <returns>An HttpResponseMessage Task.</returns>
+        /// <summary>
+        /// Sends an HTTP response asynchronously.
+        /// </summary>
+        /// <param name="request">The HTTP request message.</param>
+        /// <param name="cancellationToken">A cancellation token.</param>
+        /// <returns>A task of type <see cref="HttpResponseMessage"/>.</returns>
         protected override Task<HttpResponseMessage> SendAsync(HttpRequestMessage request, CancellationToken cancellationToken)
         {
             var response = this.OnInboundRequest(request, cancellationToken);
@@ -366,11 +213,11 @@
             return base.SendAsync(request, cancellationToken).ContinueWith(x => this.OnOutboundResponse(x.Result, cancellationToken), cancellationToken);
         }
 
-        /// <summary>
-        /// Checks if the current request requires authentication.
-        /// </summary>
-        /// <param name="request">The current request.</param>
-        /// <returns>A value indication whether the current request needs authentication.</returns>
+        /// <summary>
+        /// Checks if the request needs authentication.
+        /// </summary>
+        /// <param name="request">The HTTP request message.</param>
+        /// <returns>A value indicating whether the request needs authentication.</returns>
         protected bool NeedsAuthentication(HttpRequestMessage request)
         {
             if (this.MustEnforceSslInRequest(request))
@@ -386,15 +233,14 @@
             // will let callers to return without authenticating the user
             return false;
         }
-
-        /// <summary>
-        /// Validated the <see cref="ForceSsl"/> setting of the instane against the HTTP(S) request.
-        /// </summary>
-        /// <returns>True if <see cref="ForceSsl"/> matcher the request scheme; false otherwise.</returns>
-        private bool MustEnforceSslInRequest(HttpRequestMessage request)
-        {
-            return !this.ForceSsl || request.RequestUri.Scheme.Equals("HTTPS", StringComparison.InvariantCultureIgnoreCase);
-        }
+
+        /// <summary>
+        /// Validated the <see cref="ForceSsl"/> setting of the instane against the HTTP(S) request.
+        /// </summary>
+        /// <returns>True if <see cref="ForceSsl"/> matcher the request scheme; false otherwise.</returns>
+        private bool MustEnforceSslInRequest(HttpRequestMessage request)
+        {
+            return !this.ForceSsl || request.RequestUri.Scheme.Equals("HTTPS", StringComparison.InvariantCultureIgnoreCase);
+        }
     }
-}
->>>>>>> 8e19f0ed
+}