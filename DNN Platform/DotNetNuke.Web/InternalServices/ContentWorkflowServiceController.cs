--- conflicted
+++ resolved
@@ -1,259 +1,104 @@
-<<<<<<< HEAD
-﻿// Licensed to the .NET Foundation under one or more agreements.
-// The .NET Foundation licenses this file to you under the MIT license.
-// See the LICENSE file in the project root for more information
-
-namespace DotNetNuke.Web.InternalServices
-{
-    using System;
-    using System.Linq;
-    using System.Net;
-    using System.Net.Http;
-    using System.Web.Http;
-
-    using DotNetNuke.Entities.Content.Workflow;
-    using DotNetNuke.Entities.Content.Workflow.Dto;
-    using DotNetNuke.Framework;
-    using DotNetNuke.Services.Exceptions;
-    using DotNetNuke.Services.Social.Notifications;
-    using DotNetNuke.Web.Api;
-
-    [DnnAuthorize]
-    public class ContentWorkflowServiceController : DnnApiController
-    {
-        private readonly IWorkflowEngine workflowEngine;
-
-        /// <summary>Initializes a new instance of the <see cref="ContentWorkflowServiceController"/> class.</summary>
-        public ContentWorkflowServiceController()
-        {
-            this.workflowEngine = WorkflowEngine.Instance;
-        }
-
-        [HttpPost]
-        [ValidateAntiForgeryToken]
-        public HttpResponseMessage Reject(NotificationDTO postData)
-        {
-            try
-            {
-                var notification = NotificationsController.Instance.GetNotification(postData.NotificationId);
-                if (notification != null)
-                {
-                    if (string.IsNullOrEmpty(notification.Context))
-                    {
-                        return this.Request.CreateResponse(HttpStatusCode.OK, new { Result = "success" });
-                    }
-
-                    string[] parameters = notification.Context.Split(':');
-
-                    var stateTransiction = new StateTransaction
-                    {
-                        ContentItemId = int.Parse(parameters[0]),
-                        CurrentStateId = int.Parse(parameters[2]),
-                        Message = new StateTransactionMessage(),
-                        UserId = this.UserInfo.UserID,
-                    };
-                    this.workflowEngine.DiscardState(stateTransiction);
-
-                    return this.Request.CreateResponse(HttpStatusCode.OK, new { Result = "success" });
-                }
-            }
-            catch (Exception exc)
-            {
-                Exceptions.LogException(exc);
-            }
-
-            return this.Request.CreateErrorResponse(HttpStatusCode.InternalServerError, "unable to process notification");
-        }
-
-        [HttpPost]
-        [ValidateAntiForgeryToken]
-        public HttpResponseMessage Approve(NotificationDTO postData)
-        {
-            try
-            {
-                var notification = NotificationsController.Instance.GetNotification(postData.NotificationId);
-                if (notification != null)
-                {
-                    if (string.IsNullOrEmpty(notification.Context))
-                    {
-                        return this.Request.CreateResponse(HttpStatusCode.OK, new { Result = "success" });
-                    }
-
-                    string[] parameters = notification.Context.Split(':');
-
-                    var stateTransiction = new StateTransaction
-                    {
-                        ContentItemId = int.Parse(parameters[0]),
-                        CurrentStateId = int.Parse(parameters[2]),
-                        Message = new StateTransactionMessage(),
-                        UserId = this.UserInfo.UserID,
-                    };
-                    this.workflowEngine.CompleteState(stateTransiction);
-
-                    return this.Request.CreateResponse(HttpStatusCode.OK, new { Result = "success" });
-                }
-            }
-            catch (Exception exc)
-            {
-                Exceptions.LogException(exc);
-            }
-
-            return this.Request.CreateErrorResponse(HttpStatusCode.InternalServerError, "unable to process notification");
-        }
-    }
-}
-=======
-﻿// Licensed to the .NET Foundation under one or more agreements.
-// The .NET Foundation licenses this file to you under the MIT license.
-// See the LICENSE file in the project root for more information
-
-namespace DotNetNuke.Web.InternalServices
-{
-    using System;
-    using System.Linq;
-    using System.Net;
-    using System.Net.Http;
-    using System.Web.Http;
-
-    using DotNetNuke.Entities.Content.Workflow;
-    using DotNetNuke.Entities.Content.Workflow.Dto;
-    using DotNetNuke.Framework;
-    using DotNetNuke.Internal.SourceGenerators;
-    using DotNetNuke.Services.Exceptions;
-    using DotNetNuke.Services.Social.Notifications;
-    using DotNetNuke.Web.Api;
-
-    [DnnAuthorize]
-    public partial class ContentWorkflowServiceController : DnnApiController
-    {
-        private readonly IWorkflowEngine workflowEngine;
-
-        /// <summary>Initializes a new instance of the <see cref="ContentWorkflowServiceController"/> class.</summary>
-        public ContentWorkflowServiceController()
-        {
-            this.workflowEngine = WorkflowEngine.Instance;
-        }
-
-        [HttpPost]
-        [ValidateAntiForgeryToken]
-        public HttpResponseMessage Reject(NotificationDTO postData)
-        {
-            try
-            {
-                var notification = NotificationsController.Instance.GetNotification(postData.NotificationId);
-                if (notification != null)
-                {
-                    if (string.IsNullOrEmpty(notification.Context))
-                    {
-                        return this.Request.CreateResponse(HttpStatusCode.OK, new { Result = "success" });
-                    }
-
-                    string[] parameters = notification.Context.Split(':');
-
-                    var stateTransiction = new StateTransaction
-                    {
-                        ContentItemId = int.Parse(parameters[0]),
-                        CurrentStateId = int.Parse(parameters[2]),
-                        Message = new StateTransactionMessage(),
-                        UserId = this.UserInfo.UserID,
-                    };
-                    this.workflowEngine.DiscardState(stateTransiction);
-
-                    return this.Request.CreateResponse(HttpStatusCode.OK, new { Result = "success" });
-                }
-            }
-            catch (Exception exc)
-            {
-                Exceptions.LogException(exc);
-            }
-
-            return this.Request.CreateErrorResponse(HttpStatusCode.InternalServerError, "unable to process notification");
-        }
-
-        [HttpPost]
-        [ValidateAntiForgeryToken]
-        public HttpResponseMessage Approve(NotificationDTO postData)
-        {
-            try
-            {
-                var notification = NotificationsController.Instance.GetNotification(postData.NotificationId);
-                if (notification != null)
-                {
-                    if (string.IsNullOrEmpty(notification.Context))
-                    {
-                        return this.Request.CreateResponse(HttpStatusCode.OK, new { Result = "success" });
-                    }
-
-                    string[] parameters = notification.Context.Split(':');
-
-                    var stateTransiction = new StateTransaction
-                    {
-                        ContentItemId = int.Parse(parameters[0]),
-                        CurrentStateId = int.Parse(parameters[2]),
-                        Message = new StateTransactionMessage(),
-                        UserId = this.UserInfo.UserID,
-                    };
-                    this.workflowEngine.CompleteState(stateTransiction);
-
-                    return this.Request.CreateResponse(HttpStatusCode.OK, new { Result = "success" });
-                }
-            }
-            catch (Exception exc)
-            {
-                Exceptions.LogException(exc);
-            }
-
-            return this.Request.CreateErrorResponse(HttpStatusCode.InternalServerError, "unable to process notification");
-        }
-
-        [DnnDeprecated(7, 4, 0, "No replacement")]
-        [HttpPost]
-        [ValidateAntiForgeryToken]
-        public partial HttpResponseMessage Review(NotificationDTO postData)
-        {
-            try
-            {
-                var notification = NotificationsController.Instance.GetNotification(postData.NotificationId);
-
-                if (notification != null)
-                {
-                    if (string.IsNullOrEmpty(notification.Context))
-                    {
-                        return this.Request.CreateResponse(HttpStatusCode.OK, new { Result = "success" });
-                    }
-
-                    var source = notification.Context;
-                    string[] parameters = null;
-                    if (notification.Context.Contains(";"))
-                    {
-                        parameters = notification.Context.Split(';');
-                        source = parameters[0];
-                        parameters = parameters.ToList().Skip(1).ToArray();
-                    }
-
-                    var workflow = ContentWorkflowController.Instance.GetDefaultWorkflow(this.PortalSettings.PortalId);
-                    var workflowSource = ContentWorkflowController.Instance.GetWorkflowSource(workflow.WorkflowID, source);
-                    if (workflowSource == null)
-                    {
-                        return this.Request.CreateResponse(HttpStatusCode.OK, new { Result = "success" });
-                    }
-
-                    var sourceAction = Reflection.CreateInstance(Reflection.CreateType(workflowSource.SourceType)) as IContentWorkflowAction;
-                    if (sourceAction == null)
-                    {
-                        return this.Request.CreateResponse(HttpStatusCode.OK, new { Result = "success" });
-                    }
-
-                    return this.Request.CreateResponse(HttpStatusCode.OK, new { Result = "success", Link = sourceAction.GetAction(parameters) });
-                }
-            }
-            catch (Exception exc)
-            {
-                Exceptions.LogException(exc);
-            }
-
-            return this.Request.CreateErrorResponse(HttpStatusCode.InternalServerError, "unable to process notification");
-        }
-    }
-}
->>>>>>> 92382c27
+// Licensed to the .NET Foundation under one or more agreements.
+// The .NET Foundation licenses this file to you under the MIT license.
+// See the LICENSE file in the project root for more information
+
+namespace DotNetNuke.Web.InternalServices
+{
+    using System;
+    using System.Linq;
+    using System.Net;
+    using System.Net.Http;
+    using System.Web.Http;
+
+    using DotNetNuke.Entities.Content.Workflow;
+    using DotNetNuke.Entities.Content.Workflow.Dto;
+    using DotNetNuke.Framework;
+    using DotNetNuke.Internal.SourceGenerators;
+    using DotNetNuke.Services.Exceptions;
+    using DotNetNuke.Services.Social.Notifications;
+    using DotNetNuke.Web.Api;
+
+    [DnnAuthorize]
+    public partial class ContentWorkflowServiceController : DnnApiController
+    {
+        private readonly IWorkflowEngine workflowEngine;
+
+        /// <summary>Initializes a new instance of the <see cref="ContentWorkflowServiceController"/> class.</summary>
+        public ContentWorkflowServiceController()
+        {
+            this.workflowEngine = WorkflowEngine.Instance;
+        }
+
+        [HttpPost]
+        [ValidateAntiForgeryToken]
+        public HttpResponseMessage Reject(NotificationDTO postData)
+        {
+            try
+            {
+                var notification = NotificationsController.Instance.GetNotification(postData.NotificationId);
+                if (notification != null)
+                {
+                    if (string.IsNullOrEmpty(notification.Context))
+                    {
+                        return this.Request.CreateResponse(HttpStatusCode.OK, new { Result = "success" });
+                    }
+
+                    string[] parameters = notification.Context.Split(':');
+
+                    var stateTransiction = new StateTransaction
+                    {
+                        ContentItemId = int.Parse(parameters[0]),
+                        CurrentStateId = int.Parse(parameters[2]),
+                        Message = new StateTransactionMessage(),
+                        UserId = this.UserInfo.UserID,
+                    };
+                    this.workflowEngine.DiscardState(stateTransiction);
+
+                    return this.Request.CreateResponse(HttpStatusCode.OK, new { Result = "success" });
+                }
+            }
+            catch (Exception exc)
+            {
+                Exceptions.LogException(exc);
+            }
+
+            return this.Request.CreateErrorResponse(HttpStatusCode.InternalServerError, "unable to process notification");
+        }
+
+        [HttpPost]
+        [ValidateAntiForgeryToken]
+        public HttpResponseMessage Approve(NotificationDTO postData)
+        {
+            try
+            {
+                var notification = NotificationsController.Instance.GetNotification(postData.NotificationId);
+                if (notification != null)
+                {
+                    if (string.IsNullOrEmpty(notification.Context))
+                    {
+                        return this.Request.CreateResponse(HttpStatusCode.OK, new { Result = "success" });
+                    }
+
+                    string[] parameters = notification.Context.Split(':');
+
+                    var stateTransiction = new StateTransaction
+                    {
+                        ContentItemId = int.Parse(parameters[0]),
+                        CurrentStateId = int.Parse(parameters[2]),
+                        Message = new StateTransactionMessage(),
+                        UserId = this.UserInfo.UserID,
+                    };
+                    this.workflowEngine.CompleteState(stateTransiction);
+
+                    return this.Request.CreateResponse(HttpStatusCode.OK, new { Result = "success" });
+                }
+            }
+            catch (Exception exc)
+            {
+                Exceptions.LogException(exc);
+            }
+
+            return this.Request.CreateErrorResponse(HttpStatusCode.InternalServerError, "unable to process notification");
+        }
+    }
+}