﻿// Licensed to the .NET Foundation under one or more agreements.
// The .NET Foundation licenses this file to you under the MIT license.
// See the LICENSE file in the project root for more information
namespace DotNetNuke.Web.UI.WebControls
{
    using System.Collections.Generic;
    using System.Globalization;
    using System.Runtime.Serialization;

    using DotNetNuke.Common.Utilities;
    using DotNetNuke.Entities.Portals;

    [DataContract]
    public class DnnFileUploadOptions
    {
        [DataMember(Name = "clientId")]
        public string ClientId;

        [DataMember(Name = "moduleId")]
        public string ModuleId = string.Empty;

        [DataMember(Name = "parentClientId")]
        public string ParentClientId;

        [DataMember(Name = "showOnStartup")]
        public bool ShowOnStartup;

        [DataMember(Name = "folderPicker")]
        public DnnDropDownListOptions FolderPicker;

        [DataMember(Name = "maxFileSize")]
        public int MaxFileSize;

        [DataMember(Name = "maxFiles")]
        public int MaxFiles = 0;

        [DataMember(Name = "extensions")]
        public List<string> Extensions;

        [DataMember(Name = "resources")]
        public DnnFileUploadResources Resources;

        [DataMember(Name = "width")]
        public int Width;

        [DataMember(Name = "height")]
        public int Height;

        [DataMember(Name = "folderPath")]
        public string FolderPath;

<<<<<<< HEAD
        [DataMember(Name = "validationCode")]
        public string ValidationCode
        {
            get
            {
                var portalSettings = PortalSettings.Current;
                var parameters = new List<object>(){Extensions};
                if (portalSettings != null)
                {
                    parameters.Add(portalSettings.UserInfo.UserID);
                    if (!portalSettings.UserInfo.IsSuperUser)
                    {
                        parameters.Add(portalSettings.PortalId);
                    }
                }
=======
        private const int DefaultWidth = 780;
        private const int DefaultHeight = 630;
>>>>>>> 017ae581

        private Dictionary<string, string> _parameters;

        public DnnFileUploadOptions()
        {
            this.FolderPicker = new DnnDropDownListOptions();
            this.MaxFileSize = (int)Config.GetMaxUploadSize();
            this.Extensions = new List<string>();
            this.Width = DefaultWidth;
            this.Height = DefaultHeight;
            this.Resources = new DnnFileUploadResources
            {
                Title = Utilities.GetLocalizedString("FileUpload.Title.Text"),
                DecompressLabel = Utilities.GetLocalizedString("FileUpload.DecompressLabel.Text"),
                UploadToFolderLabel = Utilities.GetLocalizedString("FileUpload.UploadToFolderLabel.Text"),
                DragAndDropAreaTitle = Utilities.GetLocalizedString("FileUpload.DragAndDropAreaTitle.Text"),
                UploadFileMethod = Utilities.GetLocalizedString("FileUpload.UploadFileMethod.Text"),
                UploadFromWebMethod = Utilities.GetLocalizedString("FileUpload.UploadFromWebMethod.Text"),
                CloseButtonText = Utilities.GetLocalizedString("FileUpload.CloseButton.Text"),
                UploadFromWebButtonText = Utilities.GetLocalizedString("FileUpload.UploadFromWebButton.Text"),
                DecompressingFile = Utilities.GetLocalizedString("FileUpload.DecompressingFile.Text"),
                FileIsTooLarge = string.Format(Utilities.GetLocalizedString("FileUpload.FileIsTooLarge.Error") + " Mb", (this.MaxFileSize / (1024 * 1024)).ToString(CultureInfo.InvariantCulture)),
                FileUploadCancelled = Utilities.GetLocalizedString("FileUpload.FileUploadCancelled.Error"),
                FileUploadFailed = Utilities.GetLocalizedString("FileUpload.FileUploadFailed.Error"),
                TooManyFiles = Utilities.GetLocalizedString("FileUpload.TooManyFiles.Error"),
                InvalidFileExtensions = Utilities.GetLocalizedString("FileUpload.InvalidFileExtensions.Error"),
                FileUploaded = Utilities.GetLocalizedString("FileUpload.FileUploaded.Text"),
                EmptyFileUpload = Utilities.GetLocalizedString("FileUpload.EmptyFileUpload.Error"),
                FileAlreadyExists = Utilities.GetLocalizedString("FileUpload.FileAlreadyExists.Error"),
                ErrorDialogTitle = Utilities.GetLocalizedString("FileUpload.ErrorDialogTitle.Text"),
                UploadStopped = Utilities.GetLocalizedString("FileUpload.UploadStopped.Text"),
                UrlTooltip = Utilities.GetLocalizedString("FileUpload.UrlTooltip.Text"),
                KeepButtonText = Utilities.GetLocalizedString("FileUpload.KeepButton.Text"),
                ReplaceButtonText = Utilities.GetLocalizedString("FileUpload.ReplaceButton.Text"),
                UnzipFilePromptTitle = Utilities.GetLocalizedString("FileUpload.UnzipFilePromptTitle.Text"),
                UnzipFileFailedPromptBody = Utilities.GetLocalizedString("FileUpload.UnzipFileFailedPromptBody.Text"),
                UnzipFileSuccessPromptBody = Utilities.GetLocalizedString("FileUpload.UnzipFileSuccessPromptBody.Text"),
            };
        }

        [DataMember(Name = "parameters")]
        public Dictionary<string, string> Parameters
        {
            get
            {
                return this._parameters ?? (this._parameters = new Dictionary<string, string>());
            }
        }

        [DataMember(Name = "validationCode")]
        public string ValidationCode
        {
            get
            {
                var portalSettings = PortalSettings.Current;
                var parameters = new List<object>() { this.Extensions };
                if (portalSettings != null)
                {
                    parameters.Add(portalSettings.UserInfo.UserID);
                    if (!portalSettings.UserInfo.IsSuperUser)
                    {
                        parameters.Add(portalSettings.PortalId);
                    }
                }

                return ValidationUtils.ComputeValidationCode(parameters);
            }
        }
    }
}<|MERGE_RESOLUTION|>--- conflicted
+++ resolved
@@ -3,12 +3,11 @@
 // See the LICENSE file in the project root for more information
 namespace DotNetNuke.Web.UI.WebControls
 {
-    using System.Collections.Generic;
-    using System.Globalization;
-    using System.Runtime.Serialization;
-
-    using DotNetNuke.Common.Utilities;
-    using DotNetNuke.Entities.Portals;
+using System.Collections.Generic;
+using System.Globalization;
+using System.Runtime.Serialization;
+using DotNetNuke.Common.Utilities;
+using DotNetNuke.Entities.Portals;
 
     [DataContract]
     public class DnnFileUploadOptions
@@ -46,31 +45,21 @@
         [DataMember(Name = "height")]
         public int Height;
 
-        [DataMember(Name = "folderPath")]
-        public string FolderPath;
+        private Dictionary<string, string> _parameters;
 
-<<<<<<< HEAD
-        [DataMember(Name = "validationCode")]
-        public string ValidationCode
+        [DataMember(Name = "parameters")]
+        public Dictionary<string, string> Parameters
         {
             get
             {
-                var portalSettings = PortalSettings.Current;
-                var parameters = new List<object>(){Extensions};
-                if (portalSettings != null)
-                {
-                    parameters.Add(portalSettings.UserInfo.UserID);
-                    if (!portalSettings.UserInfo.IsSuperUser)
-                    {
-                        parameters.Add(portalSettings.PortalId);
-                    }
-                }
-=======
+                return this._parameters ?? (this._parameters = new Dictionary<string, string>());
+            }
+        }
         private const int DefaultWidth = 780;
         private const int DefaultHeight = 630;
->>>>>>> 017ae581
 
-        private Dictionary<string, string> _parameters;
+        [DataMember(Name = "folderPath")]
+        public string FolderPath;
 
         public DnnFileUploadOptions()
         {
@@ -109,15 +98,6 @@
             };
         }
 
-        [DataMember(Name = "parameters")]
-        public Dictionary<string, string> Parameters
-        {
-            get
-            {
-                return this._parameters ?? (this._parameters = new Dictionary<string, string>());
-            }
-        }
-
         [DataMember(Name = "validationCode")]
         public string ValidationCode
         {
@@ -130,8 +110,8 @@
                     parameters.Add(portalSettings.UserInfo.UserID);
                     if (!portalSettings.UserInfo.IsSuperUser)
                     {
-                        parameters.Add(portalSettings.PortalId);
-                    }
+                    parameters.Add(portalSettings.PortalId);
+                }
                 }
 
                 return ValidationUtils.ComputeValidationCode(parameters);
