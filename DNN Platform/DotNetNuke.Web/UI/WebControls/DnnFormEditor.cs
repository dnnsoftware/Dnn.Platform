--- conflicted
+++ resolved
@@ -1,362 +1,353 @@
-﻿// Licensed to the .NET Foundation under one or more agreements.
-// The .NET Foundation licenses this file to you under the MIT license.
-// See the LICENSE file in the project root for more information
-namespace DotNetNuke.Web.UI.WebControls
-{
-    using System;
-    using System.Collections.Generic;
-    using System.ComponentModel;
-    using System.Text;
-    using System.Web.UI;
-    using System.Web.UI.WebControls;
-
-    using ClientDependency.Core;
-    using DotNetNuke.Entities.Host;
-    using DotNetNuke.Framework.JavaScriptLibraries;
-    using DotNetNuke.Internal.SourceGenerators;
-    using DotNetNuke.Services.Localization;
-
-    [ParseChildren(true)]
-    public partial class DnnFormEditor : WebControl, INamingContainer
-    {
-        private object dataSource;
-        private int itemCount;
-
-        public DnnFormEditor()
-        {
-            this.Items = new List<DnnFormItemBase>();
-            this.Sections = new List<DnnFormSection>();
-            this.Tabs = new List<DnnFormTab>();
-
-            this.FormMode = DnnFormMode.Long;
-            this.ViewStateMode = ViewStateMode.Disabled;
-        }
-
-        public bool IsValid
-        {
-            get
-            {
-                bool isValid = true;
-                foreach (var item in this.GetAllItems())
-                {
-                    item.CheckIsValid();
-                    if (!item.IsValid)
-                    {
-                        isValid = false;
-                        break;
-                    }
-                }
-
-                return isValid;
-            }
-        }
-
-        public object DataSource
-        {
-            get
-            {
-                return this.dataSource;
-            }
-
-            set
-            {
-                if (this.dataSource != value)
-                {
-                    this.dataSource = value;
-                    if (this.Page.IsPostBack)
-                    {
-                        this.DataBindItems(false);
-                    }
-                }
-            }
-        }
-
-        public DnnFormMode FormMode { get; set; }
-
-        public bool EncryptIds { get; set; }
-
-        [Category("Behavior")]
-        [PersistenceMode(PersistenceMode.InnerProperty)]
-        [DesignerSerializationVisibility(DesignerSerializationVisibility.Content)]
-        public List<DnnFormItemBase> Items { get; private set; }
-
-        [Category("Behavior")]
-        [PersistenceMode(PersistenceMode.InnerProperty)]
-        [DesignerSerializationVisibility(DesignerSerializationVisibility.Content)]
-        public List<DnnFormSection> Sections { get; private set; }
-
-        [Category("Behavior")]
-        [PersistenceMode(PersistenceMode.InnerProperty)]
-        [DesignerSerializationVisibility(DesignerSerializationVisibility.Content)]
-        public List<DnnFormTab> Tabs { get; private set; }
-
-        protected string LocalResourceFile
-        {
-            get
-            {
-                return Utilities.GetLocalResourceFile(this);
-            }
-        }
-
-        /// <inheritdoc/>
-        protected override HtmlTextWriterTag TagKey
-        {
-            get
-            {
-                return HtmlTextWriterTag.Div;
-            }
-        }
-
-        /// <inheritdoc/>
-        public override void DataBind()
-        {
-            this.OnDataBinding(EventArgs.Empty);
-            this.Controls.Clear();
-            this.ClearChildViewState();
-            this.TrackViewState();
-            this.CreateControlHierarchy(true);
-            this.ChildControlsCreated = true;
-        }
-
-<<<<<<< HEAD
-=======
-        [DnnDeprecated(7, 4, 1, "Please add encryptIds")]
-        internal static partial void SetUpItems(IEnumerable<DnnFormItemBase> items, WebControl parentControl, string localResourceFile)
-        {
-            SetUpItems(items, parentControl, localResourceFile, false);
-        }
-
->>>>>>> 92382c27
-        internal static void SetUpItems(IEnumerable<DnnFormItemBase> items, WebControl parentControl, string localResourceFile, bool encryptIds)
-        {
-            foreach (DnnFormItemBase item in items)
-            {
-                if (encryptIds)
-                {
-                    item.ID = (Host.GUID.Substring(0, 7) + item.ID + DateTime.Now.Day).GenerateHash();
-                }
-
-                parentControl.Controls.Add(item);
-            }
-        }
-
-        /// <inheritdoc/>
-        protected override void CreateChildControls()
-        {
-            // CreateChildControls re-creates the children (the items)
-            // using the saved view state.
-            // First clear any existing child controls.
-            this.Controls.Clear();
-
-            // Create the items only if there is view state
-            // corresponding to the children.
-            if (this.itemCount > 0)
-            {
-                this.CreateControlHierarchy(false);
-            }
-        }
-
-        protected virtual void CreateControlHierarchy(bool useDataSource)
-        {
-            this.CssClass = string.IsNullOrEmpty(this.CssClass) ? "dnnForm" : this.CssClass.Contains("dnnForm") ? this.CssClass : string.Format("dnnForm {0}", this.CssClass);
-
-            this.SetUpTabs();
-
-            this.SetUpSections(this.Sections, this);
-
-            SetUpItems(this.Items, this, this.LocalResourceFile, this.EncryptIds);
-
-            this.DataBindItems(useDataSource);
-        }
-
-        /// <inheritdoc/>
-        protected override void LoadControlState(object state)
-        {
-            if (state != null)
-            {
-                this.itemCount = (int)state;
-            }
-        }
-
-        /// <inheritdoc/>
-        protected override void OnInit(EventArgs e)
-        {
-            this.Page.RegisterRequiresControlState(this);
-            JavaScript.RequestRegistration(CommonJs.DnnPlugins);
-            base.OnInit(e);
-        }
-
-        /// <inheritdoc/>
-        protected override void OnPreRender(EventArgs e)
-        {
-            base.OnPreRender(e);
-
-            if (this.Tabs.Count > 0)
-            {
-                const string scriptName = "FormEditorjQuery";
-                ClientScriptManager cs = this.Page.ClientScript;
-
-                if (!cs.IsClientScriptBlockRegistered(this.GetType(), scriptName))
-                {
-                    // Render Script
-                    var scriptBuilder = new StringBuilder();
-                    scriptBuilder.Append("<script language=\"javascript\" type=\"text/javascript\">\r\n");
-                    scriptBuilder.Append("\t(function ($, Sys) {\r\n");
-                    scriptBuilder.Append("\t\tfunction setupFormEditor() {\r\n");
-                    scriptBuilder.Append("\t\t\t$('#" + this.ClientID + "').dnnTabs().dnnPanels();\r\n");
-                    foreach (DnnFormTab formTab in this.Tabs)
-                    {
-                        if (formTab.IncludeExpandAll)
-                        {
-                            scriptBuilder.Append(formTab.ExpandAllScript);
-                        }
-                    }
-
-                    scriptBuilder.Append("\t\t}\r\n");
-                    scriptBuilder.Append("\t\t$(document).ready(function () {\r\n");
-                    scriptBuilder.Append("\t\t\tsetupFormEditor();\r\n");
-                    scriptBuilder.Append("\t\t\tif (typeof Sys != 'undefined') {\r\n");
-                    scriptBuilder.Append("\t\t\t\tSys.WebForms.PageRequestManager.getInstance().add_endRequest(function () {\r\n");
-                    scriptBuilder.Append("\t\t\t\t\tsetupFormEditor();\r\n");
-                    scriptBuilder.Append("\t\t\t\t});\r\n");
-                    scriptBuilder.Append("\t\t\t}\r\n");
-                    scriptBuilder.Append("\t\t});\r\n");
-                    scriptBuilder.Append("\t} (jQuery, window.Sys));\r\n");
-
-                    scriptBuilder.Append("</script>\r\n");
-                    cs.RegisterClientScriptBlock(this.GetType(), scriptName, scriptBuilder.ToString());
-                }
-            }
-        }
-
-        /// <inheritdoc/>
-        protected override object SaveControlState()
-        {
-            return this.itemCount > 0 ? (object)this.itemCount : null;
-        }
-
-        private List<DnnFormItemBase> GetAllItems()
-        {
-            var items = new List<DnnFormItemBase>();
-
-            // iterate over pages
-            foreach (DnnFormTab page in this.Tabs)
-            {
-                foreach (DnnFormSection section in page.Sections)
-                {
-                    items.AddRange(section.Items);
-                }
-
-                items.AddRange(page.Items);
-            }
-
-            // iterate over section
-            foreach (DnnFormSection section in this.Sections)
-            {
-                items.AddRange(section.Items);
-            }
-
-            // Add base items
-            items.AddRange(this.Items);
-
-            return items;
-        }
-
-        private void SetUpSections(List<DnnFormSection> sections, WebControl parentControl)
-        {
-            if (sections.Count > 0)
-            {
-                foreach (DnnFormSection section in sections)
-                {
-                    var panel = new DnnFormPanel { CssClass = "dnnFormSectionHead" };
-                    parentControl.Controls.Add(panel);
-
-                    var resourceKey = section.ResourceKey;
-                    if (string.IsNullOrEmpty(resourceKey))
-                    {
-                        resourceKey = section.ID;
-                    }
-
-                    panel.Text = Localization.GetString(resourceKey, this.LocalResourceFile);
-                    panel.Expanded = section.Expanded;
-
-                    SetUpItems(section.Items, panel, this.LocalResourceFile, this.EncryptIds);
-                }
-            }
-        }
-
-        private void SetUpTabs()
-        {
-            if (this.Tabs.Count > 0)
-            {
-                var tabStrip = new DnnFormTabStrip { CssClass = "dnnAdminTabNav dnnClear" };
-                this.Controls.Add(tabStrip);
-                tabStrip.Items.Clear();
-
-                foreach (DnnFormTab formTab in this.Tabs)
-                {
-                    var resourceKey = formTab.ResourceKey;
-                    if (string.IsNullOrEmpty(resourceKey))
-                    {
-                        resourceKey = formTab.ID;
-                    }
-
-                    var tab = new Panel { CssClass = formTab.ID + " dnnClear", ID = "tab_" + formTab.ID };
-                    this.Controls.Add(tab);
-
-                    if (formTab.IncludeExpandAll)
-                    {
-                        var expandAll = new Panel { CssClass = "dnnFormExpandContent" };
-                        string expandAllText = Localization.GetString("ExpandAll", Localization.SharedResourceFile);
-                        expandAll.Controls.Add(new LiteralControl("<a href=\"\">" + expandAllText + "</a>"));
-                        tab.Controls.Add(expandAll);
-
-                        formTab.ExpandAllScript = "\t\t\t$('#" + tab.ClientID + " .dnnFormExpandContent a').dnnExpandAll({\r\n";
-                        formTab.ExpandAllScript += "\t\t\t\texpandText: '" + Localization.GetString("ExpandAll", Localization.SharedResourceFile) + "',\r\n";
-                        formTab.ExpandAllScript += "\t\t\t\tcollapseText: '" + Localization.GetString("CollapseAll", Localization.SharedResourceFile) + "',\r\n";
-                        formTab.ExpandAllScript += "\t\t\t\ttargetArea: '#" + tab.ClientID + "' });\r\n";
-                    }
-
-                    tabStrip.Items.Add(new ListItem(Localization.GetString(resourceKey, this.LocalResourceFile), "#" + tab.ClientID));
-
-                    if (formTab.Sections.Count > 0)
-                    {
-                        this.SetUpSections(formTab.Sections, tab);
-                    }
-                    else
-                    {
-                        tab.CssClass += " dnnFormNoSections";
-                    }
-
-                    SetUpItems(formTab.Items, tab, this.LocalResourceFile, this.EncryptIds);
-                }
-            }
-        }
-
-        private void DataBindItems(bool useDataSource)
-        {
-            var items = this.GetAllItems();
-
-            foreach (DnnFormItemBase item in items)
-            {
-                if (string.IsNullOrEmpty(item.LocalResourceFile))
-                {
-                    item.LocalResourceFile = this.LocalResourceFile;
-                }
-
-                if (item.FormMode == DnnFormMode.Inherit)
-                {
-                    item.FormMode = this.FormMode;
-                }
-
-                if (this.DataSource != null)
-                {
-                    item.DataSource = this.DataSource;
-                    item.DataBindItem(useDataSource);
-                }
-            }
-
-            this.itemCount = this.GetAllItems().Count;
-        }
-    }
-}
+﻿// Licensed to the .NET Foundation under one or more agreements.
+// The .NET Foundation licenses this file to you under the MIT license.
+// See the LICENSE file in the project root for more information
+namespace DotNetNuke.Web.UI.WebControls
+{
+    using System;
+    using System.Collections.Generic;
+    using System.ComponentModel;
+    using System.Text;
+    using System.Web.UI;
+    using System.Web.UI.WebControls;
+
+    using ClientDependency.Core;
+    using DotNetNuke.Entities.Host;
+    using DotNetNuke.Framework.JavaScriptLibraries;
+    using DotNetNuke.Internal.SourceGenerators;
+    using DotNetNuke.Services.Localization;
+
+    [ParseChildren(true)]
+    public partial class DnnFormEditor : WebControl, INamingContainer
+    {
+        private object dataSource;
+        private int itemCount;
+
+        public DnnFormEditor()
+        {
+            this.Items = new List<DnnFormItemBase>();
+            this.Sections = new List<DnnFormSection>();
+            this.Tabs = new List<DnnFormTab>();
+
+            this.FormMode = DnnFormMode.Long;
+            this.ViewStateMode = ViewStateMode.Disabled;
+        }
+
+        public bool IsValid
+        {
+            get
+            {
+                bool isValid = true;
+                foreach (var item in this.GetAllItems())
+                {
+                    item.CheckIsValid();
+                    if (!item.IsValid)
+                    {
+                        isValid = false;
+                        break;
+                    }
+                }
+
+                return isValid;
+            }
+        }
+
+        public object DataSource
+        {
+            get
+            {
+                return this.dataSource;
+            }
+
+            set
+            {
+                if (this.dataSource != value)
+                {
+                    this.dataSource = value;
+                    if (this.Page.IsPostBack)
+                    {
+                        this.DataBindItems(false);
+                    }
+                }
+            }
+        }
+
+        public DnnFormMode FormMode { get; set; }
+
+        public bool EncryptIds { get; set; }
+
+        [Category("Behavior")]
+        [PersistenceMode(PersistenceMode.InnerProperty)]
+        [DesignerSerializationVisibility(DesignerSerializationVisibility.Content)]
+        public List<DnnFormItemBase> Items { get; private set; }
+
+        [Category("Behavior")]
+        [PersistenceMode(PersistenceMode.InnerProperty)]
+        [DesignerSerializationVisibility(DesignerSerializationVisibility.Content)]
+        public List<DnnFormSection> Sections { get; private set; }
+
+        [Category("Behavior")]
+        [PersistenceMode(PersistenceMode.InnerProperty)]
+        [DesignerSerializationVisibility(DesignerSerializationVisibility.Content)]
+        public List<DnnFormTab> Tabs { get; private set; }
+
+        protected string LocalResourceFile
+        {
+            get
+            {
+                return Utilities.GetLocalResourceFile(this);
+            }
+        }
+
+        /// <inheritdoc/>
+        protected override HtmlTextWriterTag TagKey
+        {
+            get
+            {
+                return HtmlTextWriterTag.Div;
+            }
+        }
+
+        /// <inheritdoc/>
+        public override void DataBind()
+        {
+            this.OnDataBinding(EventArgs.Empty);
+            this.Controls.Clear();
+            this.ClearChildViewState();
+            this.TrackViewState();
+            this.CreateControlHierarchy(true);
+            this.ChildControlsCreated = true;
+        }
+
+        internal static void SetUpItems(IEnumerable<DnnFormItemBase> items, WebControl parentControl, string localResourceFile, bool encryptIds)
+        {
+            foreach (DnnFormItemBase item in items)
+            {
+                if (encryptIds)
+                {
+                    item.ID = (Host.GUID.Substring(0, 7) + item.ID + DateTime.Now.Day).GenerateHash();
+                }
+
+                parentControl.Controls.Add(item);
+            }
+        }
+
+        /// <inheritdoc/>
+        protected override void CreateChildControls()
+        {
+            // CreateChildControls re-creates the children (the items)
+            // using the saved view state.
+            // First clear any existing child controls.
+            this.Controls.Clear();
+
+            // Create the items only if there is view state
+            // corresponding to the children.
+            if (this.itemCount > 0)
+            {
+                this.CreateControlHierarchy(false);
+            }
+        }
+
+        protected virtual void CreateControlHierarchy(bool useDataSource)
+        {
+            this.CssClass = string.IsNullOrEmpty(this.CssClass) ? "dnnForm" : this.CssClass.Contains("dnnForm") ? this.CssClass : string.Format("dnnForm {0}", this.CssClass);
+
+            this.SetUpTabs();
+
+            this.SetUpSections(this.Sections, this);
+
+            SetUpItems(this.Items, this, this.LocalResourceFile, this.EncryptIds);
+
+            this.DataBindItems(useDataSource);
+        }
+
+        /// <inheritdoc/>
+        protected override void LoadControlState(object state)
+        {
+            if (state != null)
+            {
+                this.itemCount = (int)state;
+            }
+        }
+
+        /// <inheritdoc/>
+        protected override void OnInit(EventArgs e)
+        {
+            this.Page.RegisterRequiresControlState(this);
+            JavaScript.RequestRegistration(CommonJs.DnnPlugins);
+            base.OnInit(e);
+        }
+
+        /// <inheritdoc/>
+        protected override void OnPreRender(EventArgs e)
+        {
+            base.OnPreRender(e);
+
+            if (this.Tabs.Count > 0)
+            {
+                const string scriptName = "FormEditorjQuery";
+                ClientScriptManager cs = this.Page.ClientScript;
+
+                if (!cs.IsClientScriptBlockRegistered(this.GetType(), scriptName))
+                {
+                    // Render Script
+                    var scriptBuilder = new StringBuilder();
+                    scriptBuilder.Append("<script language=\"javascript\" type=\"text/javascript\">\r\n");
+                    scriptBuilder.Append("\t(function ($, Sys) {\r\n");
+                    scriptBuilder.Append("\t\tfunction setupFormEditor() {\r\n");
+                    scriptBuilder.Append("\t\t\t$('#" + this.ClientID + "').dnnTabs().dnnPanels();\r\n");
+                    foreach (DnnFormTab formTab in this.Tabs)
+                    {
+                        if (formTab.IncludeExpandAll)
+                        {
+                            scriptBuilder.Append(formTab.ExpandAllScript);
+                        }
+                    }
+
+                    scriptBuilder.Append("\t\t}\r\n");
+                    scriptBuilder.Append("\t\t$(document).ready(function () {\r\n");
+                    scriptBuilder.Append("\t\t\tsetupFormEditor();\r\n");
+                    scriptBuilder.Append("\t\t\tif (typeof Sys != 'undefined') {\r\n");
+                    scriptBuilder.Append("\t\t\t\tSys.WebForms.PageRequestManager.getInstance().add_endRequest(function () {\r\n");
+                    scriptBuilder.Append("\t\t\t\t\tsetupFormEditor();\r\n");
+                    scriptBuilder.Append("\t\t\t\t});\r\n");
+                    scriptBuilder.Append("\t\t\t}\r\n");
+                    scriptBuilder.Append("\t\t});\r\n");
+                    scriptBuilder.Append("\t} (jQuery, window.Sys));\r\n");
+
+                    scriptBuilder.Append("</script>\r\n");
+                    cs.RegisterClientScriptBlock(this.GetType(), scriptName, scriptBuilder.ToString());
+                }
+            }
+        }
+
+        /// <inheritdoc/>
+        protected override object SaveControlState()
+        {
+            return this.itemCount > 0 ? (object)this.itemCount : null;
+        }
+
+        private List<DnnFormItemBase> GetAllItems()
+        {
+            var items = new List<DnnFormItemBase>();
+
+            // iterate over pages
+            foreach (DnnFormTab page in this.Tabs)
+            {
+                foreach (DnnFormSection section in page.Sections)
+                {
+                    items.AddRange(section.Items);
+                }
+
+                items.AddRange(page.Items);
+            }
+
+            // iterate over section
+            foreach (DnnFormSection section in this.Sections)
+            {
+                items.AddRange(section.Items);
+            }
+
+            // Add base items
+            items.AddRange(this.Items);
+
+            return items;
+        }
+
+        private void SetUpSections(List<DnnFormSection> sections, WebControl parentControl)
+        {
+            if (sections.Count > 0)
+            {
+                foreach (DnnFormSection section in sections)
+                {
+                    var panel = new DnnFormPanel { CssClass = "dnnFormSectionHead" };
+                    parentControl.Controls.Add(panel);
+
+                    var resourceKey = section.ResourceKey;
+                    if (string.IsNullOrEmpty(resourceKey))
+                    {
+                        resourceKey = section.ID;
+                    }
+
+                    panel.Text = Localization.GetString(resourceKey, this.LocalResourceFile);
+                    panel.Expanded = section.Expanded;
+
+                    SetUpItems(section.Items, panel, this.LocalResourceFile, this.EncryptIds);
+                }
+            }
+        }
+
+        private void SetUpTabs()
+        {
+            if (this.Tabs.Count > 0)
+            {
+                var tabStrip = new DnnFormTabStrip { CssClass = "dnnAdminTabNav dnnClear" };
+                this.Controls.Add(tabStrip);
+                tabStrip.Items.Clear();
+
+                foreach (DnnFormTab formTab in this.Tabs)
+                {
+                    var resourceKey = formTab.ResourceKey;
+                    if (string.IsNullOrEmpty(resourceKey))
+                    {
+                        resourceKey = formTab.ID;
+                    }
+
+                    var tab = new Panel { CssClass = formTab.ID + " dnnClear", ID = "tab_" + formTab.ID };
+                    this.Controls.Add(tab);
+
+                    if (formTab.IncludeExpandAll)
+                    {
+                        var expandAll = new Panel { CssClass = "dnnFormExpandContent" };
+                        string expandAllText = Localization.GetString("ExpandAll", Localization.SharedResourceFile);
+                        expandAll.Controls.Add(new LiteralControl("<a href=\"\">" + expandAllText + "</a>"));
+                        tab.Controls.Add(expandAll);
+
+                        formTab.ExpandAllScript = "\t\t\t$('#" + tab.ClientID + " .dnnFormExpandContent a').dnnExpandAll({\r\n";
+                        formTab.ExpandAllScript += "\t\t\t\texpandText: '" + Localization.GetString("ExpandAll", Localization.SharedResourceFile) + "',\r\n";
+                        formTab.ExpandAllScript += "\t\t\t\tcollapseText: '" + Localization.GetString("CollapseAll", Localization.SharedResourceFile) + "',\r\n";
+                        formTab.ExpandAllScript += "\t\t\t\ttargetArea: '#" + tab.ClientID + "' });\r\n";
+                    }
+
+                    tabStrip.Items.Add(new ListItem(Localization.GetString(resourceKey, this.LocalResourceFile), "#" + tab.ClientID));
+
+                    if (formTab.Sections.Count > 0)
+                    {
+                        this.SetUpSections(formTab.Sections, tab);
+                    }
+                    else
+                    {
+                        tab.CssClass += " dnnFormNoSections";
+                    }
+
+                    SetUpItems(formTab.Items, tab, this.LocalResourceFile, this.EncryptIds);
+                }
+            }
+        }
+
+        private void DataBindItems(bool useDataSource)
+        {
+            var items = this.GetAllItems();
+
+            foreach (DnnFormItemBase item in items)
+            {
+                if (string.IsNullOrEmpty(item.LocalResourceFile))
+                {
+                    item.LocalResourceFile = this.LocalResourceFile;
+                }
+
+                if (item.FormMode == DnnFormMode.Inherit)
+                {
+                    item.FormMode = this.FormMode;
+                }
+
+                if (this.DataSource != null)
+                {
+                    item.DataSource = this.DataSource;
+                    item.DataBindItem(useDataSource);
+                }
+            }
+
+            this.itemCount = this.GetAllItems().Count;
+        }
+    }
+}