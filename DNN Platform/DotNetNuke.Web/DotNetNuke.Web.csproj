﻿<?xml version="1.0" encoding="utf-8"?>
<Project ToolsVersion="4.0" DefaultTargets="Build" xmlns="http://schemas.microsoft.com/developer/msbuild/2003">
  <Import Project="..\..\packages\Microsoft.SourceLink.GitHub.8.0.0\build\Microsoft.SourceLink.GitHub.props" Condition="Exists('..\..\packages\Microsoft.SourceLink.GitHub.8.0.0\build\Microsoft.SourceLink.GitHub.props')" />
  <Import Project="..\..\packages\Microsoft.SourceLink.Common.8.0.0\build\Microsoft.SourceLink.Common.props" Condition="Exists('..\..\packages\Microsoft.SourceLink.Common.8.0.0\build\Microsoft.SourceLink.Common.props')" />
  <Import Project="..\..\packages\Microsoft.Build.Tasks.Git.8.0.0\build\Microsoft.Build.Tasks.Git.props" Condition="Exists('..\..\packages\Microsoft.Build.Tasks.Git.8.0.0\build\Microsoft.Build.Tasks.Git.props')" />
  <PropertyGroup>
    <Deterministic>true</Deterministic>
    <NuGetPackageImportStamp>
    </NuGetPackageImportStamp>
  </PropertyGroup>
  <PropertyGroup>
    <Configuration Condition=" '$(Configuration)' == '' ">Debug</Configuration>
    <Platform Condition=" '$(Platform)' == '' ">AnyCPU</Platform>
    <ProductVersion>9.0.30729</ProductVersion>
    <SchemaVersion>2.0</SchemaVersion>
    <ProjectGuid>{EE1329FE-FD88-4E1A-968C-345E394EF080}</ProjectGuid>
    <OutputType>Library</OutputType>
    <RootNamespace>DotNetNuke.Web</RootNamespace>
    <AssemblyName>DotNetNuke.Web</AssemblyName>
    <FileAlignment>512</FileAlignment>
    <MyType>WebControl</MyType>
    <TargetFrameworkVersion>v4.8</TargetFrameworkVersion>
    <Nonshipping>true</Nonshipping>
    <OptionExplicit>On</OptionExplicit>
    <OptionCompare>Binary</OptionCompare>
    <OptionStrict>Off</OptionStrict>
    <OptionInfer>On</OptionInfer>
    <FileUpgradeFlags>
    </FileUpgradeFlags>
    <OldToolsVersion>4.0</OldToolsVersion>
    <UpgradeBackupLocation />
    <IsWebBootstrapper>false</IsWebBootstrapper>
    <PublishUrl>publish\</PublishUrl>
    <Install>true</Install>
    <InstallFrom>Disk</InstallFrom>
    <UpdateEnabled>false</UpdateEnabled>
    <UpdateMode>Foreground</UpdateMode>
    <UpdateInterval>7</UpdateInterval>
    <UpdateIntervalUnits>Days</UpdateIntervalUnits>
    <UpdatePeriodically>false</UpdatePeriodically>
    <UpdateRequired>false</UpdateRequired>
    <MapFileExtensions>true</MapFileExtensions>
    <ApplicationRevision>0</ApplicationRevision>
    <ApplicationVersion>1.0.0.%2a</ApplicationVersion>
    <UseApplicationTrust>false</UseApplicationTrust>
    <BootstrapperEnabled>true</BootstrapperEnabled>
    <TargetFrameworkProfile />
    <RestorePackages>true</RestorePackages>
  </PropertyGroup>
  <PropertyGroup Condition=" '$(Configuration)|$(Platform)' == 'Debug|AnyCPU' ">
    <DebugSymbols>true</DebugSymbols>
    <DebugType>full</DebugType>
    <DefineDebug>true</DefineDebug>
    <DefineTrace>true</DefineTrace>
    <OutputPath>bin\</OutputPath>
    <DocumentationFile>bin\DotNetNuke.Web.XML</DocumentationFile>
    <NoWarn>1591</NoWarn>
    <CodeAnalysisRuleSet>AllRules.ruleset</CodeAnalysisRuleSet>
    <LangVersion>latest</LangVersion>
    <TreatWarningsAsErrors>true</TreatWarningsAsErrors>
    <WarningsNotAsErrors>CS0618,CS3001,SA1600,SA1601,SA1602,SA1604,SA1606,SA1611,SA1614</WarningsNotAsErrors>
  </PropertyGroup>
  <PropertyGroup Condition=" '$(Configuration)|$(Platform)' == 'Release|AnyCPU' ">
    <DebugType>pdbonly</DebugType>
    <DefineDebug>false</DefineDebug>
    <DefineTrace>true</DefineTrace>
    <Optimize>true</Optimize>
    <OutputPath>bin\</OutputPath>
    <DocumentationFile>bin\DotNetNuke.Web.XML</DocumentationFile>
    <NoWarn>1591</NoWarn>
    <CodeAnalysisRuleSet>AllRules.ruleset</CodeAnalysisRuleSet>
    <LangVersion>latest</LangVersion>
    <TreatWarningsAsErrors>true</TreatWarningsAsErrors>
    <WarningsNotAsErrors>CS0618,CS3001,SA1600,SA1601,SA1602,SA1604,SA1606,SA1611,SA1614</WarningsNotAsErrors>
  </PropertyGroup>
  <PropertyGroup Condition=" '$(Configuration)|$(Platform)' == 'Debug|x86' ">
    <NoWarn>1591</NoWarn>
    <CodeAnalysisRuleSet>AllRules.ruleset</CodeAnalysisRuleSet>
    <LangVersion>latest</LangVersion>
  </PropertyGroup>
  <PropertyGroup Condition="'$(Configuration)|$(Platform)' == 'Release|x86'">
    <CodeAnalysisRuleSet>AllRules.ruleset</CodeAnalysisRuleSet>
    <LangVersion>latest</LangVersion>
  </PropertyGroup>
  <Import Project="$(MSBuildBinPath)\Microsoft.CSharp.Targets" />
  <ItemGroup>
    <Reference Include="ClientDependency.Core, Version=1.9.10.0, Culture=neutral, processorArchitecture=MSIL">
      <HintPath>..\..\packages\Dnn.ClientDependency.1.9.10\lib\net45\ClientDependency.Core.dll</HintPath>
    </Reference>
    <Reference Include="DotNetNuke">
      <SpecificVersion>False</SpecificVersion>
      <HintPath>..\Library\bin\DotNetNuke.dll</HintPath>
      <Private>False</Private>
    </Reference>
    <Reference Include="DotNetNuke.HttpModules">
      <SpecificVersion>False</SpecificVersion>
      <HintPath>..\HttpModules\bin\DotNetNuke.HttpModules.dll</HintPath>
    </Reference>
    <Reference Include="DotNetNuke.Instrumentation">
      <SpecificVersion>False</SpecificVersion>
      <HintPath>..\DotNetNuke.Instrumentation\bin\DotNetNuke.Instrumentation.dll</HintPath>
    </Reference>
    <Reference Include="DotNetNuke.Web.Client">
      <SpecificVersion>False</SpecificVersion>
      <HintPath>..\DotNetNuke.Web.Client\bin\DotNetNuke.Web.Client.dll</HintPath>
    </Reference>
    <Reference Include="DotNetNuke.WebUtility, Version=4.2.1.783, Culture=neutral, PublicKeyToken=null">
      <SpecificVersion>False</SpecificVersion>
      <HintPath>..\DotNetNuke.WebUtility\bin\DotNetNuke.WebUtility.dll</HintPath>
    </Reference>
    <Reference Include="Microsoft.Bcl.AsyncInterfaces, Version=7.0.0.0, Culture=neutral, PublicKeyToken=cc7b13ffcd2ddd51, processorArchitecture=MSIL">
      <HintPath>..\..\packages\Microsoft.Bcl.AsyncInterfaces.7.0.0\lib\net462\Microsoft.Bcl.AsyncInterfaces.dll</HintPath>
    </Reference>
    <Reference Include="Microsoft.Extensions.DependencyInjection, Version=7.0.0.0, Culture=neutral, PublicKeyToken=adb9793829ddae60, processorArchitecture=MSIL">
      <HintPath>..\..\packages\Microsoft.Extensions.DependencyInjection.7.0.0\lib\net462\Microsoft.Extensions.DependencyInjection.dll</HintPath>
    </Reference>
    <Reference Include="Microsoft.Extensions.DependencyInjection.Abstractions, Version=7.0.0.0, Culture=neutral, PublicKeyToken=adb9793829ddae60, processorArchitecture=MSIL">
      <HintPath>..\..\packages\Microsoft.Extensions.DependencyInjection.Abstractions.7.0.0\lib\net462\Microsoft.Extensions.DependencyInjection.Abstractions.dll</HintPath>
    </Reference>
    <Reference Include="Microsoft.Web.Infrastructure, Version=2.0.0.0, Culture=neutral, PublicKeyToken=31bf3856ad364e35, processorArchitecture=MSIL">
      <HintPath>..\..\packages\Microsoft.Web.Infrastructure.2.0.0\lib\net40\Microsoft.Web.Infrastructure.dll</HintPath>
    </Reference>
    <Reference Include="Newtonsoft.Json, Version=13.0.0.0, Culture=neutral, PublicKeyToken=30ad4fe6b2a6aeed, processorArchitecture=MSIL">
      <HintPath>..\..\packages\Newtonsoft.Json.13.0.3\lib\net45\Newtonsoft.Json.dll</HintPath>
    </Reference>
    <Reference Include="System" />
    <Reference Include="System.ComponentModel.DataAnnotations" />
    <Reference Include="System.Configuration" />
    <Reference Include="System.Data" />
    <Reference Include="System.Drawing" />
    <Reference Include="System.Net.Http" />
    <Reference Include="System.Net.Http.Formatting, Version=5.2.9.0, Culture=neutral, PublicKeyToken=31bf3856ad364e35, processorArchitecture=MSIL">
      <HintPath>..\..\packages\Microsoft.AspNet.WebApi.Client.5.2.9\lib\net45\System.Net.Http.Formatting.dll</HintPath>
    </Reference>
    <Reference Include="System.Runtime.CompilerServices.Unsafe, Version=6.0.0.0, Culture=neutral, PublicKeyToken=b03f5f7f11d50a3a, processorArchitecture=MSIL">
      <HintPath>..\..\packages\System.Runtime.CompilerServices.Unsafe.6.0.0\lib\net461\System.Runtime.CompilerServices.Unsafe.dll</HintPath>
    </Reference>
    <Reference Include="System.Runtime.Serialization" />
    <Reference Include="System.ServiceModel" />
    <Reference Include="System.Threading.Tasks.Extensions, Version=4.2.0.1, Culture=neutral, PublicKeyToken=cc7b13ffcd2ddd51, processorArchitecture=MSIL">
      <HintPath>..\..\packages\System.Threading.Tasks.Extensions.4.5.4\lib\net461\System.Threading.Tasks.Extensions.dll</HintPath>
    </Reference>
    <Reference Include="System.Web" />
    <Reference Include="System.Web.Abstractions" />
    <Reference Include="System.Web.Extensions" />
    <Reference Include="System.Web.Helpers, Version=3.0.0.0, Culture=neutral, PublicKeyToken=31bf3856ad364e35, processorArchitecture=MSIL">
      <HintPath>..\..\packages\Microsoft.AspNet.WebPages.3.2.9\lib\net45\System.Web.Helpers.dll</HintPath>
    </Reference>
    <Reference Include="System.Web.Http, Version=5.2.9.0, Culture=neutral, PublicKeyToken=31bf3856ad364e35, processorArchitecture=MSIL">
      <HintPath>..\..\packages\Microsoft.AspNet.WebApi.Core.5.2.9\lib\net45\System.Web.Http.dll</HintPath>
    </Reference>
    <Reference Include="System.Web.Http.WebHost, Version=5.2.9.0, Culture=neutral, PublicKeyToken=31bf3856ad364e35, processorArchitecture=MSIL">
      <HintPath>..\..\packages\Microsoft.AspNet.WebApi.WebHost.5.2.9\lib\net45\System.Web.Http.WebHost.dll</HintPath>
    </Reference>
    <Reference Include="System.Web.Razor, Version=3.0.0.0, Culture=neutral, PublicKeyToken=31bf3856ad364e35, processorArchitecture=MSIL">
      <HintPath>..\..\packages\Microsoft.AspNet.Razor.3.2.9\lib\net45\System.Web.Razor.dll</HintPath>
    </Reference>
    <Reference Include="System.Web.Routing" />
    <Reference Include="System.Web.Services" />
    <Reference Include="System.Web.WebPages, Version=3.0.0.0, Culture=neutral, PublicKeyToken=31bf3856ad364e35, processorArchitecture=MSIL">
      <HintPath>..\..\packages\Microsoft.AspNet.WebPages.3.2.9\lib\net45\System.Web.WebPages.dll</HintPath>
    </Reference>
    <Reference Include="System.Web.WebPages.Deployment, Version=3.0.0.0, Culture=neutral, PublicKeyToken=31bf3856ad364e35, processorArchitecture=MSIL">
      <HintPath>..\..\packages\Microsoft.AspNet.WebPages.3.2.9\lib\net45\System.Web.WebPages.Deployment.dll</HintPath>
    </Reference>
    <Reference Include="System.Web.WebPages.Razor, Version=3.0.0.0, Culture=neutral, PublicKeyToken=31bf3856ad364e35, processorArchitecture=MSIL">
      <HintPath>..\..\packages\Microsoft.AspNet.WebPages.3.2.9\lib\net45\System.Web.WebPages.Razor.dll</HintPath>
    </Reference>
    <Reference Include="System.Xml" />
    <Reference Include="WebFormsMvp, Version=1.4.5.0, Culture=neutral, PublicKeyToken=537f18701145dff0, processorArchitecture=MSIL">
      <HintPath>..\..\packages\WebFormsMvp.1.4.5.0\lib\WebFormsMvp.dll</HintPath>
    </Reference>
  </ItemGroup>
  <ItemGroup>
    <Compile Include="..\..\SolutionInfo.cs">
      <Link>Properties\SolutionInfo.cs</Link>
    </Compile>
    <Compile Include="Api\ApiTokenAuthorizeAttribute.cs" />
    <Compile Include="Api\AuthFilterBase.cs" />
    <Compile Include="Api\AuthFilterContext.cs" />
    <Compile Include="Api\AuthorizeAttributeBase.cs" />
    <Compile Include="Api\Auth\ApiTokenAuthMessageHandler.cs" />
    <Compile Include="Api\Auth\ApiTokens\ApiTokenController.cs" />
    <Compile Include="Api\Auth\ApiTokens\ApiTokenExtensions.cs" />
    <Compile Include="Api\Auth\ApiTokens\ApiTokenFilter.cs" />
    <Compile Include="Api\Auth\ApiTokens\ApiTokenSettings.cs" />
    <Compile Include="Api\Auth\ApiTokens\ApiTokenSettingsRepository.cs" />
    <Compile Include="Api\Auth\ApiTokens\ApiTokenTimespan.cs" />
    <Compile Include="Api\Auth\ApiTokens\IApiTokenController.cs" />
    <Compile Include="Api\Auth\ApiTokens\Models\ApiToken.cs" />
    <Compile Include="Api\Auth\ApiTokens\Models\ApiTokenBase.cs" />
    <Compile Include="Api\Auth\ApiTokens\Models\ApiTokenAttribute.cs" />
    <Compile Include="Api\Auth\ApiTokens\Models\ApiTokenKey.cs" />
    <Compile Include="Api\Auth\ApiTokens\Models\ApiTokenScope.cs" />
    <Compile Include="Api\Auth\ApiTokens\Repositories\ApiTokenRepository.cs" />
    <Compile Include="Api\Auth\ApiTokens\Repositories\IApiTokenRepository.cs" />
    <Compile Include="Api\DnnAuthorizeAttribute.cs" />
    <Compile Include="Api\DnnExceptionFilterAttribute.cs" />
    <Compile Include="Api\DnnHttpControllerSelector.cs" />
    <Compile Include="Api\DnnModuleAuthorizeAttribute.cs" />
    <Compile Include="Api\Extensions\StartupExtensions.cs" />
    <Compile Include="Api\HttpConfigurationExtensions.cs" />
    <Compile Include="Api\HttpStatusCodeAdditions.cs" />
    <Compile Include="Api\Internal\AntiForgery.cs" />
    <Compile Include="Api\Internal\AntiForgeryImpl.cs" />
    <Compile Include="Api\Internal\DnnDependencyResolver.cs" />
    <Compile Include="Api\Internal\DnnPagePermissionAttribute.cs" />
    <Compile Include="Api\Internal\IAntiForgery.cs" />
    <Compile Include="Api\Internal\IFrameSupportedValidateAntiForgeryTokenAttribute.cs" />
    <Compile Include="Api\Auth\AuthMessageHandlerBase.cs" />
    <Compile Include="Api\Auth\BasicAuthMessageHandler.cs" />
    <Compile Include="Api\Auth\DigestAuthMessageHandler.cs" />
    <Compile Include="Api\Internal\Auth\WebFormsAuthMessageHandler.cs" />
    <Compile Include="Api\Internal\DnnActionFilterProvider.cs" />
    <Compile Include="Api\Internal\DnnContextMessageHandler.cs" />
    <Compile Include="Api\Internal\DnnPageEditorAttribute.cs" />
    <Compile Include="Api\Internal\PagePermissionsAttributesHelper.cs" />
    <Compile Include="Api\IPortalAliasRouteManager.cs" />
    <Compile Include="Api\ITabAndModuleInfoProvider.cs" />
    <Compile Include="Api\PortalAliasRouteManager.cs" />
    <Compile Include="Api\RequireAdminAttribute.cs" />
    <Compile Include="Api\RouteExtensions.cs" />
    <Compile Include="Api\RequireHostAttribute.cs" />
    <Compile Include="Api\StandardTabAndModuleInfoProvider.cs" />
    <Compile Include="Api\StringPassThroughMediaTypeFormatter.cs" />
    <Compile Include="Api\SupportedModulesAttribute.cs" />
    <Compile Include="Api\TraceWriter.cs" />
    <Compile Include="Api\UrlHelperExtensions.cs" />
    <Compile Include="Api\ValidateAntiForgeryTokenAttribute.cs" />
    <Compile Include="Common\DotNetNukeSecurity.cs" />
    <Compile Include="Common\DotNetNukeShutdownOverload.cs" />
    <Compile Include="Common\DynamicSharedConstants.cs" />
    <Compile Include="Common\DotNetNukeHttpApplication.cs" />
    <Compile Include="Api\WebApiException.cs" />
    <Compile Include="Common\LazyServiceProvider.cs" />
    <Compile Include="Common\WebFormsServiceProvider.cs" />
    <Compile Include="Components\Controllers\ControlBarController.cs" />
    <Compile Include="Components\Controllers\IControlBarController.cs" />
    <Compile Include="Components\Controllers\Models\MenuItemViewModel.cs" />
    <Compile Include="Components\Controllers\Models\UpgradeIndicatorViewModel.cs" />
    <Compile Include="Components\LocalizationHelper.cs" />
    <Compile Include="ConfigSection\AuthServicesConfiguration.cs" />
    <Compile Include="ConfigSection\MessageHandlerEntry.cs" />
    <Compile Include="ConfigSection\MessageHandlersCollection.cs" />
    <Compile Include="DependencyInjection\BuildUpExtensions.cs" />
    <Compile Include="InternalServices\PublishPageDto.cs" />
    <Compile Include="Mvp\IModuleView{TModel}.cs" />
    <Compile Include="Mvp\ISettingsView{TModel}.cs" />
    <Compile Include="Mvp\IWebServiceView{TModel}.cs" />
    <Compile Include="Mvp\ModulePresenter{TView,TModel}.cs" />
    <Compile Include="Mvp\ModuleSettingsPresenterBase{TView}.cs" />
    <Compile Include="Mvp\ModuleSettingsPresenter{TView,TModel}.cs" />
    <Compile Include="Mvp\ModuleView{TModel}.cs">
      <SubType>ASPXCodeBehind</SubType>
    </Compile>
    <Compile Include="Prompt\ListServices.cs" />
    <Compile Include="Models\ModuleDetail.cs" />
    <Compile Include="Models\ModuleInstance.cs" />
    <Compile Include="Models\SiteDetail.cs" />
    <Compile Include="InternalServices\ControlBarController.cs" />
    <Compile Include="InternalServices\ContentWorkflowServiceController.cs" />
    <Compile Include="InternalServices\CountryRegionController.cs" />
    <Compile Include="InternalServices\EventLogServiceController.cs" />
    <Compile Include="InternalServices\LanguageServiceController.cs" />
    <Compile Include="InternalServices\ImageHeader.cs" />
    <Compile Include="InternalServices\NotificationDTO.cs" />
    <Compile Include="InternalServices\PageServiceController.cs" />
    <Compile Include="InternalServices\ItemListServiceController.cs" />
    <Compile Include="InternalServices\SearchServiceController.cs" />
    <Compile Include="InternalServices\FileUploadController.cs" />
    <Compile Include="InternalServices\ModuleServiceController.cs" />
    <Compile Include="InternalServices\NotificationsServiceController.cs" />
    <Compile Include="InternalServices\ProfileServiceController.cs" />
    <Compile Include="InternalServices\RelationshipServiceController.cs" />
    <Compile Include="InternalServices\MessagingServiceController.cs" />
    <Compile Include="InternalServices\ServiceRouteMapper.cs" />
    <Compile Include="InternalServices\NewUserNotificationServiceController.cs" />
    <Compile Include="InternalServices\UserFileController.cs" />
    <Compile Include="InternalServices\Views\Search\GroupedDetailView.cs" />
    <Compile Include="InternalServices\Views\Search\GroupedBasicView.cs" />
    <Compile Include="InternalServices\Views\Search\BasicView.cs" />
    <Compile Include="InternalServices\Views\Search\DetailedView.cs" />
    <Compile Include="Models\TabModule.cs" />
    <Compile Include="Mvp\ProfileModuleViewBase.cs">
      <SubType>ASPXCodeBehind</SubType>
    </Compile>
    <Compile Include="Mvp\SettingsModel.cs" />
    <Compile Include="Mvp\SettingsView.cs">
      <SubType>ASPXCodeBehind</SubType>
    </Compile>
    <Compile Include="Api\Internal\Auth\DigestAuthentication.cs" />
    <Compile Include="Api\Internal\Auth\DigestAuthenticationRequest.cs" />
    <Compile Include="Api\DnnApiController.cs" />
    <Compile Include="Api\HttpRequestMessageExtensions.cs" />
    <Compile Include="Api\IOverrideDefaultAuthLevel.cs" />
    <Compile Include="Api\IMapRoute.cs" />
    <Compile Include="Api\IServiceRouteMapper.cs" />
    <Compile Include="Api\Internal\ServicesRoutingManager.cs" />
    <Compile Include="Common\SharedConstants.cs" />
    <Compile Include="Services\MobileHelperController.cs" />
    <Compile Include="Services\ServiceRouteMapper.cs" />
    <Compile Include="DependencyInjectionInitialize.cs" />
    <Compile Include="Startup.cs" />
    <Compile Include="UI\DotNetNukeException.cs" />
    <Compile Include="UI\WebControls\DnnDropDownListState.cs" />
    <Compile Include="UI\WebControls\DnnFileDropDownList.cs" />
    <Compile Include="UI\WebControls\DnnFileUploadOptions.cs" />
    <Compile Include="UI\WebControls\DnnFileUpload.cs" />
    <Compile Include="UI\WebControls\DnnFileUploadResources.cs" />
    <Compile Include="UI\WebControls\DnnPortalPageDropDownList.cs" />
    <Compile Include="UI\WebControls\DnnDropDownListOptions.cs" />
    <Compile Include="UI\WebControls\DnnFolderDropDownList.cs" />
    <Compile Include="UI\WebControls\DnnGenericHiddenField.cs" />
    <Compile Include="UI\WebControls\DnnDropDownList.cs" />
    <Compile Include="UI\WebControls\DnnConfirmPasswordOptions.cs" />
    <Compile Include="UI\WebControls\DnnFormPasswordItem.cs" />
    <Compile Include="UI\WebControls\DnnFilePickerUploader.cs">
      <SubType>ASPXCodeBehind</SubType>
    </Compile>
    <Compile Include="UI\WebControls\DnnFormPanel.cs" />
    <Compile Include="UI\WebControls\DnnFormTabStrip.cs" />
    <Compile Include="UI\WebControls\DnnImageButton.cs" />
    <Compile Include="UI\WebControls\DnnImage.cs" />
    <Compile Include="UI\WebControls\DnnMemberListControl.cs" />
    <Compile Include="UI\WebControls\DnnPageDropDownList.cs" />
    <Compile Include="UI\WebControls\DnnPaswordStrengthOptions.cs" />
    <Compile Include="Mvp\IWebServiceView.cs" />
    <Compile Include="Mvp\WebServicePresenter.cs" />
    <Compile Include="Mvp\WebServiceView.cs">
      <SubType>Component</SubType>
    </Compile>
    <Compile Include="Mvp\WebServiceViewBase.cs">
      <SubType>Component</SubType>
    </Compile>
    <Compile Include="Mvp\IWebServiceViewBase.cs" />
    <Compile Include="Mvp\HttpHandlerPresenter.cs" />
    <Compile Include="Mvp\HttpHandlerView.cs" />
    <Compile Include="Mvp\IHttpHandlerView.cs" />
    <Compile Include="Mvp\IModuleViewBase.cs" />
    <Compile Include="Mvp\ISettingsView.cs" />
    <Compile Include="Mvp\SettingsViewBase.cs">
      <SubType>ASPXCodeBehind</SubType>
    </Compile>
    <Compile Include="Mvp\WebServiceViewOfT.cs">
      <SubType>ASPXCodeBehind</SubType>
    </Compile>
    <Compile Include="Properties\AssemblyInfo.cs" />
    <Compile Include="Mvp\AttributeBasedViewStateSerializer.cs" />
    <Compile Include="Mvp\ViewStateAttribute.cs" />
    <Compile Include="UI\RibbonBarManager.cs" />
    <Compile Include="UI\Utilities.cs" />
    <Compile Include="UI\WebControls\DnnFormEditControlItem.cs" />
    <Compile Include="UI\WebControls\DnnFormLabel.cs" />
    <Compile Include="UI\WebControls\DnnFormTextBoxItem.cs" />
    <Compile Include="UI\WebControls\DnnFormRadioButtonListItem.cs" />
    <Compile Include="UI\WebControls\DnnFormListItemBase.cs" />
    <Compile Include="UI\WebControls\DnnTextButton.cs" />
    <Compile Include="UI\WebControls\DnnTextLink.cs" />
    <Compile Include="UI\WebControls\DnnTimeZoneComboBox.cs" />
    <Compile Include="UI\WebControls\DnnTimeZoneEditControl.cs" />
    <Compile Include="UI\WebControls\DnnButton.cs" />
    <Compile Include="UI\WebControls\DnnFieldLabel.cs" />
    <Compile Include="UI\WebControls\DnnFieldLiteral.cs" />
    <Compile Include="UI\WebControls\DnnFormEditor.cs" />
    <Compile Include="UI\WebControls\DnnFormEmptyTemplate.cs" />
    <Compile Include="UI\WebControls\DnnFormItemBase.cs" />
    <Compile Include="UI\WebControls\DnnFormTab.cs" />
    <Compile Include="UI\WebControls\DnnFormSection.cs" />
    <Compile Include="UI\WebControls\DnnFormSectionTemplate.cs" />
    <Compile Include="UI\WebControls\DnnFormTemplateItem.cs" />
    <Compile Include="UI\WebControls\DnnFormLiteralItem.cs" />
    <Compile Include="UI\WebControls\DnnLabel.cs" />
    <Compile Include="UI\WebControls\DnnLiteral.cs" />
    <Compile Include="UI\WebControls\DnnRadioButton.cs" />
    <Compile Include="UI\WebControls\DnnRibbonBar.cs" />
    <Compile Include="UI\WebControls\DnnRibbonBarGroup.cs" />
    <Compile Include="UI\WebControls\DnnRibbonBarGroupCollection.cs" />
    <Compile Include="UI\WebControls\DnnRibbonBarTool.cs" />
    <Compile Include="UI\WebControls\DnnTab.cs" />
    <Compile Include="UI\WebControls\DnnTabCollection.cs" />
    <Compile Include="UI\WebControls\DnnFormMode.cs" />
    <Compile Include="UI\WebControls\Extensions\ListControlExtensions.cs" />
    <Compile Include="UI\WebControls\Extensions\WebControlExtensions.cs" />
    <Compile Include="UI\WebControls\IDnnRibbonBarTool.cs" />
    <Compile Include="UI\WebControls\Internal\DnnCheckBoxList.cs" />
    <Compile Include="UI\WebControls\Internal\DnnComboBoxOption.cs" />
    <Compile Include="UI\WebControls\Internal\DnnComboBox.cs" />
    <Compile Include="UI\WebControls\Internal\DnnDatePicker.cs" />
    <Compile Include="UI\WebControls\Internal\DnnDateTimePicker.cs" />
    <Compile Include="UI\WebControls\Internal\DnnFormComboBoxItem.cs" />
    <Compile Include="UI\WebControls\Internal\DnnFormToggleButtonItem.cs" />
    <Compile Include="UI\WebControls\Internal\DnnGrid.cs" />
    <Compile Include="UI\WebControls\Internal\DnnGridBoundColumn.cs" />
    <Compile Include="UI\WebControls\Internal\DnnGridTemplateColumn.cs" />
    <Compile Include="UI\WebControls\Internal\DnnModuleComboBox.cs" />
    <Compile Include="UI\WebControls\Internal\DnnScriptBlock.cs" />
    <Compile Include="UI\WebControls\Internal\DnnSkinComboBox.cs" />
    <Compile Include="UI\WebControls\Internal\OptionItem.cs" />
    <Compile Include="UI\WebControls\Internal\PropertyEditorControls\DateEditControl.cs" />
    <Compile Include="UI\WebControls\Internal\PropertyEditorControls\DateTimeEditControl.cs" />
    <Compile Include="UI\WebControls\Internal\RenderOption.cs" />
    <Compile Include="UI\WebControls\Internal\TermsSelector.cs" />
    <Compile Include="UI\WebControls\ItemListOptions.cs" />
    <Compile Include="UI\WebControls\ItemListServicesOptions.cs" />
    <Compile Include="UI\WebControls\RibbonBarToolInfo.cs" />
    <Compile Include="UI\WebControls\TypedControlCollection.cs" />
    <Compile Include="UI\WebControls\UniformControlCollection.cs" />
    <Compile Include="UI\WebControls\DnnUnsortedList.cs" />
    <Compile Include="UI\WebControls\DnnUnsortedListItem.cs" />
    <Compile Include="UI\WebControls\DnnUrlControl.cs">
      <SubType>ASPXCodeBehind</SubType>
    </Compile>
    <Compile Include="Validators\AttributeBasedObjectValidator.cs" />
    <Compile Include="Validators\DataAnnotationsObjectValidator.cs" />
    <Compile Include="Validators\ObjectValidator.cs" />
    <Compile Include="Validators\PropertyBasedObjectValidator.cs" />
    <Compile Include="Validators\ValidationError.cs" />
    <Compile Include="Validators\ValidationResult.cs" />
    <Compile Include="Validators\Validator.cs" />
  </ItemGroup>
  <ItemGroup>
    <Import Include="Microsoft.VisualBasic" />
    <Import Include="System" />
    <Import Include="System.Collections" />
    <Import Include="System.Collections.Generic" />
    <Import Include="System.Data" />
    <Import Include="System.Diagnostics" />
    <Import Include="System.Linq" />
    <Import Include="System.Management" />
  </ItemGroup>
  <ItemGroup>
    <Compile Include="Mvp\ModulePresenter.cs" />
    <Compile Include="Mvp\ModuleView.cs">
      <SubType>ASPXCodeBehind</SubType>
    </Compile>
  </ItemGroup>
  <ItemGroup>
    <Compile Include="Mvp\IModuleView.cs" />
    <Compile Include="Mvp\ModulePresenterBase.cs" />
    <Compile Include="Mvp\ModuleViewBase.cs">
      <SubType>ASPXCodeBehind</SubType>
    </Compile>
    <Compile Include="UI\WebControls\DnnCheckBox.cs" />
    <Compile Include="UI\WebControls\DnnFileEditControl.cs" />
    <Compile Include="UI\WebControls\DnnFilePicker.cs" />
    <Compile Include="UI\WebControls\DnnImageEditControl.cs" />
    <Compile Include="UI\ILocalizable.cs" />
    <Compile Include="UI\MessageWindowParameters.cs" />
    <Compile Include="UI\WebControls\DnnLanguageLabel.cs" />
    <Compile Include="UI\WebControls\Tags.cs" />
    <Compile Include="UI\WebControls\TermsEventArgs.cs" />
  </ItemGroup>
  <ItemGroup>
    <AdditionalFiles Include="..\..\stylecop.json">
      <Link>stylecop.json</Link>
    </AdditionalFiles>
    <None Include="app.config" />
    <None Include="Library.build">
      <SubType>Designer</SubType>
    </None>
    <None Include="packages.config">
      <SubType>Designer</SubType>
    </None>
  </ItemGroup>
  <ItemGroup>
    <ProjectReference Include="..\..\DotNetNuke.Internal.SourceGenerators\DotNetNuke.Internal.SourceGenerators.csproj" ReferenceOutputAssembly="false" OutputItemType="Analyzer">
      <Project>{5fe5d021-9c8d-47a6-bd34-f328ba3e709c}</Project>
      <Name>DotNetNuke.Internal.SourceGenerators</Name>
    </ProjectReference>
    <ProjectReference Include="..\DotNetNuke.Abstractions\DotNetNuke.Abstractions.csproj">
      <Project>{6928a9b1-f88a-4581-a132-d3eb38669bb0}</Project>
      <Name>DotNetNuke.Abstractions</Name>
    </ProjectReference>
    <ProjectReference Include="..\DotNetNuke.DependencyInjection\DotNetNuke.DependencyInjection.csproj">
      <Project>{0fca217a-5f9a-4f5b-a31b-86d64ae65198}</Project>
      <Name>DotNetNuke.DependencyInjection</Name>
    </ProjectReference>
    <ProjectReference Include="..\DotNetNuke.ModulePipeline\DotNetNuke.ModulePipeline.csproj">
      <Project>{c4823821-cfb3-4394-851f-e39d0974efbd}</Project>
      <Name>DotNetNuke.ModulePipeline</Name>
    </ProjectReference>
  </ItemGroup>
  <ItemGroup>
    <Analyzer Include="..\..\packages\StyleCop.Analyzers.1.1.118\analyzers\dotnet\cs\StyleCop.Analyzers.CodeFixes.dll" />
    <Analyzer Include="..\..\packages\StyleCop.Analyzers.1.1.118\analyzers\dotnet\cs\StyleCop.Analyzers.dll" />
  </ItemGroup>
  <Import Project="Library.build" />
  <Import Project="$(SolutionDir)\.nuget\NuGet.targets" Condition="Exists('$(SolutionDir)\.nuget\NuGet.targets')" />
  <Target Name="EnsureNuGetPackageBuildImports" BeforeTargets="PrepareForBuild">
    <PropertyGroup>
      <ErrorText>This project references NuGet package(s) that are missing on this computer. Enable NuGet Package Restore to download them.  For more information, see http://go.microsoft.com/fwlink/?LinkID=322105. The missing file is {0}.</ErrorText>
    </PropertyGroup>
    <Error Condition="!Exists('$(SolutionDir)\.nuget\NuGet.targets')" Text="$([System.String]::Format('$(ErrorText)', '$(SolutionDir)\.nuget\NuGet.targets'))" />
<<<<<<< HEAD
    <Error Condition="!Exists('..\..\packages\Microsoft.Build.Tasks.Git.1.1.1\build\Microsoft.Build.Tasks.Git.targets')" Text="$([System.String]::Format('$(ErrorText)', '..\..\packages\Microsoft.Build.Tasks.Git.1.1.1\build\Microsoft.Build.Tasks.Git.targets'))" />
    <Error Condition="!Exists('..\..\packages\Microsoft.SourceLink.Common.1.1.1\build\Microsoft.SourceLink.Common.targets')" Text="$([System.String]::Format('$(ErrorText)', '..\..\packages\Microsoft.SourceLink.Common.1.1.1\build\Microsoft.SourceLink.Common.targets'))" />
    <Error Condition="!Exists('..\..\packages\Microsoft.Build.Tasks.Git.1.1.1\build\Microsoft.Build.Tasks.Git.props')" Text="$([System.String]::Format('$(ErrorText)', '..\..\packages\Microsoft.Build.Tasks.Git.1.1.1\build\Microsoft.Build.Tasks.Git.props'))" />
    <Error Condition="!Exists('..\..\packages\Microsoft.SourceLink.Common.1.1.1\build\Microsoft.SourceLink.Common.props')" Text="$([System.String]::Format('$(ErrorText)', '..\..\packages\Microsoft.SourceLink.Common.1.1.1\build\Microsoft.SourceLink.Common.props'))" />
    <Error Condition="!Exists('..\..\packages\Microsoft.SourceLink.GitHub.1.1.1\build\Microsoft.SourceLink.GitHub.props')" Text="$([System.String]::Format('$(ErrorText)', '..\..\packages\Microsoft.SourceLink.GitHub.1.1.1\build\Microsoft.SourceLink.GitHub.props'))" />
    <Error Condition="!Exists('..\..\packages\Microsoft.SourceLink.GitHub.1.1.1\build\Microsoft.SourceLink.GitHub.targets')" Text="$([System.String]::Format('$(ErrorText)', '..\..\packages\Microsoft.SourceLink.GitHub.1.1.1\build\Microsoft.SourceLink.GitHub.targets'))" />
=======
    <Error Condition="!Exists('..\..\packages\Microsoft.Build.Tasks.Git.8.0.0\build\Microsoft.Build.Tasks.Git.props')" Text="$([System.String]::Format('$(ErrorText)', '..\..\packages\Microsoft.Build.Tasks.Git.8.0.0\build\Microsoft.Build.Tasks.Git.props'))" />
    <Error Condition="!Exists('..\..\packages\Microsoft.Build.Tasks.Git.8.0.0\build\Microsoft.Build.Tasks.Git.targets')" Text="$([System.String]::Format('$(ErrorText)', '..\..\packages\Microsoft.Build.Tasks.Git.8.0.0\build\Microsoft.Build.Tasks.Git.targets'))" />
    <Error Condition="!Exists('..\..\packages\Microsoft.SourceLink.Common.8.0.0\build\Microsoft.SourceLink.Common.props')" Text="$([System.String]::Format('$(ErrorText)', '..\..\packages\Microsoft.SourceLink.Common.8.0.0\build\Microsoft.SourceLink.Common.props'))" />
    <Error Condition="!Exists('..\..\packages\Microsoft.SourceLink.Common.8.0.0\build\Microsoft.SourceLink.Common.targets')" Text="$([System.String]::Format('$(ErrorText)', '..\..\packages\Microsoft.SourceLink.Common.8.0.0\build\Microsoft.SourceLink.Common.targets'))" />
    <Error Condition="!Exists('..\..\packages\Microsoft.SourceLink.GitHub.8.0.0\build\Microsoft.SourceLink.GitHub.props')" Text="$([System.String]::Format('$(ErrorText)', '..\..\packages\Microsoft.SourceLink.GitHub.8.0.0\build\Microsoft.SourceLink.GitHub.props'))" />
    <Error Condition="!Exists('..\..\packages\Microsoft.SourceLink.GitHub.8.0.0\build\Microsoft.SourceLink.GitHub.targets')" Text="$([System.String]::Format('$(ErrorText)', '..\..\packages\Microsoft.SourceLink.GitHub.8.0.0\build\Microsoft.SourceLink.GitHub.targets'))" />
>>>>>>> 16e7dae7
  </Target>
  <Import Project="..\..\packages\Microsoft.Build.Tasks.Git.8.0.0\build\Microsoft.Build.Tasks.Git.targets" Condition="Exists('..\..\packages\Microsoft.Build.Tasks.Git.8.0.0\build\Microsoft.Build.Tasks.Git.targets')" />
  <Import Project="..\..\packages\Microsoft.SourceLink.Common.8.0.0\build\Microsoft.SourceLink.Common.targets" Condition="Exists('..\..\packages\Microsoft.SourceLink.Common.8.0.0\build\Microsoft.SourceLink.Common.targets')" />
  <Import Project="..\..\packages\Microsoft.SourceLink.GitHub.8.0.0\build\Microsoft.SourceLink.GitHub.targets" Condition="Exists('..\..\packages\Microsoft.SourceLink.GitHub.8.0.0\build\Microsoft.SourceLink.GitHub.targets')" />
</Project><|MERGE_RESOLUTION|>--- conflicted
+++ resolved
@@ -1,513 +1,510 @@
-﻿<?xml version="1.0" encoding="utf-8"?>
-<Project ToolsVersion="4.0" DefaultTargets="Build" xmlns="http://schemas.microsoft.com/developer/msbuild/2003">
-  <Import Project="..\..\packages\Microsoft.SourceLink.GitHub.8.0.0\build\Microsoft.SourceLink.GitHub.props" Condition="Exists('..\..\packages\Microsoft.SourceLink.GitHub.8.0.0\build\Microsoft.SourceLink.GitHub.props')" />
-  <Import Project="..\..\packages\Microsoft.SourceLink.Common.8.0.0\build\Microsoft.SourceLink.Common.props" Condition="Exists('..\..\packages\Microsoft.SourceLink.Common.8.0.0\build\Microsoft.SourceLink.Common.props')" />
-  <Import Project="..\..\packages\Microsoft.Build.Tasks.Git.8.0.0\build\Microsoft.Build.Tasks.Git.props" Condition="Exists('..\..\packages\Microsoft.Build.Tasks.Git.8.0.0\build\Microsoft.Build.Tasks.Git.props')" />
-  <PropertyGroup>
-    <Deterministic>true</Deterministic>
-    <NuGetPackageImportStamp>
-    </NuGetPackageImportStamp>
-  </PropertyGroup>
-  <PropertyGroup>
-    <Configuration Condition=" '$(Configuration)' == '' ">Debug</Configuration>
-    <Platform Condition=" '$(Platform)' == '' ">AnyCPU</Platform>
-    <ProductVersion>9.0.30729</ProductVersion>
-    <SchemaVersion>2.0</SchemaVersion>
-    <ProjectGuid>{EE1329FE-FD88-4E1A-968C-345E394EF080}</ProjectGuid>
-    <OutputType>Library</OutputType>
-    <RootNamespace>DotNetNuke.Web</RootNamespace>
-    <AssemblyName>DotNetNuke.Web</AssemblyName>
-    <FileAlignment>512</FileAlignment>
-    <MyType>WebControl</MyType>
-    <TargetFrameworkVersion>v4.8</TargetFrameworkVersion>
-    <Nonshipping>true</Nonshipping>
-    <OptionExplicit>On</OptionExplicit>
-    <OptionCompare>Binary</OptionCompare>
-    <OptionStrict>Off</OptionStrict>
-    <OptionInfer>On</OptionInfer>
-    <FileUpgradeFlags>
-    </FileUpgradeFlags>
-    <OldToolsVersion>4.0</OldToolsVersion>
-    <UpgradeBackupLocation />
-    <IsWebBootstrapper>false</IsWebBootstrapper>
-    <PublishUrl>publish\</PublishUrl>
-    <Install>true</Install>
-    <InstallFrom>Disk</InstallFrom>
-    <UpdateEnabled>false</UpdateEnabled>
-    <UpdateMode>Foreground</UpdateMode>
-    <UpdateInterval>7</UpdateInterval>
-    <UpdateIntervalUnits>Days</UpdateIntervalUnits>
-    <UpdatePeriodically>false</UpdatePeriodically>
-    <UpdateRequired>false</UpdateRequired>
-    <MapFileExtensions>true</MapFileExtensions>
-    <ApplicationRevision>0</ApplicationRevision>
-    <ApplicationVersion>1.0.0.%2a</ApplicationVersion>
-    <UseApplicationTrust>false</UseApplicationTrust>
-    <BootstrapperEnabled>true</BootstrapperEnabled>
-    <TargetFrameworkProfile />
-    <RestorePackages>true</RestorePackages>
-  </PropertyGroup>
-  <PropertyGroup Condition=" '$(Configuration)|$(Platform)' == 'Debug|AnyCPU' ">
-    <DebugSymbols>true</DebugSymbols>
-    <DebugType>full</DebugType>
-    <DefineDebug>true</DefineDebug>
-    <DefineTrace>true</DefineTrace>
-    <OutputPath>bin\</OutputPath>
-    <DocumentationFile>bin\DotNetNuke.Web.XML</DocumentationFile>
-    <NoWarn>1591</NoWarn>
-    <CodeAnalysisRuleSet>AllRules.ruleset</CodeAnalysisRuleSet>
-    <LangVersion>latest</LangVersion>
-    <TreatWarningsAsErrors>true</TreatWarningsAsErrors>
-    <WarningsNotAsErrors>CS0618,CS3001,SA1600,SA1601,SA1602,SA1604,SA1606,SA1611,SA1614</WarningsNotAsErrors>
-  </PropertyGroup>
-  <PropertyGroup Condition=" '$(Configuration)|$(Platform)' == 'Release|AnyCPU' ">
-    <DebugType>pdbonly</DebugType>
-    <DefineDebug>false</DefineDebug>
-    <DefineTrace>true</DefineTrace>
-    <Optimize>true</Optimize>
-    <OutputPath>bin\</OutputPath>
-    <DocumentationFile>bin\DotNetNuke.Web.XML</DocumentationFile>
-    <NoWarn>1591</NoWarn>
-    <CodeAnalysisRuleSet>AllRules.ruleset</CodeAnalysisRuleSet>
-    <LangVersion>latest</LangVersion>
-    <TreatWarningsAsErrors>true</TreatWarningsAsErrors>
-    <WarningsNotAsErrors>CS0618,CS3001,SA1600,SA1601,SA1602,SA1604,SA1606,SA1611,SA1614</WarningsNotAsErrors>
-  </PropertyGroup>
-  <PropertyGroup Condition=" '$(Configuration)|$(Platform)' == 'Debug|x86' ">
-    <NoWarn>1591</NoWarn>
-    <CodeAnalysisRuleSet>AllRules.ruleset</CodeAnalysisRuleSet>
-    <LangVersion>latest</LangVersion>
-  </PropertyGroup>
-  <PropertyGroup Condition="'$(Configuration)|$(Platform)' == 'Release|x86'">
-    <CodeAnalysisRuleSet>AllRules.ruleset</CodeAnalysisRuleSet>
-    <LangVersion>latest</LangVersion>
-  </PropertyGroup>
-  <Import Project="$(MSBuildBinPath)\Microsoft.CSharp.Targets" />
-  <ItemGroup>
-    <Reference Include="ClientDependency.Core, Version=1.9.10.0, Culture=neutral, processorArchitecture=MSIL">
-      <HintPath>..\..\packages\Dnn.ClientDependency.1.9.10\lib\net45\ClientDependency.Core.dll</HintPath>
-    </Reference>
-    <Reference Include="DotNetNuke">
-      <SpecificVersion>False</SpecificVersion>
-      <HintPath>..\Library\bin\DotNetNuke.dll</HintPath>
-      <Private>False</Private>
-    </Reference>
-    <Reference Include="DotNetNuke.HttpModules">
-      <SpecificVersion>False</SpecificVersion>
-      <HintPath>..\HttpModules\bin\DotNetNuke.HttpModules.dll</HintPath>
-    </Reference>
-    <Reference Include="DotNetNuke.Instrumentation">
-      <SpecificVersion>False</SpecificVersion>
-      <HintPath>..\DotNetNuke.Instrumentation\bin\DotNetNuke.Instrumentation.dll</HintPath>
-    </Reference>
-    <Reference Include="DotNetNuke.Web.Client">
-      <SpecificVersion>False</SpecificVersion>
-      <HintPath>..\DotNetNuke.Web.Client\bin\DotNetNuke.Web.Client.dll</HintPath>
-    </Reference>
-    <Reference Include="DotNetNuke.WebUtility, Version=4.2.1.783, Culture=neutral, PublicKeyToken=null">
-      <SpecificVersion>False</SpecificVersion>
-      <HintPath>..\DotNetNuke.WebUtility\bin\DotNetNuke.WebUtility.dll</HintPath>
-    </Reference>
-    <Reference Include="Microsoft.Bcl.AsyncInterfaces, Version=7.0.0.0, Culture=neutral, PublicKeyToken=cc7b13ffcd2ddd51, processorArchitecture=MSIL">
-      <HintPath>..\..\packages\Microsoft.Bcl.AsyncInterfaces.7.0.0\lib\net462\Microsoft.Bcl.AsyncInterfaces.dll</HintPath>
-    </Reference>
-    <Reference Include="Microsoft.Extensions.DependencyInjection, Version=7.0.0.0, Culture=neutral, PublicKeyToken=adb9793829ddae60, processorArchitecture=MSIL">
-      <HintPath>..\..\packages\Microsoft.Extensions.DependencyInjection.7.0.0\lib\net462\Microsoft.Extensions.DependencyInjection.dll</HintPath>
-    </Reference>
-    <Reference Include="Microsoft.Extensions.DependencyInjection.Abstractions, Version=7.0.0.0, Culture=neutral, PublicKeyToken=adb9793829ddae60, processorArchitecture=MSIL">
-      <HintPath>..\..\packages\Microsoft.Extensions.DependencyInjection.Abstractions.7.0.0\lib\net462\Microsoft.Extensions.DependencyInjection.Abstractions.dll</HintPath>
-    </Reference>
-    <Reference Include="Microsoft.Web.Infrastructure, Version=2.0.0.0, Culture=neutral, PublicKeyToken=31bf3856ad364e35, processorArchitecture=MSIL">
-      <HintPath>..\..\packages\Microsoft.Web.Infrastructure.2.0.0\lib\net40\Microsoft.Web.Infrastructure.dll</HintPath>
-    </Reference>
-    <Reference Include="Newtonsoft.Json, Version=13.0.0.0, Culture=neutral, PublicKeyToken=30ad4fe6b2a6aeed, processorArchitecture=MSIL">
-      <HintPath>..\..\packages\Newtonsoft.Json.13.0.3\lib\net45\Newtonsoft.Json.dll</HintPath>
-    </Reference>
-    <Reference Include="System" />
-    <Reference Include="System.ComponentModel.DataAnnotations" />
-    <Reference Include="System.Configuration" />
-    <Reference Include="System.Data" />
-    <Reference Include="System.Drawing" />
-    <Reference Include="System.Net.Http" />
-    <Reference Include="System.Net.Http.Formatting, Version=5.2.9.0, Culture=neutral, PublicKeyToken=31bf3856ad364e35, processorArchitecture=MSIL">
-      <HintPath>..\..\packages\Microsoft.AspNet.WebApi.Client.5.2.9\lib\net45\System.Net.Http.Formatting.dll</HintPath>
-    </Reference>
-    <Reference Include="System.Runtime.CompilerServices.Unsafe, Version=6.0.0.0, Culture=neutral, PublicKeyToken=b03f5f7f11d50a3a, processorArchitecture=MSIL">
-      <HintPath>..\..\packages\System.Runtime.CompilerServices.Unsafe.6.0.0\lib\net461\System.Runtime.CompilerServices.Unsafe.dll</HintPath>
-    </Reference>
-    <Reference Include="System.Runtime.Serialization" />
-    <Reference Include="System.ServiceModel" />
-    <Reference Include="System.Threading.Tasks.Extensions, Version=4.2.0.1, Culture=neutral, PublicKeyToken=cc7b13ffcd2ddd51, processorArchitecture=MSIL">
-      <HintPath>..\..\packages\System.Threading.Tasks.Extensions.4.5.4\lib\net461\System.Threading.Tasks.Extensions.dll</HintPath>
-    </Reference>
-    <Reference Include="System.Web" />
-    <Reference Include="System.Web.Abstractions" />
-    <Reference Include="System.Web.Extensions" />
-    <Reference Include="System.Web.Helpers, Version=3.0.0.0, Culture=neutral, PublicKeyToken=31bf3856ad364e35, processorArchitecture=MSIL">
-      <HintPath>..\..\packages\Microsoft.AspNet.WebPages.3.2.9\lib\net45\System.Web.Helpers.dll</HintPath>
-    </Reference>
-    <Reference Include="System.Web.Http, Version=5.2.9.0, Culture=neutral, PublicKeyToken=31bf3856ad364e35, processorArchitecture=MSIL">
-      <HintPath>..\..\packages\Microsoft.AspNet.WebApi.Core.5.2.9\lib\net45\System.Web.Http.dll</HintPath>
-    </Reference>
-    <Reference Include="System.Web.Http.WebHost, Version=5.2.9.0, Culture=neutral, PublicKeyToken=31bf3856ad364e35, processorArchitecture=MSIL">
-      <HintPath>..\..\packages\Microsoft.AspNet.WebApi.WebHost.5.2.9\lib\net45\System.Web.Http.WebHost.dll</HintPath>
-    </Reference>
-    <Reference Include="System.Web.Razor, Version=3.0.0.0, Culture=neutral, PublicKeyToken=31bf3856ad364e35, processorArchitecture=MSIL">
-      <HintPath>..\..\packages\Microsoft.AspNet.Razor.3.2.9\lib\net45\System.Web.Razor.dll</HintPath>
-    </Reference>
-    <Reference Include="System.Web.Routing" />
-    <Reference Include="System.Web.Services" />
-    <Reference Include="System.Web.WebPages, Version=3.0.0.0, Culture=neutral, PublicKeyToken=31bf3856ad364e35, processorArchitecture=MSIL">
-      <HintPath>..\..\packages\Microsoft.AspNet.WebPages.3.2.9\lib\net45\System.Web.WebPages.dll</HintPath>
-    </Reference>
-    <Reference Include="System.Web.WebPages.Deployment, Version=3.0.0.0, Culture=neutral, PublicKeyToken=31bf3856ad364e35, processorArchitecture=MSIL">
-      <HintPath>..\..\packages\Microsoft.AspNet.WebPages.3.2.9\lib\net45\System.Web.WebPages.Deployment.dll</HintPath>
-    </Reference>
-    <Reference Include="System.Web.WebPages.Razor, Version=3.0.0.0, Culture=neutral, PublicKeyToken=31bf3856ad364e35, processorArchitecture=MSIL">
-      <HintPath>..\..\packages\Microsoft.AspNet.WebPages.3.2.9\lib\net45\System.Web.WebPages.Razor.dll</HintPath>
-    </Reference>
-    <Reference Include="System.Xml" />
-    <Reference Include="WebFormsMvp, Version=1.4.5.0, Culture=neutral, PublicKeyToken=537f18701145dff0, processorArchitecture=MSIL">
-      <HintPath>..\..\packages\WebFormsMvp.1.4.5.0\lib\WebFormsMvp.dll</HintPath>
-    </Reference>
-  </ItemGroup>
-  <ItemGroup>
-    <Compile Include="..\..\SolutionInfo.cs">
-      <Link>Properties\SolutionInfo.cs</Link>
-    </Compile>
-    <Compile Include="Api\ApiTokenAuthorizeAttribute.cs" />
-    <Compile Include="Api\AuthFilterBase.cs" />
-    <Compile Include="Api\AuthFilterContext.cs" />
-    <Compile Include="Api\AuthorizeAttributeBase.cs" />
-    <Compile Include="Api\Auth\ApiTokenAuthMessageHandler.cs" />
-    <Compile Include="Api\Auth\ApiTokens\ApiTokenController.cs" />
-    <Compile Include="Api\Auth\ApiTokens\ApiTokenExtensions.cs" />
-    <Compile Include="Api\Auth\ApiTokens\ApiTokenFilter.cs" />
-    <Compile Include="Api\Auth\ApiTokens\ApiTokenSettings.cs" />
-    <Compile Include="Api\Auth\ApiTokens\ApiTokenSettingsRepository.cs" />
-    <Compile Include="Api\Auth\ApiTokens\ApiTokenTimespan.cs" />
-    <Compile Include="Api\Auth\ApiTokens\IApiTokenController.cs" />
-    <Compile Include="Api\Auth\ApiTokens\Models\ApiToken.cs" />
-    <Compile Include="Api\Auth\ApiTokens\Models\ApiTokenBase.cs" />
-    <Compile Include="Api\Auth\ApiTokens\Models\ApiTokenAttribute.cs" />
-    <Compile Include="Api\Auth\ApiTokens\Models\ApiTokenKey.cs" />
-    <Compile Include="Api\Auth\ApiTokens\Models\ApiTokenScope.cs" />
-    <Compile Include="Api\Auth\ApiTokens\Repositories\ApiTokenRepository.cs" />
-    <Compile Include="Api\Auth\ApiTokens\Repositories\IApiTokenRepository.cs" />
-    <Compile Include="Api\DnnAuthorizeAttribute.cs" />
-    <Compile Include="Api\DnnExceptionFilterAttribute.cs" />
-    <Compile Include="Api\DnnHttpControllerSelector.cs" />
-    <Compile Include="Api\DnnModuleAuthorizeAttribute.cs" />
-    <Compile Include="Api\Extensions\StartupExtensions.cs" />
-    <Compile Include="Api\HttpConfigurationExtensions.cs" />
-    <Compile Include="Api\HttpStatusCodeAdditions.cs" />
-    <Compile Include="Api\Internal\AntiForgery.cs" />
-    <Compile Include="Api\Internal\AntiForgeryImpl.cs" />
-    <Compile Include="Api\Internal\DnnDependencyResolver.cs" />
-    <Compile Include="Api\Internal\DnnPagePermissionAttribute.cs" />
-    <Compile Include="Api\Internal\IAntiForgery.cs" />
-    <Compile Include="Api\Internal\IFrameSupportedValidateAntiForgeryTokenAttribute.cs" />
-    <Compile Include="Api\Auth\AuthMessageHandlerBase.cs" />
-    <Compile Include="Api\Auth\BasicAuthMessageHandler.cs" />
-    <Compile Include="Api\Auth\DigestAuthMessageHandler.cs" />
-    <Compile Include="Api\Internal\Auth\WebFormsAuthMessageHandler.cs" />
-    <Compile Include="Api\Internal\DnnActionFilterProvider.cs" />
-    <Compile Include="Api\Internal\DnnContextMessageHandler.cs" />
-    <Compile Include="Api\Internal\DnnPageEditorAttribute.cs" />
-    <Compile Include="Api\Internal\PagePermissionsAttributesHelper.cs" />
-    <Compile Include="Api\IPortalAliasRouteManager.cs" />
-    <Compile Include="Api\ITabAndModuleInfoProvider.cs" />
-    <Compile Include="Api\PortalAliasRouteManager.cs" />
-    <Compile Include="Api\RequireAdminAttribute.cs" />
-    <Compile Include="Api\RouteExtensions.cs" />
-    <Compile Include="Api\RequireHostAttribute.cs" />
-    <Compile Include="Api\StandardTabAndModuleInfoProvider.cs" />
-    <Compile Include="Api\StringPassThroughMediaTypeFormatter.cs" />
-    <Compile Include="Api\SupportedModulesAttribute.cs" />
-    <Compile Include="Api\TraceWriter.cs" />
-    <Compile Include="Api\UrlHelperExtensions.cs" />
-    <Compile Include="Api\ValidateAntiForgeryTokenAttribute.cs" />
-    <Compile Include="Common\DotNetNukeSecurity.cs" />
-    <Compile Include="Common\DotNetNukeShutdownOverload.cs" />
-    <Compile Include="Common\DynamicSharedConstants.cs" />
-    <Compile Include="Common\DotNetNukeHttpApplication.cs" />
-    <Compile Include="Api\WebApiException.cs" />
-    <Compile Include="Common\LazyServiceProvider.cs" />
-    <Compile Include="Common\WebFormsServiceProvider.cs" />
-    <Compile Include="Components\Controllers\ControlBarController.cs" />
-    <Compile Include="Components\Controllers\IControlBarController.cs" />
-    <Compile Include="Components\Controllers\Models\MenuItemViewModel.cs" />
-    <Compile Include="Components\Controllers\Models\UpgradeIndicatorViewModel.cs" />
-    <Compile Include="Components\LocalizationHelper.cs" />
-    <Compile Include="ConfigSection\AuthServicesConfiguration.cs" />
-    <Compile Include="ConfigSection\MessageHandlerEntry.cs" />
-    <Compile Include="ConfigSection\MessageHandlersCollection.cs" />
-    <Compile Include="DependencyInjection\BuildUpExtensions.cs" />
-    <Compile Include="InternalServices\PublishPageDto.cs" />
-    <Compile Include="Mvp\IModuleView{TModel}.cs" />
-    <Compile Include="Mvp\ISettingsView{TModel}.cs" />
-    <Compile Include="Mvp\IWebServiceView{TModel}.cs" />
-    <Compile Include="Mvp\ModulePresenter{TView,TModel}.cs" />
-    <Compile Include="Mvp\ModuleSettingsPresenterBase{TView}.cs" />
-    <Compile Include="Mvp\ModuleSettingsPresenter{TView,TModel}.cs" />
-    <Compile Include="Mvp\ModuleView{TModel}.cs">
-      <SubType>ASPXCodeBehind</SubType>
-    </Compile>
-    <Compile Include="Prompt\ListServices.cs" />
-    <Compile Include="Models\ModuleDetail.cs" />
-    <Compile Include="Models\ModuleInstance.cs" />
-    <Compile Include="Models\SiteDetail.cs" />
-    <Compile Include="InternalServices\ControlBarController.cs" />
-    <Compile Include="InternalServices\ContentWorkflowServiceController.cs" />
-    <Compile Include="InternalServices\CountryRegionController.cs" />
-    <Compile Include="InternalServices\EventLogServiceController.cs" />
-    <Compile Include="InternalServices\LanguageServiceController.cs" />
-    <Compile Include="InternalServices\ImageHeader.cs" />
-    <Compile Include="InternalServices\NotificationDTO.cs" />
-    <Compile Include="InternalServices\PageServiceController.cs" />
-    <Compile Include="InternalServices\ItemListServiceController.cs" />
-    <Compile Include="InternalServices\SearchServiceController.cs" />
-    <Compile Include="InternalServices\FileUploadController.cs" />
-    <Compile Include="InternalServices\ModuleServiceController.cs" />
-    <Compile Include="InternalServices\NotificationsServiceController.cs" />
-    <Compile Include="InternalServices\ProfileServiceController.cs" />
-    <Compile Include="InternalServices\RelationshipServiceController.cs" />
-    <Compile Include="InternalServices\MessagingServiceController.cs" />
-    <Compile Include="InternalServices\ServiceRouteMapper.cs" />
-    <Compile Include="InternalServices\NewUserNotificationServiceController.cs" />
-    <Compile Include="InternalServices\UserFileController.cs" />
-    <Compile Include="InternalServices\Views\Search\GroupedDetailView.cs" />
-    <Compile Include="InternalServices\Views\Search\GroupedBasicView.cs" />
-    <Compile Include="InternalServices\Views\Search\BasicView.cs" />
-    <Compile Include="InternalServices\Views\Search\DetailedView.cs" />
-    <Compile Include="Models\TabModule.cs" />
-    <Compile Include="Mvp\ProfileModuleViewBase.cs">
-      <SubType>ASPXCodeBehind</SubType>
-    </Compile>
-    <Compile Include="Mvp\SettingsModel.cs" />
-    <Compile Include="Mvp\SettingsView.cs">
-      <SubType>ASPXCodeBehind</SubType>
-    </Compile>
-    <Compile Include="Api\Internal\Auth\DigestAuthentication.cs" />
-    <Compile Include="Api\Internal\Auth\DigestAuthenticationRequest.cs" />
-    <Compile Include="Api\DnnApiController.cs" />
-    <Compile Include="Api\HttpRequestMessageExtensions.cs" />
-    <Compile Include="Api\IOverrideDefaultAuthLevel.cs" />
-    <Compile Include="Api\IMapRoute.cs" />
-    <Compile Include="Api\IServiceRouteMapper.cs" />
-    <Compile Include="Api\Internal\ServicesRoutingManager.cs" />
-    <Compile Include="Common\SharedConstants.cs" />
-    <Compile Include="Services\MobileHelperController.cs" />
-    <Compile Include="Services\ServiceRouteMapper.cs" />
-    <Compile Include="DependencyInjectionInitialize.cs" />
-    <Compile Include="Startup.cs" />
-    <Compile Include="UI\DotNetNukeException.cs" />
-    <Compile Include="UI\WebControls\DnnDropDownListState.cs" />
-    <Compile Include="UI\WebControls\DnnFileDropDownList.cs" />
-    <Compile Include="UI\WebControls\DnnFileUploadOptions.cs" />
-    <Compile Include="UI\WebControls\DnnFileUpload.cs" />
-    <Compile Include="UI\WebControls\DnnFileUploadResources.cs" />
-    <Compile Include="UI\WebControls\DnnPortalPageDropDownList.cs" />
-    <Compile Include="UI\WebControls\DnnDropDownListOptions.cs" />
-    <Compile Include="UI\WebControls\DnnFolderDropDownList.cs" />
-    <Compile Include="UI\WebControls\DnnGenericHiddenField.cs" />
-    <Compile Include="UI\WebControls\DnnDropDownList.cs" />
-    <Compile Include="UI\WebControls\DnnConfirmPasswordOptions.cs" />
-    <Compile Include="UI\WebControls\DnnFormPasswordItem.cs" />
-    <Compile Include="UI\WebControls\DnnFilePickerUploader.cs">
-      <SubType>ASPXCodeBehind</SubType>
-    </Compile>
-    <Compile Include="UI\WebControls\DnnFormPanel.cs" />
-    <Compile Include="UI\WebControls\DnnFormTabStrip.cs" />
-    <Compile Include="UI\WebControls\DnnImageButton.cs" />
-    <Compile Include="UI\WebControls\DnnImage.cs" />
-    <Compile Include="UI\WebControls\DnnMemberListControl.cs" />
-    <Compile Include="UI\WebControls\DnnPageDropDownList.cs" />
-    <Compile Include="UI\WebControls\DnnPaswordStrengthOptions.cs" />
-    <Compile Include="Mvp\IWebServiceView.cs" />
-    <Compile Include="Mvp\WebServicePresenter.cs" />
-    <Compile Include="Mvp\WebServiceView.cs">
-      <SubType>Component</SubType>
-    </Compile>
-    <Compile Include="Mvp\WebServiceViewBase.cs">
-      <SubType>Component</SubType>
-    </Compile>
-    <Compile Include="Mvp\IWebServiceViewBase.cs" />
-    <Compile Include="Mvp\HttpHandlerPresenter.cs" />
-    <Compile Include="Mvp\HttpHandlerView.cs" />
-    <Compile Include="Mvp\IHttpHandlerView.cs" />
-    <Compile Include="Mvp\IModuleViewBase.cs" />
-    <Compile Include="Mvp\ISettingsView.cs" />
-    <Compile Include="Mvp\SettingsViewBase.cs">
-      <SubType>ASPXCodeBehind</SubType>
-    </Compile>
-    <Compile Include="Mvp\WebServiceViewOfT.cs">
-      <SubType>ASPXCodeBehind</SubType>
-    </Compile>
-    <Compile Include="Properties\AssemblyInfo.cs" />
-    <Compile Include="Mvp\AttributeBasedViewStateSerializer.cs" />
-    <Compile Include="Mvp\ViewStateAttribute.cs" />
-    <Compile Include="UI\RibbonBarManager.cs" />
-    <Compile Include="UI\Utilities.cs" />
-    <Compile Include="UI\WebControls\DnnFormEditControlItem.cs" />
-    <Compile Include="UI\WebControls\DnnFormLabel.cs" />
-    <Compile Include="UI\WebControls\DnnFormTextBoxItem.cs" />
-    <Compile Include="UI\WebControls\DnnFormRadioButtonListItem.cs" />
-    <Compile Include="UI\WebControls\DnnFormListItemBase.cs" />
-    <Compile Include="UI\WebControls\DnnTextButton.cs" />
-    <Compile Include="UI\WebControls\DnnTextLink.cs" />
-    <Compile Include="UI\WebControls\DnnTimeZoneComboBox.cs" />
-    <Compile Include="UI\WebControls\DnnTimeZoneEditControl.cs" />
-    <Compile Include="UI\WebControls\DnnButton.cs" />
-    <Compile Include="UI\WebControls\DnnFieldLabel.cs" />
-    <Compile Include="UI\WebControls\DnnFieldLiteral.cs" />
-    <Compile Include="UI\WebControls\DnnFormEditor.cs" />
-    <Compile Include="UI\WebControls\DnnFormEmptyTemplate.cs" />
-    <Compile Include="UI\WebControls\DnnFormItemBase.cs" />
-    <Compile Include="UI\WebControls\DnnFormTab.cs" />
-    <Compile Include="UI\WebControls\DnnFormSection.cs" />
-    <Compile Include="UI\WebControls\DnnFormSectionTemplate.cs" />
-    <Compile Include="UI\WebControls\DnnFormTemplateItem.cs" />
-    <Compile Include="UI\WebControls\DnnFormLiteralItem.cs" />
-    <Compile Include="UI\WebControls\DnnLabel.cs" />
-    <Compile Include="UI\WebControls\DnnLiteral.cs" />
-    <Compile Include="UI\WebControls\DnnRadioButton.cs" />
-    <Compile Include="UI\WebControls\DnnRibbonBar.cs" />
-    <Compile Include="UI\WebControls\DnnRibbonBarGroup.cs" />
-    <Compile Include="UI\WebControls\DnnRibbonBarGroupCollection.cs" />
-    <Compile Include="UI\WebControls\DnnRibbonBarTool.cs" />
-    <Compile Include="UI\WebControls\DnnTab.cs" />
-    <Compile Include="UI\WebControls\DnnTabCollection.cs" />
-    <Compile Include="UI\WebControls\DnnFormMode.cs" />
-    <Compile Include="UI\WebControls\Extensions\ListControlExtensions.cs" />
-    <Compile Include="UI\WebControls\Extensions\WebControlExtensions.cs" />
-    <Compile Include="UI\WebControls\IDnnRibbonBarTool.cs" />
-    <Compile Include="UI\WebControls\Internal\DnnCheckBoxList.cs" />
-    <Compile Include="UI\WebControls\Internal\DnnComboBoxOption.cs" />
-    <Compile Include="UI\WebControls\Internal\DnnComboBox.cs" />
-    <Compile Include="UI\WebControls\Internal\DnnDatePicker.cs" />
-    <Compile Include="UI\WebControls\Internal\DnnDateTimePicker.cs" />
-    <Compile Include="UI\WebControls\Internal\DnnFormComboBoxItem.cs" />
-    <Compile Include="UI\WebControls\Internal\DnnFormToggleButtonItem.cs" />
-    <Compile Include="UI\WebControls\Internal\DnnGrid.cs" />
-    <Compile Include="UI\WebControls\Internal\DnnGridBoundColumn.cs" />
-    <Compile Include="UI\WebControls\Internal\DnnGridTemplateColumn.cs" />
-    <Compile Include="UI\WebControls\Internal\DnnModuleComboBox.cs" />
-    <Compile Include="UI\WebControls\Internal\DnnScriptBlock.cs" />
-    <Compile Include="UI\WebControls\Internal\DnnSkinComboBox.cs" />
-    <Compile Include="UI\WebControls\Internal\OptionItem.cs" />
-    <Compile Include="UI\WebControls\Internal\PropertyEditorControls\DateEditControl.cs" />
-    <Compile Include="UI\WebControls\Internal\PropertyEditorControls\DateTimeEditControl.cs" />
-    <Compile Include="UI\WebControls\Internal\RenderOption.cs" />
-    <Compile Include="UI\WebControls\Internal\TermsSelector.cs" />
-    <Compile Include="UI\WebControls\ItemListOptions.cs" />
-    <Compile Include="UI\WebControls\ItemListServicesOptions.cs" />
-    <Compile Include="UI\WebControls\RibbonBarToolInfo.cs" />
-    <Compile Include="UI\WebControls\TypedControlCollection.cs" />
-    <Compile Include="UI\WebControls\UniformControlCollection.cs" />
-    <Compile Include="UI\WebControls\DnnUnsortedList.cs" />
-    <Compile Include="UI\WebControls\DnnUnsortedListItem.cs" />
-    <Compile Include="UI\WebControls\DnnUrlControl.cs">
-      <SubType>ASPXCodeBehind</SubType>
-    </Compile>
-    <Compile Include="Validators\AttributeBasedObjectValidator.cs" />
-    <Compile Include="Validators\DataAnnotationsObjectValidator.cs" />
-    <Compile Include="Validators\ObjectValidator.cs" />
-    <Compile Include="Validators\PropertyBasedObjectValidator.cs" />
-    <Compile Include="Validators\ValidationError.cs" />
-    <Compile Include="Validators\ValidationResult.cs" />
-    <Compile Include="Validators\Validator.cs" />
-  </ItemGroup>
-  <ItemGroup>
-    <Import Include="Microsoft.VisualBasic" />
-    <Import Include="System" />
-    <Import Include="System.Collections" />
-    <Import Include="System.Collections.Generic" />
-    <Import Include="System.Data" />
-    <Import Include="System.Diagnostics" />
-    <Import Include="System.Linq" />
-    <Import Include="System.Management" />
-  </ItemGroup>
-  <ItemGroup>
-    <Compile Include="Mvp\ModulePresenter.cs" />
-    <Compile Include="Mvp\ModuleView.cs">
-      <SubType>ASPXCodeBehind</SubType>
-    </Compile>
-  </ItemGroup>
-  <ItemGroup>
-    <Compile Include="Mvp\IModuleView.cs" />
-    <Compile Include="Mvp\ModulePresenterBase.cs" />
-    <Compile Include="Mvp\ModuleViewBase.cs">
-      <SubType>ASPXCodeBehind</SubType>
-    </Compile>
-    <Compile Include="UI\WebControls\DnnCheckBox.cs" />
-    <Compile Include="UI\WebControls\DnnFileEditControl.cs" />
-    <Compile Include="UI\WebControls\DnnFilePicker.cs" />
-    <Compile Include="UI\WebControls\DnnImageEditControl.cs" />
-    <Compile Include="UI\ILocalizable.cs" />
-    <Compile Include="UI\MessageWindowParameters.cs" />
-    <Compile Include="UI\WebControls\DnnLanguageLabel.cs" />
-    <Compile Include="UI\WebControls\Tags.cs" />
-    <Compile Include="UI\WebControls\TermsEventArgs.cs" />
-  </ItemGroup>
-  <ItemGroup>
-    <AdditionalFiles Include="..\..\stylecop.json">
-      <Link>stylecop.json</Link>
-    </AdditionalFiles>
-    <None Include="app.config" />
-    <None Include="Library.build">
-      <SubType>Designer</SubType>
-    </None>
-    <None Include="packages.config">
-      <SubType>Designer</SubType>
-    </None>
-  </ItemGroup>
-  <ItemGroup>
-    <ProjectReference Include="..\..\DotNetNuke.Internal.SourceGenerators\DotNetNuke.Internal.SourceGenerators.csproj" ReferenceOutputAssembly="false" OutputItemType="Analyzer">
-      <Project>{5fe5d021-9c8d-47a6-bd34-f328ba3e709c}</Project>
-      <Name>DotNetNuke.Internal.SourceGenerators</Name>
-    </ProjectReference>
-    <ProjectReference Include="..\DotNetNuke.Abstractions\DotNetNuke.Abstractions.csproj">
-      <Project>{6928a9b1-f88a-4581-a132-d3eb38669bb0}</Project>
-      <Name>DotNetNuke.Abstractions</Name>
-    </ProjectReference>
-    <ProjectReference Include="..\DotNetNuke.DependencyInjection\DotNetNuke.DependencyInjection.csproj">
-      <Project>{0fca217a-5f9a-4f5b-a31b-86d64ae65198}</Project>
-      <Name>DotNetNuke.DependencyInjection</Name>
-    </ProjectReference>
-    <ProjectReference Include="..\DotNetNuke.ModulePipeline\DotNetNuke.ModulePipeline.csproj">
-      <Project>{c4823821-cfb3-4394-851f-e39d0974efbd}</Project>
-      <Name>DotNetNuke.ModulePipeline</Name>
-    </ProjectReference>
-  </ItemGroup>
-  <ItemGroup>
-    <Analyzer Include="..\..\packages\StyleCop.Analyzers.1.1.118\analyzers\dotnet\cs\StyleCop.Analyzers.CodeFixes.dll" />
-    <Analyzer Include="..\..\packages\StyleCop.Analyzers.1.1.118\analyzers\dotnet\cs\StyleCop.Analyzers.dll" />
-  </ItemGroup>
-  <Import Project="Library.build" />
-  <Import Project="$(SolutionDir)\.nuget\NuGet.targets" Condition="Exists('$(SolutionDir)\.nuget\NuGet.targets')" />
-  <Target Name="EnsureNuGetPackageBuildImports" BeforeTargets="PrepareForBuild">
-    <PropertyGroup>
-      <ErrorText>This project references NuGet package(s) that are missing on this computer. Enable NuGet Package Restore to download them.  For more information, see http://go.microsoft.com/fwlink/?LinkID=322105. The missing file is {0}.</ErrorText>
-    </PropertyGroup>
-    <Error Condition="!Exists('$(SolutionDir)\.nuget\NuGet.targets')" Text="$([System.String]::Format('$(ErrorText)', '$(SolutionDir)\.nuget\NuGet.targets'))" />
-<<<<<<< HEAD
-    <Error Condition="!Exists('..\..\packages\Microsoft.Build.Tasks.Git.1.1.1\build\Microsoft.Build.Tasks.Git.targets')" Text="$([System.String]::Format('$(ErrorText)', '..\..\packages\Microsoft.Build.Tasks.Git.1.1.1\build\Microsoft.Build.Tasks.Git.targets'))" />
-    <Error Condition="!Exists('..\..\packages\Microsoft.SourceLink.Common.1.1.1\build\Microsoft.SourceLink.Common.targets')" Text="$([System.String]::Format('$(ErrorText)', '..\..\packages\Microsoft.SourceLink.Common.1.1.1\build\Microsoft.SourceLink.Common.targets'))" />
-    <Error Condition="!Exists('..\..\packages\Microsoft.Build.Tasks.Git.1.1.1\build\Microsoft.Build.Tasks.Git.props')" Text="$([System.String]::Format('$(ErrorText)', '..\..\packages\Microsoft.Build.Tasks.Git.1.1.1\build\Microsoft.Build.Tasks.Git.props'))" />
-    <Error Condition="!Exists('..\..\packages\Microsoft.SourceLink.Common.1.1.1\build\Microsoft.SourceLink.Common.props')" Text="$([System.String]::Format('$(ErrorText)', '..\..\packages\Microsoft.SourceLink.Common.1.1.1\build\Microsoft.SourceLink.Common.props'))" />
-    <Error Condition="!Exists('..\..\packages\Microsoft.SourceLink.GitHub.1.1.1\build\Microsoft.SourceLink.GitHub.props')" Text="$([System.String]::Format('$(ErrorText)', '..\..\packages\Microsoft.SourceLink.GitHub.1.1.1\build\Microsoft.SourceLink.GitHub.props'))" />
-    <Error Condition="!Exists('..\..\packages\Microsoft.SourceLink.GitHub.1.1.1\build\Microsoft.SourceLink.GitHub.targets')" Text="$([System.String]::Format('$(ErrorText)', '..\..\packages\Microsoft.SourceLink.GitHub.1.1.1\build\Microsoft.SourceLink.GitHub.targets'))" />
-=======
-    <Error Condition="!Exists('..\..\packages\Microsoft.Build.Tasks.Git.8.0.0\build\Microsoft.Build.Tasks.Git.props')" Text="$([System.String]::Format('$(ErrorText)', '..\..\packages\Microsoft.Build.Tasks.Git.8.0.0\build\Microsoft.Build.Tasks.Git.props'))" />
-    <Error Condition="!Exists('..\..\packages\Microsoft.Build.Tasks.Git.8.0.0\build\Microsoft.Build.Tasks.Git.targets')" Text="$([System.String]::Format('$(ErrorText)', '..\..\packages\Microsoft.Build.Tasks.Git.8.0.0\build\Microsoft.Build.Tasks.Git.targets'))" />
-    <Error Condition="!Exists('..\..\packages\Microsoft.SourceLink.Common.8.0.0\build\Microsoft.SourceLink.Common.props')" Text="$([System.String]::Format('$(ErrorText)', '..\..\packages\Microsoft.SourceLink.Common.8.0.0\build\Microsoft.SourceLink.Common.props'))" />
-    <Error Condition="!Exists('..\..\packages\Microsoft.SourceLink.Common.8.0.0\build\Microsoft.SourceLink.Common.targets')" Text="$([System.String]::Format('$(ErrorText)', '..\..\packages\Microsoft.SourceLink.Common.8.0.0\build\Microsoft.SourceLink.Common.targets'))" />
-    <Error Condition="!Exists('..\..\packages\Microsoft.SourceLink.GitHub.8.0.0\build\Microsoft.SourceLink.GitHub.props')" Text="$([System.String]::Format('$(ErrorText)', '..\..\packages\Microsoft.SourceLink.GitHub.8.0.0\build\Microsoft.SourceLink.GitHub.props'))" />
-    <Error Condition="!Exists('..\..\packages\Microsoft.SourceLink.GitHub.8.0.0\build\Microsoft.SourceLink.GitHub.targets')" Text="$([System.String]::Format('$(ErrorText)', '..\..\packages\Microsoft.SourceLink.GitHub.8.0.0\build\Microsoft.SourceLink.GitHub.targets'))" />
->>>>>>> 16e7dae7
-  </Target>
-  <Import Project="..\..\packages\Microsoft.Build.Tasks.Git.8.0.0\build\Microsoft.Build.Tasks.Git.targets" Condition="Exists('..\..\packages\Microsoft.Build.Tasks.Git.8.0.0\build\Microsoft.Build.Tasks.Git.targets')" />
-  <Import Project="..\..\packages\Microsoft.SourceLink.Common.8.0.0\build\Microsoft.SourceLink.Common.targets" Condition="Exists('..\..\packages\Microsoft.SourceLink.Common.8.0.0\build\Microsoft.SourceLink.Common.targets')" />
-  <Import Project="..\..\packages\Microsoft.SourceLink.GitHub.8.0.0\build\Microsoft.SourceLink.GitHub.targets" Condition="Exists('..\..\packages\Microsoft.SourceLink.GitHub.8.0.0\build\Microsoft.SourceLink.GitHub.targets')" />
+﻿<?xml version="1.0" encoding="utf-8"?>
+<Project ToolsVersion="4.0" DefaultTargets="Build" xmlns="http://schemas.microsoft.com/developer/msbuild/2003">
+  <Import Project="..\..\packages\Microsoft.SourceLink.GitHub.8.0.0\build\Microsoft.SourceLink.GitHub.props" Condition="Exists('..\..\packages\Microsoft.SourceLink.GitHub.8.0.0\build\Microsoft.SourceLink.GitHub.props')" />
+  <Import Project="..\..\packages\Microsoft.SourceLink.Common.8.0.0\build\Microsoft.SourceLink.Common.props" Condition="Exists('..\..\packages\Microsoft.SourceLink.Common.8.0.0\build\Microsoft.SourceLink.Common.props')" />
+  <Import Project="..\..\packages\Microsoft.Build.Tasks.Git.8.0.0\build\Microsoft.Build.Tasks.Git.props" Condition="Exists('..\..\packages\Microsoft.Build.Tasks.Git.8.0.0\build\Microsoft.Build.Tasks.Git.props')" />
+  <PropertyGroup>
+    <Deterministic>true</Deterministic>
+    <NuGetPackageImportStamp>
+    </NuGetPackageImportStamp>
+  </PropertyGroup>
+  <PropertyGroup>
+    <Configuration Condition=" '$(Configuration)' == '' ">Debug</Configuration>
+    <Platform Condition=" '$(Platform)' == '' ">AnyCPU</Platform>
+    <ProductVersion>9.0.30729</ProductVersion>
+    <SchemaVersion>2.0</SchemaVersion>
+    <ProjectGuid>{EE1329FE-FD88-4E1A-968C-345E394EF080}</ProjectGuid>
+    <OutputType>Library</OutputType>
+    <RootNamespace>DotNetNuke.Web</RootNamespace>
+    <AssemblyName>DotNetNuke.Web</AssemblyName>
+    <FileAlignment>512</FileAlignment>
+    <MyType>WebControl</MyType>
+    <TargetFrameworkVersion>v4.8</TargetFrameworkVersion>
+    <Nonshipping>true</Nonshipping>
+    <OptionExplicit>On</OptionExplicit>
+    <OptionCompare>Binary</OptionCompare>
+    <OptionStrict>Off</OptionStrict>
+    <OptionInfer>On</OptionInfer>
+    <FileUpgradeFlags>
+    </FileUpgradeFlags>
+    <OldToolsVersion>4.0</OldToolsVersion>
+    <UpgradeBackupLocation />
+    <IsWebBootstrapper>false</IsWebBootstrapper>
+    <PublishUrl>publish\</PublishUrl>
+    <Install>true</Install>
+    <InstallFrom>Disk</InstallFrom>
+    <UpdateEnabled>false</UpdateEnabled>
+    <UpdateMode>Foreground</UpdateMode>
+    <UpdateInterval>7</UpdateInterval>
+    <UpdateIntervalUnits>Days</UpdateIntervalUnits>
+    <UpdatePeriodically>false</UpdatePeriodically>
+    <UpdateRequired>false</UpdateRequired>
+    <MapFileExtensions>true</MapFileExtensions>
+    <ApplicationRevision>0</ApplicationRevision>
+    <ApplicationVersion>1.0.0.%2a</ApplicationVersion>
+    <UseApplicationTrust>false</UseApplicationTrust>
+    <BootstrapperEnabled>true</BootstrapperEnabled>
+    <TargetFrameworkProfile />
+    <RestorePackages>true</RestorePackages>
+  </PropertyGroup>
+  <PropertyGroup Condition=" '$(Configuration)|$(Platform)' == 'Debug|AnyCPU' ">
+    <DebugSymbols>true</DebugSymbols>
+    <DebugType>full</DebugType>
+    <DefineDebug>true</DefineDebug>
+    <DefineTrace>true</DefineTrace>
+    <OutputPath>bin\</OutputPath>
+    <DocumentationFile>bin\DotNetNuke.Web.XML</DocumentationFile>
+    <NoWarn>1591</NoWarn>
+    <CodeAnalysisRuleSet>AllRules.ruleset</CodeAnalysisRuleSet>
+    <LangVersion>latest</LangVersion>
+    <TreatWarningsAsErrors>true</TreatWarningsAsErrors>
+    <WarningsNotAsErrors>CS0618,CS3001,SA1600,SA1601,SA1602,SA1604,SA1606,SA1611,SA1614</WarningsNotAsErrors>
+  </PropertyGroup>
+  <PropertyGroup Condition=" '$(Configuration)|$(Platform)' == 'Release|AnyCPU' ">
+    <DebugType>pdbonly</DebugType>
+    <DefineDebug>false</DefineDebug>
+    <DefineTrace>true</DefineTrace>
+    <Optimize>true</Optimize>
+    <OutputPath>bin\</OutputPath>
+    <DocumentationFile>bin\DotNetNuke.Web.XML</DocumentationFile>
+    <NoWarn>1591</NoWarn>
+    <CodeAnalysisRuleSet>AllRules.ruleset</CodeAnalysisRuleSet>
+    <LangVersion>latest</LangVersion>
+    <TreatWarningsAsErrors>true</TreatWarningsAsErrors>
+    <WarningsNotAsErrors>CS0618,CS3001,SA1600,SA1601,SA1602,SA1604,SA1606,SA1611,SA1614</WarningsNotAsErrors>
+  </PropertyGroup>
+  <PropertyGroup Condition=" '$(Configuration)|$(Platform)' == 'Debug|x86' ">
+    <NoWarn>1591</NoWarn>
+    <CodeAnalysisRuleSet>AllRules.ruleset</CodeAnalysisRuleSet>
+    <LangVersion>latest</LangVersion>
+  </PropertyGroup>
+  <PropertyGroup Condition="'$(Configuration)|$(Platform)' == 'Release|x86'">
+    <CodeAnalysisRuleSet>AllRules.ruleset</CodeAnalysisRuleSet>
+    <LangVersion>latest</LangVersion>
+  </PropertyGroup>
+  <Import Project="$(MSBuildBinPath)\Microsoft.CSharp.Targets" />
+  <ItemGroup>
+    <Reference Include="ClientDependency.Core, Version=1.9.10.0, Culture=neutral, processorArchitecture=MSIL">
+      <HintPath>..\..\packages\Dnn.ClientDependency.1.9.10\lib\net45\ClientDependency.Core.dll</HintPath>
+    </Reference>
+    <Reference Include="DotNetNuke">
+      <SpecificVersion>False</SpecificVersion>
+      <HintPath>..\Library\bin\DotNetNuke.dll</HintPath>
+      <Private>False</Private>
+    </Reference>
+    <Reference Include="DotNetNuke.HttpModules">
+      <SpecificVersion>False</SpecificVersion>
+      <HintPath>..\HttpModules\bin\DotNetNuke.HttpModules.dll</HintPath>
+    </Reference>
+    <Reference Include="DotNetNuke.Instrumentation">
+      <SpecificVersion>False</SpecificVersion>
+      <HintPath>..\DotNetNuke.Instrumentation\bin\DotNetNuke.Instrumentation.dll</HintPath>
+    </Reference>
+    <Reference Include="DotNetNuke.Web.Client">
+      <SpecificVersion>False</SpecificVersion>
+      <HintPath>..\DotNetNuke.Web.Client\bin\DotNetNuke.Web.Client.dll</HintPath>
+    </Reference>
+    <Reference Include="DotNetNuke.WebUtility, Version=4.2.1.783, Culture=neutral, PublicKeyToken=null">
+      <SpecificVersion>False</SpecificVersion>
+      <HintPath>..\DotNetNuke.WebUtility\bin\DotNetNuke.WebUtility.dll</HintPath>
+    </Reference>
+    <Reference Include="Microsoft.Bcl.AsyncInterfaces, Version=7.0.0.0, Culture=neutral, PublicKeyToken=cc7b13ffcd2ddd51, processorArchitecture=MSIL">
+      <HintPath>..\..\packages\Microsoft.Bcl.AsyncInterfaces.7.0.0\lib\net462\Microsoft.Bcl.AsyncInterfaces.dll</HintPath>
+    </Reference>
+    <Reference Include="Microsoft.Extensions.DependencyInjection, Version=7.0.0.0, Culture=neutral, PublicKeyToken=adb9793829ddae60, processorArchitecture=MSIL">
+      <HintPath>..\..\packages\Microsoft.Extensions.DependencyInjection.7.0.0\lib\net462\Microsoft.Extensions.DependencyInjection.dll</HintPath>
+    </Reference>
+    <Reference Include="Microsoft.Extensions.DependencyInjection.Abstractions, Version=7.0.0.0, Culture=neutral, PublicKeyToken=adb9793829ddae60, processorArchitecture=MSIL">
+      <HintPath>..\..\packages\Microsoft.Extensions.DependencyInjection.Abstractions.7.0.0\lib\net462\Microsoft.Extensions.DependencyInjection.Abstractions.dll</HintPath>
+    </Reference>
+    <Reference Include="Microsoft.Web.Infrastructure, Version=2.0.0.0, Culture=neutral, PublicKeyToken=31bf3856ad364e35, processorArchitecture=MSIL">
+      <HintPath>..\..\packages\Microsoft.Web.Infrastructure.2.0.0\lib\net40\Microsoft.Web.Infrastructure.dll</HintPath>
+    </Reference>
+    <Reference Include="Newtonsoft.Json, Version=13.0.0.0, Culture=neutral, PublicKeyToken=30ad4fe6b2a6aeed, processorArchitecture=MSIL">
+      <HintPath>..\..\packages\Newtonsoft.Json.13.0.3\lib\net45\Newtonsoft.Json.dll</HintPath>
+    </Reference>
+    <Reference Include="System" />
+    <Reference Include="System.ComponentModel.DataAnnotations" />
+    <Reference Include="System.Configuration" />
+    <Reference Include="System.Data" />
+    <Reference Include="System.Drawing" />
+    <Reference Include="System.Net.Http" />
+    <Reference Include="System.Net.Http.Formatting, Version=5.2.9.0, Culture=neutral, PublicKeyToken=31bf3856ad364e35, processorArchitecture=MSIL">
+      <HintPath>..\..\packages\Microsoft.AspNet.WebApi.Client.5.2.9\lib\net45\System.Net.Http.Formatting.dll</HintPath>
+    </Reference>
+    <Reference Include="System.Runtime.CompilerServices.Unsafe, Version=6.0.0.0, Culture=neutral, PublicKeyToken=b03f5f7f11d50a3a, processorArchitecture=MSIL">
+      <HintPath>..\..\packages\System.Runtime.CompilerServices.Unsafe.6.0.0\lib\net461\System.Runtime.CompilerServices.Unsafe.dll</HintPath>
+    </Reference>
+    <Reference Include="System.Runtime.Serialization" />
+    <Reference Include="System.ServiceModel" />
+    <Reference Include="System.Threading.Tasks.Extensions, Version=4.2.0.1, Culture=neutral, PublicKeyToken=cc7b13ffcd2ddd51, processorArchitecture=MSIL">
+      <HintPath>..\..\packages\System.Threading.Tasks.Extensions.4.5.4\lib\net461\System.Threading.Tasks.Extensions.dll</HintPath>
+    </Reference>
+    <Reference Include="System.Web" />
+    <Reference Include="System.Web.Abstractions" />
+    <Reference Include="System.Web.Extensions" />
+    <Reference Include="System.Web.Helpers, Version=3.0.0.0, Culture=neutral, PublicKeyToken=31bf3856ad364e35, processorArchitecture=MSIL">
+      <HintPath>..\..\packages\Microsoft.AspNet.WebPages.3.2.9\lib\net45\System.Web.Helpers.dll</HintPath>
+    </Reference>
+    <Reference Include="System.Web.Http, Version=5.2.9.0, Culture=neutral, PublicKeyToken=31bf3856ad364e35, processorArchitecture=MSIL">
+      <HintPath>..\..\packages\Microsoft.AspNet.WebApi.Core.5.2.9\lib\net45\System.Web.Http.dll</HintPath>
+    </Reference>
+    <Reference Include="System.Web.Http.WebHost, Version=5.2.9.0, Culture=neutral, PublicKeyToken=31bf3856ad364e35, processorArchitecture=MSIL">
+      <HintPath>..\..\packages\Microsoft.AspNet.WebApi.WebHost.5.2.9\lib\net45\System.Web.Http.WebHost.dll</HintPath>
+    </Reference>
+    <Reference Include="System.Web.Razor, Version=3.0.0.0, Culture=neutral, PublicKeyToken=31bf3856ad364e35, processorArchitecture=MSIL">
+      <HintPath>..\..\packages\Microsoft.AspNet.Razor.3.2.9\lib\net45\System.Web.Razor.dll</HintPath>
+    </Reference>
+    <Reference Include="System.Web.Routing" />
+    <Reference Include="System.Web.Services" />
+    <Reference Include="System.Web.WebPages, Version=3.0.0.0, Culture=neutral, PublicKeyToken=31bf3856ad364e35, processorArchitecture=MSIL">
+      <HintPath>..\..\packages\Microsoft.AspNet.WebPages.3.2.9\lib\net45\System.Web.WebPages.dll</HintPath>
+    </Reference>
+    <Reference Include="System.Web.WebPages.Deployment, Version=3.0.0.0, Culture=neutral, PublicKeyToken=31bf3856ad364e35, processorArchitecture=MSIL">
+      <HintPath>..\..\packages\Microsoft.AspNet.WebPages.3.2.9\lib\net45\System.Web.WebPages.Deployment.dll</HintPath>
+    </Reference>
+    <Reference Include="System.Web.WebPages.Razor, Version=3.0.0.0, Culture=neutral, PublicKeyToken=31bf3856ad364e35, processorArchitecture=MSIL">
+      <HintPath>..\..\packages\Microsoft.AspNet.WebPages.3.2.9\lib\net45\System.Web.WebPages.Razor.dll</HintPath>
+    </Reference>
+    <Reference Include="System.Xml" />
+    <Reference Include="WebFormsMvp, Version=1.4.5.0, Culture=neutral, PublicKeyToken=537f18701145dff0, processorArchitecture=MSIL">
+      <HintPath>..\..\packages\WebFormsMvp.1.4.5.0\lib\WebFormsMvp.dll</HintPath>
+    </Reference>
+  </ItemGroup>
+  <ItemGroup>
+    <Compile Include="..\..\SolutionInfo.cs">
+      <Link>Properties\SolutionInfo.cs</Link>
+    </Compile>
+    <Compile Include="Api\ApiTokenAuthorizeAttribute.cs" />
+    <Compile Include="Api\AuthFilterBase.cs" />
+    <Compile Include="Api\AuthFilterContext.cs" />
+    <Compile Include="Api\AuthorizeAttributeBase.cs" />
+    <Compile Include="Api\Auth\ApiTokenAuthMessageHandler.cs" />
+    <Compile Include="Api\Auth\ApiTokens\ApiTokenController.cs" />
+    <Compile Include="Api\Auth\ApiTokens\ApiTokenExtensions.cs" />
+    <Compile Include="Api\Auth\ApiTokens\ApiTokenFilter.cs" />
+    <Compile Include="Api\Auth\ApiTokens\ApiTokenSettings.cs" />
+    <Compile Include="Api\Auth\ApiTokens\ApiTokenSettingsRepository.cs" />
+    <Compile Include="Api\Auth\ApiTokens\ApiTokenTimespan.cs" />
+    <Compile Include="Api\Auth\ApiTokens\IApiTokenController.cs" />
+    <Compile Include="Api\Auth\ApiTokens\Models\ApiToken.cs" />
+    <Compile Include="Api\Auth\ApiTokens\Models\ApiTokenBase.cs" />
+    <Compile Include="Api\Auth\ApiTokens\Models\ApiTokenAttribute.cs" />
+    <Compile Include="Api\Auth\ApiTokens\Models\ApiTokenKey.cs" />
+    <Compile Include="Api\Auth\ApiTokens\Models\ApiTokenScope.cs" />
+    <Compile Include="Api\Auth\ApiTokens\Repositories\ApiTokenRepository.cs" />
+    <Compile Include="Api\Auth\ApiTokens\Repositories\IApiTokenRepository.cs" />
+    <Compile Include="Api\DnnAuthorizeAttribute.cs" />
+    <Compile Include="Api\DnnExceptionFilterAttribute.cs" />
+    <Compile Include="Api\DnnHttpControllerSelector.cs" />
+    <Compile Include="Api\DnnModuleAuthorizeAttribute.cs" />
+    <Compile Include="Api\Extensions\StartupExtensions.cs" />
+    <Compile Include="Api\HttpConfigurationExtensions.cs" />
+    <Compile Include="Api\HttpStatusCodeAdditions.cs" />
+    <Compile Include="Api\Internal\AntiForgery.cs" />
+    <Compile Include="Api\Internal\AntiForgeryImpl.cs" />
+    <Compile Include="Api\Internal\DnnDependencyResolver.cs" />
+    <Compile Include="Api\Internal\DnnPagePermissionAttribute.cs" />
+    <Compile Include="Api\Internal\IAntiForgery.cs" />
+    <Compile Include="Api\Internal\IFrameSupportedValidateAntiForgeryTokenAttribute.cs" />
+    <Compile Include="Api\Auth\AuthMessageHandlerBase.cs" />
+    <Compile Include="Api\Auth\BasicAuthMessageHandler.cs" />
+    <Compile Include="Api\Auth\DigestAuthMessageHandler.cs" />
+    <Compile Include="Api\Internal\Auth\WebFormsAuthMessageHandler.cs" />
+    <Compile Include="Api\Internal\DnnActionFilterProvider.cs" />
+    <Compile Include="Api\Internal\DnnContextMessageHandler.cs" />
+    <Compile Include="Api\Internal\DnnPageEditorAttribute.cs" />
+    <Compile Include="Api\Internal\PagePermissionsAttributesHelper.cs" />
+    <Compile Include="Api\IPortalAliasRouteManager.cs" />
+    <Compile Include="Api\ITabAndModuleInfoProvider.cs" />
+    <Compile Include="Api\PortalAliasRouteManager.cs" />
+    <Compile Include="Api\RequireAdminAttribute.cs" />
+    <Compile Include="Api\RouteExtensions.cs" />
+    <Compile Include="Api\RequireHostAttribute.cs" />
+    <Compile Include="Api\StandardTabAndModuleInfoProvider.cs" />
+    <Compile Include="Api\StringPassThroughMediaTypeFormatter.cs" />
+    <Compile Include="Api\SupportedModulesAttribute.cs" />
+    <Compile Include="Api\TraceWriter.cs" />
+    <Compile Include="Api\UrlHelperExtensions.cs" />
+    <Compile Include="Api\ValidateAntiForgeryTokenAttribute.cs" />
+    <Compile Include="Common\DotNetNukeSecurity.cs" />
+    <Compile Include="Common\DotNetNukeShutdownOverload.cs" />
+    <Compile Include="Common\DynamicSharedConstants.cs" />
+    <Compile Include="Common\DotNetNukeHttpApplication.cs" />
+    <Compile Include="Api\WebApiException.cs" />
+    <Compile Include="Common\LazyServiceProvider.cs" />
+    <Compile Include="Common\WebFormsServiceProvider.cs" />
+    <Compile Include="Components\Controllers\ControlBarController.cs" />
+    <Compile Include="Components\Controllers\IControlBarController.cs" />
+    <Compile Include="Components\Controllers\Models\MenuItemViewModel.cs" />
+    <Compile Include="Components\Controllers\Models\UpgradeIndicatorViewModel.cs" />
+    <Compile Include="Components\LocalizationHelper.cs" />
+    <Compile Include="ConfigSection\AuthServicesConfiguration.cs" />
+    <Compile Include="ConfigSection\MessageHandlerEntry.cs" />
+    <Compile Include="ConfigSection\MessageHandlersCollection.cs" />
+    <Compile Include="DependencyInjection\BuildUpExtensions.cs" />
+    <Compile Include="InternalServices\PublishPageDto.cs" />
+    <Compile Include="Mvp\IModuleView{TModel}.cs" />
+    <Compile Include="Mvp\ISettingsView{TModel}.cs" />
+    <Compile Include="Mvp\IWebServiceView{TModel}.cs" />
+    <Compile Include="Mvp\ModulePresenter{TView,TModel}.cs" />
+    <Compile Include="Mvp\ModuleSettingsPresenterBase{TView}.cs" />
+    <Compile Include="Mvp\ModuleSettingsPresenter{TView,TModel}.cs" />
+    <Compile Include="Mvp\ModuleView{TModel}.cs">
+      <SubType>ASPXCodeBehind</SubType>
+    </Compile>
+    <Compile Include="Prompt\ListServices.cs" />
+    <Compile Include="Models\ModuleDetail.cs" />
+    <Compile Include="Models\ModuleInstance.cs" />
+    <Compile Include="Models\SiteDetail.cs" />
+    <Compile Include="InternalServices\ControlBarController.cs" />
+    <Compile Include="InternalServices\ContentWorkflowServiceController.cs" />
+    <Compile Include="InternalServices\CountryRegionController.cs" />
+    <Compile Include="InternalServices\EventLogServiceController.cs" />
+    <Compile Include="InternalServices\LanguageServiceController.cs" />
+    <Compile Include="InternalServices\ImageHeader.cs" />
+    <Compile Include="InternalServices\NotificationDTO.cs" />
+    <Compile Include="InternalServices\PageServiceController.cs" />
+    <Compile Include="InternalServices\ItemListServiceController.cs" />
+    <Compile Include="InternalServices\SearchServiceController.cs" />
+    <Compile Include="InternalServices\FileUploadController.cs" />
+    <Compile Include="InternalServices\ModuleServiceController.cs" />
+    <Compile Include="InternalServices\NotificationsServiceController.cs" />
+    <Compile Include="InternalServices\ProfileServiceController.cs" />
+    <Compile Include="InternalServices\RelationshipServiceController.cs" />
+    <Compile Include="InternalServices\MessagingServiceController.cs" />
+    <Compile Include="InternalServices\ServiceRouteMapper.cs" />
+    <Compile Include="InternalServices\NewUserNotificationServiceController.cs" />
+    <Compile Include="InternalServices\UserFileController.cs" />
+    <Compile Include="InternalServices\Views\Search\GroupedDetailView.cs" />
+    <Compile Include="InternalServices\Views\Search\GroupedBasicView.cs" />
+    <Compile Include="InternalServices\Views\Search\BasicView.cs" />
+    <Compile Include="InternalServices\Views\Search\DetailedView.cs" />
+    <Compile Include="Models\TabModule.cs" />
+    <Compile Include="Mvp\ProfileModuleViewBase.cs">
+      <SubType>ASPXCodeBehind</SubType>
+    </Compile>
+    <Compile Include="Mvp\SettingsModel.cs" />
+    <Compile Include="Mvp\SettingsView.cs">
+      <SubType>ASPXCodeBehind</SubType>
+    </Compile>
+    <Compile Include="Api\Internal\Auth\DigestAuthentication.cs" />
+    <Compile Include="Api\Internal\Auth\DigestAuthenticationRequest.cs" />
+    <Compile Include="Api\DnnApiController.cs" />
+    <Compile Include="Api\HttpRequestMessageExtensions.cs" />
+    <Compile Include="Api\IOverrideDefaultAuthLevel.cs" />
+    <Compile Include="Api\IMapRoute.cs" />
+    <Compile Include="Api\IServiceRouteMapper.cs" />
+    <Compile Include="Api\Internal\ServicesRoutingManager.cs" />
+    <Compile Include="Common\SharedConstants.cs" />
+    <Compile Include="Services\MobileHelperController.cs" />
+    <Compile Include="Services\ServiceRouteMapper.cs" />
+    <Compile Include="DependencyInjectionInitialize.cs" />
+    <Compile Include="Startup.cs" />
+    <Compile Include="UI\DotNetNukeException.cs" />
+    <Compile Include="UI\WebControls\DnnDropDownListState.cs" />
+    <Compile Include="UI\WebControls\DnnFileDropDownList.cs" />
+    <Compile Include="UI\WebControls\DnnFileUploadOptions.cs" />
+    <Compile Include="UI\WebControls\DnnFileUpload.cs" />
+    <Compile Include="UI\WebControls\DnnFileUploadResources.cs" />
+    <Compile Include="UI\WebControls\DnnPortalPageDropDownList.cs" />
+    <Compile Include="UI\WebControls\DnnDropDownListOptions.cs" />
+    <Compile Include="UI\WebControls\DnnFolderDropDownList.cs" />
+    <Compile Include="UI\WebControls\DnnGenericHiddenField.cs" />
+    <Compile Include="UI\WebControls\DnnDropDownList.cs" />
+    <Compile Include="UI\WebControls\DnnConfirmPasswordOptions.cs" />
+    <Compile Include="UI\WebControls\DnnFormPasswordItem.cs" />
+    <Compile Include="UI\WebControls\DnnFilePickerUploader.cs">
+      <SubType>ASPXCodeBehind</SubType>
+    </Compile>
+    <Compile Include="UI\WebControls\DnnFormPanel.cs" />
+    <Compile Include="UI\WebControls\DnnFormTabStrip.cs" />
+    <Compile Include="UI\WebControls\DnnImageButton.cs" />
+    <Compile Include="UI\WebControls\DnnImage.cs" />
+    <Compile Include="UI\WebControls\DnnMemberListControl.cs" />
+    <Compile Include="UI\WebControls\DnnPageDropDownList.cs" />
+    <Compile Include="UI\WebControls\DnnPaswordStrengthOptions.cs" />
+    <Compile Include="Mvp\IWebServiceView.cs" />
+    <Compile Include="Mvp\WebServicePresenter.cs" />
+    <Compile Include="Mvp\WebServiceView.cs">
+      <SubType>Component</SubType>
+    </Compile>
+    <Compile Include="Mvp\WebServiceViewBase.cs">
+      <SubType>Component</SubType>
+    </Compile>
+    <Compile Include="Mvp\IWebServiceViewBase.cs" />
+    <Compile Include="Mvp\HttpHandlerPresenter.cs" />
+    <Compile Include="Mvp\HttpHandlerView.cs" />
+    <Compile Include="Mvp\IHttpHandlerView.cs" />
+    <Compile Include="Mvp\IModuleViewBase.cs" />
+    <Compile Include="Mvp\ISettingsView.cs" />
+    <Compile Include="Mvp\SettingsViewBase.cs">
+      <SubType>ASPXCodeBehind</SubType>
+    </Compile>
+    <Compile Include="Mvp\WebServiceViewOfT.cs">
+      <SubType>ASPXCodeBehind</SubType>
+    </Compile>
+    <Compile Include="Properties\AssemblyInfo.cs" />
+    <Compile Include="Mvp\AttributeBasedViewStateSerializer.cs" />
+    <Compile Include="Mvp\ViewStateAttribute.cs" />
+    <Compile Include="UI\RibbonBarManager.cs" />
+    <Compile Include="UI\Utilities.cs" />
+    <Compile Include="UI\WebControls\DnnFormEditControlItem.cs" />
+    <Compile Include="UI\WebControls\DnnFormLabel.cs" />
+    <Compile Include="UI\WebControls\DnnFormTextBoxItem.cs" />
+    <Compile Include="UI\WebControls\DnnFormRadioButtonListItem.cs" />
+    <Compile Include="UI\WebControls\DnnFormListItemBase.cs" />
+    <Compile Include="UI\WebControls\DnnTextButton.cs" />
+    <Compile Include="UI\WebControls\DnnTextLink.cs" />
+    <Compile Include="UI\WebControls\DnnTimeZoneComboBox.cs" />
+    <Compile Include="UI\WebControls\DnnTimeZoneEditControl.cs" />
+    <Compile Include="UI\WebControls\DnnButton.cs" />
+    <Compile Include="UI\WebControls\DnnFieldLabel.cs" />
+    <Compile Include="UI\WebControls\DnnFieldLiteral.cs" />
+    <Compile Include="UI\WebControls\DnnFormEditor.cs" />
+    <Compile Include="UI\WebControls\DnnFormEmptyTemplate.cs" />
+    <Compile Include="UI\WebControls\DnnFormItemBase.cs" />
+    <Compile Include="UI\WebControls\DnnFormTab.cs" />
+    <Compile Include="UI\WebControls\DnnFormSection.cs" />
+    <Compile Include="UI\WebControls\DnnFormSectionTemplate.cs" />
+    <Compile Include="UI\WebControls\DnnFormTemplateItem.cs" />
+    <Compile Include="UI\WebControls\DnnFormLiteralItem.cs" />
+    <Compile Include="UI\WebControls\DnnLabel.cs" />
+    <Compile Include="UI\WebControls\DnnLiteral.cs" />
+    <Compile Include="UI\WebControls\DnnRadioButton.cs" />
+    <Compile Include="UI\WebControls\DnnRibbonBar.cs" />
+    <Compile Include="UI\WebControls\DnnRibbonBarGroup.cs" />
+    <Compile Include="UI\WebControls\DnnRibbonBarGroupCollection.cs" />
+    <Compile Include="UI\WebControls\DnnRibbonBarTool.cs" />
+    <Compile Include="UI\WebControls\DnnTab.cs" />
+    <Compile Include="UI\WebControls\DnnTabCollection.cs" />
+    <Compile Include="UI\WebControls\DnnFormMode.cs" />
+    <Compile Include="UI\WebControls\Extensions\ListControlExtensions.cs" />
+    <Compile Include="UI\WebControls\Extensions\WebControlExtensions.cs" />
+    <Compile Include="UI\WebControls\IDnnRibbonBarTool.cs" />
+    <Compile Include="UI\WebControls\Internal\DnnCheckBoxList.cs" />
+    <Compile Include="UI\WebControls\Internal\DnnComboBoxOption.cs" />
+    <Compile Include="UI\WebControls\Internal\DnnComboBox.cs" />
+    <Compile Include="UI\WebControls\Internal\DnnDatePicker.cs" />
+    <Compile Include="UI\WebControls\Internal\DnnDateTimePicker.cs" />
+    <Compile Include="UI\WebControls\Internal\DnnFormComboBoxItem.cs" />
+    <Compile Include="UI\WebControls\Internal\DnnFormToggleButtonItem.cs" />
+    <Compile Include="UI\WebControls\Internal\DnnGrid.cs" />
+    <Compile Include="UI\WebControls\Internal\DnnGridBoundColumn.cs" />
+    <Compile Include="UI\WebControls\Internal\DnnGridTemplateColumn.cs" />
+    <Compile Include="UI\WebControls\Internal\DnnModuleComboBox.cs" />
+    <Compile Include="UI\WebControls\Internal\DnnScriptBlock.cs" />
+    <Compile Include="UI\WebControls\Internal\DnnSkinComboBox.cs" />
+    <Compile Include="UI\WebControls\Internal\OptionItem.cs" />
+    <Compile Include="UI\WebControls\Internal\PropertyEditorControls\DateEditControl.cs" />
+    <Compile Include="UI\WebControls\Internal\PropertyEditorControls\DateTimeEditControl.cs" />
+    <Compile Include="UI\WebControls\Internal\RenderOption.cs" />
+    <Compile Include="UI\WebControls\Internal\TermsSelector.cs" />
+    <Compile Include="UI\WebControls\ItemListOptions.cs" />
+    <Compile Include="UI\WebControls\ItemListServicesOptions.cs" />
+    <Compile Include="UI\WebControls\RibbonBarToolInfo.cs" />
+    <Compile Include="UI\WebControls\TypedControlCollection.cs" />
+    <Compile Include="UI\WebControls\UniformControlCollection.cs" />
+    <Compile Include="UI\WebControls\DnnUnsortedList.cs" />
+    <Compile Include="UI\WebControls\DnnUnsortedListItem.cs" />
+    <Compile Include="UI\WebControls\DnnUrlControl.cs">
+      <SubType>ASPXCodeBehind</SubType>
+    </Compile>
+    <Compile Include="Validators\AttributeBasedObjectValidator.cs" />
+    <Compile Include="Validators\DataAnnotationsObjectValidator.cs" />
+    <Compile Include="Validators\ObjectValidator.cs" />
+    <Compile Include="Validators\PropertyBasedObjectValidator.cs" />
+    <Compile Include="Validators\ValidationError.cs" />
+    <Compile Include="Validators\ValidationResult.cs" />
+    <Compile Include="Validators\Validator.cs" />
+  </ItemGroup>
+  <ItemGroup>
+    <Import Include="Microsoft.VisualBasic" />
+    <Import Include="System" />
+    <Import Include="System.Collections" />
+    <Import Include="System.Collections.Generic" />
+    <Import Include="System.Data" />
+    <Import Include="System.Diagnostics" />
+    <Import Include="System.Linq" />
+    <Import Include="System.Management" />
+  </ItemGroup>
+  <ItemGroup>
+    <Compile Include="Mvp\ModulePresenter.cs" />
+    <Compile Include="Mvp\ModuleView.cs">
+      <SubType>ASPXCodeBehind</SubType>
+    </Compile>
+  </ItemGroup>
+  <ItemGroup>
+    <Compile Include="Mvp\IModuleView.cs" />
+    <Compile Include="Mvp\ModulePresenterBase.cs" />
+    <Compile Include="Mvp\ModuleViewBase.cs">
+      <SubType>ASPXCodeBehind</SubType>
+    </Compile>
+    <Compile Include="UI\WebControls\DnnCheckBox.cs" />
+    <Compile Include="UI\WebControls\DnnFileEditControl.cs" />
+    <Compile Include="UI\WebControls\DnnFilePicker.cs" />
+    <Compile Include="UI\WebControls\DnnImageEditControl.cs" />
+    <Compile Include="UI\ILocalizable.cs" />
+    <Compile Include="UI\MessageWindowParameters.cs" />
+    <Compile Include="UI\WebControls\DnnLanguageLabel.cs" />
+    <Compile Include="UI\WebControls\Tags.cs" />
+    <Compile Include="UI\WebControls\TermsEventArgs.cs" />
+  </ItemGroup>
+  <ItemGroup>
+    <AdditionalFiles Include="..\..\stylecop.json">
+      <Link>stylecop.json</Link>
+    </AdditionalFiles>
+    <None Include="app.config" />
+    <None Include="Library.build">
+      <SubType>Designer</SubType>
+    </None>
+    <None Include="packages.config">
+      <SubType>Designer</SubType>
+    </None>
+  </ItemGroup>
+  <ItemGroup>
+    <ProjectReference Include="..\..\DotNetNuke.Internal.SourceGenerators\DotNetNuke.Internal.SourceGenerators.csproj" ReferenceOutputAssembly="false" OutputItemType="Analyzer">
+      <Project>{5fe5d021-9c8d-47a6-bd34-f328ba3e709c}</Project>
+      <Name>DotNetNuke.Internal.SourceGenerators</Name>
+    </ProjectReference>
+    <ProjectReference Include="..\DotNetNuke.Abstractions\DotNetNuke.Abstractions.csproj">
+      <Project>{6928a9b1-f88a-4581-a132-d3eb38669bb0}</Project>
+      <Name>DotNetNuke.Abstractions</Name>
+    </ProjectReference>
+    <ProjectReference Include="..\DotNetNuke.DependencyInjection\DotNetNuke.DependencyInjection.csproj">
+      <Project>{0fca217a-5f9a-4f5b-a31b-86d64ae65198}</Project>
+      <Name>DotNetNuke.DependencyInjection</Name>
+    </ProjectReference>
+    <ProjectReference Include="..\DotNetNuke.ModulePipeline\DotNetNuke.ModulePipeline.csproj">
+      <Project>{c4823821-cfb3-4394-851f-e39d0974efbd}</Project>
+      <Name>DotNetNuke.ModulePipeline</Name>
+    </ProjectReference>
+  </ItemGroup>
+  <ItemGroup>
+    <Analyzer Include="..\..\packages\StyleCop.Analyzers.1.1.118\analyzers\dotnet\cs\StyleCop.Analyzers.CodeFixes.dll" />
+    <Analyzer Include="..\..\packages\StyleCop.Analyzers.1.1.118\analyzers\dotnet\cs\StyleCop.Analyzers.dll" />
+  </ItemGroup>
+  <Import Project="Library.build" />
+  <Import Project="$(SolutionDir)\.nuget\NuGet.targets" Condition="Exists('$(SolutionDir)\.nuget\NuGet.targets')" />
+  <Target Name="EnsureNuGetPackageBuildImports" BeforeTargets="PrepareForBuild">
+    <PropertyGroup>
+      <ErrorText>This project references NuGet package(s) that are missing on this computer. Enable NuGet Package Restore to download them.  For more information, see http://go.microsoft.com/fwlink/?LinkID=322105. The missing file is {0}.</ErrorText>
+    </PropertyGroup>
+    <Error Condition="!Exists('$(SolutionDir)\.nuget\NuGet.targets')" Text="$([System.String]::Format('$(ErrorText)', '$(SolutionDir)\.nuget\NuGet.targets'))" />
+    <Error Condition="!Exists('..\..\packages\Microsoft.Build.Tasks.Git.1.1.1\build\Microsoft.Build.Tasks.Git.targets')" Text="$([System.String]::Format('$(ErrorText)', '..\..\packages\Microsoft.Build.Tasks.Git.1.1.1\build\Microsoft.Build.Tasks.Git.targets'))" />
+    <Error Condition="!Exists('..\..\packages\Microsoft.SourceLink.Common.1.1.1\build\Microsoft.SourceLink.Common.targets')" Text="$([System.String]::Format('$(ErrorText)', '..\..\packages\Microsoft.SourceLink.Common.1.1.1\build\Microsoft.SourceLink.Common.targets'))" />
+    <Error Condition="!Exists('..\..\packages\Microsoft.Build.Tasks.Git.1.1.1\build\Microsoft.Build.Tasks.Git.props')" Text="$([System.String]::Format('$(ErrorText)', '..\..\packages\Microsoft.Build.Tasks.Git.1.1.1\build\Microsoft.Build.Tasks.Git.props'))" />
+    <Error Condition="!Exists('..\..\packages\Microsoft.SourceLink.Common.1.1.1\build\Microsoft.SourceLink.Common.props')" Text="$([System.String]::Format('$(ErrorText)', '..\..\packages\Microsoft.SourceLink.Common.1.1.1\build\Microsoft.SourceLink.Common.props'))" />
+    <Error Condition="!Exists('..\..\packages\Microsoft.SourceLink.GitHub.1.1.1\build\Microsoft.SourceLink.GitHub.props')" Text="$([System.String]::Format('$(ErrorText)', '..\..\packages\Microsoft.SourceLink.GitHub.1.1.1\build\Microsoft.SourceLink.GitHub.props'))" />
+    <Error Condition="!Exists('..\..\packages\Microsoft.SourceLink.GitHub.1.1.1\build\Microsoft.SourceLink.GitHub.targets')" Text="$([System.String]::Format('$(ErrorText)', '..\..\packages\Microsoft.SourceLink.GitHub.1.1.1\build\Microsoft.SourceLink.GitHub.targets'))" />
+    <Error Condition="!Exists('..\..\packages\Microsoft.Build.Tasks.Git.8.0.0\build\Microsoft.Build.Tasks.Git.props')" Text="$([System.String]::Format('$(ErrorText)', '..\..\packages\Microsoft.Build.Tasks.Git.8.0.0\build\Microsoft.Build.Tasks.Git.props'))" />
+    <Error Condition="!Exists('..\..\packages\Microsoft.Build.Tasks.Git.8.0.0\build\Microsoft.Build.Tasks.Git.targets')" Text="$([System.String]::Format('$(ErrorText)', '..\..\packages\Microsoft.Build.Tasks.Git.8.0.0\build\Microsoft.Build.Tasks.Git.targets'))" />
+    <Error Condition="!Exists('..\..\packages\Microsoft.SourceLink.Common.8.0.0\build\Microsoft.SourceLink.Common.props')" Text="$([System.String]::Format('$(ErrorText)', '..\..\packages\Microsoft.SourceLink.Common.8.0.0\build\Microsoft.SourceLink.Common.props'))" />
+    <Error Condition="!Exists('..\..\packages\Microsoft.SourceLink.Common.8.0.0\build\Microsoft.SourceLink.Common.targets')" Text="$([System.String]::Format('$(ErrorText)', '..\..\packages\Microsoft.SourceLink.Common.8.0.0\build\Microsoft.SourceLink.Common.targets'))" />
+    <Error Condition="!Exists('..\..\packages\Microsoft.SourceLink.GitHub.8.0.0\build\Microsoft.SourceLink.GitHub.props')" Text="$([System.String]::Format('$(ErrorText)', '..\..\packages\Microsoft.SourceLink.GitHub.8.0.0\build\Microsoft.SourceLink.GitHub.props'))" />
+    <Error Condition="!Exists('..\..\packages\Microsoft.SourceLink.GitHub.8.0.0\build\Microsoft.SourceLink.GitHub.targets')" Text="$([System.String]::Format('$(ErrorText)', '..\..\packages\Microsoft.SourceLink.GitHub.8.0.0\build\Microsoft.SourceLink.GitHub.targets'))" />
+  </Target>
+  <Import Project="..\..\packages\Microsoft.Build.Tasks.Git.8.0.0\build\Microsoft.Build.Tasks.Git.targets" Condition="Exists('..\..\packages\Microsoft.Build.Tasks.Git.8.0.0\build\Microsoft.Build.Tasks.Git.targets')" />
+  <Import Project="..\..\packages\Microsoft.SourceLink.Common.8.0.0\build\Microsoft.SourceLink.Common.targets" Condition="Exists('..\..\packages\Microsoft.SourceLink.Common.8.0.0\build\Microsoft.SourceLink.Common.targets')" />
+  <Import Project="..\..\packages\Microsoft.SourceLink.GitHub.8.0.0\build\Microsoft.SourceLink.GitHub.targets" Condition="Exists('..\..\packages\Microsoft.SourceLink.GitHub.8.0.0\build\Microsoft.SourceLink.GitHub.targets')" />
 </Project>