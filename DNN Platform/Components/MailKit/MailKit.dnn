<dotnetnuke type="Package" version="5.0">
  <packages>
    <package name="DotNetNuke.MailKit" type="Library" version="2.13.0">
      <friendlyName>MailKit Components</friendlyName>
      <description>Libraries required for MailKit.</description>
      <dependencies/>
      <owner>
        <name>DNN</name>
        <organization>.NET Foundation</organization>
        <url>https://dnncommunity.org</url>
        <email>info@dnncommunity.org</email>
      </owner>
      <license src="License.txt"/>
      <releaseNotes>
<<<<<<< HEAD
        This package includes MailKit assembly version 2.10.1.
        Please go to http://www.mimekit.com/ to view release notes on this particular version.
      </releaseNotes>
=======
        This package includes MailKit assembly version 2.13.0.
        Please go to http://www.mimekit.com/ to view release notes on this particular version.</releaseNotes>
>>>>>>> 51a27ca9
      <components>
        <component type="Assembly">
          <assemblies>
            <assembly>
              <path>bin</path>
              <name>MailKit.dll</name>
              <version>2.13.0</version>
            </assembly>
            <assembly>
              <path>bin</path>
              <name>MimeKit.dll</name>
              <version>2.13.0</version>
            </assembly>
            <assembly>
              <path>bin</path>
              <name>BouncyCastle.Crypto.dll</name>
              <version>1.8.10</version>
            </assembly>
            <assembly>
              <path>bin</path>
              <name>System.Buffers.dll</name>
              <version>4.5.1</version>
            </assembly>
          </assemblies>
        </component>
      </components>
    </package>
  </packages>
</dotnetnuke>
<|MERGE_RESOLUTION|>--- conflicted
+++ resolved
@@ -12,14 +12,8 @@
       </owner>
       <license src="License.txt"/>
       <releaseNotes>
-<<<<<<< HEAD
-        This package includes MailKit assembly version 2.10.1.
-        Please go to http://www.mimekit.com/ to view release notes on this particular version.
-      </releaseNotes>
-=======
         This package includes MailKit assembly version 2.13.0.
         Please go to http://www.mimekit.com/ to view release notes on this particular version.</releaseNotes>
->>>>>>> 51a27ca9
       <components>
         <component type="Assembly">
           <assemblies>
@@ -48,4 +42,4 @@
       </components>
     </package>
   </packages>
-</dotnetnuke>
+</dotnetnuke>