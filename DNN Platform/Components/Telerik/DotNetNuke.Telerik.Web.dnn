<dotnetnuke type="Package" version="5.0">
  <packages>
<<<<<<< HEAD
    <package name="DotNetNuke.Telerik.Web" type="Library" isSystem="true">
=======
    <package name="DotNetNuke.Telerik.Web" type="Library" isSystem="true" version="09.04.02">
>>>>>>> dbeb24c9
      <friendlyName>DotNetNuke Telerik Web Components</friendlyName>
      <description>Provides Telerik Components for DotNetNuke.</description>
      <dependencies/>
      <owner>
        <name>DNN</name>
        <organization>DNN Corp.</organization>
        <url>http://www.dnnsoftware.com</url>
        <email>support@dnnsoftware.com</email>
      </owner>
      <license>Please refer to the Telerik EULA.pdf in your site's documentation folder.</license>
      <releaseNotes>
        This package includes Telerik.Web.UI assembly version 2013.2.717.40.
        Please go to www.telerik.com to view release notes on this particular version.</releaseNotes>
      <components>
        <component type="Assembly">
          <assemblies>
            <assembly>
              <path>bin</path>
              <name>Telerik.Web.UI.dll</name>
              <version>2013.2.717.40</version>
            </assembly>
            <assembly>
              <path>bin</path>
              <name>Telerik.Web.UI.Skins.dll</name>
              <version>2013.2.717.40</version>
            </assembly>
          </assemblies>
        </component>
        <component type="File">
          <files>
            <file>
              <path>Documentation</path>
              <name>Telerik_EULA.pdf</name>
            </file>
            <file>
              <path>App_Data/RadSpell</path>
              <name>en-US.tdf</name>
            </file>
          </files>
        </component>
        <component type="Config">
          <config>
            <configFile>web.config</configFile>
            <install>
              <configuration>
                <nodes>
                  <node path="/configuration/system.web/httpHandlers" action="update" key="path" collision="overwrite">
                    <add verb="*" path="Telerik.Web.UI.WebResource.axd" validate="false" type="Telerik.Web.UI.WebResource, Telerik.Web.UI" />
                  </node>
                  <node path="/configuration/system.webServer/handlers" action="update" key="name" collision="overwrite">
                    <add name="Telerik.Web.UI.WebResource" verb="*" path="Telerik.Web.UI.WebResource.axd" type="Telerik.Web.UI.WebResource, Telerik.Web.UI" preCondition="integratedMode" />
                  </node>
                  <node path="/configuration/system.webServer/modules" action="update" key="name" collision="overwrite">
                    <add name="RadUploadModule" type="Telerik.Web.UI.RadUploadHttpModule, Telerik.Web.UI" preCondition="managedHandler" />
                  </node>
                  <node path="/configuration/system.web/httpModules" action="update" key="name" collision="overwrite">
                    <add name="RadUploadModule" type="Telerik.Web.UI.RadUploadHttpModule, Telerik.Web.UI" />
                  </node>
                  <node path="/configuration/system.web/httpHandlers" action="update" key="path" collision="overwrite">
                    <add verb="*" path="ChartImage.axd" type="Telerik.Web.UI.ChartHttpHandler, Telerik.Web.UI, Culture=neutral, PublicKeyToken=121fae78165ba3d4" validate="true" />
                  </node>
                  <node path="/configuration/system.webServer/handlers" action="update" key="name" collision="overwrite">
                    <add name="Telerik.Web.UI.ChartHttpHandler" verb="*" path="ChartImage.axd" type="Telerik.Web.UI.ChartHttpHandler, Telerik.Web.UI, Culture=neutral, PublicKeyToken=121fae78165ba3d4"/>
                  </node>
                </nodes>
              </configuration>
            </install>
            <uninstall>
              <configuration>
                <nodes/>
              </configuration>
            </uninstall>
          </config>
        </component>
      </components>
    </package>
  </packages>
</dotnetnuke><|MERGE_RESOLUTION|>--- conflicted
+++ resolved
@@ -1,10 +1,6 @@
 <dotnetnuke type="Package" version="5.0">
   <packages>
-<<<<<<< HEAD
-    <package name="DotNetNuke.Telerik.Web" type="Library" isSystem="true">
-=======
     <package name="DotNetNuke.Telerik.Web" type="Library" isSystem="true" version="09.04.02">
->>>>>>> dbeb24c9
       <friendlyName>DotNetNuke Telerik Web Components</friendlyName>
       <description>Provides Telerik Components for DotNetNuke.</description>
       <dependencies/>
