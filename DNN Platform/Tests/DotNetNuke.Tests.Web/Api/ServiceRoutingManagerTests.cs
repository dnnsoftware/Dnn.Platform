﻿// Licensed to the .NET Foundation under one or more agreements.
// The .NET Foundation licenses this file to you under the MIT license.
// See the LICENSE file in the project root for more information
namespace DotNetNuke.Tests.Web.Api
{
    using System;
    using System.Collections;
    using System.Collections.Generic;
    using System.Linq;
    using System.Web.Routing;

    using DotNetNuke.Abstractions.Portals;
    using DotNetNuke.Common;
    using DotNetNuke.Entities.Portals;
    using DotNetNuke.Framework.Internal.Reflection;
    using DotNetNuke.Framework.Reflections;
    using DotNetNuke.Tests.Utilities.Fakes;

    using Microsoft.Extensions.DependencyInjection;

    using Moq;

    using NUnit.Framework;

    using ServicesRoutingManager = DotNetNuke.Web.Api.Internal.ServicesRoutingManager;

    [TestFixture]
    public class ServiceRoutingManagerTests
    {
        private static readonly List<string[]> EmptyStringArrays = new List<string[]>
        {
            null, Array.Empty<string>(), new[] { string.Empty }, new string[] { null }
        };

        private Mock<IPortalController> mockPortalController;
        private IPortalController portalController;
        private Mock<IPortalAliasService> mockPortalAliasService;
        private FakeServiceProvider serviceProvider;

        [SetUp]
        public void Setup()
        {
            FakeServiceRouteMapper.RegistrationCalls = 0;

            this.mockPortalController = new Mock<IPortalController>();
            this.portalController = this.mockPortalController.Object;
            PortalController.SetTestableInstance(this.portalController);

            this.mockPortalAliasService = new Mock<IPortalAliasService>();
            this.mockPortalAliasService.As<IPortalAliasController>();

            this.serviceProvider = FakeServiceProvider.Setup(
                services =>
                {
                    services.AddSingleton(this.mockPortalAliasService.Object);
                    services.AddSingleton((IPortalAliasController)this.mockPortalAliasService.Object);
                    services.AddSingleton(this.mockPortalController.Object);
                });
        }

        [TearDown]
        public void TearDown()
        {
            PortalController.ClearInstance();

            this.serviceProvider.Dispose();
            this.mockPortalAliasService = null;
        }

        [Test]
        public void LocatesAllServiceRouteMappers()
        {
            var assemblyLocator = new Mock<IAssemblyLocator>();

            // including the assembly with object ensures that the assignability is done correctly
            var assembliesToReflect = new IAssembly[2];
            assembliesToReflect[0] = new AssemblyWrapper(this.GetType().Assembly);
            assembliesToReflect[1] = new AssemblyWrapper(typeof(object).Assembly);

            assemblyLocator.Setup(x => x.Assemblies).Returns(assembliesToReflect);

            var locator = new TypeLocator { AssemblyLocator = assemblyLocator.Object };

            List<Type> types = locator.GetAllMatchingTypes(ServicesRoutingManager.IsValidServiceRouteMapper).ToList();

<<<<<<< HEAD
            // if new ServiceRouteMapper classes are added to the assembly they will likely need to be added here
            CollectionAssert.AreEquivalent(
                new[]
=======
            // if new ServiceRouteMapper classes are added to the assembly they willl likely need to be added here
            Assert.That(
                types, Is.EquivalentTo(new[]
>>>>>>> ea58e779
                    {
                        typeof(FakeServiceRouteMapper),
                        typeof(ReflectedServiceRouteMappers.EmbeddedServiceRouteMapper),
                        typeof(ExceptionOnCreateInstanceServiceRouteMapper),
                        typeof(ExceptionOnRegisterServiceRouteMapper),
                    }));
        }

        [Test]

        public void NameSpaceRequiredOnMapRouteCalls([ValueSource(nameof(EmptyStringArrays))] string[] namespaces)
        {
            var srm = new ServicesRoutingManager(Globals.DependencyProvider, new RouteCollection());

            Assert.Throws<ArgumentException>(() => srm.MapHttpRoute("usm", "default", "url", null, namespaces));
        }

        [Test]

        public void RegisterRoutesIsCalledOnAllServiceRouteMappersEvenWhenSomeThrowExceptions()
        {
            FakeServiceRouteMapper.RegistrationCalls = 0;
            var assembly = new Mock<IAssembly>();
            assembly.Setup(x => x.GetTypes()).Returns(new[]
                                                          {
                                                              typeof(ExceptionOnRegisterServiceRouteMapper),
                                                              typeof(ExceptionOnCreateInstanceServiceRouteMapper),
                                                              typeof(FakeServiceRouteMapper),
                                                          });
            var al = new Mock<IAssemblyLocator>();
            al.Setup(x => x.Assemblies).Returns(new[] { assembly.Object });
            var tl = new TypeLocator { AssemblyLocator = al.Object };
            var srm = new ServicesRoutingManager(Globals.DependencyProvider, new RouteCollection()) { TypeLocator = tl };

            srm.RegisterRoutes();

            Assert.That(FakeServiceRouteMapper.RegistrationCalls, Is.EqualTo(1));
        }

        [Test]

        public void RegisterRoutesIsCalledOnServiceRouteMappers()
        {
            FakeServiceRouteMapper.RegistrationCalls = 0;
            var assembly = new Mock<IAssembly>();
            assembly.Setup(x => x.GetTypes()).Returns(new[] { typeof(FakeServiceRouteMapper) });
            var al = new Mock<IAssemblyLocator>();
            al.Setup(x => x.Assemblies).Returns(new[] { assembly.Object });
            var tl = new TypeLocator { AssemblyLocator = al.Object };
            var srm = new ServicesRoutingManager(Globals.DependencyProvider, new RouteCollection()) { TypeLocator = tl };

            srm.RegisterRoutes();

            Assert.That(FakeServiceRouteMapper.RegistrationCalls, Is.EqualTo(1));
        }

        [Test]
        [TestCase("")]
        [TestCase(null)]

        public void UniqueNameRequiredOnMapRouteCalls(string uniqueName)
        {
            var srm = new ServicesRoutingManager(Globals.DependencyProvider, new RouteCollection());

            Assert.Throws<ArgumentException>(() => srm.MapHttpRoute(uniqueName, "default", "url", null, new[] { "foo" }));
        }

        [Test]

        public void UrlCanStartWithSlash()
        {
            // Arrange
            this.mockPortalController.Setup(x => x.GetPortals()).Returns(new ArrayList());

            // Act
            var srm = new ServicesRoutingManager(Globals.DependencyProvider, new RouteCollection());

            // Assert
            Assert.DoesNotThrow(() => srm.MapHttpRoute("name", "default", "/url", null, new[] { "foo" }));
        }

        [Test]

        public void NameIsInsertedInRouteDataTokens()
        {
            // Arrange
            var portalInfo = new ArrayList { new PortalInfo { PortalID = 0 } };
            this.mockPortalController.Setup(x => x.GetPortals()).Returns(portalInfo);

            this.mockPortalAliasService.Setup(x => x.GetPortalAliasesByPortalId(0)).Returns(new[] { new PortalAliasInfo { HTTPAlias = "www.foo.com" } });
            this.mockPortalAliasService.As<IPortalAliasController>().Setup(x => x.GetPortalAliasesByPortalId(0)).Returns(new[] { new PortalAliasInfo { HTTPAlias = "www.foo.com" } });

            var routeCollection = new RouteCollection();
            var srm = new ServicesRoutingManager(Globals.DependencyProvider, routeCollection);

            // Act
            srm.MapHttpRoute("folder", "default", "url", new[] { "foo" });

            // Assert
            var route = (Route)routeCollection[0];
            Assert.That(route.DataTokens["Name"], Is.EqualTo("folder-default-0"));
        }

        [Test]

        public void TwoRoutesOnTheSameFolderHaveSimilarNames()
        {
            // Arrange
            var portalInfo = new ArrayList { new PortalInfo { PortalID = 0 } };
            this.mockPortalController.Setup(x => x.GetPortals()).Returns(portalInfo);

            this.mockPortalAliasService.Setup(x => x.GetPortalAliasesByPortalId(0)).Returns(new[] { new PortalAliasInfo { HTTPAlias = "www.foo.com" } });
            this.mockPortalAliasService.As<IPortalAliasController>().Setup(x => x.GetPortalAliasesByPortalId(0)).Returns(new[] { new PortalAliasInfo { HTTPAlias = "www.foo.com" } });

            var routeCollection = new RouteCollection();
            var srm = new ServicesRoutingManager(Globals.DependencyProvider, routeCollection);

            // Act
            srm.MapHttpRoute("folder", "default", "url", new[] { "foo" });
            srm.MapHttpRoute("folder", "another", "alt/url", new[] { "foo" });

            // Assert
            var route = (Route)routeCollection[0];
            Assert.That(route.DataTokens["Name"], Is.EqualTo("folder-default-0"));
            route = (Route)routeCollection[1];
            Assert.That(route.DataTokens["Name"], Is.EqualTo("folder-default-0-old"));
        }

        [Test]

        public void RoutesShouldHaveBackwardCompability()
        {
            // Arrange
            var portalInfo = new ArrayList { new PortalInfo { PortalID = 0 } };
            this.mockPortalController.Setup(x => x.GetPortals()).Returns(portalInfo);

            this.mockPortalAliasService.Setup(x => x.GetPortalAliasesByPortalId(0)).Returns(new[] { new PortalAliasInfo { HTTPAlias = "www.foo.com" } });
            this.mockPortalAliasService.As<IPortalAliasController>().Setup(x => x.GetPortalAliasesByPortalId(0)).Returns(new[] { new PortalAliasInfo { HTTPAlias = "www.foo.com" } });

            var routeCollection = new RouteCollection();
            var srm = new ServicesRoutingManager(Globals.DependencyProvider, routeCollection);

            // Act
            srm.MapHttpRoute("folder", "default", "url", new[] { "foo" });

            // Assert
            var route = (Route)routeCollection[0];
            Assert.That(route.DataTokens["Name"], Is.EqualTo("folder-default-0"));
            route = (Route)routeCollection[1];
            Assert.Multiple(() =>
            {
                Assert.That(route.DataTokens["Name"], Is.EqualTo("folder-default-0-old"));
                Assert.That(route.Url.StartsWith("DesktopModules"), Is.True);
            });
        }
    }
}
<|MERGE_RESOLUTION|>--- conflicted
+++ resolved
@@ -1,251 +1,245 @@
-﻿// Licensed to the .NET Foundation under one or more agreements.
-// The .NET Foundation licenses this file to you under the MIT license.
-// See the LICENSE file in the project root for more information
-namespace DotNetNuke.Tests.Web.Api
-{
-    using System;
-    using System.Collections;
-    using System.Collections.Generic;
-    using System.Linq;
-    using System.Web.Routing;
-
-    using DotNetNuke.Abstractions.Portals;
-    using DotNetNuke.Common;
-    using DotNetNuke.Entities.Portals;
-    using DotNetNuke.Framework.Internal.Reflection;
-    using DotNetNuke.Framework.Reflections;
-    using DotNetNuke.Tests.Utilities.Fakes;
-
-    using Microsoft.Extensions.DependencyInjection;
-
-    using Moq;
-
-    using NUnit.Framework;
-
-    using ServicesRoutingManager = DotNetNuke.Web.Api.Internal.ServicesRoutingManager;
-
-    [TestFixture]
-    public class ServiceRoutingManagerTests
-    {
-        private static readonly List<string[]> EmptyStringArrays = new List<string[]>
-        {
-            null, Array.Empty<string>(), new[] { string.Empty }, new string[] { null }
-        };
-
-        private Mock<IPortalController> mockPortalController;
-        private IPortalController portalController;
-        private Mock<IPortalAliasService> mockPortalAliasService;
-        private FakeServiceProvider serviceProvider;
-
-        [SetUp]
-        public void Setup()
-        {
-            FakeServiceRouteMapper.RegistrationCalls = 0;
-
-            this.mockPortalController = new Mock<IPortalController>();
-            this.portalController = this.mockPortalController.Object;
-            PortalController.SetTestableInstance(this.portalController);
-
-            this.mockPortalAliasService = new Mock<IPortalAliasService>();
-            this.mockPortalAliasService.As<IPortalAliasController>();
-
-            this.serviceProvider = FakeServiceProvider.Setup(
-                services =>
-                {
-                    services.AddSingleton(this.mockPortalAliasService.Object);
-                    services.AddSingleton((IPortalAliasController)this.mockPortalAliasService.Object);
-                    services.AddSingleton(this.mockPortalController.Object);
-                });
-        }
-
-        [TearDown]
-        public void TearDown()
-        {
-            PortalController.ClearInstance();
-
-            this.serviceProvider.Dispose();
-            this.mockPortalAliasService = null;
-        }
-
-        [Test]
-        public void LocatesAllServiceRouteMappers()
-        {
-            var assemblyLocator = new Mock<IAssemblyLocator>();
-
-            // including the assembly with object ensures that the assignability is done correctly
-            var assembliesToReflect = new IAssembly[2];
-            assembliesToReflect[0] = new AssemblyWrapper(this.GetType().Assembly);
-            assembliesToReflect[1] = new AssemblyWrapper(typeof(object).Assembly);
-
-            assemblyLocator.Setup(x => x.Assemblies).Returns(assembliesToReflect);
-
-            var locator = new TypeLocator { AssemblyLocator = assemblyLocator.Object };
-
-            List<Type> types = locator.GetAllMatchingTypes(ServicesRoutingManager.IsValidServiceRouteMapper).ToList();
-
-<<<<<<< HEAD
-            // if new ServiceRouteMapper classes are added to the assembly they will likely need to be added here
-            CollectionAssert.AreEquivalent(
-                new[]
-=======
-            // if new ServiceRouteMapper classes are added to the assembly they willl likely need to be added here
-            Assert.That(
-                types, Is.EquivalentTo(new[]
->>>>>>> ea58e779
-                    {
-                        typeof(FakeServiceRouteMapper),
-                        typeof(ReflectedServiceRouteMappers.EmbeddedServiceRouteMapper),
-                        typeof(ExceptionOnCreateInstanceServiceRouteMapper),
-                        typeof(ExceptionOnRegisterServiceRouteMapper),
-                    }));
-        }
-
-        [Test]
-
-        public void NameSpaceRequiredOnMapRouteCalls([ValueSource(nameof(EmptyStringArrays))] string[] namespaces)
-        {
-            var srm = new ServicesRoutingManager(Globals.DependencyProvider, new RouteCollection());
-
-            Assert.Throws<ArgumentException>(() => srm.MapHttpRoute("usm", "default", "url", null, namespaces));
-        }
-
-        [Test]
-
-        public void RegisterRoutesIsCalledOnAllServiceRouteMappersEvenWhenSomeThrowExceptions()
-        {
-            FakeServiceRouteMapper.RegistrationCalls = 0;
-            var assembly = new Mock<IAssembly>();
-            assembly.Setup(x => x.GetTypes()).Returns(new[]
-                                                          {
-                                                              typeof(ExceptionOnRegisterServiceRouteMapper),
-                                                              typeof(ExceptionOnCreateInstanceServiceRouteMapper),
-                                                              typeof(FakeServiceRouteMapper),
-                                                          });
-            var al = new Mock<IAssemblyLocator>();
-            al.Setup(x => x.Assemblies).Returns(new[] { assembly.Object });
-            var tl = new TypeLocator { AssemblyLocator = al.Object };
-            var srm = new ServicesRoutingManager(Globals.DependencyProvider, new RouteCollection()) { TypeLocator = tl };
-
-            srm.RegisterRoutes();
-
-            Assert.That(FakeServiceRouteMapper.RegistrationCalls, Is.EqualTo(1));
-        }
-
-        [Test]
-
-        public void RegisterRoutesIsCalledOnServiceRouteMappers()
-        {
-            FakeServiceRouteMapper.RegistrationCalls = 0;
-            var assembly = new Mock<IAssembly>();
-            assembly.Setup(x => x.GetTypes()).Returns(new[] { typeof(FakeServiceRouteMapper) });
-            var al = new Mock<IAssemblyLocator>();
-            al.Setup(x => x.Assemblies).Returns(new[] { assembly.Object });
-            var tl = new TypeLocator { AssemblyLocator = al.Object };
-            var srm = new ServicesRoutingManager(Globals.DependencyProvider, new RouteCollection()) { TypeLocator = tl };
-
-            srm.RegisterRoutes();
-
-            Assert.That(FakeServiceRouteMapper.RegistrationCalls, Is.EqualTo(1));
-        }
-
-        [Test]
-        [TestCase("")]
-        [TestCase(null)]
-
-        public void UniqueNameRequiredOnMapRouteCalls(string uniqueName)
-        {
-            var srm = new ServicesRoutingManager(Globals.DependencyProvider, new RouteCollection());
-
-            Assert.Throws<ArgumentException>(() => srm.MapHttpRoute(uniqueName, "default", "url", null, new[] { "foo" }));
-        }
-
-        [Test]
-
-        public void UrlCanStartWithSlash()
-        {
-            // Arrange
-            this.mockPortalController.Setup(x => x.GetPortals()).Returns(new ArrayList());
-
-            // Act
-            var srm = new ServicesRoutingManager(Globals.DependencyProvider, new RouteCollection());
-
-            // Assert
-            Assert.DoesNotThrow(() => srm.MapHttpRoute("name", "default", "/url", null, new[] { "foo" }));
-        }
-
-        [Test]
-
-        public void NameIsInsertedInRouteDataTokens()
-        {
-            // Arrange
-            var portalInfo = new ArrayList { new PortalInfo { PortalID = 0 } };
-            this.mockPortalController.Setup(x => x.GetPortals()).Returns(portalInfo);
-
-            this.mockPortalAliasService.Setup(x => x.GetPortalAliasesByPortalId(0)).Returns(new[] { new PortalAliasInfo { HTTPAlias = "www.foo.com" } });
-            this.mockPortalAliasService.As<IPortalAliasController>().Setup(x => x.GetPortalAliasesByPortalId(0)).Returns(new[] { new PortalAliasInfo { HTTPAlias = "www.foo.com" } });
-
-            var routeCollection = new RouteCollection();
-            var srm = new ServicesRoutingManager(Globals.DependencyProvider, routeCollection);
-
-            // Act
-            srm.MapHttpRoute("folder", "default", "url", new[] { "foo" });
-
-            // Assert
-            var route = (Route)routeCollection[0];
-            Assert.That(route.DataTokens["Name"], Is.EqualTo("folder-default-0"));
-        }
-
-        [Test]
-
-        public void TwoRoutesOnTheSameFolderHaveSimilarNames()
-        {
-            // Arrange
-            var portalInfo = new ArrayList { new PortalInfo { PortalID = 0 } };
-            this.mockPortalController.Setup(x => x.GetPortals()).Returns(portalInfo);
-
-            this.mockPortalAliasService.Setup(x => x.GetPortalAliasesByPortalId(0)).Returns(new[] { new PortalAliasInfo { HTTPAlias = "www.foo.com" } });
-            this.mockPortalAliasService.As<IPortalAliasController>().Setup(x => x.GetPortalAliasesByPortalId(0)).Returns(new[] { new PortalAliasInfo { HTTPAlias = "www.foo.com" } });
-
-            var routeCollection = new RouteCollection();
-            var srm = new ServicesRoutingManager(Globals.DependencyProvider, routeCollection);
-
-            // Act
-            srm.MapHttpRoute("folder", "default", "url", new[] { "foo" });
-            srm.MapHttpRoute("folder", "another", "alt/url", new[] { "foo" });
-
-            // Assert
-            var route = (Route)routeCollection[0];
-            Assert.That(route.DataTokens["Name"], Is.EqualTo("folder-default-0"));
-            route = (Route)routeCollection[1];
-            Assert.That(route.DataTokens["Name"], Is.EqualTo("folder-default-0-old"));
-        }
-
-        [Test]
-
-        public void RoutesShouldHaveBackwardCompability()
-        {
-            // Arrange
-            var portalInfo = new ArrayList { new PortalInfo { PortalID = 0 } };
-            this.mockPortalController.Setup(x => x.GetPortals()).Returns(portalInfo);
-
-            this.mockPortalAliasService.Setup(x => x.GetPortalAliasesByPortalId(0)).Returns(new[] { new PortalAliasInfo { HTTPAlias = "www.foo.com" } });
-            this.mockPortalAliasService.As<IPortalAliasController>().Setup(x => x.GetPortalAliasesByPortalId(0)).Returns(new[] { new PortalAliasInfo { HTTPAlias = "www.foo.com" } });
-
-            var routeCollection = new RouteCollection();
-            var srm = new ServicesRoutingManager(Globals.DependencyProvider, routeCollection);
-
-            // Act
-            srm.MapHttpRoute("folder", "default", "url", new[] { "foo" });
-
-            // Assert
-            var route = (Route)routeCollection[0];
-            Assert.That(route.DataTokens["Name"], Is.EqualTo("folder-default-0"));
-            route = (Route)routeCollection[1];
-            Assert.Multiple(() =>
-            {
-                Assert.That(route.DataTokens["Name"], Is.EqualTo("folder-default-0-old"));
-                Assert.That(route.Url.StartsWith("DesktopModules"), Is.True);
-            });
-        }
-    }
-}
+﻿// Licensed to the .NET Foundation under one or more agreements.
+// The .NET Foundation licenses this file to you under the MIT license.
+// See the LICENSE file in the project root for more information
+namespace DotNetNuke.Tests.Web.Api
+{
+    using System;
+    using System.Collections;
+    using System.Collections.Generic;
+    using System.Linq;
+    using System.Web.Routing;
+
+    using DotNetNuke.Abstractions.Portals;
+    using DotNetNuke.Common;
+    using DotNetNuke.Entities.Portals;
+    using DotNetNuke.Framework.Internal.Reflection;
+    using DotNetNuke.Framework.Reflections;
+    using DotNetNuke.Tests.Utilities.Fakes;
+
+    using Microsoft.Extensions.DependencyInjection;
+
+    using Moq;
+
+    using NUnit.Framework;
+
+    using ServicesRoutingManager = DotNetNuke.Web.Api.Internal.ServicesRoutingManager;
+
+    [TestFixture]
+    public class ServiceRoutingManagerTests
+    {
+        private static readonly List<string[]> EmptyStringArrays = new List<string[]>
+        {
+            null, Array.Empty<string>(), new[] { string.Empty }, new string[] { null }
+        };
+
+        private Mock<IPortalController> mockPortalController;
+        private IPortalController portalController;
+        private Mock<IPortalAliasService> mockPortalAliasService;
+        private FakeServiceProvider serviceProvider;
+
+        [SetUp]
+        public void Setup()
+        {
+            FakeServiceRouteMapper.RegistrationCalls = 0;
+
+            this.mockPortalController = new Mock<IPortalController>();
+            this.portalController = this.mockPortalController.Object;
+            PortalController.SetTestableInstance(this.portalController);
+
+            this.mockPortalAliasService = new Mock<IPortalAliasService>();
+            this.mockPortalAliasService.As<IPortalAliasController>();
+
+            this.serviceProvider = FakeServiceProvider.Setup(
+                services =>
+                {
+                    services.AddSingleton(this.mockPortalAliasService.Object);
+                    services.AddSingleton((IPortalAliasController)this.mockPortalAliasService.Object);
+                    services.AddSingleton(this.mockPortalController.Object);
+                });
+        }
+
+        [TearDown]
+        public void TearDown()
+        {
+            PortalController.ClearInstance();
+
+            this.serviceProvider.Dispose();
+            this.mockPortalAliasService = null;
+        }
+
+        [Test]
+        public void LocatesAllServiceRouteMappers()
+        {
+            var assemblyLocator = new Mock<IAssemblyLocator>();
+
+            // including the assembly with object ensures that the assignability is done correctly
+            var assembliesToReflect = new IAssembly[2];
+            assembliesToReflect[0] = new AssemblyWrapper(this.GetType().Assembly);
+            assembliesToReflect[1] = new AssemblyWrapper(typeof(object).Assembly);
+
+            assemblyLocator.Setup(x => x.Assemblies).Returns(assembliesToReflect);
+
+            var locator = new TypeLocator { AssemblyLocator = assemblyLocator.Object };
+
+            List<Type> types = locator.GetAllMatchingTypes(ServicesRoutingManager.IsValidServiceRouteMapper).ToList();
+
+            // if new ServiceRouteMapper classes are added to the assembly they will likely need to be added here
+            Assert.That(
+                types, Is.EquivalentTo(new[]
+                    {
+                        typeof(FakeServiceRouteMapper),
+                        typeof(ReflectedServiceRouteMappers.EmbeddedServiceRouteMapper),
+                        typeof(ExceptionOnCreateInstanceServiceRouteMapper),
+                        typeof(ExceptionOnRegisterServiceRouteMapper),
+                    }));
+        }
+
+        [Test]
+
+        public void NameSpaceRequiredOnMapRouteCalls([ValueSource(nameof(EmptyStringArrays))] string[] namespaces)
+        {
+            var srm = new ServicesRoutingManager(Globals.DependencyProvider, new RouteCollection());
+
+            Assert.Throws<ArgumentException>(() => srm.MapHttpRoute("usm", "default", "url", null, namespaces));
+        }
+
+        [Test]
+
+        public void RegisterRoutesIsCalledOnAllServiceRouteMappersEvenWhenSomeThrowExceptions()
+        {
+            FakeServiceRouteMapper.RegistrationCalls = 0;
+            var assembly = new Mock<IAssembly>();
+            assembly.Setup(x => x.GetTypes()).Returns(new[]
+                                                          {
+                                                              typeof(ExceptionOnRegisterServiceRouteMapper),
+                                                              typeof(ExceptionOnCreateInstanceServiceRouteMapper),
+                                                              typeof(FakeServiceRouteMapper),
+                                                          });
+            var al = new Mock<IAssemblyLocator>();
+            al.Setup(x => x.Assemblies).Returns(new[] { assembly.Object });
+            var tl = new TypeLocator { AssemblyLocator = al.Object };
+            var srm = new ServicesRoutingManager(Globals.DependencyProvider, new RouteCollection()) { TypeLocator = tl };
+
+            srm.RegisterRoutes();
+
+            Assert.That(FakeServiceRouteMapper.RegistrationCalls, Is.EqualTo(1));
+        }
+
+        [Test]
+
+        public void RegisterRoutesIsCalledOnServiceRouteMappers()
+        {
+            FakeServiceRouteMapper.RegistrationCalls = 0;
+            var assembly = new Mock<IAssembly>();
+            assembly.Setup(x => x.GetTypes()).Returns(new[] { typeof(FakeServiceRouteMapper) });
+            var al = new Mock<IAssemblyLocator>();
+            al.Setup(x => x.Assemblies).Returns(new[] { assembly.Object });
+            var tl = new TypeLocator { AssemblyLocator = al.Object };
+            var srm = new ServicesRoutingManager(Globals.DependencyProvider, new RouteCollection()) { TypeLocator = tl };
+
+            srm.RegisterRoutes();
+
+            Assert.That(FakeServiceRouteMapper.RegistrationCalls, Is.EqualTo(1));
+        }
+
+        [Test]
+        [TestCase("")]
+        [TestCase(null)]
+
+        public void UniqueNameRequiredOnMapRouteCalls(string uniqueName)
+        {
+            var srm = new ServicesRoutingManager(Globals.DependencyProvider, new RouteCollection());
+
+            Assert.Throws<ArgumentException>(() => srm.MapHttpRoute(uniqueName, "default", "url", null, new[] { "foo" }));
+        }
+
+        [Test]
+
+        public void UrlCanStartWithSlash()
+        {
+            // Arrange
+            this.mockPortalController.Setup(x => x.GetPortals()).Returns(new ArrayList());
+
+            // Act
+            var srm = new ServicesRoutingManager(Globals.DependencyProvider, new RouteCollection());
+
+            // Assert
+            Assert.DoesNotThrow(() => srm.MapHttpRoute("name", "default", "/url", null, new[] { "foo" }));
+        }
+
+        [Test]
+
+        public void NameIsInsertedInRouteDataTokens()
+        {
+            // Arrange
+            var portalInfo = new ArrayList { new PortalInfo { PortalID = 0 } };
+            this.mockPortalController.Setup(x => x.GetPortals()).Returns(portalInfo);
+
+            this.mockPortalAliasService.Setup(x => x.GetPortalAliasesByPortalId(0)).Returns(new[] { new PortalAliasInfo { HTTPAlias = "www.foo.com" } });
+            this.mockPortalAliasService.As<IPortalAliasController>().Setup(x => x.GetPortalAliasesByPortalId(0)).Returns(new[] { new PortalAliasInfo { HTTPAlias = "www.foo.com" } });
+
+            var routeCollection = new RouteCollection();
+            var srm = new ServicesRoutingManager(Globals.DependencyProvider, routeCollection);
+
+            // Act
+            srm.MapHttpRoute("folder", "default", "url", new[] { "foo" });
+
+            // Assert
+            var route = (Route)routeCollection[0];
+            Assert.That(route.DataTokens["Name"], Is.EqualTo("folder-default-0"));
+        }
+
+        [Test]
+
+        public void TwoRoutesOnTheSameFolderHaveSimilarNames()
+        {
+            // Arrange
+            var portalInfo = new ArrayList { new PortalInfo { PortalID = 0 } };
+            this.mockPortalController.Setup(x => x.GetPortals()).Returns(portalInfo);
+
+            this.mockPortalAliasService.Setup(x => x.GetPortalAliasesByPortalId(0)).Returns(new[] { new PortalAliasInfo { HTTPAlias = "www.foo.com" } });
+            this.mockPortalAliasService.As<IPortalAliasController>().Setup(x => x.GetPortalAliasesByPortalId(0)).Returns(new[] { new PortalAliasInfo { HTTPAlias = "www.foo.com" } });
+
+            var routeCollection = new RouteCollection();
+            var srm = new ServicesRoutingManager(Globals.DependencyProvider, routeCollection);
+
+            // Act
+            srm.MapHttpRoute("folder", "default", "url", new[] { "foo" });
+            srm.MapHttpRoute("folder", "another", "alt/url", new[] { "foo" });
+
+            // Assert
+            var route = (Route)routeCollection[0];
+            Assert.That(route.DataTokens["Name"], Is.EqualTo("folder-default-0"));
+            route = (Route)routeCollection[1];
+            Assert.That(route.DataTokens["Name"], Is.EqualTo("folder-default-0-old"));
+        }
+
+        [Test]
+
+        public void RoutesShouldHaveBackwardCompability()
+        {
+            // Arrange
+            var portalInfo = new ArrayList { new PortalInfo { PortalID = 0 } };
+            this.mockPortalController.Setup(x => x.GetPortals()).Returns(portalInfo);
+
+            this.mockPortalAliasService.Setup(x => x.GetPortalAliasesByPortalId(0)).Returns(new[] { new PortalAliasInfo { HTTPAlias = "www.foo.com" } });
+            this.mockPortalAliasService.As<IPortalAliasController>().Setup(x => x.GetPortalAliasesByPortalId(0)).Returns(new[] { new PortalAliasInfo { HTTPAlias = "www.foo.com" } });
+
+            var routeCollection = new RouteCollection();
+            var srm = new ServicesRoutingManager(Globals.DependencyProvider, routeCollection);
+
+            // Act
+            srm.MapHttpRoute("folder", "default", "url", new[] { "foo" });
+
+            // Assert
+            var route = (Route)routeCollection[0];
+            Assert.That(route.DataTokens["Name"], Is.EqualTo("folder-default-0"));
+            route = (Route)routeCollection[1];
+            Assert.Multiple(() =>
+            {
+                Assert.That(route.DataTokens["Name"], Is.EqualTo("folder-default-0-old"));
+                Assert.That(route.Url.StartsWith("DesktopModules"), Is.True);
+            });
+        }
+    }
+}