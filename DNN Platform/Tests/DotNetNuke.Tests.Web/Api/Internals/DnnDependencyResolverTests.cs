--- conflicted
+++ resolved
@@ -1,254 +1,136 @@
-﻿// Licensed to the .NET Foundation under one or more agreements.
-// The .NET Foundation licenses this file to you under the MIT license.
-// See the LICENSE file in the project root for more information
-<<<<<<< HEAD
-namespace DotNetNuke.Tests.Web.Api.Internals
-{
-    using System;
-    using System.Linq;
-    using System.Web.Http.Dependencies;
-
-    using DotNetNuke.Services.DependencyInjection;
-    using DotNetNuke.Web.Api.Internal;
-    using Microsoft.Extensions.DependencyInjection;
-    using NUnit.Framework;
-
-    [TestFixture]
-    public class DnnDependencyResolverTests
-    {
-        private IServiceProvider serviceProvider;
-        private IDependencyResolver dependencyResolver;
-
-        private interface ITestService
-=======
-
-namespace DotNetNuke.Tests.Web.Api.Internals
-{
-    using System;
-    using System.Linq;
-    using System.Web.Http.Dependencies;
-
-    using DotNetNuke.Services.DependencyInjection;
-    using DotNetNuke.Web.Api.Internal;
-    using Microsoft.Extensions.DependencyInjection;
-    using NUnit.Framework;
-
-    [TestFixture]
-    public class DnnDependencyResolverTests
-    {
-        private IServiceProvider _serviceProvider;
-        private IDependencyResolver _dependencyResolver;
-
-        private interface ITestService
-        {
-        }
-
-        [OneTimeSetUp]
-        public void FixtureSetUp()
-        {
-            var services = new ServiceCollection();
-            services.AddSingleton<IScopeAccessor>(sp => new FakeScopeAccessor(sp.CreateScope()));
-            services.AddScoped(typeof(ITestService), typeof(TestService));
-
-            this._serviceProvider = services.BuildServiceProvider();
-            this._dependencyResolver = new DnnDependencyResolver(this._serviceProvider);
-        }
-
-        [OneTimeTearDown]
-        public void FixtureTearDown()
-        {
-            this._dependencyResolver?.Dispose();
-            this._dependencyResolver = null;
-
-            if (this._serviceProvider is IDisposable disposable)
-            {
-                disposable.Dispose();
-            }
-
-            this._serviceProvider = null;
-        }
-
-        [Test]
-        public void NotNull()
-        {
-            Assert.That(this._dependencyResolver, Is.Not.Null);
-        }
-
-        [Test]
-        public void IsOfTypeDnnDependencyResolver()
-        {
-            Assert.That(this._dependencyResolver, Is.InstanceOf<DnnDependencyResolver>());
-        }
-
-        [Test]
-        public void GetTestService()
-        {
-            var expected = new TestService();
-            var actual = this._dependencyResolver.GetService(typeof(ITestService));
-
-            Assert.That(actual, Is.Not.Null);
-            Assert.That(actual.GetType(), Is.EqualTo(expected.GetType()));
-        }
-
-        [Test]
-        public void GetTestServices()
-        {
-            var expected = new TestService();
-            var actual = this._dependencyResolver.GetServices(typeof(ITestService)).ToArray();
-
-            Assert.That(actual, Is.Not.Null);
-            Assert.That(actual, Has.Length.EqualTo(1));
-            Assert.That(actual[0].GetType(), Is.EqualTo(expected.GetType()));
-        }
-
-        [Test]
-        public void BeginScope()
->>>>>>> ea58e779
-        {
-            var actual = this._dependencyResolver.BeginScope();
-
-            Assert.That(actual, Is.Not.Null);
-            Assert.That(actual, Is.InstanceOf<DnnDependencyResolver>());
-        }
-<<<<<<< HEAD
-
-        [OneTimeSetUp]
-        public void FixtureSetUp()
-        {
-            var services = new ServiceCollection();
-            services.AddSingleton<IScopeAccessor>(sp => new FakeScopeAccessor(sp.CreateScope()));
-            services.AddScoped(typeof(ITestService), typeof(TestService));
-
-            this.serviceProvider = services.BuildServiceProvider();
-            this.dependencyResolver = new DnnDependencyResolver(this.serviceProvider);
-        }
-
-        [OneTimeTearDown]
-        public void FixtureTearDown()
-        {
-            this.dependencyResolver = null;
-
-            if (this.serviceProvider is IDisposable disposable)
-            {
-                disposable.Dispose();
-            }
-
-            this.serviceProvider = null;
-        }
-
-        [Test]
-        public void NotNull()
-        {
-            Assert.NotNull(this.dependencyResolver);
-        }
-
-        [Test]
-        public void IsOfTypeDnnDependencyResolver()
-        {
-            Assert.IsInstanceOf<DnnDependencyResolver>(this.dependencyResolver);
-        }
-
-        [Test]
-        public void GetTestService()
-        {
-            var expected = new TestService();
-            var actual = this.dependencyResolver.GetService(typeof(ITestService));
-
-            Assert.NotNull(actual);
-            Assert.AreEqual(expected.GetType(), actual.GetType());
-        }
-
-        [Test]
-        public void GetTestServices()
-        {
-            var expected = new TestService();
-            var actual = this.dependencyResolver.GetServices(typeof(ITestService)).ToArray();
-
-            Assert.NotNull(actual);
-            Assert.AreEqual(1, actual.Length);
-            Assert.AreEqual(expected.GetType(), actual[0].GetType());
-        }
-
-        [Test]
-        public void BeginScope()
-        {
-            var actual = this.dependencyResolver.BeginScope();
-
-            Assert.NotNull(actual);
-            Assert.IsInstanceOf<DnnDependencyResolver>(actual);
-        }
-
-        [Test]
-        public void BeginScope_GetService()
-        {
-            var scope = this.dependencyResolver.BeginScope();
-
-            var expected = new TestService();
-            var actual = scope.GetService(typeof(ITestService));
-
-            Assert.NotNull(actual);
-            Assert.AreEqual(expected.GetType(), actual.GetType());
-        }
-
-        [Test]
-        public void BeginScope_GetServices()
-        {
-            var scope = this.dependencyResolver.BeginScope();
-
-            var expected = new TestService();
-            var actual = scope.GetServices(typeof(ITestService)).ToArray();
-
-            Assert.NotNull(actual);
-            Assert.AreEqual(1, actual.Length);
-            Assert.AreEqual(expected.GetType(), actual[0].GetType());
-        }
-
-        private class TestService : ITestService
-=======
-
-        [Test]
-        public void BeginScope_GetService()
->>>>>>> ea58e779
-        {
-            var scope = this._dependencyResolver.BeginScope();
-
-            var expected = new TestService();
-            var actual = scope.GetService(typeof(ITestService));
-
-            Assert.That(actual, Is.Not.Null);
-            Assert.That(actual.GetType(), Is.EqualTo(expected.GetType()));
-        }
-
-        [Test]
-        public void BeginScope_GetServices()
-        {
-            var scope = this._dependencyResolver.BeginScope();
-
-            var expected = new TestService();
-            var actual = scope.GetServices(typeof(ITestService)).ToArray();
-
-            Assert.That(actual, Is.Not.Null);
-            Assert.That(actual, Has.Length.EqualTo(1));
-            Assert.That(actual[0].GetType(), Is.EqualTo(expected.GetType()));
-        }
-
-        private class TestService : ITestService
-        {
-        }
-
-        private class FakeScopeAccessor : IScopeAccessor
-        {
-            private IServiceScope fakeScope;
-
-            public FakeScopeAccessor(IServiceScope fakeScope)
-            {
-                this.fakeScope = fakeScope;
-            }
-
-            public IServiceScope GetScope()
-            {
-                return this.fakeScope;
-            }
-        }
-    }
-}
+﻿// Licensed to the .NET Foundation under one or more agreements.
+// The .NET Foundation licenses this file to you under the MIT license.
+// See the LICENSE file in the project root for more information
+namespace DotNetNuke.Tests.Web.Api.Internals
+{
+    using System;
+    using System.Linq;
+    using System.Web.Http.Dependencies;
+
+    using DotNetNuke.Services.DependencyInjection;
+    using DotNetNuke.Web.Api.Internal;
+    using Microsoft.Extensions.DependencyInjection;
+    using NUnit.Framework;
+
+    [TestFixture]
+    public class DnnDependencyResolverTests
+    {
+        private IServiceProvider serviceProvider;
+        private IDependencyResolver dependencyResolver;
+
+        private interface ITestService
+        {
+        }
+
+        [OneTimeSetUp]
+        public void FixtureSetUp()
+        {
+            var services = new ServiceCollection();
+            services.AddSingleton<IScopeAccessor>(sp => new FakeScopeAccessor(sp.CreateScope()));
+            services.AddScoped(typeof(ITestService), typeof(TestService));
+
+            this.serviceProvider = services.BuildServiceProvider();
+            this.dependencyResolver = new DnnDependencyResolver(this.serviceProvider);
+        }
+
+        [OneTimeTearDown]
+        public void FixtureTearDown()
+        {
+            this.dependencyResolver?.Dispose();
+            this.dependencyResolver = null;
+
+            if (this.serviceProvider is IDisposable disposable)
+            {
+                disposable.Dispose();
+            }
+
+            this.serviceProvider = null;
+        }
+
+        [Test]
+        public void NotNull()
+        {
+            Assert.That(this.dependencyResolver, Is.Not.Null);
+        }
+
+        [Test]
+        public void IsOfTypeDnnDependencyResolver()
+        {
+            Assert.That(this.dependencyResolver, Is.InstanceOf<DnnDependencyResolver>());
+        }
+
+        [Test]
+        public void GetTestService()
+        {
+            var expected = new TestService();
+            var actual = this.dependencyResolver.GetService(typeof(ITestService));
+
+            Assert.That(actual, Is.Not.Null);
+            Assert.That(actual.GetType(), Is.EqualTo(expected.GetType()));
+        }
+
+        [Test]
+        public void GetTestServices()
+        {
+            var expected = new TestService();
+            var actual = this.dependencyResolver.GetServices(typeof(ITestService)).ToArray();
+
+            Assert.That(actual, Is.Not.Null);
+            Assert.That(actual, Has.Length.EqualTo(1));
+            Assert.That(actual[0].GetType(), Is.EqualTo(expected.GetType()));
+        }
+
+        [Test]
+        public void BeginScope()
+        {
+            var actual = this.dependencyResolver.BeginScope();
+
+            Assert.That(actual, Is.Not.Null);
+            Assert.That(actual, Is.InstanceOf<DnnDependencyResolver>());
+        }
+
+        [Test]
+        public void BeginScope_GetService()
+        {
+            var scope = this.dependencyResolver.BeginScope();
+
+            var expected = new TestService();
+            var actual = scope.GetService(typeof(ITestService));
+
+            Assert.That(actual, Is.Not.Null);
+            Assert.That(actual.GetType(), Is.EqualTo(expected.GetType()));
+        }
+
+        [Test]
+        public void BeginScope_GetServices()
+        {
+            var scope = this.dependencyResolver.BeginScope();
+
+            var expected = new TestService();
+            var actual = scope.GetServices(typeof(ITestService)).ToArray();
+
+            Assert.That(actual, Is.Not.Null);
+            Assert.That(actual, Has.Length.EqualTo(1));
+            Assert.That(actual[0].GetType(), Is.EqualTo(expected.GetType()));
+        }
+
+        private class TestService : ITestService
+        {
+        }
+
+        private class FakeScopeAccessor : IScopeAccessor
+        {
+            private IServiceScope fakeScope;
+
+            public FakeScopeAccessor(IServiceScope fakeScope)
+            {
+                this.fakeScope = fakeScope;
+            }
+
+            public IServiceScope GetScope()
+            {
+                return this.fakeScope;
+            }
+        }
+    }
+}