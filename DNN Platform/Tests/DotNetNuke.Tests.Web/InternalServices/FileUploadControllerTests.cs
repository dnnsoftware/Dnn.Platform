--- conflicted
+++ resolved
@@ -1,137 +1,129 @@
-﻿// Licensed to the .NET Foundation under one or more agreements.
-// The .NET Foundation licenses this file to you under the MIT license.
-// See the LICENSE file in the project root for more information
-namespace DotNetNuke.Tests.Web.InternalServices
-{
-    using System.Data;
-    using System.Linq;
-    using System.Net.Http;
-    using System.Threading;
-    using System.Threading.Tasks;
-
-    using DotNetNuke.Common.Lists;
-    using DotNetNuke.Data;
-    using DotNetNuke.Entities.Portals;
-    using DotNetNuke.Services.Cache;
-    using DotNetNuke.Tests.Utilities.Fakes;
-    using DotNetNuke.Tests.Utilities.Mocks;
-    using DotNetNuke.Web.InternalServices;
-
-    using Microsoft.Extensions.DependencyInjection;
-
-    using Moq;
-
-    using NUnit.Framework;
-
-    /// <summary>Tests FileUploadController methods</summary>
-    [TestFixture]
-    public class FileUploadControllerTests
-    {
-        private Mock<DataProvider> mockDataProvider;
-        private FileUploadController testInstance;
-        private Mock<CachingProvider> mockCachingProvider;
-        private Mock<IPortalController> mockPortalController;
-        private TestSynchronizationContext synchronizationContext = new TestSynchronizationContext();
-        private FakeServiceProvider serviceProvider;
-
-        [SetUp]
-        public void SetUp()
-        {
-            this.SetupDataProvider();
-            this.SetupCachingProvider();
-            this.SetupPortalSettings();
-            this.SetupServiceProvider();
-            this.SetupSynchronizationContext();
-        }
-
-        [TearDown]
-        public void TearDown()
-<<<<<<< HEAD
-        {
-            this.serviceProvider.Dispose();
-=======
-        {
-            this._testInstance?.Dispose();
->>>>>>> ea58e779
-        }
-
-        [Test]
-        [SetCulture("tr-TR")]
-
-        public async Task UploadFromLocal_ShouldUploadFile_WithTrCultureAsync()
-        {
-            var formDataContent = new MultipartFormDataContent();
-            formDataContent.Add(new StringContent("Hello World!"), "\"postfile\"", "\"testing\"");
-
-            var request = new HttpRequestMessage();
-            request.Content = formDataContent;
-            this.testInstance.Request = request;
-            await this.testInstance.UploadFromLocal(-1);
-
-<<<<<<< HEAD
-            Assert.IsTrue(this.synchronizationContext.IsUploadFileCalled());
-=======
-            Assert.That(_synchronizationContext.IsUploadFileCalled(), Is.True);
->>>>>>> ea58e779
-        }
-
-        private void SetupPortalSettings()
-        {
-            this.mockPortalController = MockComponentProvider.CreatePortalController();
-            this.mockPortalController.Setup(x => x.GetCurrentPortalSettings()).Returns(new PortalSettings() { PortalId = 0 });
-            PortalController.SetTestableInstance(this.mockPortalController.Object);
-        }
-
-        private void SetupDataProvider()
-        {
-            this.mockDataProvider = MockComponentProvider.CreateDataProvider();
-            this.mockDataProvider.Setup(x => x.GetListEntriesByListName("ImageTypes", string.Empty, It.IsAny<int>()))
-                .Returns(Mock.Of<IDataReader>());
-        }
-
-        private void SetupCachingProvider()
-        {
-            this.mockCachingProvider = MockComponentProvider.CreateDataCacheProvider();
-            this.mockCachingProvider.Setup(x => x.GetItem(It.IsAny<string>()))
-                .Returns(Enumerable.Empty<ListEntryInfo>());
-        }
-
-        private void SetupServiceProvider()
-        {
-            this.serviceProvider = FakeServiceProvider.Setup(
-                services =>
-                {
-                    services.AddSingleton(this.mockPortalController.Object);
-                    services.AddSingleton(this.mockCachingProvider.Object);
-                    services.AddSingleton(this.mockDataProvider.Object);
-                });
-        }
-
-        private void SetupSynchronizationContext()
-        {
-            this.synchronizationContext = new TestSynchronizationContext();
-            SynchronizationContext.SetSynchronizationContext(this.synchronizationContext);
-            this.testInstance = new FileUploadController();
-        }
-
-        private class TestSynchronizationContext : SynchronizationContext
-        {
-            private bool isUploadFileCalled;
-
-            public override void Post(SendOrPostCallback d, object state)
-            {
-                d(state);
-            }
-
-            public override void Send(SendOrPostCallback d, object state)
-            {
-                isUploadFileCalled = true;
-            }
-
-            public bool IsUploadFileCalled()
-            {
-                return isUploadFileCalled;
-            }
-        }
-    }
-}+﻿// Licensed to the .NET Foundation under one or more agreements.
+// The .NET Foundation licenses this file to you under the MIT license.
+// See the LICENSE file in the project root for more information
+namespace DotNetNuke.Tests.Web.InternalServices
+{
+    using System.Data;
+    using System.Linq;
+    using System.Net.Http;
+    using System.Threading;
+    using System.Threading.Tasks;
+
+    using DotNetNuke.Common.Lists;
+    using DotNetNuke.Data;
+    using DotNetNuke.Entities.Portals;
+    using DotNetNuke.Services.Cache;
+    using DotNetNuke.Tests.Utilities.Fakes;
+    using DotNetNuke.Tests.Utilities.Mocks;
+    using DotNetNuke.Web.InternalServices;
+
+    using Microsoft.Extensions.DependencyInjection;
+
+    using Moq;
+
+    using NUnit.Framework;
+
+    /// <summary>Tests FileUploadController methods</summary>
+    [TestFixture]
+    public class FileUploadControllerTests
+    {
+        private Mock<DataProvider> mockDataProvider;
+        private FileUploadController testInstance;
+        private Mock<CachingProvider> mockCachingProvider;
+        private Mock<IPortalController> mockPortalController;
+        private TestSynchronizationContext synchronizationContext = new TestSynchronizationContext();
+        private FakeServiceProvider serviceProvider;
+
+        [SetUp]
+        public void SetUp()
+        {
+            this.SetupDataProvider();
+            this.SetupCachingProvider();
+            this.SetupPortalSettings();
+            this.SetupServiceProvider();
+            this.SetupSynchronizationContext();
+        }
+
+        [TearDown]
+        public void TearDown()
+        {
+            this.serviceProvider.Dispose();
+            this.testInstance?.Dispose();
+        }
+
+        [Test]
+        [SetCulture("tr-TR")]
+
+        public async Task UploadFromLocal_ShouldUploadFile_WithTrCultureAsync()
+        {
+            var formDataContent = new MultipartFormDataContent();
+            formDataContent.Add(new StringContent("Hello World!"), "\"postfile\"", "\"testing\"");
+
+            var request = new HttpRequestMessage();
+            request.Content = formDataContent;
+            this.testInstance.Request = request;
+            await this.testInstance.UploadFromLocal(-1);
+
+            Assert.That(this.synchronizationContext.IsUploadFileCalled(), Is.True);
+        }
+
+        private void SetupPortalSettings()
+        {
+            this.mockPortalController = MockComponentProvider.CreatePortalController();
+            this.mockPortalController.Setup(x => x.GetCurrentPortalSettings()).Returns(new PortalSettings() { PortalId = 0 });
+            PortalController.SetTestableInstance(this.mockPortalController.Object);
+        }
+
+        private void SetupDataProvider()
+        {
+            this.mockDataProvider = MockComponentProvider.CreateDataProvider();
+            this.mockDataProvider.Setup(x => x.GetListEntriesByListName("ImageTypes", string.Empty, It.IsAny<int>()))
+                .Returns(Mock.Of<IDataReader>());
+        }
+
+        private void SetupCachingProvider()
+        {
+            this.mockCachingProvider = MockComponentProvider.CreateDataCacheProvider();
+            this.mockCachingProvider.Setup(x => x.GetItem(It.IsAny<string>()))
+                .Returns(Enumerable.Empty<ListEntryInfo>());
+        }
+
+        private void SetupServiceProvider()
+        {
+            this.serviceProvider = FakeServiceProvider.Setup(
+                services =>
+                {
+                    services.AddSingleton(this.mockPortalController.Object);
+                    services.AddSingleton(this.mockCachingProvider.Object);
+                    services.AddSingleton(this.mockDataProvider.Object);
+                });
+        }
+
+        private void SetupSynchronizationContext()
+        {
+            this.synchronizationContext = new TestSynchronizationContext();
+            SynchronizationContext.SetSynchronizationContext(this.synchronizationContext);
+            this.testInstance = new FileUploadController();
+        }
+
+        private class TestSynchronizationContext : SynchronizationContext
+        {
+            private bool isUploadFileCalled;
+
+            public override void Post(SendOrPostCallback d, object state)
+            {
+                d(state);
+            }
+
+            public override void Send(SendOrPostCallback d, object state)
+            {
+                isUploadFileCalled = true;
+            }
+
+            public bool IsUploadFileCalled()
+            {
+                return isUploadFileCalled;
+            }
+        }
+    }
+}