--- conflicted
+++ resolved
@@ -1,407 +1,406 @@
-﻿<?xml version="1.0" encoding="utf-8"?>
-<configuration>
-  <configSections>
-    <sectionGroup name="NUnit">
-      <section name="TestRunner" type="System.Configuration.NameValueSectionHandler" />
-    </sectionGroup>
-    <sectionGroup name="dotnetnuke">
-      <!-- the requirePermission attribute will cause a syntax warning - please ignore - it is required for Medium Trust support-->
-      <section name="system.data" type="System.Data.Common.DbProviderFactoriesConfigurationHandler, System.Data, Version=4.0.0.0, Culture=neutral, PublicKeyToken=b77a5c561934e089" />
-      <section name="data" requirePermission="false" type="DotNetNuke.Framework.Providers.ProviderConfigurationHandler, DotNetNuke" />
-      <section name="logging" requirePermission="false" type="DotNetNuke.Framework.Providers.ProviderConfigurationHandler, DotNetNuke" />
-      <section name="scheduling" requirePermission="false" type="DotNetNuke.Framework.Providers.ProviderConfigurationHandler, DotNetNuke" />
-      <section name="htmlEditor" requirePermission="false" type="DotNetNuke.Framework.Providers.ProviderConfigurationHandler, DotNetNuke" />
-      <section name="navigationControl" requirePermission="false" type="DotNetNuke.Framework.Providers.ProviderConfigurationHandler, DotNetNuke" />
-      <section name="searchIndex" requirePermission="false" type="DotNetNuke.Framework.Providers.ProviderConfigurationHandler, DotNetNuke" />
-      <section name="searchDataStore" requirePermission="false" type="DotNetNuke.Framework.Providers.ProviderConfigurationHandler, DotNetNuke" />
-      <section name="friendlyUrl" requirePermission="false" type="DotNetNuke.Framework.Providers.ProviderConfigurationHandler, DotNetNuke" />
-      <section name="caching" requirePermission="false" type="DotNetNuke.Framework.Providers.ProviderConfigurationHandler, DotNetNuke" />
-      <section name="authentication" requirePermission="false" type="DotNetNuke.Framework.Providers.ProviderConfigurationHandler, DotNetNuke" />
-      <section name="members" requirePermission="false" type="DotNetNuke.Framework.Providers.ProviderConfigurationHandler, DotNetNuke" />
-      <section name="roles" requirePermission="false" type="DotNetNuke.Framework.Providers.ProviderConfigurationHandler, DotNetNuke" />
-      <section name="profiles" requirePermission="false" type="DotNetNuke.Framework.Providers.ProviderConfigurationHandler, DotNetNuke" />
-      <section name="permissions" requirePermission="false" type="DotNetNuke.Framework.Providers.ProviderConfigurationHandler, DotNetNuke" />
-      <section name="moduleCaching" requirePermission="false" type="DotNetNuke.Framework.Providers.ProviderConfigurationHandler, DotNetNuke" />
-      <section name="outputCaching" requirePermission="false" type="DotNetNuke.Framework.Providers.ProviderConfigurationHandler, DotNetNuke" />
-      <section name="folder" requirePermission="false" type="DotNetNuke.Framework.Providers.ProviderConfigurationHandler, DotNetNuke" />
-      <section name="clientcapability" requirePermission="false" type="DotNetNuke.Framework.Providers.ProviderConfigurationHandler, DotNetNuke" />
-      <section name="sitemap" requirePermission="false" type="DotNetNuke.Framework.Providers.ProviderConfigurationHandler, DotNetNuke" />
-      <section name="authServices" requirePermission="false" type="DotNetNuke.Web.ConfigSection.AuthServicesConfiguration, DotNetNuke.Web" />
-      <section name="cryptography" requirePermission="false" type="DotNetNuke.Framework.Providers.ProviderConfigurationHandler, DotNetNuke" />
-      <section name="databaseConnection" requirePermission="false" type="DotNetNuke.Framework.Providers.ProviderConfigurationHandler, DotNetNuke" />
-      <section name="tokens" requirePermission="false" type="DotNetNuke.Framework.Providers.ProviderConfigurationHandler, DotNetNuke" />
-      <section name="mail" requirePermission="false" type="DotNetNuke.Framework.Providers.ProviderConfigurationHandler, DotNetNuke" />
-    </sectionGroup>
-    <section name="specFlow" type="TechTalk.SpecFlow.Configuration.ConfigurationSectionHandler, TechTalk.SpecFlow" />
-  </configSections>
-  <system.data>
-    <DbProviderFactories>
-      <remove invariant="System.Data.SqlServerCe.4.0" />
-      <add name="Microsoft SQL Server Compact Data Provider 4.0" invariant="System.Data.SqlServerCe.4.0" description=".NET Framework Data Provider for Microsoft SQL Server Compact" type="System.Data.SqlServerCe.SqlCeProviderFactory, System.Data.SqlServerCe, Version=4.0.0.0, Culture=neutral, PublicKeyToken=89845dcd8080cc91" />
-    </DbProviderFactories>
-  </system.data>
-  <connectionStrings>
-    <clear />
-    <add name="SiteSqlServer" connectionString="server=(localdb)\MSSQLLocalDB;Database=Dnn_Platform;Trusted_Connection=True;" providerName="System.Data.SqlClient" />
-    <add name="PetaPoco" connectionString="Data Source=Test.sdf" providerName="System.Data.SqlServerCe.4.0" />
-    <add name="Test" connectionString="Data Source=Test.sdf" providerName="System.Data.SqlServerCe.4.0" />
-  </connectionStrings>
-  <appSettings>
-    <add key="siteUrl" value="http://DNN_Platform.dnndev.me" />
-    <add key="hostUserName" value="host" />
-    <add key="hostPassword" value="dnnhost" />
-    <add key="loginCookie" value=".DOTNETNUKE" />
-    <add key="InstallTemplate" value="DotNetNuke.install.config" />
-    <add key="AutoUpgrade" value="true" />
-    <add key="UseInstallWizard" value="true" />
-    <add key="InstallMemberRole" value="true" />
-    <add key="ShowMissingKeys" value="false" />
-    <add key="EnableCachePersistence" value="false" />
-    <add key="HostHeader" value="" />
-    <add key="RemoveAngleBrackets" value="false" />
-    <add key="PersistentCookieTimeout" value="0" />
-  </appSettings>
-  <!-- The system.webServer section is required for IIS7 compatability It is ignored by IIS6-->
-  <system.webServer>
-    <modules>
-      <add name="RequestFilter" type="DotNetNuke.HttpModules.RequestFilter.RequestFilterModule, DotNetNuke.HttpModules" preCondition="managedHandler" />
-      <add name="UrlRewrite" type="DotNetNuke.HttpModules.UrlRewriteModule, DotNetNuke.HttpModules" preCondition="managedHandler" />
-      <add name="MobileRedirect" type="DotNetNuke.HttpModules.MobileRedirectModule, DotNetNuke.HttpModules" preCondition="managedHandler" />
-      <add name="Exception" type="DotNetNuke.HttpModules.Exceptions.ExceptionModule, DotNetNuke.HttpModules" preCondition="managedHandler" />
-      <add name="DNNMembership" type="DotNetNuke.HttpModules.Membership.MembershipModule, DotNetNuke.HttpModules" preCondition="managedHandler" />
-      <add name="Personalization" type="DotNetNuke.HttpModules.Personalization.PersonalizationModule, DotNetNuke.HttpModules" preCondition="managedHandler" />
-      <add name="Analytics" type="DotNetNuke.HttpModules.Analytics.AnalyticsModule, DotNetNuke.HttpModules" preCondition="managedHandler" />
-      <add name="Services" type="DotNetNuke.HttpModules.Services.ServicesModule, DotNetNuke.HttpModules" />
-    </modules>
-    <handlers>
-      <remove name="WebServiceHandlerFactory-Integrated" />
-      <add name="LogoffHandler*" path="Logoff.aspx" verb="*" type="DotNetNuke.Services.Authentication.LogOffHandler, DotNetNuke" preCondition="integratedMode" />
-      <add name="RSSHandler" path="RSS.aspx" verb="*" type="DotNetNuke.Services.Syndication.RssHandler, DotNetNuke" preCondition="integratedMode" />
-      <add name="LinkClickHandler" path="LinkClick.aspx" verb="*" type="DotNetNuke.Services.FileSystem.FileServerHandler, DotNetNuke" preCondition="integratedMode" />
-      <add name="CaptchaHandler" path="*.captcha.aspx" verb="*" type="DotNetNuke.UI.WebControls.CaptchaHandler, DotNetNuke" preCondition="integratedMode" />
-      <add name="UserProfilePageHandler" path="User.aspx" verb="*" type="DotNetNuke.Services.UserProfile.UserProfilePageHandler, DotNetNuke" preCondition="integratedMode" />
-      <add name="UserProfilePicHandler" path="ProfilePic.ashx" verb="*" type="DotNetNuke.Services.UserProfile.UserProfilePicHandler, DotNetNuke" preCondition="integratedMode" />
-    </handlers>
-    <validation validateIntegratedModeConfiguration="false" />
-  </system.webServer>
-  <system.web>
-    <machineKey validationKey="3CF26670752F33E0AEB07F6FA77AD4F24073F577" decryptionKey="988C4A46C83C5D03E20B63AC0C39B9CB3B0DA5FB35893825" decryption="3DES" validation="SHA1" />
-        <!-- set code access security trust level - this is generally set in the machine.config
-    <trust level="Medium" originUrl=".*" />
-    -->
-    <!-- set debugmode to false for running application -->
-    <compilation debug="false" strict="false">
-      <buildProviders>
-        <remove extension=".resx" />
-        <remove extension=".resources" />
-      </buildProviders>
-      <assemblies>
-        <add assembly="Microsoft.VisualBasic, Version=10.0.0.0, Culture=neutral, PublicKeyToken=B03F5F7F11D50A3A" />
-      </assemblies>
-      <expressionBuilders>
-        <add expressionPrefix="dnnLoc" type="DotNetNuke.Services.Localization.LocalizationExpressionBuilder, DotNetNuke" />
-      </expressionBuilders>
-      <!-- register your app_code subfolders to generate granular assemblies during compilation
-      <codeSubDirectories> 
-        <add directoryName="sub-directory name"/> 
-      </codeSubDirectories>
-      -->
-    </compilation>
-    <!-- permits errors to be displayed for remote clients -->
-    <customErrors mode="RemoteOnly" />
-    <!-- Forms or Windows authentication -->
-    <authentication mode="Forms">
-      <forms name=".DOTNETNUKE" protection="All" timeout="60" cookieless="UseCookies" />
-    </authentication>
-    <!-- allow large file uploads -->
-    <httpRuntime shutdownTimeout="120" executionTimeout="900" useFullyQualifiedRedirectUrl="true" maxRequestLength="12288" requestLengthDiskThreshold="12288" />
-    <httpCookies httpOnlyCookies="true" requireSSL="false" domain="" />
-    <!--  GLOBALIZATION
-    This section sets the globalization settings of the application. 
-    Utf-8 is not supported on Netscape 4.x 
-    If you need netscape compatiblity leave iso-8859-1.
-    UTF-8 is recommended for complex languages
-    -->
-    <globalization culture="en-US" uiCulture="en" requestEncoding="UTF-8" responseEncoding="UTF-8" fileEncoding="UTF-8" />
-    <!--<globalization culture="en-US" uiCulture="en"  fileEncoding="iso-8859-1" requestEncoding="iso-8859-1" responseEncoding="iso-8859-1"/>-->
-    <!-- page level options -->
-    <pages validateRequest="false" enableViewStateMac="true" enableEventValidation="true" viewStateEncryptionMode="Always">
-      <namespaces>
-        <add namespace="Microsoft.VisualBasic" />
-        <add namespace="DotNetNuke.Services.Localization" />
-        <add namespace="DotNetNuke.Entities.Users" />
-        <add namespace="DotNetNuke" />
-        <add namespace="DotNetNuke.Common" />
-        <add namespace="DotNetNuke.Data" />
-        <add namespace="DotNetNuke.Framework" />
-        <add namespace="DotNetNuke.Modules" />
-        <add namespace="DotNetNuke.Security" />
-        <add namespace="DotNetNuke.Services" />
-        <add namespace="DotNetNuke.UI" />
-        <add namespace="DotNetNuke.Entities.Portals" />
-        <add namespace="DotNetNuke.Common.Utilities" />
-        <add namespace="DotNetNuke.Services.Exceptions" />
-        <add namespace="DotNetNuke.Entities.Tabs" />
-      </namespaces>
-      <controls>
-      </controls>
-    </pages>
-    <!-- ASP.NET 2 Membership/Profile/Role and AnonymousAuthentication Providers -->
-    <!-- anonymousIdentification configuration:
-          enabled="[true|false]"                              Feature is enabled?
-          cookieName=".ASPXANONYMOUS"                         Cookie Name
-          cookieTimeout="100000"                              Cookie Timeout in minutes
-          cookiePath="/"                                      Cookie Path
-          cookieRequireSSL="[true|false]"                     Set Secure bit in Cookie
-          cookieSlidingExpiration="[true|false]"              Reissue expiring cookies?
-          cookieProtection="[None|Validation|Encryption|All]" How to protect cookies from being read/tampered
-          domain="[domain]"                                   Enables output of the "domain" cookie attribute set to the specified value
-        -->
-    <anonymousIdentification enabled="true" cookieName=".ASPXANONYMOUS" cookieTimeout="100000" cookiePath="/" cookieRequireSSL="false" cookieSlidingExpiration="true" cookieProtection="None" domain="" />
-    <membership defaultProvider="AspNetSqlMembershipProvider" userIsOnlineTimeWindow="15">
-      <providers>
-        <clear />
-        <!-- Configuration for AspNetSqlMembershipProvider:
-                connectionStringName="string"               Name corresponding to the entry in <connectionStrings> section where the connection string for the provider is specified
-                maxInvalidPasswordAttempts="int"            The number of failed password attempts, or failed password answer attempts that are allowed before locking out a user?s account
-                passwordAttemptWindow="int"                 The time window, in minutes, during which failed password attempts and failed password answer attempts are tracked
-                enablePasswordRetrieval="[true|false]"      Should the provider support password retrievals
-                enablePasswordReset="[true|false]"          Should the provider support password resets
-                requiresQuestionAndAnswer="[true|false]"    Should the provider require Q & A
-                minRequiredPasswordLength="int"		        The minimum password length
-                minRequiredNonalphanumericCharacters="int"  The minimum number of non-alphanumeric characters
-                applicationName="string"                    Optional string to identity the application: defaults to Application Metabase path
-                requiresUniqueEmail="[true|false]"          Should the provider require a unique email to be specified
-                passwordFormat="[Clear|Hashed|Encrypted]"   Storage format for the password: Hashed (SHA1), Clear or Encrypted (Triple-DES)
-                description="string"                        Description of what the provider does
-                -->
-        <add name="AspNetSqlMembershipProvider" type="System.Web.Security.SqlMembershipProvider" connectionStringName="SiteSqlServer" enablePasswordRetrieval="true" enablePasswordReset="true" requiresQuestionAndAnswer="false" minRequiredPasswordLength="7" minRequiredNonalphanumericCharacters="0" requiresUniqueEmail="false" passwordFormat="Encrypted" applicationName="DotNetNuke" description="Stores and retrieves membership data from the local Microsoft SQL Server database" />
-      </providers>
-    </membership>
-    <roleManager defaultProvider="ClientRoleProvider" enabled="true">
-      <providers>
-        <add name="ClientRoleProvider" type="System.Web.ClientServices.Providers.ClientRoleProvider, System.Web.Extensions, Version=4.0.0.0, Culture=neutral, PublicKeyToken=31bf3856ad364e35" serviceUri="" cacheTimeout="86400" />
-      </providers>
-    </roleManager>
-  </system.web>
-  <runtime>
-    <assemblyBinding xmlns="urn:schemas-microsoft-com:asm.v1">
-      <probing privatePath="bin;bin\HttpModules;bin\Providers;bin\Modules;bin\Support;" />
-      <dependentAssembly>
-        <assemblyIdentity name="System.Web.Extensions" publicKeyToken="31bf3856ad364e35" />
-        <bindingRedirect oldVersion="1.0.0.0-1.1.0.0" newVersion="3.5.0.0" />
-      </dependentAssembly>
-      <dependentAssembly>
-        <assemblyIdentity name="System.Web.Extensions.Design" publicKeyToken="31bf3856ad364e35" />
-        <bindingRedirect oldVersion="1.0.0.0-1.1.0.0" newVersion="3.5.0.0" />
-      </dependentAssembly>
-      <dependentAssembly>
-        <assemblyIdentity name="Ionic.Zip" publicKeyToken="EDBE51AD942A3F5C" culture="neutral" />
-        <bindingRedirect oldVersion="0.0.0.0-1.9.1.8" newVersion="1.9.1.8" />
-      </dependentAssembly>
-      <dependentAssembly>
-        <assemblyIdentity name="System.Net.Http.Formatting" publicKeyToken="31bf3856ad364e35" culture="neutral" />
-        <bindingRedirect oldVersion="0.0.0.0-5.2.3.0" newVersion="5.2.3.0" />
-      </dependentAssembly>
-      <dependentAssembly>
-        <assemblyIdentity name="Newtonsoft.Json" publicKeyToken="30ad4fe6b2a6aeed" culture="neutral" />
-        <bindingRedirect oldVersion="0.0.0.0-13.0.0.0" newVersion="13.0.0.0" />
-      </dependentAssembly>
-      <dependentAssembly>
-        <assemblyIdentity name="System.Web.Http" publicKeyToken="31bf3856ad364e35" culture="neutral" />
-        <bindingRedirect oldVersion="0.0.0.0-5.2.3.0" newVersion="5.2.3.0" />
-      </dependentAssembly>
-      <dependentAssembly>
-        <assemblyIdentity name="System.Web.Http.WebHost" publicKeyToken="31bf3856ad364e35" culture="neutral" />
-        <bindingRedirect oldVersion="0.0.0.0-5.2.3.0" newVersion="5.2.3.0" />
-      </dependentAssembly>
-      <dependentAssembly>
-        <assemblyIdentity name="System.Threading.Tasks.Extensions" publicKeyToken="cc7b13ffcd2ddd51" culture="neutral" />
-        <bindingRedirect oldVersion="0.0.0.0-4.2.0.1" newVersion="4.2.0.1" />
-      </dependentAssembly>
-      <dependentAssembly>
-        <assemblyIdentity name="NSubstitute" publicKeyToken="92dd2e9066daa5ca" culture="neutral" />
-        <bindingRedirect oldVersion="0.0.0.0-4.3.0.0" newVersion="4.3.0.0" />
-      </dependentAssembly>
-      <dependentAssembly>
-        <assemblyIdentity name="Fare" publicKeyToken="ea68d375bf33a7c8" culture="neutral" />
-        <bindingRedirect oldVersion="0.0.0.0-2.2.0.0" newVersion="2.2.0.0" />
-      </dependentAssembly>
-      <dependentAssembly>
-        <assemblyIdentity name="AutoFixture" publicKeyToken="b24654c590009d4f" culture="neutral" />
-        <bindingRedirect oldVersion="0.0.0.0-4.17.0.0" newVersion="4.17.0.0" />
-      </dependentAssembly>
-      <dependentAssembly>
-        <assemblyIdentity name="System.Runtime.CompilerServices.Unsafe" publicKeyToken="b03f5f7f11d50a3a" culture="neutral" />
-        <bindingRedirect oldVersion="0.0.0.0-6.0.0.0" newVersion="6.0.0.0" />
-      </dependentAssembly>
-      <dependentAssembly>
-<<<<<<< HEAD
-        <assemblyIdentity name="ICSharpCode.SharpZipLib" publicKeyToken="1b03e6acf1164f73" culture="neutral" />
-        <bindingRedirect oldVersion="0.0.0.0-1.3.3.11" newVersion="1.3.3.11" />
-=======
-        <assemblyIdentity name="BouncyCastle.Crypto" publicKeyToken="0e99375e54769942" culture="neutral" />
-        <bindingRedirect oldVersion="0.0.0.0-1.9.0.0" newVersion="1.9.0.0" />
->>>>>>> 9a4c9a97
-      </dependentAssembly>
-    </assemblyBinding>
-  </runtime>
-  <dotnetnuke>
-    <htmlEditor defaultProvider="DotNetNuke.RadEditorProvider">
-      <providers>
-        <clear />
-        <add name="DotNetNuke.RadEditorProvider" type="DotNetNuke.Providers.RadEditorProvider.EditorProvider, DotNetNuke.RadEditorProvider" providerPath="~/DesktopModules/Admin/RadEditorProvider" />
-      </providers>
-    </htmlEditor>
-    <navigationControl defaultProvider="DNNMenuNavigationProvider">
-      <providers>
-        <clear />
-        <add name="DNNMenuNavigationProvider" type="DotNetNuke.NavigationControl.DNNMenuNavigationProvider, DotNetNuke.DNNMenuNavigationProvider" providerPath="~\Providers\NavigationProviders\DNNMenuNavigationProvider\" />
-      </providers>
-    </navigationControl>
-    <searchIndex defaultProvider="ModuleIndexProvider">
-      <providers>
-        <clear />
-        <add name="ModuleIndexProvider" type="DotNetNuke.Services.Search.ModuleIndexer, DotNetNuke" providerPath="~\Providers\SearchProviders\ModuleIndexer\" />
-      </providers>
-    </searchIndex>
-    <searchDataStore defaultProvider="SearchDataStoreProvider">
-      <providers>
-        <clear />
-        <add name="SearchDataStoreProvider" type="DotNetNuke.Services.Search.SearchDataStore, DotNetNuke" providerPath="~\Providers\SearchProviders\SearchDataStore\" />
-      </providers>
-    </searchDataStore>
-    <data defaultProvider="SqlDataProvider">
-      <providers>
-        <clear />
-        <add name="SqlDataProvider" type="DotNetNuke.Data.SqlDataProvider, DotNetNuke" connectionStringName="SiteSqlServer" upgradeConnectionString="" providerPath="~\Providers\DataProviders\SqlDataProvider\" objectQualifier="" databaseOwner="dbo" />
-      </providers>
-    </data>
-    <databaseConnection defaultProvider="SqlDatabaseConnection">
-      <providers>
-        <clear />
-        <add name="SqlDatabaseConnection" type="DotNetNuke.Data.SqlDatabaseConnectionProvider, DotNetNuke" />
-      </providers>
-    </databaseConnection>
-    <logging defaultProvider="DBLoggingProvider">
-      <providers>
-        <clear />
-        <add name="DBLoggingProvider" type="DotNetNuke.Services.Log.EventLog.DBLoggingProvider, DotNetNuke" providerPath="~\Providers\LoggingProviders\DBLoggingProvider\" />
-      </providers>
-    </logging>
-    <scheduling defaultProvider="DNNScheduler">
-      <providers>
-        <clear />
-        <add name="DNNScheduler" type="DotNetNuke.Services.Scheduling.DNNScheduler, DotNetNuke" providerPath="~\Providers\SchedulingProviders\DNNScheduler\" debug="false" maxThreads="1" />
-      </providers>
-    </scheduling>
-    <friendlyUrl defaultProvider="DNNFriendlyUrl">
-      <providers>
-        <clear />
-        <add name="DNNFriendlyUrl" type="DotNetNuke.Services.Url.FriendlyUrl.DNNFriendlyUrlProvider, DotNetNuke.HttpModules" includePageName="true" regexMatch="[^a-zA-Z0-9 _-]" urlFormat="humanfriendly" />
-      </providers>
-    </friendlyUrl>
-    <caching defaultProvider="FileBasedCachingProvider">
-      <providers>
-        <clear />
-        <add name="FileBasedCachingProvider" type="DotNetNuke.Services.Cache.FBCachingProvider, DotNetNuke" providerPath="~\Providers\CachingProviders\FileBasedCachingProvider\" />
-      </providers>
-    </caching>
-    <authentication defaultProvider="ADSIAuthenticationProvider">
-      <providers>
-        <clear />
-        <add name="ADSIAuthenticationProvider" type="DotNetNuke.Authentication.ActiveDirectory.ADSI.ADSIProvider, DotNetNuke.Authentication.ActiveDirectory" providerPath="~\Providers\AuthenticationProviders\ADSIProvider\" />
-      </providers>
-    </authentication>
-    <members defaultProvider="AspNetMembershipProvider">
-      <providers>
-        <clear />
-        <add name="AspNetMembershipProvider" type="DotNetNuke.Security.Membership.AspNetMembershipProvider, DotNetNuke" providerPath="~\Providers\MembershipProviders\AspNetMembershipProvider\" />
-      </providers>
-    </members>
-    <roles defaultProvider="DNNRoleProvider">
-      <providers>
-        <clear />
-        <add name="DNNRoleProvider" type="DotNetNuke.Security.Roles.DNNRoleProvider, DotNetNuke" providerPath="~\Providers\MembershipProviders\DNNMembershipProvider\" />
-      </providers>
-    </roles>
-    <profiles defaultProvider="DNNProfileProvider">
-      <providers>
-        <clear />
-        <add name="DNNProfileProvider" type="DotNetNuke.Security.Profile.DNNProfileProvider, DotNetNuke" providerPath="~\Providers\MembershipProviders\DNNProfileProvider\" />
-      </providers>
-    </profiles>
-    <permissions defaultProvider="CorePermissionProvider">
-      <providers>
-        <clear />
-        <add name="CorePermissionProvider" type="DotNetNuke.Security.Permissions.CorePermissionProvider, DotNetNuke" providerPath="~\Providers\PermissionProviders\CorePermissionProvider\" />
-      </providers>
-    </permissions>
-    <moduleCaching defaultProvider="FileModuleCachingProvider">
-      <providers>
-        <clear />
-        <add name="FileModuleCachingProvider" type="DotNetNuke.Services.ModuleCache.FileProvider, DotNetNuke" providerPath="~\Providers\ModuleCachingProviders\FileModuleCachingProvider\" />
-        <add name="MemoryModuleCachingProvider" type="DotNetNuke.Services.ModuleCache.MemoryProvider, DotNetNuke" providerPath="~\Providers\ModuleCachingProviders\MemoryModuleCachingProvider\" />
-      </providers>
-    </moduleCaching>
-    <outputCaching defaultProvider="FileOutputCachingProvider">
-      <providers>
-        <clear />
-      </providers>
-    </outputCaching>
-    <folder defaultProvider="StandardFolderProvider">
-      <providers>
-        <clear />
-        <add name="StandardFolderProvider" type="DotNetNuke.Services.FileSystem.StandardFolderProvider, DotNetNuke" />
-        <add name="SecureFolderProvider" type="DotNetNuke.Services.FileSystem.SecureFolderProvider, DotNetNuke" />
-        <add name="DatabaseFolderProvider" type="DotNetNuke.Services.FileSystem.DatabaseFolderProvider, DotNetNuke" />
-      </providers>
-    </folder>
-    <clientcapability defaultProvider="AspNetClientCapabilityProvider">
-      <providers>
-        <clear />
-        <add name="AspNetClientCapabilityProvider" type="DotNetNuke.Providers.AspNetClientCapabilityProvider.AspNetClientCapabilityProvider, DotNetNuke.Providers.AspNetClientCapabilityProvider" providerPath="~\Providers\ClientCapabilityProviders\AspNetClientCapabilityProvider\" />
-      </providers>
-    </clientcapability>
-    <cryptography defaultProvider="FipsCompilanceCryptographyProvider">
-      <providers>
-        <clear />
-        <add name="CoreCryptographyProvider" type="DotNetNuke.Services.Cryptography.CoreCryptographyProvider, DotNetNuke" providerPath="~\Providers\CryptographyProviders\CoreCryptographyProvider\" />
-        <add name="FipsCompilanceCryptographyProvider" type="DotNetNuke.Services.Cryptography.FipsCompilanceCryptographyProvider, DotNetNuke" providerPath="~\Providers\CryptographyProviders\FipsCompilanceCryptographyProvider\" />
-      </providers>
-    </cryptography>
-    <sitemap defaultProvider="coreSitemapProvider">
-      <providers>
-        <clear />
-        <add name="coreSitemapProvider" type="DotNetNuke.Services.Sitemap.CoreSitemapProvider, DotNetNuke" providerPath="~\Providers\MembershipProviders\Sitemap\CoreSitemapProvider\" />
-      </providers>
-    </sitemap>
-    <authServices>
-      <messageHandlers>
-        <clear />
-        <add name="BasicAuth" type="DotNetNuke.Web.Api.Auth.BasicAuthMessageHandler, DotNetNuke.Web" enabled="true" defaultInclude="true" forceSSL="false" />
-        <add name="DigestAuth" type="DotNetNuke.Web.Api.Auth.DigestAuthMessageHandler, DotNetNuke.Web" enabled="true" defaultInclude="true" forceSSL="false" />
-        <add name="JWTAuth" type="Dnn.AuthServices.Jwt.Auth.JwtAuthMessageHandler, Dnn.AuthServices.Jwt" enabled="true" defaultInclude="true" forceSSL="false" />
-      </messageHandlers>
-    </authServices>
-    <tokens defaultProvider="CoreTokenProvider">
-      <providers>
-        <clear />
-        <add name="CoreTokenProvider" type="DotNetNuke.Services.Tokens.CoreTokenProvider, DotNetNuke" />
-      </providers>
-    </tokens>
-    <mail defaultProvider="CoreMailProvider">
-      <providers>
-        <clear />
-        <add name="CoreMailProvider" type="DotNetNuke.Services.Mail.CoreMailProvider, DotNetNuke" hideCoreSettings="False" />
-        <add name="MailKitMailProvider" type="DotNetNuke.Services.Mail.MailKitMailProvider, DotNetNuke" hideCoreSettings="False" />
-      </providers>
-    </mail>
-  </dotnetnuke>
-  <NUnit>
-    <TestRunner>
-      <!-- Valid values are STA,MTA. Others ignored. -->
-      <add key="ApartmentState" value="STA" />
-    </TestRunner>
-  </NUnit>
+﻿<?xml version="1.0" encoding="utf-8"?>
+<configuration>
+  <configSections>
+    <sectionGroup name="NUnit">
+      <section name="TestRunner" type="System.Configuration.NameValueSectionHandler" />
+    </sectionGroup>
+    <sectionGroup name="dotnetnuke">
+      <!-- the requirePermission attribute will cause a syntax warning - please ignore - it is required for Medium Trust support-->
+      <section name="system.data" type="System.Data.Common.DbProviderFactoriesConfigurationHandler, System.Data, Version=4.0.0.0, Culture=neutral, PublicKeyToken=b77a5c561934e089" />
+      <section name="data" requirePermission="false" type="DotNetNuke.Framework.Providers.ProviderConfigurationHandler, DotNetNuke" />
+      <section name="logging" requirePermission="false" type="DotNetNuke.Framework.Providers.ProviderConfigurationHandler, DotNetNuke" />
+      <section name="scheduling" requirePermission="false" type="DotNetNuke.Framework.Providers.ProviderConfigurationHandler, DotNetNuke" />
+      <section name="htmlEditor" requirePermission="false" type="DotNetNuke.Framework.Providers.ProviderConfigurationHandler, DotNetNuke" />
+      <section name="navigationControl" requirePermission="false" type="DotNetNuke.Framework.Providers.ProviderConfigurationHandler, DotNetNuke" />
+      <section name="searchIndex" requirePermission="false" type="DotNetNuke.Framework.Providers.ProviderConfigurationHandler, DotNetNuke" />
+      <section name="searchDataStore" requirePermission="false" type="DotNetNuke.Framework.Providers.ProviderConfigurationHandler, DotNetNuke" />
+      <section name="friendlyUrl" requirePermission="false" type="DotNetNuke.Framework.Providers.ProviderConfigurationHandler, DotNetNuke" />
+      <section name="caching" requirePermission="false" type="DotNetNuke.Framework.Providers.ProviderConfigurationHandler, DotNetNuke" />
+      <section name="authentication" requirePermission="false" type="DotNetNuke.Framework.Providers.ProviderConfigurationHandler, DotNetNuke" />
+      <section name="members" requirePermission="false" type="DotNetNuke.Framework.Providers.ProviderConfigurationHandler, DotNetNuke" />
+      <section name="roles" requirePermission="false" type="DotNetNuke.Framework.Providers.ProviderConfigurationHandler, DotNetNuke" />
+      <section name="profiles" requirePermission="false" type="DotNetNuke.Framework.Providers.ProviderConfigurationHandler, DotNetNuke" />
+      <section name="permissions" requirePermission="false" type="DotNetNuke.Framework.Providers.ProviderConfigurationHandler, DotNetNuke" />
+      <section name="moduleCaching" requirePermission="false" type="DotNetNuke.Framework.Providers.ProviderConfigurationHandler, DotNetNuke" />
+      <section name="outputCaching" requirePermission="false" type="DotNetNuke.Framework.Providers.ProviderConfigurationHandler, DotNetNuke" />
+      <section name="folder" requirePermission="false" type="DotNetNuke.Framework.Providers.ProviderConfigurationHandler, DotNetNuke" />
+      <section name="clientcapability" requirePermission="false" type="DotNetNuke.Framework.Providers.ProviderConfigurationHandler, DotNetNuke" />
+      <section name="sitemap" requirePermission="false" type="DotNetNuke.Framework.Providers.ProviderConfigurationHandler, DotNetNuke" />
+      <section name="authServices" requirePermission="false" type="DotNetNuke.Web.ConfigSection.AuthServicesConfiguration, DotNetNuke.Web" />
+      <section name="cryptography" requirePermission="false" type="DotNetNuke.Framework.Providers.ProviderConfigurationHandler, DotNetNuke" />
+      <section name="databaseConnection" requirePermission="false" type="DotNetNuke.Framework.Providers.ProviderConfigurationHandler, DotNetNuke" />
+      <section name="tokens" requirePermission="false" type="DotNetNuke.Framework.Providers.ProviderConfigurationHandler, DotNetNuke" />
+      <section name="mail" requirePermission="false" type="DotNetNuke.Framework.Providers.ProviderConfigurationHandler, DotNetNuke" />
+    </sectionGroup>
+    <section name="specFlow" type="TechTalk.SpecFlow.Configuration.ConfigurationSectionHandler, TechTalk.SpecFlow" />
+  </configSections>
+  <system.data>
+    <DbProviderFactories>
+      <remove invariant="System.Data.SqlServerCe.4.0" />
+      <add name="Microsoft SQL Server Compact Data Provider 4.0" invariant="System.Data.SqlServerCe.4.0" description=".NET Framework Data Provider for Microsoft SQL Server Compact" type="System.Data.SqlServerCe.SqlCeProviderFactory, System.Data.SqlServerCe, Version=4.0.0.0, Culture=neutral, PublicKeyToken=89845dcd8080cc91" />
+    </DbProviderFactories>
+  </system.data>
+  <connectionStrings>
+    <clear />
+    <add name="SiteSqlServer" connectionString="server=(localdb)\MSSQLLocalDB;Database=Dnn_Platform;Trusted_Connection=True;" providerName="System.Data.SqlClient" />
+    <add name="PetaPoco" connectionString="Data Source=Test.sdf" providerName="System.Data.SqlServerCe.4.0" />
+    <add name="Test" connectionString="Data Source=Test.sdf" providerName="System.Data.SqlServerCe.4.0" />
+  </connectionStrings>
+  <appSettings>
+    <add key="siteUrl" value="http://DNN_Platform.dnndev.me" />
+    <add key="hostUserName" value="host" />
+    <add key="hostPassword" value="dnnhost" />
+    <add key="loginCookie" value=".DOTNETNUKE" />
+    <add key="InstallTemplate" value="DotNetNuke.install.config" />
+    <add key="AutoUpgrade" value="true" />
+    <add key="UseInstallWizard" value="true" />
+    <add key="InstallMemberRole" value="true" />
+    <add key="ShowMissingKeys" value="false" />
+    <add key="EnableCachePersistence" value="false" />
+    <add key="HostHeader" value="" />
+    <add key="RemoveAngleBrackets" value="false" />
+    <add key="PersistentCookieTimeout" value="0" />
+  </appSettings>
+  <!-- The system.webServer section is required for IIS7 compatability It is ignored by IIS6-->
+  <system.webServer>
+    <modules>
+      <add name="RequestFilter" type="DotNetNuke.HttpModules.RequestFilter.RequestFilterModule, DotNetNuke.HttpModules" preCondition="managedHandler" />
+      <add name="UrlRewrite" type="DotNetNuke.HttpModules.UrlRewriteModule, DotNetNuke.HttpModules" preCondition="managedHandler" />
+      <add name="MobileRedirect" type="DotNetNuke.HttpModules.MobileRedirectModule, DotNetNuke.HttpModules" preCondition="managedHandler" />
+      <add name="Exception" type="DotNetNuke.HttpModules.Exceptions.ExceptionModule, DotNetNuke.HttpModules" preCondition="managedHandler" />
+      <add name="DNNMembership" type="DotNetNuke.HttpModules.Membership.MembershipModule, DotNetNuke.HttpModules" preCondition="managedHandler" />
+      <add name="Personalization" type="DotNetNuke.HttpModules.Personalization.PersonalizationModule, DotNetNuke.HttpModules" preCondition="managedHandler" />
+      <add name="Analytics" type="DotNetNuke.HttpModules.Analytics.AnalyticsModule, DotNetNuke.HttpModules" preCondition="managedHandler" />
+      <add name="Services" type="DotNetNuke.HttpModules.Services.ServicesModule, DotNetNuke.HttpModules" />
+    </modules>
+    <handlers>
+      <remove name="WebServiceHandlerFactory-Integrated" />
+      <add name="LogoffHandler*" path="Logoff.aspx" verb="*" type="DotNetNuke.Services.Authentication.LogOffHandler, DotNetNuke" preCondition="integratedMode" />
+      <add name="RSSHandler" path="RSS.aspx" verb="*" type="DotNetNuke.Services.Syndication.RssHandler, DotNetNuke" preCondition="integratedMode" />
+      <add name="LinkClickHandler" path="LinkClick.aspx" verb="*" type="DotNetNuke.Services.FileSystem.FileServerHandler, DotNetNuke" preCondition="integratedMode" />
+      <add name="CaptchaHandler" path="*.captcha.aspx" verb="*" type="DotNetNuke.UI.WebControls.CaptchaHandler, DotNetNuke" preCondition="integratedMode" />
+      <add name="UserProfilePageHandler" path="User.aspx" verb="*" type="DotNetNuke.Services.UserProfile.UserProfilePageHandler, DotNetNuke" preCondition="integratedMode" />
+      <add name="UserProfilePicHandler" path="ProfilePic.ashx" verb="*" type="DotNetNuke.Services.UserProfile.UserProfilePicHandler, DotNetNuke" preCondition="integratedMode" />
+    </handlers>
+    <validation validateIntegratedModeConfiguration="false" />
+  </system.webServer>
+  <system.web>
+    <machineKey validationKey="3CF26670752F33E0AEB07F6FA77AD4F24073F577" decryptionKey="988C4A46C83C5D03E20B63AC0C39B9CB3B0DA5FB35893825" decryption="3DES" validation="SHA1" />
+        <!-- set code access security trust level - this is generally set in the machine.config
+    <trust level="Medium" originUrl=".*" />
+    -->
+    <!-- set debugmode to false for running application -->
+    <compilation debug="false" strict="false">
+      <buildProviders>
+        <remove extension=".resx" />
+        <remove extension=".resources" />
+      </buildProviders>
+      <assemblies>
+        <add assembly="Microsoft.VisualBasic, Version=10.0.0.0, Culture=neutral, PublicKeyToken=B03F5F7F11D50A3A" />
+      </assemblies>
+      <expressionBuilders>
+        <add expressionPrefix="dnnLoc" type="DotNetNuke.Services.Localization.LocalizationExpressionBuilder, DotNetNuke" />
+      </expressionBuilders>
+      <!-- register your app_code subfolders to generate granular assemblies during compilation
+      <codeSubDirectories> 
+        <add directoryName="sub-directory name"/> 
+      </codeSubDirectories>
+      -->
+    </compilation>
+    <!-- permits errors to be displayed for remote clients -->
+    <customErrors mode="RemoteOnly" />
+    <!-- Forms or Windows authentication -->
+    <authentication mode="Forms">
+      <forms name=".DOTNETNUKE" protection="All" timeout="60" cookieless="UseCookies" />
+    </authentication>
+    <!-- allow large file uploads -->
+    <httpRuntime shutdownTimeout="120" executionTimeout="900" useFullyQualifiedRedirectUrl="true" maxRequestLength="12288" requestLengthDiskThreshold="12288" />
+    <httpCookies httpOnlyCookies="true" requireSSL="false" domain="" />
+    <!--  GLOBALIZATION
+    This section sets the globalization settings of the application. 
+    Utf-8 is not supported on Netscape 4.x 
+    If you need netscape compatiblity leave iso-8859-1.
+    UTF-8 is recommended for complex languages
+    -->
+    <globalization culture="en-US" uiCulture="en" requestEncoding="UTF-8" responseEncoding="UTF-8" fileEncoding="UTF-8" />
+    <!--<globalization culture="en-US" uiCulture="en"  fileEncoding="iso-8859-1" requestEncoding="iso-8859-1" responseEncoding="iso-8859-1"/>-->
+    <!-- page level options -->
+    <pages validateRequest="false" enableViewStateMac="true" enableEventValidation="true" viewStateEncryptionMode="Always">
+      <namespaces>
+        <add namespace="Microsoft.VisualBasic" />
+        <add namespace="DotNetNuke.Services.Localization" />
+        <add namespace="DotNetNuke.Entities.Users" />
+        <add namespace="DotNetNuke" />
+        <add namespace="DotNetNuke.Common" />
+        <add namespace="DotNetNuke.Data" />
+        <add namespace="DotNetNuke.Framework" />
+        <add namespace="DotNetNuke.Modules" />
+        <add namespace="DotNetNuke.Security" />
+        <add namespace="DotNetNuke.Services" />
+        <add namespace="DotNetNuke.UI" />
+        <add namespace="DotNetNuke.Entities.Portals" />
+        <add namespace="DotNetNuke.Common.Utilities" />
+        <add namespace="DotNetNuke.Services.Exceptions" />
+        <add namespace="DotNetNuke.Entities.Tabs" />
+      </namespaces>
+      <controls>
+      </controls>
+    </pages>
+    <!-- ASP.NET 2 Membership/Profile/Role and AnonymousAuthentication Providers -->
+    <!-- anonymousIdentification configuration:
+          enabled="[true|false]"                              Feature is enabled?
+          cookieName=".ASPXANONYMOUS"                         Cookie Name
+          cookieTimeout="100000"                              Cookie Timeout in minutes
+          cookiePath="/"                                      Cookie Path
+          cookieRequireSSL="[true|false]"                     Set Secure bit in Cookie
+          cookieSlidingExpiration="[true|false]"              Reissue expiring cookies?
+          cookieProtection="[None|Validation|Encryption|All]" How to protect cookies from being read/tampered
+          domain="[domain]"                                   Enables output of the "domain" cookie attribute set to the specified value
+        -->
+    <anonymousIdentification enabled="true" cookieName=".ASPXANONYMOUS" cookieTimeout="100000" cookiePath="/" cookieRequireSSL="false" cookieSlidingExpiration="true" cookieProtection="None" domain="" />
+    <membership defaultProvider="AspNetSqlMembershipProvider" userIsOnlineTimeWindow="15">
+      <providers>
+        <clear />
+        <!-- Configuration for AspNetSqlMembershipProvider:
+                connectionStringName="string"               Name corresponding to the entry in <connectionStrings> section where the connection string for the provider is specified
+                maxInvalidPasswordAttempts="int"            The number of failed password attempts, or failed password answer attempts that are allowed before locking out a user?s account
+                passwordAttemptWindow="int"                 The time window, in minutes, during which failed password attempts and failed password answer attempts are tracked
+                enablePasswordRetrieval="[true|false]"      Should the provider support password retrievals
+                enablePasswordReset="[true|false]"          Should the provider support password resets
+                requiresQuestionAndAnswer="[true|false]"    Should the provider require Q & A
+                minRequiredPasswordLength="int"		        The minimum password length
+                minRequiredNonalphanumericCharacters="int"  The minimum number of non-alphanumeric characters
+                applicationName="string"                    Optional string to identity the application: defaults to Application Metabase path
+                requiresUniqueEmail="[true|false]"          Should the provider require a unique email to be specified
+                passwordFormat="[Clear|Hashed|Encrypted]"   Storage format for the password: Hashed (SHA1), Clear or Encrypted (Triple-DES)
+                description="string"                        Description of what the provider does
+                -->
+        <add name="AspNetSqlMembershipProvider" type="System.Web.Security.SqlMembershipProvider" connectionStringName="SiteSqlServer" enablePasswordRetrieval="true" enablePasswordReset="true" requiresQuestionAndAnswer="false" minRequiredPasswordLength="7" minRequiredNonalphanumericCharacters="0" requiresUniqueEmail="false" passwordFormat="Encrypted" applicationName="DotNetNuke" description="Stores and retrieves membership data from the local Microsoft SQL Server database" />
+      </providers>
+    </membership>
+    <roleManager defaultProvider="ClientRoleProvider" enabled="true">
+      <providers>
+        <add name="ClientRoleProvider" type="System.Web.ClientServices.Providers.ClientRoleProvider, System.Web.Extensions, Version=4.0.0.0, Culture=neutral, PublicKeyToken=31bf3856ad364e35" serviceUri="" cacheTimeout="86400" />
+      </providers>
+    </roleManager>
+  </system.web>
+  <runtime>
+    <assemblyBinding xmlns="urn:schemas-microsoft-com:asm.v1">
+      <probing privatePath="bin;bin\HttpModules;bin\Providers;bin\Modules;bin\Support;" />
+      <dependentAssembly>
+        <assemblyIdentity name="System.Web.Extensions" publicKeyToken="31bf3856ad364e35" />
+        <bindingRedirect oldVersion="1.0.0.0-1.1.0.0" newVersion="3.5.0.0" />
+      </dependentAssembly>
+      <dependentAssembly>
+        <assemblyIdentity name="System.Web.Extensions.Design" publicKeyToken="31bf3856ad364e35" />
+        <bindingRedirect oldVersion="1.0.0.0-1.1.0.0" newVersion="3.5.0.0" />
+      </dependentAssembly>
+      <dependentAssembly>
+        <assemblyIdentity name="Ionic.Zip" publicKeyToken="EDBE51AD942A3F5C" culture="neutral" />
+        <bindingRedirect oldVersion="0.0.0.0-1.9.1.8" newVersion="1.9.1.8" />
+      </dependentAssembly>
+      <dependentAssembly>
+        <assemblyIdentity name="System.Net.Http.Formatting" publicKeyToken="31bf3856ad364e35" culture="neutral" />
+        <bindingRedirect oldVersion="0.0.0.0-5.2.3.0" newVersion="5.2.3.0" />
+      </dependentAssembly>
+      <dependentAssembly>
+        <assemblyIdentity name="Newtonsoft.Json" publicKeyToken="30ad4fe6b2a6aeed" culture="neutral" />
+        <bindingRedirect oldVersion="0.0.0.0-13.0.0.0" newVersion="13.0.0.0" />
+      </dependentAssembly>
+      <dependentAssembly>
+        <assemblyIdentity name="System.Web.Http" publicKeyToken="31bf3856ad364e35" culture="neutral" />
+        <bindingRedirect oldVersion="0.0.0.0-5.2.3.0" newVersion="5.2.3.0" />
+      </dependentAssembly>
+      <dependentAssembly>
+        <assemblyIdentity name="System.Web.Http.WebHost" publicKeyToken="31bf3856ad364e35" culture="neutral" />
+        <bindingRedirect oldVersion="0.0.0.0-5.2.3.0" newVersion="5.2.3.0" />
+      </dependentAssembly>
+      <dependentAssembly>
+        <assemblyIdentity name="System.Threading.Tasks.Extensions" publicKeyToken="cc7b13ffcd2ddd51" culture="neutral" />
+        <bindingRedirect oldVersion="0.0.0.0-4.2.0.1" newVersion="4.2.0.1" />
+      </dependentAssembly>
+      <dependentAssembly>
+        <assemblyIdentity name="NSubstitute" publicKeyToken="92dd2e9066daa5ca" culture="neutral" />
+        <bindingRedirect oldVersion="0.0.0.0-4.3.0.0" newVersion="4.3.0.0" />
+      </dependentAssembly>
+      <dependentAssembly>
+        <assemblyIdentity name="Fare" publicKeyToken="ea68d375bf33a7c8" culture="neutral" />
+        <bindingRedirect oldVersion="0.0.0.0-2.2.0.0" newVersion="2.2.0.0" />
+      </dependentAssembly>
+      <dependentAssembly>
+        <assemblyIdentity name="AutoFixture" publicKeyToken="b24654c590009d4f" culture="neutral" />
+        <bindingRedirect oldVersion="0.0.0.0-4.17.0.0" newVersion="4.17.0.0" />
+      </dependentAssembly>
+      <dependentAssembly>
+        <assemblyIdentity name="System.Runtime.CompilerServices.Unsafe" publicKeyToken="b03f5f7f11d50a3a" culture="neutral" />
+        <bindingRedirect oldVersion="0.0.0.0-6.0.0.0" newVersion="6.0.0.0" />
+      </dependentAssembly>
+      <dependentAssembly>
+        <assemblyIdentity name="ICSharpCode.SharpZipLib" publicKeyToken="1b03e6acf1164f73" culture="neutral" />
+        <bindingRedirect oldVersion="0.0.0.0-1.3.3.11" newVersion="1.3.3.11" />
+      </dependentAssembly>
+      <dependentAssembly>
+        <assemblyIdentity name="BouncyCastle.Crypto" publicKeyToken="0e99375e54769942" culture="neutral" />
+        <bindingRedirect oldVersion="0.0.0.0-1.9.0.0" newVersion="1.9.0.0" />
+      </dependentAssembly>
+    </assemblyBinding>
+  </runtime>
+  <dotnetnuke>
+    <htmlEditor defaultProvider="DotNetNuke.RadEditorProvider">
+      <providers>
+        <clear />
+        <add name="DotNetNuke.RadEditorProvider" type="DotNetNuke.Providers.RadEditorProvider.EditorProvider, DotNetNuke.RadEditorProvider" providerPath="~/DesktopModules/Admin/RadEditorProvider" />
+      </providers>
+    </htmlEditor>
+    <navigationControl defaultProvider="DNNMenuNavigationProvider">
+      <providers>
+        <clear />
+        <add name="DNNMenuNavigationProvider" type="DotNetNuke.NavigationControl.DNNMenuNavigationProvider, DotNetNuke.DNNMenuNavigationProvider" providerPath="~\Providers\NavigationProviders\DNNMenuNavigationProvider\" />
+      </providers>
+    </navigationControl>
+    <searchIndex defaultProvider="ModuleIndexProvider">
+      <providers>
+        <clear />
+        <add name="ModuleIndexProvider" type="DotNetNuke.Services.Search.ModuleIndexer, DotNetNuke" providerPath="~\Providers\SearchProviders\ModuleIndexer\" />
+      </providers>
+    </searchIndex>
+    <searchDataStore defaultProvider="SearchDataStoreProvider">
+      <providers>
+        <clear />
+        <add name="SearchDataStoreProvider" type="DotNetNuke.Services.Search.SearchDataStore, DotNetNuke" providerPath="~\Providers\SearchProviders\SearchDataStore\" />
+      </providers>
+    </searchDataStore>
+    <data defaultProvider="SqlDataProvider">
+      <providers>
+        <clear />
+        <add name="SqlDataProvider" type="DotNetNuke.Data.SqlDataProvider, DotNetNuke" connectionStringName="SiteSqlServer" upgradeConnectionString="" providerPath="~\Providers\DataProviders\SqlDataProvider\" objectQualifier="" databaseOwner="dbo" />
+      </providers>
+    </data>
+    <databaseConnection defaultProvider="SqlDatabaseConnection">
+      <providers>
+        <clear />
+        <add name="SqlDatabaseConnection" type="DotNetNuke.Data.SqlDatabaseConnectionProvider, DotNetNuke" />
+      </providers>
+    </databaseConnection>
+    <logging defaultProvider="DBLoggingProvider">
+      <providers>
+        <clear />
+        <add name="DBLoggingProvider" type="DotNetNuke.Services.Log.EventLog.DBLoggingProvider, DotNetNuke" providerPath="~\Providers\LoggingProviders\DBLoggingProvider\" />
+      </providers>
+    </logging>
+    <scheduling defaultProvider="DNNScheduler">
+      <providers>
+        <clear />
+        <add name="DNNScheduler" type="DotNetNuke.Services.Scheduling.DNNScheduler, DotNetNuke" providerPath="~\Providers\SchedulingProviders\DNNScheduler\" debug="false" maxThreads="1" />
+      </providers>
+    </scheduling>
+    <friendlyUrl defaultProvider="DNNFriendlyUrl">
+      <providers>
+        <clear />
+        <add name="DNNFriendlyUrl" type="DotNetNuke.Services.Url.FriendlyUrl.DNNFriendlyUrlProvider, DotNetNuke.HttpModules" includePageName="true" regexMatch="[^a-zA-Z0-9 _-]" urlFormat="humanfriendly" />
+      </providers>
+    </friendlyUrl>
+    <caching defaultProvider="FileBasedCachingProvider">
+      <providers>
+        <clear />
+        <add name="FileBasedCachingProvider" type="DotNetNuke.Services.Cache.FBCachingProvider, DotNetNuke" providerPath="~\Providers\CachingProviders\FileBasedCachingProvider\" />
+      </providers>
+    </caching>
+    <authentication defaultProvider="ADSIAuthenticationProvider">
+      <providers>
+        <clear />
+        <add name="ADSIAuthenticationProvider" type="DotNetNuke.Authentication.ActiveDirectory.ADSI.ADSIProvider, DotNetNuke.Authentication.ActiveDirectory" providerPath="~\Providers\AuthenticationProviders\ADSIProvider\" />
+      </providers>
+    </authentication>
+    <members defaultProvider="AspNetMembershipProvider">
+      <providers>
+        <clear />
+        <add name="AspNetMembershipProvider" type="DotNetNuke.Security.Membership.AspNetMembershipProvider, DotNetNuke" providerPath="~\Providers\MembershipProviders\AspNetMembershipProvider\" />
+      </providers>
+    </members>
+    <roles defaultProvider="DNNRoleProvider">
+      <providers>
+        <clear />
+        <add name="DNNRoleProvider" type="DotNetNuke.Security.Roles.DNNRoleProvider, DotNetNuke" providerPath="~\Providers\MembershipProviders\DNNMembershipProvider\" />
+      </providers>
+    </roles>
+    <profiles defaultProvider="DNNProfileProvider">
+      <providers>
+        <clear />
+        <add name="DNNProfileProvider" type="DotNetNuke.Security.Profile.DNNProfileProvider, DotNetNuke" providerPath="~\Providers\MembershipProviders\DNNProfileProvider\" />
+      </providers>
+    </profiles>
+    <permissions defaultProvider="CorePermissionProvider">
+      <providers>
+        <clear />
+        <add name="CorePermissionProvider" type="DotNetNuke.Security.Permissions.CorePermissionProvider, DotNetNuke" providerPath="~\Providers\PermissionProviders\CorePermissionProvider\" />
+      </providers>
+    </permissions>
+    <moduleCaching defaultProvider="FileModuleCachingProvider">
+      <providers>
+        <clear />
+        <add name="FileModuleCachingProvider" type="DotNetNuke.Services.ModuleCache.FileProvider, DotNetNuke" providerPath="~\Providers\ModuleCachingProviders\FileModuleCachingProvider\" />
+        <add name="MemoryModuleCachingProvider" type="DotNetNuke.Services.ModuleCache.MemoryProvider, DotNetNuke" providerPath="~\Providers\ModuleCachingProviders\MemoryModuleCachingProvider\" />
+      </providers>
+    </moduleCaching>
+    <outputCaching defaultProvider="FileOutputCachingProvider">
+      <providers>
+        <clear />
+      </providers>
+    </outputCaching>
+    <folder defaultProvider="StandardFolderProvider">
+      <providers>
+        <clear />
+        <add name="StandardFolderProvider" type="DotNetNuke.Services.FileSystem.StandardFolderProvider, DotNetNuke" />
+        <add name="SecureFolderProvider" type="DotNetNuke.Services.FileSystem.SecureFolderProvider, DotNetNuke" />
+        <add name="DatabaseFolderProvider" type="DotNetNuke.Services.FileSystem.DatabaseFolderProvider, DotNetNuke" />
+      </providers>
+    </folder>
+    <clientcapability defaultProvider="AspNetClientCapabilityProvider">
+      <providers>
+        <clear />
+        <add name="AspNetClientCapabilityProvider" type="DotNetNuke.Providers.AspNetClientCapabilityProvider.AspNetClientCapabilityProvider, DotNetNuke.Providers.AspNetClientCapabilityProvider" providerPath="~\Providers\ClientCapabilityProviders\AspNetClientCapabilityProvider\" />
+      </providers>
+    </clientcapability>
+    <cryptography defaultProvider="FipsCompilanceCryptographyProvider">
+      <providers>
+        <clear />
+        <add name="CoreCryptographyProvider" type="DotNetNuke.Services.Cryptography.CoreCryptographyProvider, DotNetNuke" providerPath="~\Providers\CryptographyProviders\CoreCryptographyProvider\" />
+        <add name="FipsCompilanceCryptographyProvider" type="DotNetNuke.Services.Cryptography.FipsCompilanceCryptographyProvider, DotNetNuke" providerPath="~\Providers\CryptographyProviders\FipsCompilanceCryptographyProvider\" />
+      </providers>
+    </cryptography>
+    <sitemap defaultProvider="coreSitemapProvider">
+      <providers>
+        <clear />
+        <add name="coreSitemapProvider" type="DotNetNuke.Services.Sitemap.CoreSitemapProvider, DotNetNuke" providerPath="~\Providers\MembershipProviders\Sitemap\CoreSitemapProvider\" />
+      </providers>
+    </sitemap>
+    <authServices>
+      <messageHandlers>
+        <clear />
+        <add name="BasicAuth" type="DotNetNuke.Web.Api.Auth.BasicAuthMessageHandler, DotNetNuke.Web" enabled="true" defaultInclude="true" forceSSL="false" />
+        <add name="DigestAuth" type="DotNetNuke.Web.Api.Auth.DigestAuthMessageHandler, DotNetNuke.Web" enabled="true" defaultInclude="true" forceSSL="false" />
+        <add name="JWTAuth" type="Dnn.AuthServices.Jwt.Auth.JwtAuthMessageHandler, Dnn.AuthServices.Jwt" enabled="true" defaultInclude="true" forceSSL="false" />
+      </messageHandlers>
+    </authServices>
+    <tokens defaultProvider="CoreTokenProvider">
+      <providers>
+        <clear />
+        <add name="CoreTokenProvider" type="DotNetNuke.Services.Tokens.CoreTokenProvider, DotNetNuke" />
+      </providers>
+    </tokens>
+    <mail defaultProvider="CoreMailProvider">
+      <providers>
+        <clear />
+        <add name="CoreMailProvider" type="DotNetNuke.Services.Mail.CoreMailProvider, DotNetNuke" hideCoreSettings="False" />
+        <add name="MailKitMailProvider" type="DotNetNuke.Services.Mail.MailKitMailProvider, DotNetNuke" hideCoreSettings="False" />
+      </providers>
+    </mail>
+  </dotnetnuke>
+  <NUnit>
+    <TestRunner>
+      <!-- Valid values are STA,MTA. Others ignored. -->
+      <add key="ApartmentState" value="STA" />
+    </TestRunner>
+  </NUnit>
 </configuration>