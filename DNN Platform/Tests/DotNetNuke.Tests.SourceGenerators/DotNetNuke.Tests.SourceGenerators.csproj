--- conflicted
+++ resolved
@@ -20,13 +20,8 @@
     </ItemGroup>
 
     <ItemGroup>
-<<<<<<< HEAD
-        <PackageReference Include="Microsoft.CodeAnalysis.CSharp" Version="4.9.2" />
+        <PackageReference Include="Microsoft.CodeAnalysis.CSharp" Version="4.10.0" />
         <PackageReference Include="Microsoft.NET.Test.Sdk" Version="17.10.0" />
-=======
-        <PackageReference Include="Microsoft.CodeAnalysis.CSharp" Version="4.10.0" />
-        <PackageReference Include="Microsoft.NET.Test.Sdk" Version="17.1.0" />
->>>>>>> fd2e3c48
         <PackageReference Include="NUnit" Version="3.13.3" />
         <PackageReference Include="NUnit3TestAdapter" Version="4.5.0" />
         <PackageReference Include="NUnit.Analyzers" Version="3.6.1">
