--- conflicted
+++ resolved
@@ -1,92 +1,94 @@
-﻿<?xml version="1.0" encoding="utf-8"?>
-<configuration>
-  <runtime>
-    <assemblyBinding xmlns="urn:schemas-microsoft-com:asm.v1">
-      <dependentAssembly>
-        <assemblyIdentity name="Newtonsoft.Json" publicKeyToken="30ad4fe6b2a6aeed" culture="neutral" />
-        <bindingRedirect oldVersion="0.0.0.0-13.0.0.0" newVersion="13.0.0.0" />
-      </dependentAssembly>
-      <dependentAssembly>
-        <assemblyIdentity name="BouncyCastle.Crypto" publicKeyToken="0e99375e54769942" culture="neutral" />
-        <bindingRedirect oldVersion="0.0.0.0-1.9.0.0" newVersion="1.9.0.0" />
-      </dependentAssembly>
-      <dependentAssembly>
-        <assemblyIdentity name="DotNetNuke.Web.Client" publicKeyToken="null" culture="neutral" />
-        <bindingRedirect oldVersion="0.0.0.0-9.12.1.0" newVersion="9.12.1.0" />
-      </dependentAssembly>
-      <dependentAssembly>
-        <assemblyIdentity name="DotNetNuke.WebUtility" publicKeyToken="null" culture="neutral" />
-        <bindingRedirect oldVersion="0.0.0.0-4.2.1.783" newVersion="4.2.1.783" />
-      </dependentAssembly>
-      <dependentAssembly>
-        <assemblyIdentity name="mscorlib" publicKeyToken="b77a5c561934e089" culture="neutral" />
-        <bindingRedirect oldVersion="0.0.0.0-4.0.0.0" newVersion="4.0.0.0" />
-      </dependentAssembly>
-      <dependentAssembly>
-        <assemblyIdentity name="System" publicKeyToken="b77a5c561934e089" culture="neutral" />
-        <bindingRedirect oldVersion="0.0.0.0-4.0.0.0" newVersion="4.0.0.0" />
-      </dependentAssembly>
-      <dependentAssembly>
-        <assemblyIdentity name="System.Buffers" publicKeyToken="cc7b13ffcd2ddd51" culture="neutral" />
-        <bindingRedirect oldVersion="0.0.0.0-4.0.3.0" newVersion="4.0.3.0" />
-      </dependentAssembly>
-      <dependentAssembly>
-        <assemblyIdentity name="System.Core" publicKeyToken="b77a5c561934e089" culture="neutral" />
-        <bindingRedirect oldVersion="0.0.0.0-4.0.0.0" newVersion="4.0.0.0" />
-      </dependentAssembly>
-      <dependentAssembly>
-        <assemblyIdentity name="System.Drawing" publicKeyToken="b03f5f7f11d50a3a" culture="neutral" />
-        <bindingRedirect oldVersion="0.0.0.0-4.0.0.0" newVersion="4.0.0.0" />
-      </dependentAssembly>
-      <dependentAssembly>
-        <assemblyIdentity name="System.IO.Compression" publicKeyToken="b77a5c561934e089" culture="neutral" />
-        <bindingRedirect oldVersion="0.0.0.0-4.1.3.0" newVersion="4.1.3.0" />
-      </dependentAssembly>
-      <dependentAssembly>
-        <assemblyIdentity name="System.Net.Http" publicKeyToken="b03f5f7f11d50a3a" culture="neutral" />
-        <bindingRedirect oldVersion="0.0.0.0-4.1.2.0" newVersion="4.1.2.0" />
-      </dependentAssembly>
-      <dependentAssembly>
-        <assemblyIdentity name="System.Runtime.CompilerServices.Unsafe" publicKeyToken="b03f5f7f11d50a3a" culture="neutral" />
-        <bindingRedirect oldVersion="0.0.0.0-6.0.0.0" newVersion="6.0.0.0" />
-      </dependentAssembly>
-      <dependentAssembly>
-        <assemblyIdentity name="System.Web" publicKeyToken="b03f5f7f11d50a3a" culture="neutral" />
-        <bindingRedirect oldVersion="0.0.0.0-4.0.0.0" newVersion="4.0.0.0" />
-      </dependentAssembly>
-      <dependentAssembly>
-        <assemblyIdentity name="System.Xml" publicKeyToken="b77a5c561934e089" culture="neutral" />
-        <bindingRedirect oldVersion="0.0.0.0-4.0.0.0" newVersion="4.0.0.0" />
-      </dependentAssembly>
-      <dependentAssembly>
-<<<<<<< HEAD
-        <assemblyIdentity name="System.Threading.Tasks.Extensions" publicKeyToken="cc7b13ffcd2ddd51" culture="neutral" />
-        <bindingRedirect oldVersion="0.0.0.0-4.2.0.1" newVersion="4.2.0.1" />
-      </dependentAssembly>
-      <dependentAssembly>
-        <assemblyIdentity name="System.Memory" publicKeyToken="cc7b13ffcd2ddd51" culture="neutral" />
-        <bindingRedirect oldVersion="0.0.0.0-4.0.1.2" newVersion="4.0.1.2" />
-      </dependentAssembly>
-      <dependentAssembly>
-        <assemblyIdentity name="Microsoft.Web.Infrastructure" publicKeyToken="31bf3856ad364e35" culture="neutral" />
-        <bindingRedirect oldVersion="0.0.0.0-2.0.0.0" newVersion="2.0.0.0" />
-      </dependentAssembly>
-      <dependentAssembly>
-        <assemblyIdentity name="Microsoft.IdentityModel.Abstractions" publicKeyToken="31bf3856ad364e35" culture="neutral" />
-        <bindingRedirect oldVersion="0.0.0.0-6.31.0.0" newVersion="6.31.0.0" />
-      </dependentAssembly>
-      <dependentAssembly>
-        <assemblyIdentity name="Microsoft.Extensions.DependencyInjection.Abstractions" publicKeyToken="adb9793829ddae60" culture="neutral" />
-        <bindingRedirect oldVersion="0.0.0.0-8.0.0.0" newVersion="8.0.0.0" />
-      </dependentAssembly>
-      <dependentAssembly>
-        <assemblyIdentity name="Microsoft.Bcl.AsyncInterfaces" publicKeyToken="cc7b13ffcd2ddd51" culture="neutral" />
-        <bindingRedirect oldVersion="0.0.0.0-8.0.0.0" newVersion="8.0.0.0" />
-=======
-        <assemblyIdentity name="nunit.framework" publicKeyToken="2638cd05610744eb" culture="neutral" />
-        <bindingRedirect oldVersion="0.0.0.0-3.14.0.0" newVersion="3.14.0.0" />
->>>>>>> ea58e779
-      </dependentAssembly>
-    </assemblyBinding>
-  </runtime>
-<startup><supportedRuntime version="v4.0" sku=".NETFramework,Version=v4.8" /></startup></configuration>
+﻿<?xml version="1.0" encoding="utf-8"?>
+<configuration>
+  <runtime>
+    <assemblyBinding xmlns="urn:schemas-microsoft-com:asm.v1">
+      <dependentAssembly>
+        <assemblyIdentity name="Newtonsoft.Json" publicKeyToken="30ad4fe6b2a6aeed" culture="neutral" />
+        <bindingRedirect oldVersion="0.0.0.0-13.0.0.0" newVersion="13.0.0.0" />
+      </dependentAssembly>
+      <dependentAssembly>
+        <assemblyIdentity name="BouncyCastle.Crypto" publicKeyToken="0e99375e54769942" culture="neutral" />
+        <bindingRedirect oldVersion="0.0.0.0-1.9.0.0" newVersion="1.9.0.0" />
+      </dependentAssembly>
+      <dependentAssembly>
+        <assemblyIdentity name="DotNetNuke.Web.Client" publicKeyToken="null" culture="neutral" />
+        <bindingRedirect oldVersion="0.0.0.0-9.12.1.0" newVersion="9.12.1.0" />
+      </dependentAssembly>
+      <dependentAssembly>
+        <assemblyIdentity name="DotNetNuke.WebUtility" publicKeyToken="null" culture="neutral" />
+        <bindingRedirect oldVersion="0.0.0.0-4.2.1.783" newVersion="4.2.1.783" />
+      </dependentAssembly>
+      <dependentAssembly>
+        <assemblyIdentity name="mscorlib" publicKeyToken="b77a5c561934e089" culture="neutral" />
+        <bindingRedirect oldVersion="0.0.0.0-4.0.0.0" newVersion="4.0.0.0" />
+      </dependentAssembly>
+      <dependentAssembly>
+        <assemblyIdentity name="System" publicKeyToken="b77a5c561934e089" culture="neutral" />
+        <bindingRedirect oldVersion="0.0.0.0-4.0.0.0" newVersion="4.0.0.0" />
+      </dependentAssembly>
+      <dependentAssembly>
+        <assemblyIdentity name="System.Buffers" publicKeyToken="cc7b13ffcd2ddd51" culture="neutral" />
+        <bindingRedirect oldVersion="0.0.0.0-4.0.3.0" newVersion="4.0.3.0" />
+      </dependentAssembly>
+      <dependentAssembly>
+        <assemblyIdentity name="System.Core" publicKeyToken="b77a5c561934e089" culture="neutral" />
+        <bindingRedirect oldVersion="0.0.0.0-4.0.0.0" newVersion="4.0.0.0" />
+      </dependentAssembly>
+      <dependentAssembly>
+        <assemblyIdentity name="System.Drawing" publicKeyToken="b03f5f7f11d50a3a" culture="neutral" />
+        <bindingRedirect oldVersion="0.0.0.0-4.0.0.0" newVersion="4.0.0.0" />
+      </dependentAssembly>
+      <dependentAssembly>
+        <assemblyIdentity name="System.IO.Compression" publicKeyToken="b77a5c561934e089" culture="neutral" />
+        <bindingRedirect oldVersion="0.0.0.0-4.1.3.0" newVersion="4.1.3.0" />
+      </dependentAssembly>
+      <dependentAssembly>
+        <assemblyIdentity name="System.Net.Http" publicKeyToken="b03f5f7f11d50a3a" culture="neutral" />
+        <bindingRedirect oldVersion="0.0.0.0-4.1.2.0" newVersion="4.1.2.0" />
+      </dependentAssembly>
+      <dependentAssembly>
+        <assemblyIdentity name="System.Runtime.CompilerServices.Unsafe" publicKeyToken="b03f5f7f11d50a3a" culture="neutral" />
+        <bindingRedirect oldVersion="0.0.0.0-6.0.0.0" newVersion="6.0.0.0" />
+      </dependentAssembly>
+      <dependentAssembly>
+        <assemblyIdentity name="System.Web" publicKeyToken="b03f5f7f11d50a3a" culture="neutral" />
+        <bindingRedirect oldVersion="0.0.0.0-4.0.0.0" newVersion="4.0.0.0" />
+      </dependentAssembly>
+      <dependentAssembly>
+        <assemblyIdentity name="System.Xml" publicKeyToken="b77a5c561934e089" culture="neutral" />
+        <bindingRedirect oldVersion="0.0.0.0-4.0.0.0" newVersion="4.0.0.0" />
+      </dependentAssembly>
+      <dependentAssembly>
+        <assemblyIdentity name="System.Threading.Tasks.Extensions" publicKeyToken="cc7b13ffcd2ddd51" culture="neutral" />
+        <bindingRedirect oldVersion="0.0.0.0-4.2.0.1" newVersion="4.2.0.1" />
+      </dependentAssembly>
+      <dependentAssembly>
+        <assemblyIdentity name="System.Memory" publicKeyToken="cc7b13ffcd2ddd51" culture="neutral" />
+        <bindingRedirect oldVersion="0.0.0.0-4.0.1.2" newVersion="4.0.1.2" />
+      </dependentAssembly>
+      <dependentAssembly>
+        <assemblyIdentity name="Microsoft.Web.Infrastructure" publicKeyToken="31bf3856ad364e35" culture="neutral" />
+        <bindingRedirect oldVersion="0.0.0.0-2.0.0.0" newVersion="2.0.0.0" />
+      </dependentAssembly>
+      <dependentAssembly>
+        <assemblyIdentity name="Microsoft.IdentityModel.Abstractions" publicKeyToken="31bf3856ad364e35" culture="neutral" />
+        <bindingRedirect oldVersion="0.0.0.0-6.31.0.0" newVersion="6.31.0.0" />
+      </dependentAssembly>
+      <dependentAssembly>
+        <assemblyIdentity name="Microsoft.Extensions.DependencyInjection.Abstractions" publicKeyToken="adb9793829ddae60" culture="neutral" />
+        <bindingRedirect oldVersion="0.0.0.0-8.0.0.0" newVersion="8.0.0.0" />
+      </dependentAssembly>
+      <dependentAssembly>
+        <assemblyIdentity name="Microsoft.Bcl.AsyncInterfaces" publicKeyToken="cc7b13ffcd2ddd51" culture="neutral" />
+        <bindingRedirect oldVersion="0.0.0.0-8.0.0.0" newVersion="8.0.0.0" />
+      </dependentAssembly>
+      <dependentAssembly>
+        <assemblyIdentity name="nunit.framework" publicKeyToken="2638cd05610744eb" culture="neutral" />
+        <bindingRedirect oldVersion="0.0.0.0-3.14.0.0" newVersion="3.14.0.0" />
+      </dependentAssembly>
+    </assemblyBinding>
+  </runtime>
+  <startup>
+    <supportedRuntime version="v4.0" sku=".NETFramework,Version=v4.8" />
+  </startup>
+</configuration>