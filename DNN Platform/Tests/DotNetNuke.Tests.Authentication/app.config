--- conflicted
+++ resolved
@@ -1,44 +1,43 @@
-﻿<?xml version="1.0" encoding="utf-8"?>
-<configuration>
-  <runtime>
-    <assemblyBinding xmlns="urn:schemas-microsoft-com:asm.v1">
-      <dependentAssembly>
-        <assemblyIdentity name="BouncyCastle.Crypto" publicKeyToken="0e99375e54769942" culture="neutral" />
-        <bindingRedirect oldVersion="0.0.0.0-1.9.0.0" newVersion="1.9.0.0" />
-      </dependentAssembly>
-      <dependentAssembly>
-        <assemblyIdentity name="System.Runtime.CompilerServices.Unsafe" publicKeyToken="b03f5f7f11d50a3a" culture="neutral" />
-        <bindingRedirect oldVersion="0.0.0.0-6.0.0.0" newVersion="6.0.0.0" />
-      </dependentAssembly>
-      <dependentAssembly>
-<<<<<<< HEAD
-        <assemblyIdentity name="System.Threading.Tasks.Extensions" publicKeyToken="cc7b13ffcd2ddd51" culture="neutral" />
-        <bindingRedirect oldVersion="0.0.0.0-4.2.0.1" newVersion="4.2.0.1" />
-      </dependentAssembly>
-      <dependentAssembly>
-        <assemblyIdentity name="Microsoft.Extensions.DependencyInjection.Abstractions" publicKeyToken="adb9793829ddae60" culture="neutral" />
-        <bindingRedirect oldVersion="0.0.0.0-3.1.32.0" newVersion="3.1.32.0" />
-      </dependentAssembly>
-      <dependentAssembly>
-        <assemblyIdentity name="Microsoft.Bcl.AsyncInterfaces" publicKeyToken="cc7b13ffcd2ddd51" culture="neutral" />
-        <bindingRedirect oldVersion="0.0.0.0-7.0.0.0" newVersion="7.0.0.0" />
-      </dependentAssembly>
-      <dependentAssembly>
-        <assemblyIdentity name="Microsoft.Web.Infrastructure" publicKeyToken="31bf3856ad364e35" culture="neutral" />
-        <bindingRedirect oldVersion="0.0.0.0-2.0.0.0" newVersion="2.0.0.0" />
-      </dependentAssembly>
-      <dependentAssembly>
-        <assemblyIdentity name="System.Memory" publicKeyToken="cc7b13ffcd2ddd51" culture="neutral" />
-        <bindingRedirect oldVersion="0.0.0.0-4.0.1.2" newVersion="4.0.1.2" />
-      </dependentAssembly>
-      <dependentAssembly>
-        <assemblyIdentity name="System.Buffers" publicKeyToken="cc7b13ffcd2ddd51" culture="neutral" />
-        <bindingRedirect oldVersion="0.0.0.0-4.0.3.0" newVersion="4.0.3.0" />
-=======
-        <assemblyIdentity name="Moq" publicKeyToken="69f491c39445e920" culture="neutral" />
-        <bindingRedirect oldVersion="0.0.0.0-4.20.72.0" newVersion="4.20.72.0" />
->>>>>>> 020547c8
-      </dependentAssembly>
-    </assemblyBinding>
-  </runtime>
-<startup><supportedRuntime version="v4.0" sku=".NETFramework,Version=v4.8" /></startup></configuration>
+﻿<?xml version="1.0" encoding="utf-8"?>
+<configuration>
+  <runtime>
+    <assemblyBinding xmlns="urn:schemas-microsoft-com:asm.v1">
+      <dependentAssembly>
+        <assemblyIdentity name="BouncyCastle.Crypto" publicKeyToken="0e99375e54769942" culture="neutral" />
+        <bindingRedirect oldVersion="0.0.0.0-1.9.0.0" newVersion="1.9.0.0" />
+      </dependentAssembly>
+      <dependentAssembly>
+        <assemblyIdentity name="System.Runtime.CompilerServices.Unsafe" publicKeyToken="b03f5f7f11d50a3a" culture="neutral" />
+        <bindingRedirect oldVersion="0.0.0.0-6.0.0.0" newVersion="6.0.0.0" />
+      </dependentAssembly>
+      <dependentAssembly>
+        <assemblyIdentity name="System.Threading.Tasks.Extensions" publicKeyToken="cc7b13ffcd2ddd51" culture="neutral" />
+        <bindingRedirect oldVersion="0.0.0.0-4.2.0.1" newVersion="4.2.0.1" />
+      </dependentAssembly>
+      <dependentAssembly>
+        <assemblyIdentity name="Microsoft.Extensions.DependencyInjection.Abstractions" publicKeyToken="adb9793829ddae60" culture="neutral" />
+        <bindingRedirect oldVersion="0.0.0.0-3.1.32.0" newVersion="3.1.32.0" />
+      </dependentAssembly>
+      <dependentAssembly>
+        <assemblyIdentity name="Microsoft.Bcl.AsyncInterfaces" publicKeyToken="cc7b13ffcd2ddd51" culture="neutral" />
+        <bindingRedirect oldVersion="0.0.0.0-7.0.0.0" newVersion="7.0.0.0" />
+      </dependentAssembly>
+      <dependentAssembly>
+        <assemblyIdentity name="Microsoft.Web.Infrastructure" publicKeyToken="31bf3856ad364e35" culture="neutral" />
+        <bindingRedirect oldVersion="0.0.0.0-2.0.0.0" newVersion="2.0.0.0" />
+      </dependentAssembly>
+      <dependentAssembly>
+        <assemblyIdentity name="System.Memory" publicKeyToken="cc7b13ffcd2ddd51" culture="neutral" />
+        <bindingRedirect oldVersion="0.0.0.0-4.0.1.2" newVersion="4.0.1.2" />
+      </dependentAssembly>
+      <dependentAssembly>
+        <assemblyIdentity name="System.Buffers" publicKeyToken="cc7b13ffcd2ddd51" culture="neutral" />
+        <bindingRedirect oldVersion="0.0.0.0-4.0.3.0" newVersion="4.0.3.0" />
+      </dependentAssembly>
+	  <dependentAssembly>
+        <assemblyIdentity name="Moq" publicKeyToken="69f491c39445e920" culture="neutral" />
+        <bindingRedirect oldVersion="0.0.0.0-4.20.72.0" newVersion="4.20.72.0" />
+      </dependentAssembly>
+    </assemblyBinding>
+  </runtime>
+<startup><supportedRuntime version="v4.0" sku=".NETFramework,Version=v4.8" /></startup></configuration>