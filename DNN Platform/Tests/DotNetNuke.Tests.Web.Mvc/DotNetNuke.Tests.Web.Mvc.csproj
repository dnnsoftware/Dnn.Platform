--- conflicted
+++ resolved
@@ -1,181 +1,176 @@
-﻿<?xml version="1.0" encoding="utf-8"?>
-<Project ToolsVersion="12.0" DefaultTargets="Build" xmlns="http://schemas.microsoft.com/developer/msbuild/2003">
-  <Import Project="..\..\..\packages\NUnit3TestAdapter.4.2.1\build\net35\NUnit3TestAdapter.props" Condition="Exists('..\..\..\packages\NUnit3TestAdapter.4.2.1\build\net35\NUnit3TestAdapter.props')" />
-  <Import Project="..\..\..\packages\NUnit.3.13.3\build\NUnit.props" Condition="Exists('..\..\..\packages\NUnit.3.13.3\build\NUnit.props')" />
-  <Import Project="$(MSBuildExtensionsPath)\$(MSBuildToolsVersion)\Microsoft.Common.props" Condition="Exists('$(MSBuildExtensionsPath)\$(MSBuildToolsVersion)\Microsoft.Common.props')" />
-  <PropertyGroup>
-    <Configuration Condition=" '$(Configuration)' == '' ">Debug</Configuration>
-    <Platform Condition=" '$(Platform)' == '' ">AnyCPU</Platform>
-    <ProjectGuid>{AF3A5042-B67B-4F84-9E40-BE06B1105337}</ProjectGuid>
-    <OutputType>Library</OutputType>
-    <AppDesignerFolder>Properties</AppDesignerFolder>
-    <RootNamespace>DotNetNuke.Tests.Web.Mvc</RootNamespace>
-    <AssemblyName>DotNetNuke.Tests.Web.Mvc</AssemblyName>
-    <TargetFrameworkVersion>v4.7.2</TargetFrameworkVersion>
-    <FileAlignment>512</FileAlignment>
-    <SolutionDir Condition="$(SolutionDir) == '' Or $(SolutionDir) == '*Undefined*'">..\..\..\</SolutionDir>
-    <RestorePackages>true</RestorePackages>
-    <TreatWarningsAsErrors>true</TreatWarningsAsErrors>
-    <NuGetPackageImportStamp>
-    </NuGetPackageImportStamp>
-  </PropertyGroup>
-  <PropertyGroup Condition=" '$(Configuration)|$(Platform)' == 'Debug|AnyCPU' ">
-    <DebugSymbols>true</DebugSymbols>
-    <DebugType>full</DebugType>
-    <Optimize>false</Optimize>
-    <OutputPath>bin\Debug\</OutputPath>
-    <DefineConstants>DEBUG;TRACE</DefineConstants>
-    <ErrorReport>prompt</ErrorReport>
-    <WarningLevel>4</WarningLevel>
-    <NoWarn>SA0001</NoWarn>
-    <LangVersion>7</LangVersion>
-  </PropertyGroup>
-  <PropertyGroup Condition=" '$(Configuration)|$(Platform)' == 'Release|AnyCPU' ">
-    <DebugType>pdbonly</DebugType>
-    <Optimize>true</Optimize>
-    <OutputPath>bin\Release\</OutputPath>
-    <DefineConstants>TRACE</DefineConstants>
-    <ErrorReport>prompt</ErrorReport>
-    <WarningLevel>4</WarningLevel>
-    <NoWarn>SA0001</NoWarn>
-    <LangVersion>7</LangVersion>
-  </PropertyGroup>
-  <ItemGroup>
-    <Reference Include="Microsoft.Extensions.DependencyInjection, Version=2.1.1.0, Culture=neutral, PublicKeyToken=adb9793829ddae60, processorArchitecture=MSIL">
-      <HintPath>..\..\..\packages\Microsoft.Extensions.DependencyInjection.2.1.1\lib\net461\Microsoft.Extensions.DependencyInjection.dll</HintPath>
-    </Reference>
-    <Reference Include="Microsoft.Extensions.DependencyInjection.Abstractions, Version=2.1.1.0, Culture=neutral, PublicKeyToken=adb9793829ddae60, processorArchitecture=MSIL">
-      <HintPath>..\..\..\packages\Microsoft.Extensions.DependencyInjection.Abstractions.2.1.1\lib\netstandard2.0\Microsoft.Extensions.DependencyInjection.Abstractions.dll</HintPath>
-    </Reference>
-    <Reference Include="Microsoft.Web.Infrastructure, Version=1.0.0.0, Culture=neutral, PublicKeyToken=31bf3856ad364e35, processorArchitecture=MSIL">
-      <Private>True</Private>
-      <HintPath>..\..\..\packages\Microsoft.Web.Infrastructure.1.0.0.0\lib\net40\Microsoft.Web.Infrastructure.dll</HintPath>
-    </Reference>
-    <Reference Include="Moq">
-      <HintPath>..\..\..\packages\Moq.4.2.1502.0911\lib\net40\Moq.dll</HintPath>
-      <Private>True</Private>
-    </Reference>
-<<<<<<< HEAD
-    <Reference Include="nunit.framework, Version=3.13.3.0, Culture=neutral, PublicKeyToken=2638cd05610744eb, processorArchitecture=MSIL">
-      <HintPath>..\..\..\packages\NUnit.3.13.3\lib\net45\nunit.framework.dll</HintPath>
-=======
-    <Reference Include="Newtonsoft.Json, Version=13.0.0.0, Culture=neutral, PublicKeyToken=30ad4fe6b2a6aeed, processorArchitecture=MSIL">
-      <HintPath>..\..\..\packages\Newtonsoft.Json.13.0.1\lib\net45\Newtonsoft.Json.dll</HintPath>
-    </Reference>
-    <Reference Include="nunit.framework, Version=3.13.2.0, Culture=neutral, PublicKeyToken=2638cd05610744eb, processorArchitecture=MSIL">
-      <HintPath>..\..\..\packages\NUnit.3.13.2\lib\net45\nunit.framework.dll</HintPath>
->>>>>>> e498d237
-    </Reference>
-    <Reference Include="System" />
-    <Reference Include="System.Core" />
-    <Reference Include="System.Web" />
-    <Reference Include="System.Web.Helpers, Version=3.0.0.0, Culture=neutral, PublicKeyToken=31bf3856ad364e35, processorArchitecture=MSIL">
-      <HintPath>..\..\..\packages\Microsoft.AspNet.WebPages.3.2.7\lib\net45\System.Web.Helpers.dll</HintPath>
-      <Private>True</Private>
-    </Reference>
-    <Reference Include="System.Web.Mvc, Version=5.2.7.0, Culture=neutral, PublicKeyToken=31bf3856ad364e35, processorArchitecture=MSIL">
-      <HintPath>..\..\..\packages\Microsoft.AspNet.Mvc.5.2.7\lib\net45\System.Web.Mvc.dll</HintPath>
-    </Reference>
-    <Reference Include="System.Web.Razor, Version=3.0.0.0, Culture=neutral, PublicKeyToken=31bf3856ad364e35, processorArchitecture=MSIL">
-      <HintPath>..\..\..\packages\Microsoft.AspNet.Razor.3.2.7\lib\net45\System.Web.Razor.dll</HintPath>
-      <Private>True</Private>
-    </Reference>
-    <Reference Include="System.Web.WebPages, Version=3.0.0.0, Culture=neutral, PublicKeyToken=31bf3856ad364e35, processorArchitecture=MSIL">
-      <HintPath>..\..\..\packages\Microsoft.AspNet.WebPages.3.2.7\lib\net45\System.Web.WebPages.dll</HintPath>
-      <Private>True</Private>
-    </Reference>
-    <Reference Include="System.Web.WebPages.Deployment, Version=3.0.0.0, Culture=neutral, PublicKeyToken=31bf3856ad364e35, processorArchitecture=MSIL">
-      <HintPath>..\..\..\packages\Microsoft.AspNet.WebPages.3.2.7\lib\net45\System.Web.WebPages.Deployment.dll</HintPath>
-      <Private>True</Private>
-    </Reference>
-    <Reference Include="System.Web.WebPages.Razor, Version=3.0.0.0, Culture=neutral, PublicKeyToken=31bf3856ad364e35, processorArchitecture=MSIL">
-      <HintPath>..\..\..\packages\Microsoft.AspNet.WebPages.3.2.7\lib\net45\System.Web.WebPages.Razor.dll</HintPath>
-      <Private>True</Private>
-    </Reference>
-    <Reference Include="System.Xml.Linq" />
-    <Reference Include="System.Data.DataSetExtensions" />
-    <Reference Include="Microsoft.CSharp" />
-    <Reference Include="System.Data" />
-    <Reference Include="System.Xml" />
-  </ItemGroup>
-  <ItemGroup>
-    <Compile Include="DictionaryAssert.cs" />
-    <Compile Include="Fakes\Dog.cs" />
-    <Compile Include="Fakes\FakeController.cs" />
-    <Compile Include="Fakes\FakeDnnController.cs" />
-    <Compile Include="Fakes\Filters\FakeHandleExceptionRedirectAttribute.cs" />
-    <Compile Include="Fakes\Filters\FakeOnExecutedRedirectAttribute.cs" />
-    <Compile Include="Fakes\Filters\FakeOnExecutingRedirectAttribute.cs" />
-    <Compile Include="Fakes\Filters\FakeRedirectAttribute.cs" />
-    <Compile Include="Framework\Attributes\DnnModuleAuthorizeAttributeTests.cs" />
-    <Compile Include="Framework\Attributes\DnnAuthorizeAttributeTests.cs" />
-    <Compile Include="Framework\Attributes\DnnHandleErrorAttributeTests.cs" />
-    <Compile Include="Framework\DnnWebViewPageTests.cs" />
-    <Compile Include="Framework\Controllers\DnnControllerTests.cs" />
-    <Compile Include="Framework\Modules\ModuleApplicationTests.cs" />
-    <Compile Include="Framework\ModuleDelegatingViewEngineTests.cs" />
-    <Compile Include="Framework\Modules\ModuleExecutionEngineTests.cs" />
-    <Compile Include="Framework\Modules\ResultCapturingActionInvokerTests.cs" />
-    <Compile Include="Helpers\DnnUrlHelperTests.cs" />
-    <Compile Include="Helpers\DnnHtmlHelperTests.cs" />
-    <Compile Include="Helpers\DnnHelperTests.cs" />
-    <Compile Include="Helpers\ViewResultExtensionsTests.cs" />
-    <Compile Include="MockHelper.cs" />
-    <Compile Include="Properties\AssemblyInfo.cs" />
-    <Compile Include="ResultAssert.cs" />
-    <Compile Include="Routing\HttpContextExtensionsTests.cs" />
-  </ItemGroup>
-  <ItemGroup>
-    <AdditionalFiles Include="..\..\..\stylecop.json">
-      <Link>stylecop.json</Link>
-    </AdditionalFiles>
-    <None Include="app.config" />
-    <None Include="packages.config" />
-  </ItemGroup>
-  <ItemGroup>
-    <ProjectReference Include="..\..\DotNetNuke.Abstractions\DotNetNuke.Abstractions.csproj">
-      <Project>{6928A9B1-F88A-4581-A132-D3EB38669BB0}</Project>
-      <Name>DotNetNuke.Abstractions</Name>
-    </ProjectReference>
-    <ProjectReference Include="..\..\DotNetNuke.DependencyInjection\DotNetNuke.DependencyInjection.csproj">
-      <Project>{0fca217a-5f9a-4f5b-a31b-86d64ae65198}</Project>
-      <Name>DotNetNuke.DependencyInjection</Name>
-    </ProjectReference>
-    <ProjectReference Include="..\..\DotNetNuke.Web.Mvc\DotNetNuke.Web.Mvc.csproj">
-      <Project>{64dc5798-9d37-4f8d-97dd-8403e6e70dd3}</Project>
-      <Name>DotNetNuke.Web.Mvc</Name>
-    </ProjectReference>
-    <ProjectReference Include="..\..\Library\DotNetNuke.Library.csproj">
-      <Project>{6B29ADED-7B56-4484-BEA5-C0E09079535B}</Project>
-      <Name>DotNetNuke.Library</Name>
-    </ProjectReference>
-    <ProjectReference Include="..\DotNetNuke.Tests.Utilities\DotNetNuke.Tests.Utilities.csproj">
-      <Project>{68368906-57DD-40D1-AC10-35211A17D617}</Project>
-      <Name>DotNetNuke.Tests.Utilities</Name>
-    </ProjectReference>
-  </ItemGroup>
-  <ItemGroup>
-    <Service Include="{82A7F48D-3B50-4B1E-B82E-3ADA8210C358}" />
-  </ItemGroup>
-  <ItemGroup>
-    <Analyzer Include="..\..\..\packages\StyleCop.Analyzers.1.1.118\analyzers\dotnet\cs\StyleCop.Analyzers.CodeFixes.dll" />
-    <Analyzer Include="..\..\..\packages\StyleCop.Analyzers.1.1.118\analyzers\dotnet\cs\StyleCop.Analyzers.dll" />
-  </ItemGroup>
-  <Import Project="$(MSBuildToolsPath)\Microsoft.CSharp.targets" />
-  <Import Project="$(SolutionDir)\.nuget\NuGet.targets" Condition="Exists('$(SolutionDir)\.nuget\NuGet.targets')" />
-  <Target Name="EnsureNuGetPackageBuildImports" BeforeTargets="PrepareForBuild">
-    <PropertyGroup>
-      <ErrorText>This project references NuGet package(s) that are missing on this computer. Enable NuGet Package Restore to download them.  For more information, see http://go.microsoft.com/fwlink/?LinkID=322105. The missing file is {0}.</ErrorText>
-    </PropertyGroup>
-    <Error Condition="!Exists('$(SolutionDir)\.nuget\NuGet.targets')" Text="$([System.String]::Format('$(ErrorText)', '$(SolutionDir)\.nuget\NuGet.targets'))" />
-    <Error Condition="!Exists('..\..\..\packages\NUnit.3.13.3\build\NUnit.props')" Text="$([System.String]::Format('$(ErrorText)', '..\..\..\packages\NUnit.3.13.3\build\NUnit.props'))" />
-    <Error Condition="!Exists('..\..\..\packages\NUnit3TestAdapter.4.2.1\build\net35\NUnit3TestAdapter.props')" Text="$([System.String]::Format('$(ErrorText)', '..\..\..\packages\NUnit3TestAdapter.4.2.1\build\net35\NUnit3TestAdapter.props'))" />
-  </Target>
-  <!-- To modify your build process, add your task inside one of the targets below and uncomment it. 
-       Other similar extension points exist, see Microsoft.Common.targets.
-  <Target Name="BeforeBuild">
-  </Target>
-  <Target Name="AfterBuild">
-  </Target>
-  -->
+﻿<?xml version="1.0" encoding="utf-8"?>
+<Project ToolsVersion="12.0" DefaultTargets="Build" xmlns="http://schemas.microsoft.com/developer/msbuild/2003">
+  <Import Project="..\..\..\packages\NUnit3TestAdapter.4.2.1\build\net35\NUnit3TestAdapter.props" Condition="Exists('..\..\..\packages\NUnit3TestAdapter.4.2.1\build\net35\NUnit3TestAdapter.props')" />
+  <Import Project="..\..\..\packages\NUnit.3.13.3\build\NUnit.props" Condition="Exists('..\..\..\packages\NUnit.3.13.3\build\NUnit.props')" />
+  <Import Project="$(MSBuildExtensionsPath)\$(MSBuildToolsVersion)\Microsoft.Common.props" Condition="Exists('$(MSBuildExtensionsPath)\$(MSBuildToolsVersion)\Microsoft.Common.props')" />
+  <PropertyGroup>
+    <Configuration Condition=" '$(Configuration)' == '' ">Debug</Configuration>
+    <Platform Condition=" '$(Platform)' == '' ">AnyCPU</Platform>
+    <ProjectGuid>{AF3A5042-B67B-4F84-9E40-BE06B1105337}</ProjectGuid>
+    <OutputType>Library</OutputType>
+    <AppDesignerFolder>Properties</AppDesignerFolder>
+    <RootNamespace>DotNetNuke.Tests.Web.Mvc</RootNamespace>
+    <AssemblyName>DotNetNuke.Tests.Web.Mvc</AssemblyName>
+    <TargetFrameworkVersion>v4.7.2</TargetFrameworkVersion>
+    <FileAlignment>512</FileAlignment>
+    <SolutionDir Condition="$(SolutionDir) == '' Or $(SolutionDir) == '*Undefined*'">..\..\..\</SolutionDir>
+    <RestorePackages>true</RestorePackages>
+    <TreatWarningsAsErrors>true</TreatWarningsAsErrors>
+    <NuGetPackageImportStamp>
+    </NuGetPackageImportStamp>
+  </PropertyGroup>
+  <PropertyGroup Condition=" '$(Configuration)|$(Platform)' == 'Debug|AnyCPU' ">
+    <DebugSymbols>true</DebugSymbols>
+    <DebugType>full</DebugType>
+    <Optimize>false</Optimize>
+    <OutputPath>bin\Debug\</OutputPath>
+    <DefineConstants>DEBUG;TRACE</DefineConstants>
+    <ErrorReport>prompt</ErrorReport>
+    <WarningLevel>4</WarningLevel>
+    <NoWarn>SA0001</NoWarn>
+    <LangVersion>7</LangVersion>
+  </PropertyGroup>
+  <PropertyGroup Condition=" '$(Configuration)|$(Platform)' == 'Release|AnyCPU' ">
+    <DebugType>pdbonly</DebugType>
+    <Optimize>true</Optimize>
+    <OutputPath>bin\Release\</OutputPath>
+    <DefineConstants>TRACE</DefineConstants>
+    <ErrorReport>prompt</ErrorReport>
+    <WarningLevel>4</WarningLevel>
+    <NoWarn>SA0001</NoWarn>
+    <LangVersion>7</LangVersion>
+  </PropertyGroup>
+  <ItemGroup>
+    <Reference Include="Microsoft.Extensions.DependencyInjection, Version=2.1.1.0, Culture=neutral, PublicKeyToken=adb9793829ddae60, processorArchitecture=MSIL">
+      <HintPath>..\..\..\packages\Microsoft.Extensions.DependencyInjection.2.1.1\lib\net461\Microsoft.Extensions.DependencyInjection.dll</HintPath>
+    </Reference>
+    <Reference Include="Microsoft.Extensions.DependencyInjection.Abstractions, Version=2.1.1.0, Culture=neutral, PublicKeyToken=adb9793829ddae60, processorArchitecture=MSIL">
+      <HintPath>..\..\..\packages\Microsoft.Extensions.DependencyInjection.Abstractions.2.1.1\lib\netstandard2.0\Microsoft.Extensions.DependencyInjection.Abstractions.dll</HintPath>
+    </Reference>
+    <Reference Include="Microsoft.Web.Infrastructure, Version=1.0.0.0, Culture=neutral, PublicKeyToken=31bf3856ad364e35, processorArchitecture=MSIL">
+      <Private>True</Private>
+      <HintPath>..\..\..\packages\Microsoft.Web.Infrastructure.1.0.0.0\lib\net40\Microsoft.Web.Infrastructure.dll</HintPath>
+    </Reference>
+    <Reference Include="Moq">
+      <HintPath>..\..\..\packages\Moq.4.2.1502.0911\lib\net40\Moq.dll</HintPath>
+      <Private>True</Private>
+    </Reference>
+    <Reference Include="nunit.framework, Version=3.13.3.0, Culture=neutral, PublicKeyToken=2638cd05610744eb, processorArchitecture=MSIL">
+      <HintPath>..\..\..\packages\NUnit.3.13.3\lib\net45\nunit.framework.dll</HintPath>
+    </Reference>
+    <Reference Include="Newtonsoft.Json, Version=13.0.0.0, Culture=neutral, PublicKeyToken=30ad4fe6b2a6aeed, processorArchitecture=MSIL">
+      <HintPath>..\..\..\packages\Newtonsoft.Json.13.0.1\lib\net45\Newtonsoft.Json.dll</HintPath>
+    </Reference>
+    <Reference Include="System" />
+    <Reference Include="System.Core" />
+    <Reference Include="System.Web" />
+    <Reference Include="System.Web.Helpers, Version=3.0.0.0, Culture=neutral, PublicKeyToken=31bf3856ad364e35, processorArchitecture=MSIL">
+      <HintPath>..\..\..\packages\Microsoft.AspNet.WebPages.3.2.7\lib\net45\System.Web.Helpers.dll</HintPath>
+      <Private>True</Private>
+    </Reference>
+    <Reference Include="System.Web.Mvc, Version=5.2.7.0, Culture=neutral, PublicKeyToken=31bf3856ad364e35, processorArchitecture=MSIL">
+      <HintPath>..\..\..\packages\Microsoft.AspNet.Mvc.5.2.7\lib\net45\System.Web.Mvc.dll</HintPath>
+    </Reference>
+    <Reference Include="System.Web.Razor, Version=3.0.0.0, Culture=neutral, PublicKeyToken=31bf3856ad364e35, processorArchitecture=MSIL">
+      <HintPath>..\..\..\packages\Microsoft.AspNet.Razor.3.2.7\lib\net45\System.Web.Razor.dll</HintPath>
+      <Private>True</Private>
+    </Reference>
+    <Reference Include="System.Web.WebPages, Version=3.0.0.0, Culture=neutral, PublicKeyToken=31bf3856ad364e35, processorArchitecture=MSIL">
+      <HintPath>..\..\..\packages\Microsoft.AspNet.WebPages.3.2.7\lib\net45\System.Web.WebPages.dll</HintPath>
+      <Private>True</Private>
+    </Reference>
+    <Reference Include="System.Web.WebPages.Deployment, Version=3.0.0.0, Culture=neutral, PublicKeyToken=31bf3856ad364e35, processorArchitecture=MSIL">
+      <HintPath>..\..\..\packages\Microsoft.AspNet.WebPages.3.2.7\lib\net45\System.Web.WebPages.Deployment.dll</HintPath>
+      <Private>True</Private>
+    </Reference>
+    <Reference Include="System.Web.WebPages.Razor, Version=3.0.0.0, Culture=neutral, PublicKeyToken=31bf3856ad364e35, processorArchitecture=MSIL">
+      <HintPath>..\..\..\packages\Microsoft.AspNet.WebPages.3.2.7\lib\net45\System.Web.WebPages.Razor.dll</HintPath>
+      <Private>True</Private>
+    </Reference>
+    <Reference Include="System.Xml.Linq" />
+    <Reference Include="System.Data.DataSetExtensions" />
+    <Reference Include="Microsoft.CSharp" />
+    <Reference Include="System.Data" />
+    <Reference Include="System.Xml" />
+  </ItemGroup>
+  <ItemGroup>
+    <Compile Include="DictionaryAssert.cs" />
+    <Compile Include="Fakes\Dog.cs" />
+    <Compile Include="Fakes\FakeController.cs" />
+    <Compile Include="Fakes\FakeDnnController.cs" />
+    <Compile Include="Fakes\Filters\FakeHandleExceptionRedirectAttribute.cs" />
+    <Compile Include="Fakes\Filters\FakeOnExecutedRedirectAttribute.cs" />
+    <Compile Include="Fakes\Filters\FakeOnExecutingRedirectAttribute.cs" />
+    <Compile Include="Fakes\Filters\FakeRedirectAttribute.cs" />
+    <Compile Include="Framework\Attributes\DnnModuleAuthorizeAttributeTests.cs" />
+    <Compile Include="Framework\Attributes\DnnAuthorizeAttributeTests.cs" />
+    <Compile Include="Framework\Attributes\DnnHandleErrorAttributeTests.cs" />
+    <Compile Include="Framework\DnnWebViewPageTests.cs" />
+    <Compile Include="Framework\Controllers\DnnControllerTests.cs" />
+    <Compile Include="Framework\Modules\ModuleApplicationTests.cs" />
+    <Compile Include="Framework\ModuleDelegatingViewEngineTests.cs" />
+    <Compile Include="Framework\Modules\ModuleExecutionEngineTests.cs" />
+    <Compile Include="Framework\Modules\ResultCapturingActionInvokerTests.cs" />
+    <Compile Include="Helpers\DnnUrlHelperTests.cs" />
+    <Compile Include="Helpers\DnnHtmlHelperTests.cs" />
+    <Compile Include="Helpers\DnnHelperTests.cs" />
+    <Compile Include="Helpers\ViewResultExtensionsTests.cs" />
+    <Compile Include="MockHelper.cs" />
+    <Compile Include="Properties\AssemblyInfo.cs" />
+    <Compile Include="ResultAssert.cs" />
+    <Compile Include="Routing\HttpContextExtensionsTests.cs" />
+  </ItemGroup>
+  <ItemGroup>
+    <AdditionalFiles Include="..\..\..\stylecop.json">
+      <Link>stylecop.json</Link>
+    </AdditionalFiles>
+    <None Include="app.config" />
+    <None Include="packages.config" />
+  </ItemGroup>
+  <ItemGroup>
+    <ProjectReference Include="..\..\DotNetNuke.Abstractions\DotNetNuke.Abstractions.csproj">
+      <Project>{6928A9B1-F88A-4581-A132-D3EB38669BB0}</Project>
+      <Name>DotNetNuke.Abstractions</Name>
+    </ProjectReference>
+    <ProjectReference Include="..\..\DotNetNuke.DependencyInjection\DotNetNuke.DependencyInjection.csproj">
+      <Project>{0fca217a-5f9a-4f5b-a31b-86d64ae65198}</Project>
+      <Name>DotNetNuke.DependencyInjection</Name>
+    </ProjectReference>
+    <ProjectReference Include="..\..\DotNetNuke.Web.Mvc\DotNetNuke.Web.Mvc.csproj">
+      <Project>{64dc5798-9d37-4f8d-97dd-8403e6e70dd3}</Project>
+      <Name>DotNetNuke.Web.Mvc</Name>
+    </ProjectReference>
+    <ProjectReference Include="..\..\Library\DotNetNuke.Library.csproj">
+      <Project>{6B29ADED-7B56-4484-BEA5-C0E09079535B}</Project>
+      <Name>DotNetNuke.Library</Name>
+    </ProjectReference>
+    <ProjectReference Include="..\DotNetNuke.Tests.Utilities\DotNetNuke.Tests.Utilities.csproj">
+      <Project>{68368906-57DD-40D1-AC10-35211A17D617}</Project>
+      <Name>DotNetNuke.Tests.Utilities</Name>
+    </ProjectReference>
+  </ItemGroup>
+  <ItemGroup>
+    <Service Include="{82A7F48D-3B50-4B1E-B82E-3ADA8210C358}" />
+  </ItemGroup>
+  <ItemGroup>
+    <Analyzer Include="..\..\..\packages\StyleCop.Analyzers.1.1.118\analyzers\dotnet\cs\StyleCop.Analyzers.CodeFixes.dll" />
+    <Analyzer Include="..\..\..\packages\StyleCop.Analyzers.1.1.118\analyzers\dotnet\cs\StyleCop.Analyzers.dll" />
+  </ItemGroup>
+  <Import Project="$(MSBuildToolsPath)\Microsoft.CSharp.targets" />
+  <Import Project="$(SolutionDir)\.nuget\NuGet.targets" Condition="Exists('$(SolutionDir)\.nuget\NuGet.targets')" />
+  <Target Name="EnsureNuGetPackageBuildImports" BeforeTargets="PrepareForBuild">
+    <PropertyGroup>
+      <ErrorText>This project references NuGet package(s) that are missing on this computer. Enable NuGet Package Restore to download them.  For more information, see http://go.microsoft.com/fwlink/?LinkID=322105. The missing file is {0}.</ErrorText>
+    </PropertyGroup>
+    <Error Condition="!Exists('$(SolutionDir)\.nuget\NuGet.targets')" Text="$([System.String]::Format('$(ErrorText)', '$(SolutionDir)\.nuget\NuGet.targets'))" />
+    <Error Condition="!Exists('..\..\..\packages\NUnit.3.13.3\build\NUnit.props')" Text="$([System.String]::Format('$(ErrorText)', '..\..\..\packages\NUnit.3.13.3\build\NUnit.props'))" />
+    <Error Condition="!Exists('..\..\..\packages\NUnit3TestAdapter.4.2.1\build\net35\NUnit3TestAdapter.props')" Text="$([System.String]::Format('$(ErrorText)', '..\..\..\packages\NUnit3TestAdapter.4.2.1\build\net35\NUnit3TestAdapter.props'))" />
+  </Target>
+  <!-- To modify your build process, add your task inside one of the targets below and uncomment it. 
+       Other similar extension points exist, see Microsoft.Common.targets.
+  <Target Name="BeforeBuild">
+  </Target>
+  <Target Name="AfterBuild">
+  </Target>
+  -->
 </Project>