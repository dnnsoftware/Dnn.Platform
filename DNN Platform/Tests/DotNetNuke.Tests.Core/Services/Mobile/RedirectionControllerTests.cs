--- conflicted
+++ resolved
@@ -1,1123 +1,1009 @@
-﻿// Licensed to the .NET Foundation under one or more agreements.
-// The .NET Foundation licenses this file to you under the MIT license.
-// See the LICENSE file in the project root for more information
-
-namespace DotNetNuke.Tests.Core.Services.Mobile
-{
-    using System;
-    using System.Collections.Generic;
-    using System.Collections.Specialized;
-    using System.Data;
-    using System.Reflection;
-    using System.Web;
-
-    using DotNetNuke.Abstractions;
-    using DotNetNuke.Abstractions.Application;
-    using DotNetNuke.Abstractions.Logging;
-    using DotNetNuke.Abstractions.Modules;
-    using DotNetNuke.Common.Internal;
-    using DotNetNuke.ComponentModel;
-    using DotNetNuke.Data;
-    using DotNetNuke.Entities.Controllers;
-    using DotNetNuke.Entities.Portals;
-    using DotNetNuke.Entities.Tabs;
-    using DotNetNuke.Security.Roles;
-    using DotNetNuke.Services.Cache;
-    using DotNetNuke.Services.ClientCapability;
-    using DotNetNuke.Services.Mobile;
-    using DotNetNuke.Tests.Core.Services.ClientCapability;
-    using DotNetNuke.Tests.Instance.Utilities;
-    using DotNetNuke.Tests.Utilities.Fakes;
-    using DotNetNuke.Tests.Utilities.Mocks;
-
-    using Microsoft.Extensions.DependencyInjection;
-
-    using Moq;
-
-    using NUnit.Framework;
-
-    /// <summary>  Summary description for RedirectionControllerTests.</summary>
-    [TestFixture]
-    public class RedirectionControllerTests
-    {
-        public const string iphoneUserAgent = "Mozilla/5.0 (iPod; U; CPU iPhone OS 4_0 like Mac OS X; en-us) AppleWebKit/532.9 (KHTML, like Gecko) Version/4.0.5 Mobile/8A293 Safari/6531.22.7";
-        public const string wp7UserAgent = "Mozilla/4.0 (compatible; MSIE 7.0; Windows Phone OS 7.0; Trident/3.1; IEMobile/7.0) Asus;Galaxy6";
-        public const string msIE8UserAgent = "Mozilla/4.0 (compatible; MSIE 8.0; Windows NT 6.1; WOW64; Trident/5.0; SLCC2; .NET CLR 2.0.50727; .NET CLR 3.5.30729; .NET CLR 3.0.30729; Media Center PC 6.0; .NET4.0C; .NET4.0E; InfoPath.3; Creative AutoUpdate v1.40.02)";
-        public const string msIE9UserAgent = "Mozilla/5.0 (compatible; MSIE 9.0; Windows NT 6.1; WOW64; Trident/5.0)";
-        public const string msIE10UserAgent = "Mozilla/5.0 (compatible; MSIE 10.0; Windows NT 6.1; Trident/6.0)";
-        public const string fireFox5NT61UserAgent = "Mozilla/5.0 (Windows NT 6.1; Win64; x64; rv:5.0) Gecko/20110619 Firefox/5.0";
-        public const string iPadTabletUserAgent = "Mozilla/5.0 (iPad; U; CPU OS 3_2 like Mac OS X; en-us) AppleWebKit/531.21.10 (KHTML, like Gecko) Version/4.0.4 Mobile/7B334b Safari/531.21.10";
-        public const string samsungGalaxyTablet = "Mozilla/5.0 (Linux; U; Android 2.2; en-gb; SAMSUNG GT-P1000 Tablet Build/MASTER) AppleWebKit/533.1 (KHTML, like Gecko) Version/4.0 Mobile Safari/533.1";
-        public const string winTabletPC = "Mozilla/4.0 (compatible; MSIE 6.0; Windows NT 5.1; .NET CLR 1.0.3705; Tablet PC 2.0)";
-        public const string htcDesireVer1Sub22UserAgent = "Mozilla/5.0 (Linux; U; Android 2.2; sv-se; Desire_A8181 Build/FRF91) AppleWebKit/533.1 (KHTML, like Gecko) Version/4.0 Mobile Safari/533.1";
-        public const string blackBerry9105V1 = "BlackBerry9105/5.0.0.696 Profile/MIDP-2.1 Configuration/CLDC-1.1 VendorID/133";
-        public const string motorolaRIZRSymbianOSOpera865 = "MOTORIZR-Z8/46.00.00 Mozilla/4.0 (compatible; MSIE 6.0; Symbian OS; 356) Opera 8.65 [it] UP.Link/6.3.0.0.0";
-
-        public const int Portal0 = 0;
-        public const int Portal1 = 1;
-        public const int Portal2 = 2;
-        public const int Page1 = 1;
-        public const int Page2 = 2;
-        public const int Page3 = 3;
-        public const int SortOrder1 = 1;
-        public const int SortOrder2 = 1;
-        public const int SortOrder3 = 1;
-        public const string PortalAlias0 = "www.portal0.com";
-        public const string PortalAlias1 = "www.portal1.com";
-        public const int AnotherPageOnSamePortal = 56;
-        public const int DeletedPageOnSamePortal = 59;
-        public const int DeletedPageOnSamePortal2 = 94;
-        public const int HomePageOnPortal0 = 55;
-        public const int HomePageOnPortal1 = 57;
-        public const int MobileLandingPage = 91;
-        public const int TabletLandingPage = 92;
-        public const int AllMobileLandingPage = 93;
-        public const bool EnabledFlag = true;
-        public const bool DisabledFlag = false;
-        public const bool IncludeChildTabsFlag = true;
-        public const string ExternalSite = "https://dnncommunity.org";
-
-        private const string DisableMobileRedirectCookieName = "disablemobileredirect";
-        private const string DisableRedirectPresistCookieName = "disableredirectpresist";
-        private const string DisableMobileRedirectQueryStringName = "nomo";
-
-        private Mock<DataProvider> dataProvider;
-        private RedirectionController redirectionController;
-        private Mock<ClientCapabilityProvider> clientCapabilityProvider;
-        private Mock<IHostController> mockHostController;
-        private FakeServiceProvider serviceProvider;
-
-        private DataTable dtRedirections;
-        private DataTable dtRules;
-
-        [SetUp]
-
-        public void SetUp()
-        {
-            ComponentFactory.Container = new SimpleContainer();
-            UnitTestHelper.ClearHttpContext();
-            this.dataProvider = MockComponentProvider.CreateDataProvider();
-            MockComponentProvider.CreateDataCacheProvider();
-            MockComponentProvider.CreateEventLogController();
-            this.clientCapabilityProvider = MockComponentProvider.CreateNew<ClientCapabilityProvider>();
-            this.mockHostController = new Mock<IHostController>();
-            this.mockHostController.As<IHostSettingsService>();
-            HostController.RegisterInstance(this.mockHostController.Object);
-            this.SetupContainer();
-
-            this.redirectionController = new RedirectionController(new PortalController(Mock.Of<IBusinessControllerProvider>()), Mock.Of<IEventLogger>());
-
-            this.SetupDataProvider();
-            this.SetupClientCapabilityProvider();
-            this.SetupRoleProvider();
-
-            var tabController = TabController.Instance;
-            var dataProviderField = tabController.GetType().GetField("dataProvider", BindingFlags.NonPublic | BindingFlags.Instance);
-            if (dataProviderField != null)
-            {
-                dataProviderField.SetValue(tabController, this.dataProvider.Object);
-            }
-        }
-
-        [TearDown]
-        public void TearDown()
-        {
-            this.serviceProvider.Dispose();
-            TestableGlobals.ClearInstance();
-            PortalController.ClearInstance();
-            CachingProvider.Instance().PurgeCache();
-            MockComponentProvider.ResetContainer();
-            UnitTestHelper.ClearHttpContext();
-            if (this.dtRedirections != null)
-            {
-                this.dtRedirections.Dispose();
-                this.dtRedirections = null;
-            }
-
-            if (this.dtRules != null)
-            {
-                this.dtRules.Dispose();
-                this.dtRules = null;
-            }
-
-            ComponentFactory.Container = null;
-        }
-
-        [Test]
-
-        public void RedirectionController_Save_Valid_Redirection()
-        {
-            var redirection = new Redirection { Name = "Test R", PortalId = Portal0, SortOrder = 1, SourceTabId = -1, Type = RedirectionType.MobilePhone, TargetType = TargetType.Portal, TargetValue = Portal1 };
-            this.redirectionController.Save(redirection);
-
-            var dataReader = this.dataProvider.Object.GetRedirections(Portal0);
-            var affectedCount = 0;
-            while (dataReader.Read())
-            {
-                affectedCount++;
-            }
-
-            Assert.That(affectedCount, Is.EqualTo(1));
-        }
-
-        [Test]
-
-        public void RedirectionController_Save_ValidRedirection_With_Rules()
-        {
-            var redirection = new Redirection { Name = "Test R", PortalId = Portal0, SortOrder = 1, SourceTabId = -1, IncludeChildTabs = true, Type = RedirectionType.Other, TargetType = TargetType.Portal, TargetValue = Portal1 };
-            redirection.MatchRules.Add(new MatchRule { Capability = "Platform", Expression = "IOS" });
-            redirection.MatchRules.Add(new MatchRule { Capability = "Version", Expression = "5" });
-            this.redirectionController.Save(redirection);
-
-            var dataReader = this.dataProvider.Object.GetRedirections(Portal0);
-            var affectedCount = 0;
-            while (dataReader.Read())
-            {
-                affectedCount++;
-            }
-
-            Assert.That(affectedCount, Is.EqualTo(1));
-
-<<<<<<< HEAD
-            var getRe = this.redirectionController.GetRedirectionsByPortal(Portal0)[0];
-            Assert.AreEqual(2, getRe.MatchRules.Count);
-=======
-            var getRe = this._redirectionController.GetRedirectionsByPortal(Portal0)[0];
-            Assert.That(getRe.MatchRules, Has.Count.EqualTo(2));
->>>>>>> ea58e779
-        }
-
-        [Test]
-
-        public void RedirectionController_GetRedirectionsByPortal_With_Valid_PortalID()
-        {
-            this.PrepareData();
-
-            IList<IRedirection> list = this.redirectionController.GetRedirectionsByPortal(Portal0);
-
-            Assert.That(list, Has.Count.EqualTo(7));
-        }
-
-        [Test]
-
-        public void RedirectionController_Delete_With_ValidID()
-        {
-            this.PrepareData();
-            this.redirectionController.Delete(Portal0, 1);
-
-            IList<IRedirection> list = this.redirectionController.GetRedirectionsByPortal(Portal0);
-
-            Assert.That(list, Has.Count.EqualTo(6));
-        }
-
-        [Test]
-
-        public void RedirectionController_PurgeInvalidRedirections_DoNotPurgeRuleForNonDeletetedSource()
-        {
-<<<<<<< HEAD
-            this.dtRedirections.Rows.Add(1, Portal0, "R1", (int)RedirectionType.MobilePhone, SortOrder1, HomePageOnPortal0, IncludeChildTabsFlag, (int)TargetType.Tab, AnotherPageOnSamePortal, EnabledFlag);
-            this.redirectionController.PurgeInvalidRedirections(0);
-            Assert.AreEqual(1, this.redirectionController.GetRedirectionsByPortal(0).Count);
-=======
-            this._dtRedirections.Rows.Add(1, Portal0, "R1", (int)RedirectionType.MobilePhone, SortOrder1, HomePageOnPortal0, IncludeChildTabsFlag, (int)TargetType.Tab, AnotherPageOnSamePortal, EnabledFlag);
-            this._redirectionController.PurgeInvalidRedirections(0);
-            Assert.That(this._redirectionController.GetRedirectionsByPortal(0), Has.Count.EqualTo(1));
->>>>>>> ea58e779
-        }
-
-        [Test]
-
-        public void RedirectionController_PurgeInvalidRedirections_DoPurgeRuleForDeletetedSource()
-        {
-<<<<<<< HEAD
-            this.dtRedirections.Rows.Add(new object[] { 1, Portal0, "R1", (int)RedirectionType.MobilePhone, SortOrder1, DeletedPageOnSamePortal2, IncludeChildTabsFlag, (int)TargetType.Tab, AnotherPageOnSamePortal, EnabledFlag });
-            this.redirectionController.PurgeInvalidRedirections(0);
-            Assert.AreEqual(0, this.redirectionController.GetRedirectionsByPortal(0).Count);
-=======
-            this._dtRedirections.Rows.Add(new object[] { 1, Portal0, "R1", (int)RedirectionType.MobilePhone, SortOrder1, DeletedPageOnSamePortal2, IncludeChildTabsFlag, (int)TargetType.Tab, AnotherPageOnSamePortal, EnabledFlag });
-            this._redirectionController.PurgeInvalidRedirections(0);
-            Assert.That(this._redirectionController.GetRedirectionsByPortal(0), Is.Empty);
->>>>>>> ea58e779
-        }
-
-        [Test]
-
-        public void RedirectionController_PurgeInvalidRedirections_DoPurgeRuleForDeletetedTargetPortal()
-        {
-<<<<<<< HEAD
-            this.dtRedirections.Rows.Add(new object[] { 1, Portal0, "R1", (int)RedirectionType.MobilePhone, SortOrder1, HomePageOnPortal0, IncludeChildTabsFlag, (int)TargetType.Portal, Portal2, EnabledFlag });
-            this.redirectionController.PurgeInvalidRedirections(0);
-            Assert.AreEqual(0, this.redirectionController.GetRedirectionsByPortal(0).Count);
-=======
-            this._dtRedirections.Rows.Add(new object[] { 1, Portal0, "R1", (int)RedirectionType.MobilePhone, SortOrder1, HomePageOnPortal0, IncludeChildTabsFlag, (int)TargetType.Portal, Portal2, EnabledFlag });
-            this._redirectionController.PurgeInvalidRedirections(0);
-            Assert.That(this._redirectionController.GetRedirectionsByPortal(0), Is.Empty);
->>>>>>> ea58e779
-        }
-
-        [Test]
-
-        public void RedirectionController_PurgeInvalidRedirections_DoPurgeRuleForDeletetedTargetTab()
-        {
-<<<<<<< HEAD
-            this.dtRedirections.Rows.Add(new object[] { 1, Portal0, "R1", (int)RedirectionType.MobilePhone, SortOrder1, HomePageOnPortal0, IncludeChildTabsFlag, (int)TargetType.Tab, DeletedPageOnSamePortal2, EnabledFlag });
-            this.redirectionController.PurgeInvalidRedirections(0);
-            Assert.AreEqual(0, this.redirectionController.GetRedirectionsByPortal(0).Count);
-=======
-            this._dtRedirections.Rows.Add(new object[] { 1, Portal0, "R1", (int)RedirectionType.MobilePhone, SortOrder1, HomePageOnPortal0, IncludeChildTabsFlag, (int)TargetType.Tab, DeletedPageOnSamePortal2, EnabledFlag });
-            this._redirectionController.PurgeInvalidRedirections(0);
-            Assert.That(this._redirectionController.GetRedirectionsByPortal(0), Is.Empty);
->>>>>>> ea58e779
-        }
-
-        [Test]
-
-        public void RedirectionController_GetRedirectionUrl_Throws_On_Null_UserAgent()
-        {
-            Assert.Throws<ArgumentException>(() => this.redirectionController.GetRedirectUrl(null, Portal0, 0));
-        }
-
-        [Test]
-
-        public void RedirectionController_GetRedirectionUrl_Returns_EmptyString_When_Redirection_IsNotSet()
-        {
-<<<<<<< HEAD
-            Assert.AreEqual(string.Empty, this.redirectionController.GetRedirectUrl(iphoneUserAgent, Portal0, HomePageOnPortal0));
-=======
-            Assert.That(this._redirectionController.GetRedirectUrl(iphoneUserAgent, Portal0, HomePageOnPortal0), Is.EqualTo(string.Empty));
->>>>>>> ea58e779
-        }
-
-        [Test]
-
-        public void RedirectionController_GetRedirectionUrl_Returns_EmptyString_When_Redirection_IsNotEnabled()
-        {
-            this.PrepareSingleDisabledRedirectionRule();
-<<<<<<< HEAD
-            Assert.AreEqual(string.Empty, this.redirectionController.GetRedirectUrl(iphoneUserAgent, Portal0, HomePageOnPortal0));
-=======
-            Assert.That(this._redirectionController.GetRedirectUrl(iphoneUserAgent, Portal0, HomePageOnPortal0), Is.EqualTo(string.Empty));
->>>>>>> ea58e779
-        }
-
-        [Test]
-
-        public void RedirectionController_GetRedirectionUrl_Returns_EmptyString_When_UserAgent_Is_Desktop()
-        {
-            this.PrepareData();
-<<<<<<< HEAD
-            Assert.AreEqual(string.Empty, this.redirectionController.GetRedirectUrl(msIE9UserAgent, Portal0, HomePageOnPortal0));
-=======
-            Assert.That(this._redirectionController.GetRedirectUrl(msIE9UserAgent, Portal0, HomePageOnPortal0), Is.EqualTo(string.Empty));
->>>>>>> ea58e779
-        }
-
-        [Test]
-
-        public void RedirectionController_GetRedirectionUrl_Returns_EmptyString_When_CurrentPage_IsSameAs_TargetPage_OnMobile()
-        {
-            this.PreparePortalToAnotherPageOnSamePortal();
-<<<<<<< HEAD
-            Assert.AreEqual(string.Empty, this.redirectionController.GetRedirectUrl(iphoneUserAgent, Portal0, AnotherPageOnSamePortal));
-=======
-            Assert.That(this._redirectionController.GetRedirectUrl(iphoneUserAgent, Portal0, AnotherPageOnSamePortal), Is.EqualTo(string.Empty));
->>>>>>> ea58e779
-        }
-
-        [Test]
-
-        public void RedirectionController_GetRedirectionUrl_Returns_EmptyString_When_TargetPage_IsDeleted()
-        {
-            // prepare rule to a deleted tab on the same portal
-<<<<<<< HEAD
-            this.dtRedirections.Rows.Add(1, Portal0, "R1", (int)RedirectionType.MobilePhone, 1, AnotherPageOnSamePortal, EnabledFlag, (int)TargetType.Tab, DeletedPageOnSamePortal, 1);
-            Assert.AreEqual(string.Empty, this.redirectionController.GetRedirectUrl(iphoneUserAgent, Portal0, AnotherPageOnSamePortal));
-=======
-            this._dtRedirections.Rows.Add(1, Portal0, "R1", (int)RedirectionType.MobilePhone, 1, AnotherPageOnSamePortal, EnabledFlag, (int)TargetType.Tab, DeletedPageOnSamePortal, 1);
-            Assert.That(this._redirectionController.GetRedirectUrl(iphoneUserAgent, Portal0, AnotherPageOnSamePortal), Is.EqualTo(string.Empty));
->>>>>>> ea58e779
-        }
-
-        [Test]
-
-        public void RedirectionController_GetRedirectionUrl_Returns_EmptyString_When_CurrentPortal_IsSameAs_TargetPortal_OnMobile()
-        {
-            this.PrepareSamePortalToSamePortalRedirectionRule();
-<<<<<<< HEAD
-            Assert.AreEqual(string.Empty, this.redirectionController.GetRedirectUrl(iphoneUserAgent, Portal0, AnotherPageOnSamePortal));
-=======
-            Assert.That(this._redirectionController.GetRedirectUrl(iphoneUserAgent, Portal0, AnotherPageOnSamePortal), Is.EqualTo(string.Empty));
->>>>>>> ea58e779
-        }
-
-        [Test]
-
-        public void RedirectionController_GetRedirectionUrl_Returns_TargetPageOnSamePortal_When_Surfing_HomePage_OnMobile()
-        {
-            this.PreparePortalToAnotherPageOnSamePortal();
-<<<<<<< HEAD
-            Assert.AreEqual(this.NavigateUrl(AnotherPageOnSamePortal), this.redirectionController.GetRedirectUrl(iphoneUserAgent, Portal0, 1));
-=======
-            Assert.That(this._redirectionController.GetRedirectUrl(iphoneUserAgent, Portal0, 1), Is.EqualTo(this.NavigateUrl(AnotherPageOnSamePortal)));
->>>>>>> ea58e779
-        }
-
-        // [Test]
-        // public void RedirectionController_GetRedirectionUrl_Returns_HomePageOfOtherPortal_When_Surfing_AnyPageOfCurrentPortal_OnMobile()
-        // {
-        //    PrepareHomePageToHomePageRedirectionRule();
-        //    Assert.AreEqual(DotNetNuke.Common.Globals.AddHTTP(PortalAlias1), redirectionController.GetRedirectUrl(iphoneUserAgent, Portal0, 1));
-        //    Assert.AreEqual(DotNetNuke.Common.Globals.AddHTTP(PortalAlias1), redirectionController.GetRedirectUrl(iphoneUserAgent, Portal0, 2));
-        // }
-        [Test]
-
-        public void RedirectionController_GetRedirectionUrl_Returns_ExternalSite_When_Surfing_AnyPageOfCurrentPortal_OnMobile()
-        {
-            this.PrepareExternalSiteRedirectionRule();
-<<<<<<< HEAD
-            Assert.AreEqual(ExternalSite, this.redirectionController.GetRedirectUrl(iphoneUserAgent, Portal0, 1));
-            Assert.AreEqual(ExternalSite, this.redirectionController.GetRedirectUrl(iphoneUserAgent, Portal0, 2));
-=======
-            Assert.Multiple(() =>
-            {
-                Assert.That(this._redirectionController.GetRedirectUrl(iphoneUserAgent, Portal0, 1), Is.EqualTo(ExternalSite));
-                Assert.That(this._redirectionController.GetRedirectUrl(iphoneUserAgent, Portal0, 2), Is.EqualTo(ExternalSite));
-            });
->>>>>>> ea58e779
-        }
-
-        [Test]
-
-        public void RedirectionController_GetRedirectionUrl_Returns_MobileLanding_ForMobile_And_TabletLanding_ForTablet()
-        {
-            this.PrepareMobileAndTabletRedirectionRuleWithMobileFirst();
-<<<<<<< HEAD
-            Assert.AreEqual(this.NavigateUrl(MobileLandingPage), this.redirectionController.GetRedirectUrl(iphoneUserAgent, Portal0, 1));
-            Assert.AreEqual(this.NavigateUrl(TabletLandingPage), this.redirectionController.GetRedirectUrl(iPadTabletUserAgent, Portal0, 1));
-=======
-            Assert.Multiple(() =>
-            {
-                Assert.That(this._redirectionController.GetRedirectUrl(iphoneUserAgent, Portal0, 1), Is.EqualTo(this.NavigateUrl(MobileLandingPage)));
-                Assert.That(this._redirectionController.GetRedirectUrl(iPadTabletUserAgent, Portal0, 1), Is.EqualTo(this.NavigateUrl(TabletLandingPage)));
-            });
->>>>>>> ea58e779
-        }
-
-        [Test]
-
-        public void RedirectionController_GetRedirectionUrl_Returns_TabletLanding_ForTablet_And_MobileLanding_ForMobile()
-        {
-            this.PrepareMobileAndTabletRedirectionRuleWithAndTabletRedirectionRuleTabletFirst();
-<<<<<<< HEAD
-            Assert.AreEqual(this.NavigateUrl(MobileLandingPage), this.redirectionController.GetRedirectUrl(iphoneUserAgent, 0, 1));
-            Assert.AreEqual(this.NavigateUrl(TabletLandingPage), this.redirectionController.GetRedirectUrl(iPadTabletUserAgent, 0, 1));
-=======
-            Assert.Multiple(() =>
-            {
-                Assert.That(this._redirectionController.GetRedirectUrl(iphoneUserAgent, 0, 1), Is.EqualTo(this.NavigateUrl(MobileLandingPage)));
-                Assert.That(this._redirectionController.GetRedirectUrl(iPadTabletUserAgent, 0, 1), Is.EqualTo(this.NavigateUrl(TabletLandingPage)));
-            });
->>>>>>> ea58e779
-        }
-
-        [Test]
-
-        public void RedirectionController_GetRedirectionUrl_Returns_SameLandingPage_For_AllMobile()
-        {
-            this.PrepareAllMobileRedirectionRule();
-<<<<<<< HEAD
-            string mobileLandingPage = this.redirectionController.GetRedirectUrl(iphoneUserAgent, Portal0, 1);
-            string tabletLandingPage = this.redirectionController.GetRedirectUrl(iPadTabletUserAgent, Portal0, 1);
-            Assert.AreEqual(this.NavigateUrl(AllMobileLandingPage), mobileLandingPage);
-            Assert.AreEqual(this.NavigateUrl(AllMobileLandingPage), tabletLandingPage);
-            Assert.AreEqual(mobileLandingPage, tabletLandingPage);
-=======
-            string mobileLandingPage = this._redirectionController.GetRedirectUrl(iphoneUserAgent, Portal0, 1);
-            string tabletLandingPage = this._redirectionController.GetRedirectUrl(iPadTabletUserAgent, Portal0, 1);
-            Assert.Multiple(() =>
-            {
-                Assert.That(mobileLandingPage, Is.EqualTo(this.NavigateUrl(AllMobileLandingPage)));
-                Assert.That(tabletLandingPage, Is.EqualTo(this.NavigateUrl(AllMobileLandingPage)));
-            });
-            Assert.That(tabletLandingPage, Is.EqualTo(mobileLandingPage));
->>>>>>> ea58e779
-        }
-
-        [Test]
-
-        public void RedirectionController_GetRedirectionUrl_Returns_EmptyString_When_Capability_DoesNot_Match()
-        {
-            this.PrepareOperaBrowserOnSymbianOSRedirectionRule();
-<<<<<<< HEAD
-            Assert.AreEqual(string.Empty, this.redirectionController.GetRedirectUrl(iphoneUserAgent, Portal0, 1));
-=======
-            Assert.That(this._redirectionController.GetRedirectUrl(iphoneUserAgent, Portal0, 1), Is.EqualTo(string.Empty));
->>>>>>> ea58e779
-        }
-
-        [Test]
-
-        public void RedirectionController_GetRedirectionUrl_Returns_ValidUrl_When_Capability_Matches()
-        {
-            this.PrepareOperaBrowserOnSymbianOSRedirectionRule();
-<<<<<<< HEAD
-            Assert.AreEqual(this.NavigateUrl(AnotherPageOnSamePortal), this.redirectionController.GetRedirectUrl(motorolaRIZRSymbianOSOpera865, Portal0, 1));
-=======
-            Assert.That(this._redirectionController.GetRedirectUrl(motorolaRIZRSymbianOSOpera865, Portal0, 1), Is.EqualTo(this.NavigateUrl(AnotherPageOnSamePortal)));
->>>>>>> ea58e779
-        }
-
-        [Test]
-
-        public void RedirectionController_GetRedirectionUrl_Returns_EmptyString_When_NotAll_Capability_Matches()
-        {
-            this.PrepareOperaBrowserOnIPhoneOSRedirectionRule();
-<<<<<<< HEAD
-            Assert.AreEqual(string.Empty, this.redirectionController.GetRedirectUrl(iphoneUserAgent, Portal0, 1));
-=======
-            Assert.That(this._redirectionController.GetRedirectUrl(iphoneUserAgent, Portal0, 1), Is.EqualTo(string.Empty));
->>>>>>> ea58e779
-        }
-
-        [Test]
-
-        public void RedirectionController_GetFullSiteUrl_With_NoRedirections()
-        {
-            var url = this.redirectionController.GetFullSiteUrl(Portal0, HomePageOnPortal0);
-
-            Assert.That(url, Is.EqualTo(string.Empty));
-        }
-
-        // [Test]
-        // public void RedirectionController_GetFullSiteUrl_When_Redirect_Between_Different_Portals()
-        // {
-        //    dtRedirections.Rows.Add(1, Portal0, "R1", (int)RedirectionType.MobilePhone, 1, -1, EnabledFlag, (int)TargetType.Portal, "1", 1);
-
-        // var url = redirectionController.GetFullSiteUrl(Portal1, HomePageOnPortal1);
-
-        // Assert.AreEqual(Globals.AddHTTP(PortalAlias0), url);
-        // }
-
-        // [Test]
-        // public void RedirectionController_GetFullSiteUrl_When_Redirect_In_Same_Portal()
-        // {
-        //    dtRedirections.Rows.Add(1, Portal0, "R1", (int)RedirectionType.MobilePhone, 1, HomePageOnPortal0, EnabledFlag, (int)TargetType.Tab, AnotherPageOnSamePortal, 1);
-
-        // var url = redirectionController.GetFullSiteUrl(Portal1, AnotherPageOnSamePortal);
-
-        // //Assert.AreEqual(string.Empty, url);
-        // }
-        [Test]
-
-        public void RedirectionController_GetFullSiteUrl_When_Redirect_To_DifferentUrl()
-        {
-            this.dtRedirections.Rows.Add(1, Portal0, "R1", (int)RedirectionType.MobilePhone, 1, HomePageOnPortal0, EnabledFlag, (int)TargetType.Url, ExternalSite, 1);
-
-            var url = this.redirectionController.GetFullSiteUrl(Portal1, AnotherPageOnSamePortal);
-
-            Assert.That(url, Is.EqualTo(string.Empty));
-        }
-
-        [Test]
-
-        public void RedirectionController_GetMobileSiteUrl_With_NoRedirections()
-        {
-            var url = this.redirectionController.GetMobileSiteUrl(Portal0, HomePageOnPortal0);
-
-            Assert.That(url, Is.EqualTo(string.Empty));
-        }
-
-        [Test]
-
-        public void RedirectionController_GetMobileSiteUrl_Returns_Page_Specific_Url_When_Multiple_PageLevel_Redirects_Defined()
-        {
-            string redirectUrlPage1 = "m.yahoo.com";
-            string redirectUrlPage2 = "m.cnn.com";
-
-            // first page goes to one url
-            this.dtRedirections.Rows.Add(1, Portal0, "R1", (int)RedirectionType.MobilePhone, 1, Page1, EnabledFlag, (int)TargetType.Url, redirectUrlPage1, 1);
-
-            // second page goes to another url (this is Tablet - it should not matter)
-            this.dtRedirections.Rows.Add(2, Portal0, "R2", (int)RedirectionType.Tablet, 2, Page2, EnabledFlag, (int)TargetType.Url, redirectUrlPage2, 1);
-
-            var mobileUrlForPage1 = this.redirectionController.GetMobileSiteUrl(Portal0, Page1);
-            var mobileUrlForPage2 = this.redirectionController.GetMobileSiteUrl(Portal0, Page2);
-            var mobileUrlForPage3 = this.redirectionController.GetMobileSiteUrl(Portal0, Page3);
-
-            Assert.Multiple(() =>
-            {
-                // First Page returns link to first url
-                Assert.That(mobileUrlForPage1, Is.EqualTo(string.Format("{0}?nomo=0", redirectUrlPage1)));
-
-                // Second Page returns link to second url
-                Assert.That(mobileUrlForPage2, Is.EqualTo(string.Format("{0}?nomo=0", redirectUrlPage2)));
-
-                // Third Page returns link to first url - as this is the first found url and third page has no redirect defined
-                Assert.That(string.Format("{0}?nomo=0", redirectUrlPage1), Is.EqualTo(mobileUrlForPage3));
-            });
-        }
-
-        // [Test]
-        // public void RedirectionController_GetMobileSiteUrl_Works_When_Page_Redirects_To_Another_Portal()
-        // {
-        //    //first page goes to one second portal
-        //    dtRedirections.Rows.Add(1, Portal0, "R1", (int)RedirectionType.MobilePhone, 1, -1, EnabledFlag, (int)TargetType.Portal, Portal1, 1);
-
-        // var mobileUrlForPage1 = redirectionController.GetMobileSiteUrl(Portal0, Page1);
-
-        // //First Page returns link to home page of other portal
-        //    Assert.AreEqual(Globals.AddHTTP(PortalAlias1), mobileUrlForPage1);
-        // }
-        [Test]
-
-        public void RedirectionController_GetMobileSiteUrl_When_Redirect_To_DifferentUrl()
-        {
-            this.dtRedirections.Rows.Add(1, Portal0, "R1", (int)RedirectionType.MobilePhone, 1, HomePageOnPortal0, EnabledFlag, (int)TargetType.Url, ExternalSite, 1);
-
-            var url = this.redirectionController.GetMobileSiteUrl(Portal1, AnotherPageOnSamePortal);
-
-            Assert.That(url, Is.EqualTo(string.Empty));
-        }
-
-        [Test]
-        public void RedirectionController_IsRedirectAllowedForTheSession_In_Normal_Action()
-        {
-            var app = this.GenerateApplication();
-
-<<<<<<< HEAD
-            Assert.IsTrue(this.redirectionController.IsRedirectAllowedForTheSession(app));
-=======
-            Assert.That(this._redirectionController.IsRedirectAllowedForTheSession(app), Is.True);
->>>>>>> ea58e779
-        }
-
-        [Test]
-        public void RedirectionController_IsRedirectAllowedForTheSession_With_Nonmo_Param_Set_To_1()
-        {
-            var app = this.GenerateApplication();
-            app.Context.Request.QueryString.Add(DisableMobileRedirectQueryStringName, "1");
-
-<<<<<<< HEAD
-            Assert.IsFalse(this.redirectionController.IsRedirectAllowedForTheSession(app));
-            Assert.IsNotNull(app.Request.Cookies[DisableMobileRedirectCookieName]);
-            Assert.IsNotNull(app.Request.Cookies[DisableRedirectPresistCookieName]);
-=======
-            Assert.Multiple(() =>
-            {
-                Assert.That(this._redirectionController.IsRedirectAllowedForTheSession(app), Is.False);
-                Assert.That(app.Request.Cookies[DisableMobileRedirectCookieName], Is.Not.Null);
-                Assert.That(app.Request.Cookies[DisableRedirectPresistCookieName], Is.Not.Null);
-            });
->>>>>>> ea58e779
-        }
-
-        [Test]
-        public void RedirectionController_IsRedirectAllowedForTheSession_With_Nonmo_Param_Set_To_0()
-        {
-            var app = this.GenerateApplication();
-            app.Context.Request.QueryString.Add(DisableMobileRedirectQueryStringName, "0");
-
-<<<<<<< HEAD
-            Assert.IsTrue(this.redirectionController.IsRedirectAllowedForTheSession(app));
-=======
-            Assert.That(this._redirectionController.IsRedirectAllowedForTheSession(app), Is.True);
->>>>>>> ea58e779
-        }
-
-        [Test]
-        public void RedirectionController_IsRedirectAllowedForTheSession_With_Nonmo_Param_Set_To_1_And_Then_Setback_To_0()
-        {
-            var app = this.GenerateApplication();
-            app.Context.Request.QueryString.Add(DisableMobileRedirectQueryStringName, "1");
-<<<<<<< HEAD
-            Assert.IsFalse(this.redirectionController.IsRedirectAllowedForTheSession(app));
-
-            app.Context.Request.QueryString.Add(DisableMobileRedirectQueryStringName, "0");
-            Assert.IsTrue(this.redirectionController.IsRedirectAllowedForTheSession(app));
-=======
-            Assert.That(this._redirectionController.IsRedirectAllowedForTheSession(app), Is.False);
-
-            app.Context.Request.QueryString.Add(DisableMobileRedirectQueryStringName, "0");
-            Assert.That(this._redirectionController.IsRedirectAllowedForTheSession(app), Is.True);
->>>>>>> ea58e779
-        }
-
-        private static IClientCapability GetClientCapabilityCallBack(string userAgent)
-        {
-            var clientCapability = new TestClientCapability();
-            switch (userAgent)
-            {
-                case iphoneUserAgent:
-                    clientCapability.IsMobile = true;
-                    clientCapability.Properties.Add("mobile_browser", "Safari");
-                    clientCapability.Properties.Add("device_os", "iPhone OS");
-                    break;
-                case iPadTabletUserAgent:
-                    clientCapability.IsTablet = true;
-                    clientCapability.Properties.Add("mobile_browser", "Safari");
-                    clientCapability.Properties.Add("device_os", "iPhone OS");
-                    break;
-                case motorolaRIZRSymbianOSOpera865:
-                    clientCapability.IsMobile = true;
-                    clientCapability.Properties.Add("mobile_browser", "Opera Mini");
-                    clientCapability.Properties.Add("device_os", "Symbian OS");
-                    break;
-            }
-
-            return clientCapability;
-        }
-
-        private void SetupContainer()
-        {
-            var mockNavigationManager = new Mock<INavigationManager>();
-            mockNavigationManager.Setup(x => x.NavigateURL(It.IsAny<int>())).Returns<int>(x => this.NavigateUrl(x));
-            this.serviceProvider = FakeServiceProvider.Setup(
-                services =>
-                {
-                    services.AddSingleton(mockNavigationManager.Object);
-                    services.AddSingleton(this.dataProvider.Object);
-                    services.AddSingleton(this.mockHostController.Object);
-                    services.AddSingleton((IHostSettingsService)this.mockHostController.Object);
-                    services.AddSingleton(this.clientCapabilityProvider.Object);
-                });
-        }
-
-        private void SetupDataProvider()
-        {
-            this.dataProvider.Setup(d => d.GetProviderPath()).Returns(string.Empty);
-
-            this.dtRedirections = new DataTable("Redirections");
-            var pkCol = this.dtRedirections.Columns.Add("Id", typeof(int));
-            this.dtRedirections.Columns.Add("PortalId", typeof(int));
-            this.dtRedirections.Columns.Add("Name", typeof(string));
-            this.dtRedirections.Columns.Add("Type", typeof(int));
-            this.dtRedirections.Columns.Add("SortOrder", typeof(int));
-            this.dtRedirections.Columns.Add("SourceTabId", typeof(int));
-            this.dtRedirections.Columns.Add("IncludeChildTabs", typeof(bool));
-            this.dtRedirections.Columns.Add("TargetType", typeof(int));
-            this.dtRedirections.Columns.Add("TargetValue", typeof(object));
-            this.dtRedirections.Columns.Add("Enabled", typeof(bool));
-
-            this.dtRedirections.PrimaryKey = new[] { pkCol };
-
-            this.dtRules = new DataTable("Rules");
-            var pkCol1 = this.dtRules.Columns.Add("Id", typeof(int));
-            this.dtRules.Columns.Add("RedirectionId", typeof(int));
-            this.dtRules.Columns.Add("Capability", typeof(string));
-            this.dtRules.Columns.Add("Expression", typeof(string));
-
-            this.dtRules.PrimaryKey = new[] { pkCol1 };
-
-            this.dataProvider.Setup(d =>
-                                d.SaveRedirection(
-                                    It.IsAny<int>(),
-                                    It.IsAny<int>(),
-                                    It.IsAny<string>(),
-                                    It.IsAny<int>(),
-                                    It.IsAny<int>(),
-                                    It.IsAny<int>(),
-                                    It.IsAny<bool>(),
-                                    It.IsAny<int>(),
-                                    It.IsAny<object>(),
-                                    It.IsAny<bool>(),
-                                    It.IsAny<int>())).Returns<int, int, string, int, int, int, bool, int, object, bool, int>(
-                                                            (id, portalId, name, type, sortOrder, sourceTabId, includeChildTabs, targetType, targetValue, enabled, userId) =>
-                                                            {
-                                                                if (id == -1)
-                                                                {
-                                                                    if (this.dtRedirections.Rows.Count == 0)
-                                                                    {
-                                                                        id = 1;
-                                                                    }
-                                                                    else
-                                                                    {
-                                                                        id = Convert.ToInt32(this.dtRedirections.Select(string.Empty, "Id Desc")[0]["Id"]) + 1;
-                                                                    }
-
-                                                                    var row = this.dtRedirections.NewRow();
-                                                                    row["Id"] = id;
-                                                                    row["PortalId"] = portalId;
-                                                                    row["name"] = name;
-                                                                    row["type"] = type;
-                                                                    row["sortOrder"] = sortOrder;
-                                                                    row["sourceTabId"] = sourceTabId;
-                                                                    row["includeChildTabs"] = includeChildTabs;
-                                                                    row["targetType"] = targetType;
-                                                                    row["targetValue"] = targetValue;
-                                                                    row["enabled"] = enabled;
-
-                                                                    this.dtRedirections.Rows.Add(row);
-                                                                }
-                                                                else
-                                                                {
-                                                                    var rows = this.dtRedirections.Select("Id = " + id);
-                                                                    if (rows.Length == 1)
-                                                                    {
-                                                                        var row = rows[0];
-
-                                                                        row["name"] = name;
-                                                                        row["type"] = type;
-                                                                        row["sortOrder"] = sortOrder;
-                                                                        row["sourceTabId"] = sourceTabId;
-                                                                        row["includeChildTabs"] = includeChildTabs;
-                                                                        row["targetType"] = targetType;
-                                                                        row["targetValue"] = targetValue;
-                                                                        row["enabled"] = enabled;
-                                                                    }
-                                                                }
-
-                                                                return id;
-                                                            });
-
-            this.dataProvider.Setup(d => d.GetRedirections(It.IsAny<int>())).Returns<int>(this.GetRedirectionsCallBack);
-            this.dataProvider.Setup(d => d.DeleteRedirection(It.IsAny<int>())).Callback<int>((id) =>
-            {
-                var rows = this.dtRedirections.Select("Id = " + id);
-                if (rows.Length == 1)
-                {
-                    this.dtRedirections.Rows.Remove(rows[0]);
-                }
-            });
-
-            this.dataProvider.Setup(d => d.SaveRedirectionRule(
-                It.IsAny<int>(),
-                It.IsAny<int>(),
-                It.IsAny<string>(),
-                It.IsAny<string>())).Callback<int, int, string, string>((id, rid, capbility, expression) =>
-                {
-                    if (id == -1)
-                    {
-                        if (this.dtRules.Rows.Count == 0)
-                        {
-                            id = 1;
-                        }
-                        else
-                        {
-                            id = Convert.ToInt32(this.dtRules.Select(string.Empty, "Id Desc")[0]["Id"]) + 1;
-                        }
-
-                        var row = this.dtRules.NewRow();
-                        row["Id"] = id;
-                        row["RedirectionId"] = rid;
-                        row["capability"] = capbility;
-                        row["expression"] = expression;
-
-                        this.dtRules.Rows.Add(row);
-                    }
-                    else
-                    {
-                        var rows = this.dtRules.Select("Id = " + id);
-                        if (rows.Length == 1)
-                        {
-                            var row = rows[0];
-
-                            row["capability"] = capbility;
-                            row["expression"] = expression;
-                        }
-                    }
-                });
-
-            this.dataProvider.Setup(d => d.GetRedirectionRules(It.IsAny<int>())).Returns<int>(this.GetRedirectionRulesCallBack);
-            this.dataProvider.Setup(d => d.DeleteRedirectionRule(It.IsAny<int>())).Callback<int>((id) =>
-            {
-                var rows = this.dtRules.Select("Id = " + id);
-                if (rows.Length == 1)
-                {
-                    this.dtRules.Rows.Remove(rows[0]);
-                }
-            });
-
-            this.dataProvider.Setup(d => d.GetPortals(It.IsAny<string>())).Returns<string>(this.GetPortalsCallBack);
-            this.dataProvider.Setup(d => d.GetTabs(It.IsAny<int>())).Returns<int>(this.GetTabsCallBack);
-            this.dataProvider.Setup(d => d.GetTab(It.IsAny<int>())).Returns<int>(this.GetTabCallBack);
-            this.dataProvider.Setup(d => d.GetTabModules(It.IsAny<int>())).Returns<int>(this.GetTabModulesCallBack);
-            this.dataProvider.Setup(d => d.GetPortalSettings(It.IsAny<int>(), It.IsAny<string>())).Returns<int, string>(this.GetPortalSettingsCallBack);
-            this.dataProvider.Setup(d => d.GetAllRedirections()).Returns(this.GetAllRedirectionsCallBack);
-
-            var portalDataService = MockComponentProvider.CreateNew<DotNetNuke.Entities.Portals.Data.IDataService>();
-            portalDataService.Setup(p => p.GetPortalGroups()).Returns(this.GetPortalGroupsCallBack);
-        }
-
-        private void SetupClientCapabilityProvider()
-        {
-            this.clientCapabilityProvider.Setup(p => p.GetClientCapability(It.IsAny<string>())).Returns<string>(GetClientCapabilityCallBack);
-        }
-
-        private void SetupRoleProvider()
-        {
-            var mockRoleProvider = MockComponentProvider.CreateNew<RoleProvider>();
-        }
-
-        private IDataReader GetRedirectionsCallBack(int portalId)
-        {
-            var dtCheck = this.dtRedirections.Clone();
-            foreach (var row in this.dtRedirections.Select("PortalId = " + portalId))
-            {
-                dtCheck.Rows.Add(row.ItemArray);
-            }
-
-            return dtCheck.CreateDataReader();
-        }
-
-        private IDataReader GetRedirectionRulesCallBack(int rid)
-        {
-            var dtCheck = this.dtRules.Clone();
-            foreach (var row in this.dtRules.Select("RedirectionId = " + rid))
-            {
-                dtCheck.Rows.Add(row.ItemArray);
-            }
-
-            return dtCheck.CreateDataReader();
-        }
-
-        private IDataReader GetPortalsCallBack(string culture)
-        {
-            return this.GetPortalCallBack(Portal0, DotNetNuke.Services.Localization.Localization.SystemLocale);
-        }
-
-        private IDataReader GetPortalCallBack(int portalId, string culture)
-        {
-            DataTable table = new DataTable("Portal");
-
-            var cols = new string[]
-                        {
-                            "PortalID", "PortalGroupID", "PortalName", "LogoFile", "FooterText", "ExpiryDate", "UserRegistration", "BannerAdvertising", "AdministratorId", "Currency", "HostFee",
-                            "HostSpace", "PageQuota", "UserQuota", "AdministratorRoleId", "RegisteredRoleId", "Description", "KeyWords", "BackgroundFile", "GUID", "PaymentProcessor", "ProcessorUserId",
-                            "ProcessorPassword", "SiteLogHistory", "Email", "DefaultLanguage", "TimezoneOffset", "AdminTabId", "HomeDirectory", "SplashTabId", "HomeTabId", "LoginTabId", "RegisterTabId",
-                            "UserTabId", "SearchTabId", "Custom404TabId", "Custom500TabId", "TermsTabId", "PrivacyTabId", "SuperTabId", "CreatedByUserID", "CreatedOnDate", "LastModifiedByUserID", "LastModifiedOnDate", "CultureCode",
-                        };
-
-            foreach (var col in cols)
-            {
-                table.Columns.Add(col);
-            }
-
-            int homePage = 55;
-            if (portalId == Portal0)
-            {
-                homePage = HomePageOnPortal0;
-            }
-            else if (portalId == Portal1)
-            {
-                homePage = HomePageOnPortal1;
-            }
-
-            table.Rows.Add(portalId, null, "My Website", "Logo.png", "Copyright 2011 by DotNetNuke Corporation", null, "2", "0", "2", "USD", "0", "0", "0", "0", "0", "1", "My Website", "DotNetNuke, DNN, Content, Management, CMS", null, "1057AC7A-3C08-4849-A3A6-3D2AB4662020", null, null, null, "0", "admin@changeme.invalid", "en-US", "-8", "58", "Portals/0", null, homePage.ToString(), null, null, "57", "56", "-1", "-1", null, null, "7", "-1", "2011-08-25 07:34:11", "-1", "2011-08-25 07:34:29", culture);
-
-            return table.CreateDataReader();
-        }
-
-        private DataTable GetTabsDataTable()
-        {
-            DataTable table = new DataTable("Tabs");
-
-            var cols = new string[]
-                        {
-                            "TabID", "UniqueId", "VersionGuid", "DefaultLanguageGuid", "LocalizedVersionGuid", "TabOrder", "PortalID", "TabName", "IsVisible", "ParentId", "Level", "IconFile", "IconFileLarge", "DisableLink", "Title", "Description", "KeyWords", "IsDeleted", "SkinSrc", "ContainerSrc", "TabPath", "StartDate", "EndDate", "Url", "HasChildren", "RefreshInterval", "PageHeadText", "IsSecure", "PermanentRedirect", "SiteMapPriority", "ContentItemID", "Content", "ContentTypeID", "ModuleID", "ContentKey", "Indexed", "CultureCode", "CreatedByUserID", "CreatedOnDate", "LastModifiedByUserID", "LastModifiedOnDate", "StateID", "HasBeenPublished", "IsSystem",
-                        };
-
-            foreach (var col in cols)
-            {
-                table.Columns.Add(col);
-            }
-
-            table.Rows.Add(HomePageOnPortal1, Guid.NewGuid(), Guid.NewGuid(), null, Guid.NewGuid(), "3", Portal1, "HomePageOnPortal1", true, null, "0", null, null, false, string.Empty, string.Empty, string.Empty, false, "[G]Skins/DarkKnight/Home-Mega-Menu.ascx", "[G]Containers/DarkKnight/SubTitle_Grey.ascx", "//HomePageOnPortal1", null, null, string.Empty, false, null, null, false, false, "0.5", "89", "HomePageOnPortal1", "1", "-1", null, false, null, "-1", DateTime.Now, "-1", DateTime.Now, "0", true, false);
-            table.Rows.Add(HomePageOnPortal0, Guid.NewGuid(), Guid.NewGuid(), null, Guid.NewGuid(), "3", Portal0, "HomePageOnPortal0", true, null, "0", null, null, false, string.Empty, string.Empty, string.Empty, false, "[G]Skins/DarkKnight/Home-Mega-Menu.ascx", "[G]Containers/DarkKnight/SubTitle_Grey.ascx", "//HomePageOnPortal0", null, null, string.Empty, false, null, null, false, false, "0.5", "89", "HomePageOnPortal0", "1", "-1", null, false, null, "-1", DateTime.Now, "-1", DateTime.Now, "0", true, false);
-            table.Rows.Add(AnotherPageOnSamePortal, Guid.NewGuid(), Guid.NewGuid(), null, Guid.NewGuid(), "4", Portal0, "AnotherPageOnSamePortal", true, null, "0", null, null, false, string.Empty, string.Empty, string.Empty, false, "[G]Skins/DarkKnight/Home-Mega-Menu.ascx", "[G]Containers/DarkKnight/SubTitle_Grey.ascx", "//AnotherPageOnSamePortal", null, null, string.Empty, false, null, null, false, false, "0.5", "89", "HomePageOnPortal0", "1", "-1", null, false, null, "-1", DateTime.Now, "-1", DateTime.Now, "0", true, false);
-            table.Rows.Add(MobileLandingPage, Guid.NewGuid(), Guid.NewGuid(), null, Guid.NewGuid(), "5", Portal0, "MobileLandingPage", true, null, "0", null, null, false, string.Empty, string.Empty, string.Empty, false, "[G]Skins/DarkKnight/Home-Mega-Menu.ascx", "[G]Containers/DarkKnight/SubTitle_Grey.ascx", "//MobileLandingPage", null, null, string.Empty, false, null, null, false, false, "0.5", "89", "HomePageOnPortal0", "1", "-1", null, false, null, "-1", DateTime.Now, "-1", DateTime.Now, "0", true, false);
-            table.Rows.Add(TabletLandingPage, Guid.NewGuid(), Guid.NewGuid(), null, Guid.NewGuid(), "6", Portal0, "TabletLandingPage", true, null, "0", null, null, false, string.Empty, string.Empty, string.Empty, false, "[G]Skins/DarkKnight/Home-Mega-Menu.ascx", "[G]Containers/DarkKnight/SubTitle_Grey.ascx", "//TabletLandingPage", null, null, string.Empty, false, null, null, false, false, "0.5", "89", "HomePageOnPortal0", "1", "-1", null, false, null, "-1", DateTime.Now, "-1", DateTime.Now, "0", true, false);
-            table.Rows.Add(AllMobileLandingPage, Guid.NewGuid(), Guid.NewGuid(), null, Guid.NewGuid(), "7", Portal0, "AllMobileLandingPage", true, null, "0", null, null, false, string.Empty, string.Empty, string.Empty, false, "[G]Skins/DarkKnight/Home-Mega-Menu.ascx", "[G]Containers/DarkKnight/SubTitle_Grey.ascx", "//AllMobileLandingPage", null, null, string.Empty, false, null, null, false, false, "0.5", "89", "HomePageOnPortal0", "1", "-1", null, false, null, "-1", DateTime.Now, "-1", DateTime.Now, "0", true, false);
-            table.Rows.Add(DeletedPageOnSamePortal, Guid.NewGuid(), Guid.NewGuid(), null, Guid.NewGuid(), "8", Portal0, "A Deleted Page", true, null, "0", null, null, false, string.Empty, string.Empty, string.Empty, true, "[G]Skins/DarkKnight/Home-Mega-Menu.ascx", "[G]Containers/DarkKnight/SubTitle_Grey.ascx", "//DeletedPage", null, null, string.Empty, false, null, null, false, false, "0.5", "90", "Deleted Page", "1", "-1", null, false, null, "-1", DateTime.Now, "-1", DateTime.Now, "0", true, false);
-
-            return table;
-        }
-
-        private IDataReader GetTabsCallBack(int portalId)
-        {
-            var table = this.GetTabsDataTable();
-            var newTable = table.Clone();
-            foreach (var row in table.Select("PortalID = " + portalId))
-            {
-                newTable.Rows.Add(row.ItemArray);
-            }
-
-            return newTable.CreateDataReader();
-        }
-
-        private IDataReader GetTabCallBack(int tabId)
-        {
-            var table = this.GetTabsDataTable();
-            var newTable = table.Clone();
-            foreach (var row in table.Select("TabID = " + tabId))
-            {
-                newTable.Rows.Add(row.ItemArray);
-            }
-
-            return newTable.CreateDataReader();
-        }
-
-        private IDataReader GetTabModulesCallBack(int tabId)
-        {
-            DataTable table = new DataTable("TabModules");
-
-            var cols = new string[]
-                        {
-                            "PortalID", "TabID", "TabModuleID", "ModuleID", "ModuleDefID", "ModuleOrder", "PaneName", "ModuleTitle", "CacheTime", "CacheMethod", "Alignment", "Color", "Border", "IconFile", "AllTabs", "Visibility", "IsDeleted", "Header", "Footer", "StartDate", "EndDate", "ContainerSrc", "DisplayTitle", "DisplayPrint", "DisplaySyndicate", "InheritViewPermissions", "DesktopModuleID", "DefaultCacheTime", "ModuleControlID", "BusinessControllerClass", "IsAdmin", "SupportedFeatures", "ContentItemID", "Content", "ContentTypeID", "ContentKey", "Indexed", "CreatedByUserID", "CreatedOnDate", "LastModifiedByUserID", "LastModifiedOnDate", "LastContentModifiedOnDate", "UniqueId", "VersionGuid", "DefaultLanguageGuid", "LocalizedVersionGuid", "CultureCode",
-                        };
-
-            foreach (var col in cols)
-            {
-                table.Columns.Add(col);
-            }
-
-            table.Columns["ModuleID"].DataType = typeof(int);
-
-            var portalId = tabId == HomePageOnPortal0 ? Portal0 : Portal1;
-
-            table.Rows.Add(portalId, tabId, 51, 362, 117, 1, "ContentPane", "DotNetNuke® Enterprise Edition", "3600", "FileModuleCachingProvider", "left", null, null, null, false, "2", false, null, null, null, null, "[G]Containers/DarkKnight/Banner.ascx", true, false, false, false, null, null, "0", true, "75", "1200", "240", "DotNetNuke.Modules.HtmlPro.HtmlTextController", false, "7", "90", "DotNetNuke® Enterprise Edition", "2", null, false, "-1", DateTime.Now, "-1", DateTime.Now, DateTime.Now, Guid.NewGuid(), Guid.NewGuid(), null, Guid.NewGuid(), null);
-
-            return table.CreateDataReader();
-        }
-
-        private IDataReader GetPortalSettingsCallBack(int portalId, string culture)
-        {
-            DataTable table = new DataTable("PortalSettings");
-
-            var cols = new string[]
-                        {
-                            "SettingName", "SettingValue", "CreatedByUserID", "CreatedOnDate", "LastModifiedByUserID", "LastModifiedOnDate", "CultureCode",
-                        };
-
-            foreach (var col in cols)
-            {
-                table.Columns.Add(col);
-            }
-
-            var alias = portalId == Portal0 ? PortalAlias0 : PortalAlias1;
-
-            table.Rows.Add("DefaultPortalAlias", alias, "-1", DateTime.Now, "-1", DateTime.Now, "en-us");
-
-            return table.CreateDataReader();
-        }
-
-        private IDataReader GetPortalGroupsCallBack()
-        {
-            DataTable table = new DataTable("PortalGroups");
-
-            var cols = new string[]
-                        {
-                            "PortalGroupID", "MasterPortalID", "PortalGroupName", "PortalGroupDescription", "AuthenticationDomain", "CreatedByUserID", "CreatedOnDate", "LastModifiedByUserID", "LastModifiedOnDate",
-                        };
-
-            foreach (var col in cols)
-            {
-                table.Columns.Add(col);
-            }
-
-            table.Rows.Add(1, 0, "Portal Group", string.Empty, string.Empty, -1, DateTime.Now, -1, DateTime.Now);
-
-            return table.CreateDataReader();
-        }
-
-        private IDataReader GetAllRedirectionsCallBack()
-        {
-            return this.dtRedirections.CreateDataReader();
-        }
-
-        private void PrepareData()
-        {
-            // id, portalId, name, type, sortOrder, sourceTabId, includeChildTabs, targetType, targetValue, enabled
-            this.dtRedirections.Rows.Add(1, Portal0, "R4", (int)RedirectionType.Other, 4, -1, DisabledFlag, (int)TargetType.Portal, "1", EnabledFlag);
-            this.dtRedirections.Rows.Add(2, Portal0, "R2", (int)RedirectionType.Tablet, 2, -1, DisabledFlag, (int)TargetType.Portal, "1", EnabledFlag);
-            this.dtRedirections.Rows.Add(3, Portal0, "R3", (int)RedirectionType.AllMobile, 3, -1, DisabledFlag, (int)TargetType.Portal, "1", EnabledFlag);
-            this.dtRedirections.Rows.Add(4, Portal0, "R1", (int)RedirectionType.MobilePhone, 1, -1, DisabledFlag, (int)TargetType.Portal, "1", EnabledFlag);
-            this.dtRedirections.Rows.Add(5, Portal0, "R5", (int)RedirectionType.MobilePhone, 5, HomePageOnPortal0, EnabledFlag, (int)TargetType.Portal, "1", EnabledFlag);
-            this.dtRedirections.Rows.Add(6, Portal0, "R6", (int)RedirectionType.MobilePhone, 6, -1, DisabledFlag, (int)TargetType.Tab, HomePageOnPortal0, EnabledFlag);
-            this.dtRedirections.Rows.Add(7, Portal0, "R7", (int)RedirectionType.MobilePhone, 7, -1, DisabledFlag, (int)TargetType.Url, ExternalSite, EnabledFlag);
-
-            // id, redirectionId, capability, expression
-            this.dtRules.Rows.Add(1, 1, "mobile_browser", "Safari");
-            this.dtRules.Rows.Add(2, 1, "device_os_version", "4.0");
-
-            this.dtRedirections.Rows.Add(8, Portal1, "R8", (int)RedirectionType.MobilePhone, 1, -1, EnabledFlag, (int)TargetType.Portal, 2, true);
-            this.dtRedirections.Rows.Add(9, Portal1, "R9", (int)RedirectionType.Tablet, 1, -1, EnabledFlag, (int)TargetType.Portal, 2, true);
-            this.dtRedirections.Rows.Add(10, Portal1, "R10", (int)RedirectionType.AllMobile, 1, -1, EnabledFlag, (int)TargetType.Portal, 2, true);
-        }
-
-        private void PrepareOperaBrowserOnSymbianOSRedirectionRule()
-        {
-            this.dtRedirections.Rows.Add(1, Portal0, "R1", (int)RedirectionType.Other, 1, -1, DisabledFlag, (int)TargetType.Tab, AnotherPageOnSamePortal, EnabledFlag);
-
-            // id, redirectionId, capability, expression
-            this.dtRules.Rows.Add(1, 1, "mobile_browser", "Opera Mini");
-            this.dtRules.Rows.Add(2, 1, "device_os", "Symbian OS");
-        }
-
-        private void PrepareOperaBrowserOnIPhoneOSRedirectionRule()
-        {
-            this.dtRedirections.Rows.Add(1, Portal0, "R1", (int)RedirectionType.Other, 1, -1, DisabledFlag, (int)TargetType.Tab, AnotherPageOnSamePortal, EnabledFlag);
-
-            // id, redirectionId, capability, expression
-            this.dtRules.Rows.Add(1, 1, "mobile_browser", "Opera Mini");
-            this.dtRules.Rows.Add(2, 1, "device_os", "iPhone OS");
-        }
-
-        private void PreparePortalToAnotherPageOnSamePortal()
-        {
-            this.dtRedirections.Rows.Add(1, Portal0, "R1", (int)RedirectionType.MobilePhone, 1, -1, DisabledFlag, (int)TargetType.Tab, AnotherPageOnSamePortal, EnabledFlag);
-        }
-
-        private void PrepareSamePortalToSamePortalRedirectionRule()
-        {
-            this.dtRedirections.Rows.Add(1, Portal0, "R1", (int)RedirectionType.MobilePhone, 1, -1, DisabledFlag, (int)TargetType.Portal, Portal0, 1);
-        }
-
-        private void PrepareExternalSiteRedirectionRule()
-        {
-            this.dtRedirections.Rows.Add(1, Portal0, "R1", (int)RedirectionType.MobilePhone, 7, -1, DisabledFlag, (int)TargetType.Url, ExternalSite, 1);
-        }
-
-        private void PrepareMobileAndTabletRedirectionRuleWithMobileFirst()
-        {
-            this.dtRedirections.Rows.Add(1, Portal0, "R1", (int)RedirectionType.MobilePhone, 1, -1, DisabledFlag, (int)TargetType.Tab, MobileLandingPage, EnabledFlag);
-            this.dtRedirections.Rows.Add(2, Portal0, "R2", (int)RedirectionType.Tablet, 2, -1, DisabledFlag, (int)TargetType.Tab, TabletLandingPage, EnabledFlag);
-        }
-
-        private void PrepareMobileAndTabletRedirectionRuleWithAndTabletRedirectionRuleTabletFirst()
-        {
-            this.dtRedirections.Rows.Add(1, Portal0, "R1", (int)RedirectionType.Tablet, 1, -1, DisabledFlag, (int)TargetType.Tab, TabletLandingPage, EnabledFlag);
-            this.dtRedirections.Rows.Add(2, Portal0, "R2", (int)RedirectionType.MobilePhone, 2, -1, DisabledFlag, (int)TargetType.Tab, MobileLandingPage, EnabledFlag);
-        }
-
-        private void PrepareAllMobileRedirectionRule()
-        {
-            this.dtRedirections.Rows.Add(1, Portal0, "R1", (int)RedirectionType.AllMobile, 1, -1, DisabledFlag, (int)TargetType.Tab, AllMobileLandingPage, EnabledFlag);
-        }
-
-        private void PrepareSingleDisabledRedirectionRule()
-        {
-            this.dtRedirections.Rows.Add(1, Portal0, "R1", (int)RedirectionType.AllMobile, 1, -1, DisabledFlag, (int)TargetType.Tab, AllMobileLandingPage, DisabledFlag);
-        }
-
-        private HttpApplication GenerateApplication()
-        {
-            var simulator = new Instance.Utilities.HttpSimulator.HttpSimulator("/", "c:\\");
-            simulator.SimulateRequest(new Uri("http://localhost/dnn/Default.aspx"));
-
-            var app = new HttpApplication();
-
-            var requestProp = typeof(NameValueCollection).GetProperty("IsReadOnly", BindingFlags.Instance | BindingFlags.NonPublic);
-            requestProp.SetValue(HttpContext.Current.Request.QueryString, false, null);
-
-            var stateProp = typeof(HttpApplication).GetField("_context", BindingFlags.Instance | BindingFlags.NonPublic);
-            stateProp.SetValue(app, HttpContext.Current);
-
-            return app;
-        }
-
-        private string NavigateUrl(int tabId)
-        {
-            return string.Format("/Default.aspx?tabid={0}", tabId);
-        }
-    }
-}
+﻿// Licensed to the .NET Foundation under one or more agreements.
+// The .NET Foundation licenses this file to you under the MIT license.
+// See the LICENSE file in the project root for more information
+
+namespace DotNetNuke.Tests.Core.Services.Mobile
+{
+    using System;
+    using System.Collections.Generic;
+    using System.Collections.Specialized;
+    using System.Data;
+    using System.Reflection;
+    using System.Web;
+
+    using DotNetNuke.Abstractions;
+    using DotNetNuke.Abstractions.Application;
+    using DotNetNuke.Abstractions.Logging;
+    using DotNetNuke.Abstractions.Modules;
+    using DotNetNuke.Common.Internal;
+    using DotNetNuke.ComponentModel;
+    using DotNetNuke.Data;
+    using DotNetNuke.Entities.Controllers;
+    using DotNetNuke.Entities.Portals;
+    using DotNetNuke.Entities.Tabs;
+    using DotNetNuke.Security.Roles;
+    using DotNetNuke.Services.Cache;
+    using DotNetNuke.Services.ClientCapability;
+    using DotNetNuke.Services.Mobile;
+    using DotNetNuke.Tests.Core.Services.ClientCapability;
+    using DotNetNuke.Tests.Instance.Utilities;
+    using DotNetNuke.Tests.Utilities.Fakes;
+    using DotNetNuke.Tests.Utilities.Mocks;
+
+    using Microsoft.Extensions.DependencyInjection;
+
+    using Moq;
+
+    using NUnit.Framework;
+
+    /// <summary>  Summary description for RedirectionControllerTests.</summary>
+    [TestFixture]
+    public class RedirectionControllerTests
+    {
+        public const string iphoneUserAgent = "Mozilla/5.0 (iPod; U; CPU iPhone OS 4_0 like Mac OS X; en-us) AppleWebKit/532.9 (KHTML, like Gecko) Version/4.0.5 Mobile/8A293 Safari/6531.22.7";
+        public const string wp7UserAgent = "Mozilla/4.0 (compatible; MSIE 7.0; Windows Phone OS 7.0; Trident/3.1; IEMobile/7.0) Asus;Galaxy6";
+        public const string msIE8UserAgent = "Mozilla/4.0 (compatible; MSIE 8.0; Windows NT 6.1; WOW64; Trident/5.0; SLCC2; .NET CLR 2.0.50727; .NET CLR 3.5.30729; .NET CLR 3.0.30729; Media Center PC 6.0; .NET4.0C; .NET4.0E; InfoPath.3; Creative AutoUpdate v1.40.02)";
+        public const string msIE9UserAgent = "Mozilla/5.0 (compatible; MSIE 9.0; Windows NT 6.1; WOW64; Trident/5.0)";
+        public const string msIE10UserAgent = "Mozilla/5.0 (compatible; MSIE 10.0; Windows NT 6.1; Trident/6.0)";
+        public const string fireFox5NT61UserAgent = "Mozilla/5.0 (Windows NT 6.1; Win64; x64; rv:5.0) Gecko/20110619 Firefox/5.0";
+        public const string iPadTabletUserAgent = "Mozilla/5.0 (iPad; U; CPU OS 3_2 like Mac OS X; en-us) AppleWebKit/531.21.10 (KHTML, like Gecko) Version/4.0.4 Mobile/7B334b Safari/531.21.10";
+        public const string samsungGalaxyTablet = "Mozilla/5.0 (Linux; U; Android 2.2; en-gb; SAMSUNG GT-P1000 Tablet Build/MASTER) AppleWebKit/533.1 (KHTML, like Gecko) Version/4.0 Mobile Safari/533.1";
+        public const string winTabletPC = "Mozilla/4.0 (compatible; MSIE 6.0; Windows NT 5.1; .NET CLR 1.0.3705; Tablet PC 2.0)";
+        public const string htcDesireVer1Sub22UserAgent = "Mozilla/5.0 (Linux; U; Android 2.2; sv-se; Desire_A8181 Build/FRF91) AppleWebKit/533.1 (KHTML, like Gecko) Version/4.0 Mobile Safari/533.1";
+        public const string blackBerry9105V1 = "BlackBerry9105/5.0.0.696 Profile/MIDP-2.1 Configuration/CLDC-1.1 VendorID/133";
+        public const string motorolaRIZRSymbianOSOpera865 = "MOTORIZR-Z8/46.00.00 Mozilla/4.0 (compatible; MSIE 6.0; Symbian OS; 356) Opera 8.65 [it] UP.Link/6.3.0.0.0";
+
+        public const int Portal0 = 0;
+        public const int Portal1 = 1;
+        public const int Portal2 = 2;
+        public const int Page1 = 1;
+        public const int Page2 = 2;
+        public const int Page3 = 3;
+        public const int SortOrder1 = 1;
+        public const int SortOrder2 = 1;
+        public const int SortOrder3 = 1;
+        public const string PortalAlias0 = "www.portal0.com";
+        public const string PortalAlias1 = "www.portal1.com";
+        public const int AnotherPageOnSamePortal = 56;
+        public const int DeletedPageOnSamePortal = 59;
+        public const int DeletedPageOnSamePortal2 = 94;
+        public const int HomePageOnPortal0 = 55;
+        public const int HomePageOnPortal1 = 57;
+        public const int MobileLandingPage = 91;
+        public const int TabletLandingPage = 92;
+        public const int AllMobileLandingPage = 93;
+        public const bool EnabledFlag = true;
+        public const bool DisabledFlag = false;
+        public const bool IncludeChildTabsFlag = true;
+        public const string ExternalSite = "https://dnncommunity.org";
+
+        private const string DisableMobileRedirectCookieName = "disablemobileredirect";
+        private const string DisableRedirectPresistCookieName = "disableredirectpresist";
+        private const string DisableMobileRedirectQueryStringName = "nomo";
+
+        private Mock<DataProvider> dataProvider;
+        private RedirectionController redirectionController;
+        private Mock<ClientCapabilityProvider> clientCapabilityProvider;
+        private Mock<IHostController> mockHostController;
+        private FakeServiceProvider serviceProvider;
+
+        private DataTable dtRedirections;
+        private DataTable dtRules;
+
+        [SetUp]
+
+        public void SetUp()
+        {
+            ComponentFactory.Container = new SimpleContainer();
+            UnitTestHelper.ClearHttpContext();
+            this.dataProvider = MockComponentProvider.CreateDataProvider();
+            MockComponentProvider.CreateDataCacheProvider();
+            MockComponentProvider.CreateEventLogController();
+            this.clientCapabilityProvider = MockComponentProvider.CreateNew<ClientCapabilityProvider>();
+            this.mockHostController = new Mock<IHostController>();
+            this.mockHostController.As<IHostSettingsService>();
+            HostController.RegisterInstance(this.mockHostController.Object);
+            this.SetupContainer();
+
+            this.redirectionController = new RedirectionController(new PortalController(Mock.Of<IBusinessControllerProvider>()), Mock.Of<IEventLogger>());
+
+            this.SetupDataProvider();
+            this.SetupClientCapabilityProvider();
+            this.SetupRoleProvider();
+
+            var tabController = TabController.Instance;
+            var dataProviderField = tabController.GetType().GetField("dataProvider", BindingFlags.NonPublic | BindingFlags.Instance);
+            if (dataProviderField != null)
+            {
+                dataProviderField.SetValue(tabController, this.dataProvider.Object);
+            }
+        }
+
+        [TearDown]
+        public void TearDown()
+        {
+            this.serviceProvider.Dispose();
+            TestableGlobals.ClearInstance();
+            PortalController.ClearInstance();
+            CachingProvider.Instance().PurgeCache();
+            MockComponentProvider.ResetContainer();
+            UnitTestHelper.ClearHttpContext();
+            if (this.dtRedirections != null)
+            {
+                this.dtRedirections.Dispose();
+                this.dtRedirections = null;
+            }
+
+            if (this.dtRules != null)
+            {
+                this.dtRules.Dispose();
+                this.dtRules = null;
+            }
+
+            ComponentFactory.Container = null;
+        }
+
+        [Test]
+
+        public void RedirectionController_Save_Valid_Redirection()
+        {
+            var redirection = new Redirection { Name = "Test R", PortalId = Portal0, SortOrder = 1, SourceTabId = -1, Type = RedirectionType.MobilePhone, TargetType = TargetType.Portal, TargetValue = Portal1 };
+            this.redirectionController.Save(redirection);
+
+            var dataReader = this.dataProvider.Object.GetRedirections(Portal0);
+            var affectedCount = 0;
+            while (dataReader.Read())
+            {
+                affectedCount++;
+            }
+
+            Assert.That(affectedCount, Is.EqualTo(1));
+        }
+
+        [Test]
+
+        public void RedirectionController_Save_ValidRedirection_With_Rules()
+        {
+            var redirection = new Redirection { Name = "Test R", PortalId = Portal0, SortOrder = 1, SourceTabId = -1, IncludeChildTabs = true, Type = RedirectionType.Other, TargetType = TargetType.Portal, TargetValue = Portal1 };
+            redirection.MatchRules.Add(new MatchRule { Capability = "Platform", Expression = "IOS" });
+            redirection.MatchRules.Add(new MatchRule { Capability = "Version", Expression = "5" });
+            this.redirectionController.Save(redirection);
+
+            var dataReader = this.dataProvider.Object.GetRedirections(Portal0);
+            var affectedCount = 0;
+            while (dataReader.Read())
+            {
+                affectedCount++;
+            }
+
+            Assert.That(affectedCount, Is.EqualTo(1));
+
+            var getRe = this.redirectionController.GetRedirectionsByPortal(Portal0)[0];
+            Assert.That(getRe.MatchRules, Has.Count.EqualTo(2));
+        }
+
+        [Test]
+
+        public void RedirectionController_GetRedirectionsByPortal_With_Valid_PortalID()
+        {
+            this.PrepareData();
+
+            IList<IRedirection> list = this.redirectionController.GetRedirectionsByPortal(Portal0);
+
+            Assert.That(list, Has.Count.EqualTo(7));
+        }
+
+        [Test]
+
+        public void RedirectionController_Delete_With_ValidID()
+        {
+            this.PrepareData();
+            this.redirectionController.Delete(Portal0, 1);
+
+            IList<IRedirection> list = this.redirectionController.GetRedirectionsByPortal(Portal0);
+
+            Assert.That(list, Has.Count.EqualTo(6));
+        }
+
+        [Test]
+
+        public void RedirectionController_PurgeInvalidRedirections_DoNotPurgeRuleForNonDeletetedSource()
+        {
+            this.dtRedirections.Rows.Add(1, Portal0, "R1", (int)RedirectionType.MobilePhone, SortOrder1, HomePageOnPortal0, IncludeChildTabsFlag, (int)TargetType.Tab, AnotherPageOnSamePortal, EnabledFlag);
+            this.redirectionController.PurgeInvalidRedirections(0);
+            Assert.That(this.redirectionController.GetRedirectionsByPortal(0), Has.Count.EqualTo(1));
+        }
+
+        [Test]
+
+        public void RedirectionController_PurgeInvalidRedirections_DoPurgeRuleForDeletetedSource()
+        {
+            this.dtRedirections.Rows.Add(new object[] { 1, Portal0, "R1", (int)RedirectionType.MobilePhone, SortOrder1, DeletedPageOnSamePortal2, IncludeChildTabsFlag, (int)TargetType.Tab, AnotherPageOnSamePortal, EnabledFlag });
+            this.redirectionController.PurgeInvalidRedirections(0);
+            Assert.That(this.redirectionController.GetRedirectionsByPortal(0), Is.Empty);
+        }
+
+        [Test]
+
+        public void RedirectionController_PurgeInvalidRedirections_DoPurgeRuleForDeletetedTargetPortal()
+        {
+            this.dtRedirections.Rows.Add(new object[] { 1, Portal0, "R1", (int)RedirectionType.MobilePhone, SortOrder1, HomePageOnPortal0, IncludeChildTabsFlag, (int)TargetType.Portal, Portal2, EnabledFlag });
+            this.redirectionController.PurgeInvalidRedirections(0);
+            Assert.That(this.redirectionController.GetRedirectionsByPortal(0), Is.Empty);
+        }
+
+        [Test]
+
+        public void RedirectionController_PurgeInvalidRedirections_DoPurgeRuleForDeletetedTargetTab()
+        {
+            this.dtRedirections.Rows.Add(new object[] { 1, Portal0, "R1", (int)RedirectionType.MobilePhone, SortOrder1, HomePageOnPortal0, IncludeChildTabsFlag, (int)TargetType.Tab, DeletedPageOnSamePortal2, EnabledFlag });
+            this.redirectionController.PurgeInvalidRedirections(0);
+            Assert.That(this.redirectionController.GetRedirectionsByPortal(0), Is.Empty);
+        }
+
+        [Test]
+
+        public void RedirectionController_GetRedirectionUrl_Throws_On_Null_UserAgent()
+        {
+            Assert.Throws<ArgumentException>(() => this.redirectionController.GetRedirectUrl(null, Portal0, 0));
+        }
+
+        [Test]
+
+        public void RedirectionController_GetRedirectionUrl_Returns_EmptyString_When_Redirection_IsNotSet()
+        {
+            Assert.That(this.redirectionController.GetRedirectUrl(iphoneUserAgent, Portal0, HomePageOnPortal0), Is.EqualTo(string.Empty));
+        }
+
+        [Test]
+
+        public void RedirectionController_GetRedirectionUrl_Returns_EmptyString_When_Redirection_IsNotEnabled()
+        {
+            this.PrepareSingleDisabledRedirectionRule();
+            Assert.That(this.redirectionController.GetRedirectUrl(iphoneUserAgent, Portal0, HomePageOnPortal0), Is.EqualTo(string.Empty));
+        }
+
+        [Test]
+
+        public void RedirectionController_GetRedirectionUrl_Returns_EmptyString_When_UserAgent_Is_Desktop()
+        {
+            this.PrepareData();
+            Assert.That(this.redirectionController.GetRedirectUrl(msIE9UserAgent, Portal0, HomePageOnPortal0), Is.EqualTo(string.Empty));
+        }
+
+        [Test]
+
+        public void RedirectionController_GetRedirectionUrl_Returns_EmptyString_When_CurrentPage_IsSameAs_TargetPage_OnMobile()
+        {
+            this.PreparePortalToAnotherPageOnSamePortal();
+            Assert.That(this.redirectionController.GetRedirectUrl(iphoneUserAgent, Portal0, AnotherPageOnSamePortal), Is.EqualTo(string.Empty));
+        }
+
+        [Test]
+
+        public void RedirectionController_GetRedirectionUrl_Returns_EmptyString_When_TargetPage_IsDeleted()
+        {
+            // prepare rule to a deleted tab on the same portal
+            this.dtRedirections.Rows.Add(1, Portal0, "R1", (int)RedirectionType.MobilePhone, 1, AnotherPageOnSamePortal, EnabledFlag, (int)TargetType.Tab, DeletedPageOnSamePortal, 1);
+            Assert.That(this.redirectionController.GetRedirectUrl(iphoneUserAgent, Portal0, AnotherPageOnSamePortal), Is.EqualTo(string.Empty));
+        }
+
+        [Test]
+
+        public void RedirectionController_GetRedirectionUrl_Returns_EmptyString_When_CurrentPortal_IsSameAs_TargetPortal_OnMobile()
+        {
+            this.PrepareSamePortalToSamePortalRedirectionRule();
+            Assert.That(this.redirectionController.GetRedirectUrl(iphoneUserAgent, Portal0, AnotherPageOnSamePortal), Is.EqualTo(string.Empty));
+        }
+
+        [Test]
+
+        public void RedirectionController_GetRedirectionUrl_Returns_TargetPageOnSamePortal_When_Surfing_HomePage_OnMobile()
+        {
+            this.PreparePortalToAnotherPageOnSamePortal();
+            Assert.That(this.redirectionController.GetRedirectUrl(iphoneUserAgent, Portal0, 1), Is.EqualTo(this.NavigateUrl(AnotherPageOnSamePortal)));
+        }
+
+        // [Test]
+        // public void RedirectionController_GetRedirectionUrl_Returns_HomePageOfOtherPortal_When_Surfing_AnyPageOfCurrentPortal_OnMobile()
+        // {
+        //    PrepareHomePageToHomePageRedirectionRule();
+        //    Assert.AreEqual(DotNetNuke.Common.Globals.AddHTTP(PortalAlias1), redirectionController.GetRedirectUrl(iphoneUserAgent, Portal0, 1));
+        //    Assert.AreEqual(DotNetNuke.Common.Globals.AddHTTP(PortalAlias1), redirectionController.GetRedirectUrl(iphoneUserAgent, Portal0, 2));
+        // }
+        [Test]
+
+        public void RedirectionController_GetRedirectionUrl_Returns_ExternalSite_When_Surfing_AnyPageOfCurrentPortal_OnMobile()
+        {
+            this.PrepareExternalSiteRedirectionRule();
+            Assert.Multiple(() =>
+            {
+                Assert.That(this.redirectionController.GetRedirectUrl(iphoneUserAgent, Portal0, 1), Is.EqualTo(ExternalSite));
+                Assert.That(this.redirectionController.GetRedirectUrl(iphoneUserAgent, Portal0, 2), Is.EqualTo(ExternalSite));
+            });
+        }
+
+        [Test]
+
+        public void RedirectionController_GetRedirectionUrl_Returns_MobileLanding_ForMobile_And_TabletLanding_ForTablet()
+        {
+            this.PrepareMobileAndTabletRedirectionRuleWithMobileFirst();
+            Assert.Multiple(() =>
+            {
+                Assert.That(this.redirectionController.GetRedirectUrl(iphoneUserAgent, Portal0, 1), Is.EqualTo(this.NavigateUrl(MobileLandingPage)));
+                Assert.That(this.redirectionController.GetRedirectUrl(iPadTabletUserAgent, Portal0, 1), Is.EqualTo(this.NavigateUrl(TabletLandingPage)));
+            });
+        }
+
+        [Test]
+
+        public void RedirectionController_GetRedirectionUrl_Returns_TabletLanding_ForTablet_And_MobileLanding_ForMobile()
+        {
+            this.PrepareMobileAndTabletRedirectionRuleWithAndTabletRedirectionRuleTabletFirst();
+            Assert.Multiple(() =>
+            {
+                Assert.That(this.redirectionController.GetRedirectUrl(iphoneUserAgent, 0, 1), Is.EqualTo(this.NavigateUrl(MobileLandingPage)));
+                Assert.That(this.redirectionController.GetRedirectUrl(iPadTabletUserAgent, 0, 1), Is.EqualTo(this.NavigateUrl(TabletLandingPage)));
+            });
+        }
+
+        [Test]
+
+        public void RedirectionController_GetRedirectionUrl_Returns_SameLandingPage_For_AllMobile()
+        {
+            this.PrepareAllMobileRedirectionRule();
+            string mobileLandingPage = this.redirectionController.GetRedirectUrl(iphoneUserAgent, Portal0, 1);
+            string tabletLandingPage = this.redirectionController.GetRedirectUrl(iPadTabletUserAgent, Portal0, 1);
+            Assert.Multiple(() =>
+            {
+                Assert.That(mobileLandingPage, Is.EqualTo(this.NavigateUrl(AllMobileLandingPage)));
+                Assert.That(tabletLandingPage, Is.EqualTo(this.NavigateUrl(AllMobileLandingPage)));
+            });
+            Assert.That(tabletLandingPage, Is.EqualTo(mobileLandingPage));
+        }
+
+        [Test]
+
+        public void RedirectionController_GetRedirectionUrl_Returns_EmptyString_When_Capability_DoesNot_Match()
+        {
+            this.PrepareOperaBrowserOnSymbianOSRedirectionRule();
+            Assert.That(this.redirectionController.GetRedirectUrl(iphoneUserAgent, Portal0, 1), Is.EqualTo(string.Empty));
+        }
+
+        [Test]
+
+        public void RedirectionController_GetRedirectionUrl_Returns_ValidUrl_When_Capability_Matches()
+        {
+            this.PrepareOperaBrowserOnSymbianOSRedirectionRule();
+            Assert.That(this.redirectionController.GetRedirectUrl(motorolaRIZRSymbianOSOpera865, Portal0, 1), Is.EqualTo(this.NavigateUrl(AnotherPageOnSamePortal)));
+        }
+
+        [Test]
+
+        public void RedirectionController_GetRedirectionUrl_Returns_EmptyString_When_NotAll_Capability_Matches()
+        {
+            this.PrepareOperaBrowserOnIPhoneOSRedirectionRule();
+            Assert.That(this.redirectionController.GetRedirectUrl(iphoneUserAgent, Portal0, 1), Is.EqualTo(string.Empty));
+        }
+
+        [Test]
+
+        public void RedirectionController_GetFullSiteUrl_With_NoRedirections()
+        {
+            var url = this.redirectionController.GetFullSiteUrl(Portal0, HomePageOnPortal0);
+
+            Assert.That(url, Is.EqualTo(string.Empty));
+        }
+
+        // [Test]
+        // public void RedirectionController_GetFullSiteUrl_When_Redirect_Between_Different_Portals()
+        // {
+        //    dtRedirections.Rows.Add(1, Portal0, "R1", (int)RedirectionType.MobilePhone, 1, -1, EnabledFlag, (int)TargetType.Portal, "1", 1);
+
+        // var url = redirectionController.GetFullSiteUrl(Portal1, HomePageOnPortal1);
+
+        // Assert.AreEqual(Globals.AddHTTP(PortalAlias0), url);
+        // }
+
+        // [Test]
+        // public void RedirectionController_GetFullSiteUrl_When_Redirect_In_Same_Portal()
+        // {
+        //    dtRedirections.Rows.Add(1, Portal0, "R1", (int)RedirectionType.MobilePhone, 1, HomePageOnPortal0, EnabledFlag, (int)TargetType.Tab, AnotherPageOnSamePortal, 1);
+
+        // var url = redirectionController.GetFullSiteUrl(Portal1, AnotherPageOnSamePortal);
+
+        // //Assert.AreEqual(string.Empty, url);
+        // }
+        [Test]
+
+        public void RedirectionController_GetFullSiteUrl_When_Redirect_To_DifferentUrl()
+        {
+            this.dtRedirections.Rows.Add(1, Portal0, "R1", (int)RedirectionType.MobilePhone, 1, HomePageOnPortal0, EnabledFlag, (int)TargetType.Url, ExternalSite, 1);
+
+            var url = this.redirectionController.GetFullSiteUrl(Portal1, AnotherPageOnSamePortal);
+
+            Assert.That(url, Is.EqualTo(string.Empty));
+        }
+
+        [Test]
+
+        public void RedirectionController_GetMobileSiteUrl_With_NoRedirections()
+        {
+            var url = this.redirectionController.GetMobileSiteUrl(Portal0, HomePageOnPortal0);
+
+            Assert.That(url, Is.EqualTo(string.Empty));
+        }
+
+        [Test]
+
+        public void RedirectionController_GetMobileSiteUrl_Returns_Page_Specific_Url_When_Multiple_PageLevel_Redirects_Defined()
+        {
+            string redirectUrlPage1 = "m.yahoo.com";
+            string redirectUrlPage2 = "m.cnn.com";
+
+            // first page goes to one url
+            this.dtRedirections.Rows.Add(1, Portal0, "R1", (int)RedirectionType.MobilePhone, 1, Page1, EnabledFlag, (int)TargetType.Url, redirectUrlPage1, 1);
+
+            // second page goes to another url (this is Tablet - it should not matter)
+            this.dtRedirections.Rows.Add(2, Portal0, "R2", (int)RedirectionType.Tablet, 2, Page2, EnabledFlag, (int)TargetType.Url, redirectUrlPage2, 1);
+
+            var mobileUrlForPage1 = this.redirectionController.GetMobileSiteUrl(Portal0, Page1);
+            var mobileUrlForPage2 = this.redirectionController.GetMobileSiteUrl(Portal0, Page2);
+            var mobileUrlForPage3 = this.redirectionController.GetMobileSiteUrl(Portal0, Page3);
+
+            Assert.Multiple(() =>
+            {
+                // First Page returns link to first url
+                Assert.That(mobileUrlForPage1, Is.EqualTo(string.Format("{0}?nomo=0", redirectUrlPage1)));
+
+                // Second Page returns link to second url
+                Assert.That(mobileUrlForPage2, Is.EqualTo(string.Format("{0}?nomo=0", redirectUrlPage2)));
+
+                // Third Page returns link to first url - as this is the first found url and third page has no redirect defined
+                Assert.That(string.Format("{0}?nomo=0", redirectUrlPage1), Is.EqualTo(mobileUrlForPage3));
+            });
+        }
+
+        // [Test]
+        // public void RedirectionController_GetMobileSiteUrl_Works_When_Page_Redirects_To_Another_Portal()
+        // {
+        //    //first page goes to one second portal
+        //    dtRedirections.Rows.Add(1, Portal0, "R1", (int)RedirectionType.MobilePhone, 1, -1, EnabledFlag, (int)TargetType.Portal, Portal1, 1);
+
+        // var mobileUrlForPage1 = redirectionController.GetMobileSiteUrl(Portal0, Page1);
+
+        // //First Page returns link to home page of other portal
+        //    Assert.AreEqual(Globals.AddHTTP(PortalAlias1), mobileUrlForPage1);
+        // }
+        [Test]
+
+        public void RedirectionController_GetMobileSiteUrl_When_Redirect_To_DifferentUrl()
+        {
+            this.dtRedirections.Rows.Add(1, Portal0, "R1", (int)RedirectionType.MobilePhone, 1, HomePageOnPortal0, EnabledFlag, (int)TargetType.Url, ExternalSite, 1);
+
+            var url = this.redirectionController.GetMobileSiteUrl(Portal1, AnotherPageOnSamePortal);
+
+            Assert.That(url, Is.EqualTo(string.Empty));
+        }
+
+        [Test]
+        public void RedirectionController_IsRedirectAllowedForTheSession_In_Normal_Action()
+        {
+            var app = this.GenerateApplication();
+
+            Assert.That(this.redirectionController.IsRedirectAllowedForTheSession(app), Is.True);
+        }
+
+        [Test]
+        public void RedirectionController_IsRedirectAllowedForTheSession_With_Nonmo_Param_Set_To_1()
+        {
+            var app = this.GenerateApplication();
+            app.Context.Request.QueryString.Add(DisableMobileRedirectQueryStringName, "1");
+
+            Assert.Multiple(() =>
+            {
+                Assert.That(this.redirectionController.IsRedirectAllowedForTheSession(app), Is.False);
+                Assert.That(app.Request.Cookies[DisableMobileRedirectCookieName], Is.Not.Null);
+                Assert.That(app.Request.Cookies[DisableRedirectPresistCookieName], Is.Not.Null);
+            });
+        }
+
+        [Test]
+        public void RedirectionController_IsRedirectAllowedForTheSession_With_Nonmo_Param_Set_To_0()
+        {
+            var app = this.GenerateApplication();
+            app.Context.Request.QueryString.Add(DisableMobileRedirectQueryStringName, "0");
+
+            Assert.That(this.redirectionController.IsRedirectAllowedForTheSession(app), Is.True);
+        }
+
+        [Test]
+        public void RedirectionController_IsRedirectAllowedForTheSession_With_Nonmo_Param_Set_To_1_And_Then_Setback_To_0()
+        {
+            var app = this.GenerateApplication();
+            app.Context.Request.QueryString.Add(DisableMobileRedirectQueryStringName, "1");
+            Assert.That(this.redirectionController.IsRedirectAllowedForTheSession(app), Is.False);
+
+            app.Context.Request.QueryString.Add(DisableMobileRedirectQueryStringName, "0");
+            Assert.That(this.redirectionController.IsRedirectAllowedForTheSession(app), Is.True);
+        }
+
+        private static IClientCapability GetClientCapabilityCallBack(string userAgent)
+        {
+            var clientCapability = new TestClientCapability();
+            switch (userAgent)
+            {
+                case iphoneUserAgent:
+                    clientCapability.IsMobile = true;
+                    clientCapability.Properties.Add("mobile_browser", "Safari");
+                    clientCapability.Properties.Add("device_os", "iPhone OS");
+                    break;
+                case iPadTabletUserAgent:
+                    clientCapability.IsTablet = true;
+                    clientCapability.Properties.Add("mobile_browser", "Safari");
+                    clientCapability.Properties.Add("device_os", "iPhone OS");
+                    break;
+                case motorolaRIZRSymbianOSOpera865:
+                    clientCapability.IsMobile = true;
+                    clientCapability.Properties.Add("mobile_browser", "Opera Mini");
+                    clientCapability.Properties.Add("device_os", "Symbian OS");
+                    break;
+            }
+
+            return clientCapability;
+        }
+
+        private void SetupContainer()
+        {
+            var mockNavigationManager = new Mock<INavigationManager>();
+            mockNavigationManager.Setup(x => x.NavigateURL(It.IsAny<int>())).Returns<int>(x => this.NavigateUrl(x));
+            this.serviceProvider = FakeServiceProvider.Setup(
+                services =>
+                {
+                    services.AddSingleton(mockNavigationManager.Object);
+                    services.AddSingleton(this.dataProvider.Object);
+                    services.AddSingleton(this.mockHostController.Object);
+                    services.AddSingleton((IHostSettingsService)this.mockHostController.Object);
+                    services.AddSingleton(this.clientCapabilityProvider.Object);
+                });
+        }
+
+        private void SetupDataProvider()
+        {
+            this.dataProvider.Setup(d => d.GetProviderPath()).Returns(string.Empty);
+
+            this.dtRedirections = new DataTable("Redirections");
+            var pkCol = this.dtRedirections.Columns.Add("Id", typeof(int));
+            this.dtRedirections.Columns.Add("PortalId", typeof(int));
+            this.dtRedirections.Columns.Add("Name", typeof(string));
+            this.dtRedirections.Columns.Add("Type", typeof(int));
+            this.dtRedirections.Columns.Add("SortOrder", typeof(int));
+            this.dtRedirections.Columns.Add("SourceTabId", typeof(int));
+            this.dtRedirections.Columns.Add("IncludeChildTabs", typeof(bool));
+            this.dtRedirections.Columns.Add("TargetType", typeof(int));
+            this.dtRedirections.Columns.Add("TargetValue", typeof(object));
+            this.dtRedirections.Columns.Add("Enabled", typeof(bool));
+
+            this.dtRedirections.PrimaryKey = new[] { pkCol };
+
+            this.dtRules = new DataTable("Rules");
+            var pkCol1 = this.dtRules.Columns.Add("Id", typeof(int));
+            this.dtRules.Columns.Add("RedirectionId", typeof(int));
+            this.dtRules.Columns.Add("Capability", typeof(string));
+            this.dtRules.Columns.Add("Expression", typeof(string));
+
+            this.dtRules.PrimaryKey = new[] { pkCol1 };
+
+            this.dataProvider.Setup(d =>
+                                d.SaveRedirection(
+                                    It.IsAny<int>(),
+                                    It.IsAny<int>(),
+                                    It.IsAny<string>(),
+                                    It.IsAny<int>(),
+                                    It.IsAny<int>(),
+                                    It.IsAny<int>(),
+                                    It.IsAny<bool>(),
+                                    It.IsAny<int>(),
+                                    It.IsAny<object>(),
+                                    It.IsAny<bool>(),
+                                    It.IsAny<int>())).Returns<int, int, string, int, int, int, bool, int, object, bool, int>(
+                                                            (id, portalId, name, type, sortOrder, sourceTabId, includeChildTabs, targetType, targetValue, enabled, userId) =>
+                                                            {
+                                                                if (id == -1)
+                                                                {
+                                                                    if (this.dtRedirections.Rows.Count == 0)
+                                                                    {
+                                                                        id = 1;
+                                                                    }
+                                                                    else
+                                                                    {
+                                                                        id = Convert.ToInt32(this.dtRedirections.Select(string.Empty, "Id Desc")[0]["Id"]) + 1;
+                                                                    }
+
+                                                                    var row = this.dtRedirections.NewRow();
+                                                                    row["Id"] = id;
+                                                                    row["PortalId"] = portalId;
+                                                                    row["name"] = name;
+                                                                    row["type"] = type;
+                                                                    row["sortOrder"] = sortOrder;
+                                                                    row["sourceTabId"] = sourceTabId;
+                                                                    row["includeChildTabs"] = includeChildTabs;
+                                                                    row["targetType"] = targetType;
+                                                                    row["targetValue"] = targetValue;
+                                                                    row["enabled"] = enabled;
+
+                                                                    this.dtRedirections.Rows.Add(row);
+                                                                }
+                                                                else
+                                                                {
+                                                                    var rows = this.dtRedirections.Select("Id = " + id);
+                                                                    if (rows.Length == 1)
+                                                                    {
+                                                                        var row = rows[0];
+
+                                                                        row["name"] = name;
+                                                                        row["type"] = type;
+                                                                        row["sortOrder"] = sortOrder;
+                                                                        row["sourceTabId"] = sourceTabId;
+                                                                        row["includeChildTabs"] = includeChildTabs;
+                                                                        row["targetType"] = targetType;
+                                                                        row["targetValue"] = targetValue;
+                                                                        row["enabled"] = enabled;
+                                                                    }
+                                                                }
+
+                                                                return id;
+                                                            });
+
+            this.dataProvider.Setup(d => d.GetRedirections(It.IsAny<int>())).Returns<int>(this.GetRedirectionsCallBack);
+            this.dataProvider.Setup(d => d.DeleteRedirection(It.IsAny<int>())).Callback<int>((id) =>
+            {
+                var rows = this.dtRedirections.Select("Id = " + id);
+                if (rows.Length == 1)
+                {
+                    this.dtRedirections.Rows.Remove(rows[0]);
+                }
+            });
+
+            this.dataProvider.Setup(d => d.SaveRedirectionRule(
+                It.IsAny<int>(),
+                It.IsAny<int>(),
+                It.IsAny<string>(),
+                It.IsAny<string>())).Callback<int, int, string, string>((id, rid, capbility, expression) =>
+                {
+                    if (id == -1)
+                    {
+                        if (this.dtRules.Rows.Count == 0)
+                        {
+                            id = 1;
+                        }
+                        else
+                        {
+                            id = Convert.ToInt32(this.dtRules.Select(string.Empty, "Id Desc")[0]["Id"]) + 1;
+                        }
+
+                        var row = this.dtRules.NewRow();
+                        row["Id"] = id;
+                        row["RedirectionId"] = rid;
+                        row["capability"] = capbility;
+                        row["expression"] = expression;
+
+                        this.dtRules.Rows.Add(row);
+                    }
+                    else
+                    {
+                        var rows = this.dtRules.Select("Id = " + id);
+                        if (rows.Length == 1)
+                        {
+                            var row = rows[0];
+
+                            row["capability"] = capbility;
+                            row["expression"] = expression;
+                        }
+                    }
+                });
+
+            this.dataProvider.Setup(d => d.GetRedirectionRules(It.IsAny<int>())).Returns<int>(this.GetRedirectionRulesCallBack);
+            this.dataProvider.Setup(d => d.DeleteRedirectionRule(It.IsAny<int>())).Callback<int>((id) =>
+            {
+                var rows = this.dtRules.Select("Id = " + id);
+                if (rows.Length == 1)
+                {
+                    this.dtRules.Rows.Remove(rows[0]);
+                }
+            });
+
+            this.dataProvider.Setup(d => d.GetPortals(It.IsAny<string>())).Returns<string>(this.GetPortalsCallBack);
+            this.dataProvider.Setup(d => d.GetTabs(It.IsAny<int>())).Returns<int>(this.GetTabsCallBack);
+            this.dataProvider.Setup(d => d.GetTab(It.IsAny<int>())).Returns<int>(this.GetTabCallBack);
+            this.dataProvider.Setup(d => d.GetTabModules(It.IsAny<int>())).Returns<int>(this.GetTabModulesCallBack);
+            this.dataProvider.Setup(d => d.GetPortalSettings(It.IsAny<int>(), It.IsAny<string>())).Returns<int, string>(this.GetPortalSettingsCallBack);
+            this.dataProvider.Setup(d => d.GetAllRedirections()).Returns(this.GetAllRedirectionsCallBack);
+
+            var portalDataService = MockComponentProvider.CreateNew<DotNetNuke.Entities.Portals.Data.IDataService>();
+            portalDataService.Setup(p => p.GetPortalGroups()).Returns(this.GetPortalGroupsCallBack);
+        }
+
+        private void SetupClientCapabilityProvider()
+        {
+            this.clientCapabilityProvider.Setup(p => p.GetClientCapability(It.IsAny<string>())).Returns<string>(GetClientCapabilityCallBack);
+        }
+
+        private void SetupRoleProvider()
+        {
+            var mockRoleProvider = MockComponentProvider.CreateNew<RoleProvider>();
+        }
+
+        private IDataReader GetRedirectionsCallBack(int portalId)
+        {
+            var dtCheck = this.dtRedirections.Clone();
+            foreach (var row in this.dtRedirections.Select("PortalId = " + portalId))
+            {
+                dtCheck.Rows.Add(row.ItemArray);
+            }
+
+            return dtCheck.CreateDataReader();
+        }
+
+        private IDataReader GetRedirectionRulesCallBack(int rid)
+        {
+            var dtCheck = this.dtRules.Clone();
+            foreach (var row in this.dtRules.Select("RedirectionId = " + rid))
+            {
+                dtCheck.Rows.Add(row.ItemArray);
+            }
+
+            return dtCheck.CreateDataReader();
+        }
+
+        private IDataReader GetPortalsCallBack(string culture)
+        {
+            return this.GetPortalCallBack(Portal0, DotNetNuke.Services.Localization.Localization.SystemLocale);
+        }
+
+        private IDataReader GetPortalCallBack(int portalId, string culture)
+        {
+            DataTable table = new DataTable("Portal");
+
+            var cols = new string[]
+                        {
+                            "PortalID", "PortalGroupID", "PortalName", "LogoFile", "FooterText", "ExpiryDate", "UserRegistration", "BannerAdvertising", "AdministratorId", "Currency", "HostFee",
+                            "HostSpace", "PageQuota", "UserQuota", "AdministratorRoleId", "RegisteredRoleId", "Description", "KeyWords", "BackgroundFile", "GUID", "PaymentProcessor", "ProcessorUserId",
+                            "ProcessorPassword", "SiteLogHistory", "Email", "DefaultLanguage", "TimezoneOffset", "AdminTabId", "HomeDirectory", "SplashTabId", "HomeTabId", "LoginTabId", "RegisterTabId",
+                            "UserTabId", "SearchTabId", "Custom404TabId", "Custom500TabId", "TermsTabId", "PrivacyTabId", "SuperTabId", "CreatedByUserID", "CreatedOnDate", "LastModifiedByUserID", "LastModifiedOnDate", "CultureCode",
+                        };
+
+            foreach (var col in cols)
+            {
+                table.Columns.Add(col);
+            }
+
+            int homePage = 55;
+            if (portalId == Portal0)
+            {
+                homePage = HomePageOnPortal0;
+            }
+            else if (portalId == Portal1)
+            {
+                homePage = HomePageOnPortal1;
+            }
+
+            table.Rows.Add(portalId, null, "My Website", "Logo.png", "Copyright 2011 by DotNetNuke Corporation", null, "2", "0", "2", "USD", "0", "0", "0", "0", "0", "1", "My Website", "DotNetNuke, DNN, Content, Management, CMS", null, "1057AC7A-3C08-4849-A3A6-3D2AB4662020", null, null, null, "0", "admin@changeme.invalid", "en-US", "-8", "58", "Portals/0", null, homePage.ToString(), null, null, "57", "56", "-1", "-1", null, null, "7", "-1", "2011-08-25 07:34:11", "-1", "2011-08-25 07:34:29", culture);
+
+            return table.CreateDataReader();
+        }
+
+        private DataTable GetTabsDataTable()
+        {
+            DataTable table = new DataTable("Tabs");
+
+            var cols = new string[]
+                        {
+                            "TabID", "UniqueId", "VersionGuid", "DefaultLanguageGuid", "LocalizedVersionGuid", "TabOrder", "PortalID", "TabName", "IsVisible", "ParentId", "Level", "IconFile", "IconFileLarge", "DisableLink", "Title", "Description", "KeyWords", "IsDeleted", "SkinSrc", "ContainerSrc", "TabPath", "StartDate", "EndDate", "Url", "HasChildren", "RefreshInterval", "PageHeadText", "IsSecure", "PermanentRedirect", "SiteMapPriority", "ContentItemID", "Content", "ContentTypeID", "ModuleID", "ContentKey", "Indexed", "CultureCode", "CreatedByUserID", "CreatedOnDate", "LastModifiedByUserID", "LastModifiedOnDate", "StateID", "HasBeenPublished", "IsSystem",
+                        };
+
+            foreach (var col in cols)
+            {
+                table.Columns.Add(col);
+            }
+
+            table.Rows.Add(HomePageOnPortal1, Guid.NewGuid(), Guid.NewGuid(), null, Guid.NewGuid(), "3", Portal1, "HomePageOnPortal1", true, null, "0", null, null, false, string.Empty, string.Empty, string.Empty, false, "[G]Skins/DarkKnight/Home-Mega-Menu.ascx", "[G]Containers/DarkKnight/SubTitle_Grey.ascx", "//HomePageOnPortal1", null, null, string.Empty, false, null, null, false, false, "0.5", "89", "HomePageOnPortal1", "1", "-1", null, false, null, "-1", DateTime.Now, "-1", DateTime.Now, "0", true, false);
+            table.Rows.Add(HomePageOnPortal0, Guid.NewGuid(), Guid.NewGuid(), null, Guid.NewGuid(), "3", Portal0, "HomePageOnPortal0", true, null, "0", null, null, false, string.Empty, string.Empty, string.Empty, false, "[G]Skins/DarkKnight/Home-Mega-Menu.ascx", "[G]Containers/DarkKnight/SubTitle_Grey.ascx", "//HomePageOnPortal0", null, null, string.Empty, false, null, null, false, false, "0.5", "89", "HomePageOnPortal0", "1", "-1", null, false, null, "-1", DateTime.Now, "-1", DateTime.Now, "0", true, false);
+            table.Rows.Add(AnotherPageOnSamePortal, Guid.NewGuid(), Guid.NewGuid(), null, Guid.NewGuid(), "4", Portal0, "AnotherPageOnSamePortal", true, null, "0", null, null, false, string.Empty, string.Empty, string.Empty, false, "[G]Skins/DarkKnight/Home-Mega-Menu.ascx", "[G]Containers/DarkKnight/SubTitle_Grey.ascx", "//AnotherPageOnSamePortal", null, null, string.Empty, false, null, null, false, false, "0.5", "89", "HomePageOnPortal0", "1", "-1", null, false, null, "-1", DateTime.Now, "-1", DateTime.Now, "0", true, false);
+            table.Rows.Add(MobileLandingPage, Guid.NewGuid(), Guid.NewGuid(), null, Guid.NewGuid(), "5", Portal0, "MobileLandingPage", true, null, "0", null, null, false, string.Empty, string.Empty, string.Empty, false, "[G]Skins/DarkKnight/Home-Mega-Menu.ascx", "[G]Containers/DarkKnight/SubTitle_Grey.ascx", "//MobileLandingPage", null, null, string.Empty, false, null, null, false, false, "0.5", "89", "HomePageOnPortal0", "1", "-1", null, false, null, "-1", DateTime.Now, "-1", DateTime.Now, "0", true, false);
+            table.Rows.Add(TabletLandingPage, Guid.NewGuid(), Guid.NewGuid(), null, Guid.NewGuid(), "6", Portal0, "TabletLandingPage", true, null, "0", null, null, false, string.Empty, string.Empty, string.Empty, false, "[G]Skins/DarkKnight/Home-Mega-Menu.ascx", "[G]Containers/DarkKnight/SubTitle_Grey.ascx", "//TabletLandingPage", null, null, string.Empty, false, null, null, false, false, "0.5", "89", "HomePageOnPortal0", "1", "-1", null, false, null, "-1", DateTime.Now, "-1", DateTime.Now, "0", true, false);
+            table.Rows.Add(AllMobileLandingPage, Guid.NewGuid(), Guid.NewGuid(), null, Guid.NewGuid(), "7", Portal0, "AllMobileLandingPage", true, null, "0", null, null, false, string.Empty, string.Empty, string.Empty, false, "[G]Skins/DarkKnight/Home-Mega-Menu.ascx", "[G]Containers/DarkKnight/SubTitle_Grey.ascx", "//AllMobileLandingPage", null, null, string.Empty, false, null, null, false, false, "0.5", "89", "HomePageOnPortal0", "1", "-1", null, false, null, "-1", DateTime.Now, "-1", DateTime.Now, "0", true, false);
+            table.Rows.Add(DeletedPageOnSamePortal, Guid.NewGuid(), Guid.NewGuid(), null, Guid.NewGuid(), "8", Portal0, "A Deleted Page", true, null, "0", null, null, false, string.Empty, string.Empty, string.Empty, true, "[G]Skins/DarkKnight/Home-Mega-Menu.ascx", "[G]Containers/DarkKnight/SubTitle_Grey.ascx", "//DeletedPage", null, null, string.Empty, false, null, null, false, false, "0.5", "90", "Deleted Page", "1", "-1", null, false, null, "-1", DateTime.Now, "-1", DateTime.Now, "0", true, false);
+
+            return table;
+        }
+
+        private IDataReader GetTabsCallBack(int portalId)
+        {
+            var table = this.GetTabsDataTable();
+            var newTable = table.Clone();
+            foreach (var row in table.Select("PortalID = " + portalId))
+            {
+                newTable.Rows.Add(row.ItemArray);
+            }
+
+            return newTable.CreateDataReader();
+        }
+
+        private IDataReader GetTabCallBack(int tabId)
+        {
+            var table = this.GetTabsDataTable();
+            var newTable = table.Clone();
+            foreach (var row in table.Select("TabID = " + tabId))
+            {
+                newTable.Rows.Add(row.ItemArray);
+            }
+
+            return newTable.CreateDataReader();
+        }
+
+        private IDataReader GetTabModulesCallBack(int tabId)
+        {
+            DataTable table = new DataTable("TabModules");
+
+            var cols = new string[]
+                        {
+                            "PortalID", "TabID", "TabModuleID", "ModuleID", "ModuleDefID", "ModuleOrder", "PaneName", "ModuleTitle", "CacheTime", "CacheMethod", "Alignment", "Color", "Border", "IconFile", "AllTabs", "Visibility", "IsDeleted", "Header", "Footer", "StartDate", "EndDate", "ContainerSrc", "DisplayTitle", "DisplayPrint", "DisplaySyndicate", "InheritViewPermissions", "DesktopModuleID", "DefaultCacheTime", "ModuleControlID", "BusinessControllerClass", "IsAdmin", "SupportedFeatures", "ContentItemID", "Content", "ContentTypeID", "ContentKey", "Indexed", "CreatedByUserID", "CreatedOnDate", "LastModifiedByUserID", "LastModifiedOnDate", "LastContentModifiedOnDate", "UniqueId", "VersionGuid", "DefaultLanguageGuid", "LocalizedVersionGuid", "CultureCode",
+                        };
+
+            foreach (var col in cols)
+            {
+                table.Columns.Add(col);
+            }
+
+            table.Columns["ModuleID"].DataType = typeof(int);
+
+            var portalId = tabId == HomePageOnPortal0 ? Portal0 : Portal1;
+
+            table.Rows.Add(portalId, tabId, 51, 362, 117, 1, "ContentPane", "DotNetNuke® Enterprise Edition", "3600", "FileModuleCachingProvider", "left", null, null, null, false, "2", false, null, null, null, null, "[G]Containers/DarkKnight/Banner.ascx", true, false, false, false, null, null, "0", true, "75", "1200", "240", "DotNetNuke.Modules.HtmlPro.HtmlTextController", false, "7", "90", "DotNetNuke® Enterprise Edition", "2", null, false, "-1", DateTime.Now, "-1", DateTime.Now, DateTime.Now, Guid.NewGuid(), Guid.NewGuid(), null, Guid.NewGuid(), null);
+
+            return table.CreateDataReader();
+        }
+
+        private IDataReader GetPortalSettingsCallBack(int portalId, string culture)
+        {
+            DataTable table = new DataTable("PortalSettings");
+
+            var cols = new string[]
+                        {
+                            "SettingName", "SettingValue", "CreatedByUserID", "CreatedOnDate", "LastModifiedByUserID", "LastModifiedOnDate", "CultureCode",
+                        };
+
+            foreach (var col in cols)
+            {
+                table.Columns.Add(col);
+            }
+
+            var alias = portalId == Portal0 ? PortalAlias0 : PortalAlias1;
+
+            table.Rows.Add("DefaultPortalAlias", alias, "-1", DateTime.Now, "-1", DateTime.Now, "en-us");
+
+            return table.CreateDataReader();
+        }
+
+        private IDataReader GetPortalGroupsCallBack()
+        {
+            DataTable table = new DataTable("PortalGroups");
+
+            var cols = new string[]
+                        {
+                            "PortalGroupID", "MasterPortalID", "PortalGroupName", "PortalGroupDescription", "AuthenticationDomain", "CreatedByUserID", "CreatedOnDate", "LastModifiedByUserID", "LastModifiedOnDate",
+                        };
+
+            foreach (var col in cols)
+            {
+                table.Columns.Add(col);
+            }
+
+            table.Rows.Add(1, 0, "Portal Group", string.Empty, string.Empty, -1, DateTime.Now, -1, DateTime.Now);
+
+            return table.CreateDataReader();
+        }
+
+        private IDataReader GetAllRedirectionsCallBack()
+        {
+            return this.dtRedirections.CreateDataReader();
+        }
+
+        private void PrepareData()
+        {
+            // id, portalId, name, type, sortOrder, sourceTabId, includeChildTabs, targetType, targetValue, enabled
+            this.dtRedirections.Rows.Add(1, Portal0, "R4", (int)RedirectionType.Other, 4, -1, DisabledFlag, (int)TargetType.Portal, "1", EnabledFlag);
+            this.dtRedirections.Rows.Add(2, Portal0, "R2", (int)RedirectionType.Tablet, 2, -1, DisabledFlag, (int)TargetType.Portal, "1", EnabledFlag);
+            this.dtRedirections.Rows.Add(3, Portal0, "R3", (int)RedirectionType.AllMobile, 3, -1, DisabledFlag, (int)TargetType.Portal, "1", EnabledFlag);
+            this.dtRedirections.Rows.Add(4, Portal0, "R1", (int)RedirectionType.MobilePhone, 1, -1, DisabledFlag, (int)TargetType.Portal, "1", EnabledFlag);
+            this.dtRedirections.Rows.Add(5, Portal0, "R5", (int)RedirectionType.MobilePhone, 5, HomePageOnPortal0, EnabledFlag, (int)TargetType.Portal, "1", EnabledFlag);
+            this.dtRedirections.Rows.Add(6, Portal0, "R6", (int)RedirectionType.MobilePhone, 6, -1, DisabledFlag, (int)TargetType.Tab, HomePageOnPortal0, EnabledFlag);
+            this.dtRedirections.Rows.Add(7, Portal0, "R7", (int)RedirectionType.MobilePhone, 7, -1, DisabledFlag, (int)TargetType.Url, ExternalSite, EnabledFlag);
+
+            // id, redirectionId, capability, expression
+            this.dtRules.Rows.Add(1, 1, "mobile_browser", "Safari");
+            this.dtRules.Rows.Add(2, 1, "device_os_version", "4.0");
+
+            this.dtRedirections.Rows.Add(8, Portal1, "R8", (int)RedirectionType.MobilePhone, 1, -1, EnabledFlag, (int)TargetType.Portal, 2, true);
+            this.dtRedirections.Rows.Add(9, Portal1, "R9", (int)RedirectionType.Tablet, 1, -1, EnabledFlag, (int)TargetType.Portal, 2, true);
+            this.dtRedirections.Rows.Add(10, Portal1, "R10", (int)RedirectionType.AllMobile, 1, -1, EnabledFlag, (int)TargetType.Portal, 2, true);
+        }
+
+        private void PrepareOperaBrowserOnSymbianOSRedirectionRule()
+        {
+            this.dtRedirections.Rows.Add(1, Portal0, "R1", (int)RedirectionType.Other, 1, -1, DisabledFlag, (int)TargetType.Tab, AnotherPageOnSamePortal, EnabledFlag);
+
+            // id, redirectionId, capability, expression
+            this.dtRules.Rows.Add(1, 1, "mobile_browser", "Opera Mini");
+            this.dtRules.Rows.Add(2, 1, "device_os", "Symbian OS");
+        }
+
+        private void PrepareOperaBrowserOnIPhoneOSRedirectionRule()
+        {
+            this.dtRedirections.Rows.Add(1, Portal0, "R1", (int)RedirectionType.Other, 1, -1, DisabledFlag, (int)TargetType.Tab, AnotherPageOnSamePortal, EnabledFlag);
+
+            // id, redirectionId, capability, expression
+            this.dtRules.Rows.Add(1, 1, "mobile_browser", "Opera Mini");
+            this.dtRules.Rows.Add(2, 1, "device_os", "iPhone OS");
+        }
+
+        private void PreparePortalToAnotherPageOnSamePortal()
+        {
+            this.dtRedirections.Rows.Add(1, Portal0, "R1", (int)RedirectionType.MobilePhone, 1, -1, DisabledFlag, (int)TargetType.Tab, AnotherPageOnSamePortal, EnabledFlag);
+        }
+
+        private void PrepareSamePortalToSamePortalRedirectionRule()
+        {
+            this.dtRedirections.Rows.Add(1, Portal0, "R1", (int)RedirectionType.MobilePhone, 1, -1, DisabledFlag, (int)TargetType.Portal, Portal0, 1);
+        }
+
+        private void PrepareExternalSiteRedirectionRule()
+        {
+            this.dtRedirections.Rows.Add(1, Portal0, "R1", (int)RedirectionType.MobilePhone, 7, -1, DisabledFlag, (int)TargetType.Url, ExternalSite, 1);
+        }
+
+        private void PrepareMobileAndTabletRedirectionRuleWithMobileFirst()
+        {
+            this.dtRedirections.Rows.Add(1, Portal0, "R1", (int)RedirectionType.MobilePhone, 1, -1, DisabledFlag, (int)TargetType.Tab, MobileLandingPage, EnabledFlag);
+            this.dtRedirections.Rows.Add(2, Portal0, "R2", (int)RedirectionType.Tablet, 2, -1, DisabledFlag, (int)TargetType.Tab, TabletLandingPage, EnabledFlag);
+        }
+
+        private void PrepareMobileAndTabletRedirectionRuleWithAndTabletRedirectionRuleTabletFirst()
+        {
+            this.dtRedirections.Rows.Add(1, Portal0, "R1", (int)RedirectionType.Tablet, 1, -1, DisabledFlag, (int)TargetType.Tab, TabletLandingPage, EnabledFlag);
+            this.dtRedirections.Rows.Add(2, Portal0, "R2", (int)RedirectionType.MobilePhone, 2, -1, DisabledFlag, (int)TargetType.Tab, MobileLandingPage, EnabledFlag);
+        }
+
+        private void PrepareAllMobileRedirectionRule()
+        {
+            this.dtRedirections.Rows.Add(1, Portal0, "R1", (int)RedirectionType.AllMobile, 1, -1, DisabledFlag, (int)TargetType.Tab, AllMobileLandingPage, EnabledFlag);
+        }
+
+        private void PrepareSingleDisabledRedirectionRule()
+        {
+            this.dtRedirections.Rows.Add(1, Portal0, "R1", (int)RedirectionType.AllMobile, 1, -1, DisabledFlag, (int)TargetType.Tab, AllMobileLandingPage, DisabledFlag);
+        }
+
+        private HttpApplication GenerateApplication()
+        {
+            var simulator = new Instance.Utilities.HttpSimulator.HttpSimulator("/", "c:\\");
+            simulator.SimulateRequest(new Uri("http://localhost/dnn/Default.aspx"));
+
+            var app = new HttpApplication();
+
+            var requestProp = typeof(NameValueCollection).GetProperty("IsReadOnly", BindingFlags.Instance | BindingFlags.NonPublic);
+            requestProp.SetValue(HttpContext.Current.Request.QueryString, false, null);
+
+            var stateProp = typeof(HttpApplication).GetField("_context", BindingFlags.Instance | BindingFlags.NonPublic);
+            stateProp.SetValue(app, HttpContext.Current);
+
+            return app;
+        }
+
+        private string NavigateUrl(int tabId)
+        {
+            return string.Format("/Default.aspx?tabid={0}", tabId);
+        }
+    }
+}