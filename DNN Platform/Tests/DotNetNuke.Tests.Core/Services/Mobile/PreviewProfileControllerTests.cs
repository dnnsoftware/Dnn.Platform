--- conflicted
+++ resolved
@@ -1,193 +1,189 @@
-﻿// Licensed to the .NET Foundation under one or more agreements.
-// The .NET Foundation licenses this file to you under the MIT license.
-// See the LICENSE file in the project root for more information
-namespace DotNetNuke.Tests.Core.Services.Mobile
-{
-    using System;
-    using System.Collections.Generic;
-    using System.Data;
-
-    using DotNetNuke.ComponentModel;
-    using DotNetNuke.Data;
-    using DotNetNuke.Services.Mobile;
-    using DotNetNuke.Tests.Utilities.Fakes;
-    using DotNetNuke.Tests.Utilities.Mocks;
-
-    using Microsoft.Extensions.DependencyInjection;
-
-    using Moq;
-
-    using NUnit.Framework;
-
-    /// <summary>  Summary description for PreviewProfileControllerTests.</summary>
-    [TestFixture]
-    public class PreviewProfileControllerTests
-    {
-        private Mock<DataProvider> dataProvider;
-        private FakeServiceProvider serviceProvider;
-
-        private DataTable dtProfiles;
-
-        [SetUp]
-
-        public void SetUp()
-        {
-            ComponentFactory.Container = new SimpleContainer();
-            this.dataProvider = MockComponentProvider.CreateDataProvider();
-            this.dataProvider.Setup(d => d.GetProviderPath()).Returns(string.Empty);
-            MockComponentProvider.CreateDataCacheProvider();
-            MockComponentProvider.CreateEventLogController();
-
-            this.dtProfiles = new DataTable("PreviewProfiles");
-            var pkCol = this.dtProfiles.Columns.Add("Id", typeof(int));
-            this.dtProfiles.Columns.Add("PortalId", typeof(int));
-            this.dtProfiles.Columns.Add("Name", typeof(string));
-            this.dtProfiles.Columns.Add("Width", typeof(int));
-            this.dtProfiles.Columns.Add("Height", typeof(int));
-            this.dtProfiles.Columns.Add("UserAgent", typeof(string));
-            this.dtProfiles.Columns.Add("SortOrder", typeof(int));
-
-            this.dtProfiles.PrimaryKey = new[] { pkCol };
-
-            this.dataProvider.Setup(d =>
-                                d.SavePreviewProfile(
-                                    It.IsAny<int>(),
-                                    It.IsAny<int>(),
-                                    It.IsAny<string>(),
-                                    It.IsAny<int>(),
-                                    It.IsAny<int>(),
-                                    It.IsAny<string>(),
-                                    It.IsAny<int>(),
-                                    It.IsAny<int>())).Returns<int, int, string, int, int, string, int, int>(
-                                                            (id, portalId, name, width, height, userAgent, sortOrder, userId) =>
-                                                            {
-                                                                if (id == -1)
-                                                                {
-                                                                    if (this.dtProfiles.Rows.Count == 0)
-                                                                    {
-                                                                        id = 1;
-                                                                    }
-                                                                    else
-                                                                    {
-                                                                        id = Convert.ToInt32(this.dtProfiles.Select(string.Empty, "Id Desc")[0]["Id"]) + 1;
-                                                                    }
-
-                                                                    var row = this.dtProfiles.NewRow();
-                                                                    row["Id"] = id;
-                                                                    row["PortalId"] = portalId;
-                                                                    row["name"] = name;
-                                                                    row["width"] = width;
-                                                                    row["height"] = height;
-                                                                    row["useragent"] = userAgent;
-                                                                    row["sortorder"] = sortOrder;
-
-                                                                    this.dtProfiles.Rows.Add(row);
-                                                                }
-                                                                else
-                                                                {
-                                                                    var rows = this.dtProfiles.Select("Id = " + id);
-                                                                    if (rows.Length == 1)
-                                                                    {
-                                                                        var row = rows[0];
-
-                                                                        row["name"] = name;
-                                                                        row["width"] = width;
-                                                                        row["height"] = height;
-                                                                        row["useragent"] = userAgent;
-                                                                        row["sortorder"] = sortOrder;
-                                                                    }
-                                                                }
-
-                                                                return id;
-                                                            });
-
-            this.dataProvider.Setup(d => d.GetPreviewProfiles(It.IsAny<int>())).Returns<int>((portalId) => { return this.GetProfilesCallBack(portalId); });
-            this.dataProvider.Setup(d => d.DeletePreviewProfile(It.IsAny<int>())).Callback<int>((id) =>
-                                                                                            {
-                                                                                                var rows = this.dtProfiles.Select("Id = " + id);
-                                                                                                if (rows.Length == 1)
-                                                                                                {
-                                                                                                    this.dtProfiles.Rows.Remove(rows[0]);
-                                                                                                }
-                                                                                            });
-
-            this.serviceProvider = FakeServiceProvider.Setup(
-                services =>
-                {
-                    services.AddSingleton(this.dataProvider.Object);
-                });
-        }
-
-        [TearDown]
-        public void TearDown()
-        {
-<<<<<<< HEAD
-            this.serviceProvider.Dispose();
-=======
-            Globals.DependencyProvider = null;
-            this.dtProfiles?.Dispose();
->>>>>>> ea58e779
-        }
-
-        [Test]
-
-        public void PreviewProfileController_Save_Valid_Profile()
-        {
-            var profile = new PreviewProfile { Name = "Test R", PortalId = 0, Width = 800, Height = 480 };
-            new PreviewProfileController().Save(profile);
-
-            var dataReader = this.dataProvider.Object.GetPreviewProfiles(0);
-            var affectedCount = 0;
-            while (dataReader.Read())
-            {
-                affectedCount++;
-            }
-
-            Assert.That(affectedCount, Is.EqualTo(1));
-        }
-
-        [Test]
-
-        public void PreviewProfileController_GetProfilesByPortal_With_Valid_PortalID()
-        {
-            this.PrepareData();
-
-            IList<IPreviewProfile> list = new PreviewProfileController().GetProfilesByPortal(0);
-
-            Assert.That(list, Has.Count.EqualTo(3));
-        }
-
-        [Test]
-
-        public void PreviewProfileController_Delete_With_ValidID()
-        {
-            this.PrepareData();
-            new PreviewProfileController().Delete(0, 1);
-
-            IList<IPreviewProfile> list = new PreviewProfileController().GetProfilesByPortal(0);
-
-            Assert.That(list, Has.Count.EqualTo(2));
-        }
-
-        private IDataReader GetProfilesCallBack(int portalId)
-        {
-            var dtCheck = this.dtProfiles.Clone();
-            foreach (var row in this.dtProfiles.Select("PortalId = " + portalId))
-            {
-                dtCheck.Rows.Add(row.ItemArray);
-            }
-
-            return dtCheck.CreateDataReader();
-        }
-
-        private void PrepareData()
-        {
-            this.dtProfiles.Rows.Add(1, 0, "R1", 640, 480, string.Empty, 1);
-            this.dtProfiles.Rows.Add(2, 0, "R2", 640, 480, string.Empty, 2);
-            this.dtProfiles.Rows.Add(3, 0, "R3", 640, 480, string.Empty, 3);
-            this.dtProfiles.Rows.Add(4, 1, "R4", 640, 480, string.Empty, 4);
-            this.dtProfiles.Rows.Add(5, 1, "R5", 640, 480, string.Empty, 5);
-            this.dtProfiles.Rows.Add(6, 1, "R6", 640, 480, string.Empty, 6);
-        }
-    }
-}
+﻿// Licensed to the .NET Foundation under one or more agreements.
+// The .NET Foundation licenses this file to you under the MIT license.
+// See the LICENSE file in the project root for more information
+namespace DotNetNuke.Tests.Core.Services.Mobile
+{
+    using System;
+    using System.Collections.Generic;
+    using System.Data;
+
+    using DotNetNuke.ComponentModel;
+    using DotNetNuke.Data;
+    using DotNetNuke.Services.Mobile;
+    using DotNetNuke.Tests.Utilities.Fakes;
+    using DotNetNuke.Tests.Utilities.Mocks;
+
+    using Microsoft.Extensions.DependencyInjection;
+
+    using Moq;
+
+    using NUnit.Framework;
+
+    /// <summary>  Summary description for PreviewProfileControllerTests.</summary>
+    [TestFixture]
+    public class PreviewProfileControllerTests
+    {
+        private Mock<DataProvider> dataProvider;
+        private FakeServiceProvider serviceProvider;
+
+        private DataTable dtProfiles;
+
+        [SetUp]
+
+        public void SetUp()
+        {
+            ComponentFactory.Container = new SimpleContainer();
+            this.dataProvider = MockComponentProvider.CreateDataProvider();
+            this.dataProvider.Setup(d => d.GetProviderPath()).Returns(string.Empty);
+            MockComponentProvider.CreateDataCacheProvider();
+            MockComponentProvider.CreateEventLogController();
+
+            this.dtProfiles = new DataTable("PreviewProfiles");
+            var pkCol = this.dtProfiles.Columns.Add("Id", typeof(int));
+            this.dtProfiles.Columns.Add("PortalId", typeof(int));
+            this.dtProfiles.Columns.Add("Name", typeof(string));
+            this.dtProfiles.Columns.Add("Width", typeof(int));
+            this.dtProfiles.Columns.Add("Height", typeof(int));
+            this.dtProfiles.Columns.Add("UserAgent", typeof(string));
+            this.dtProfiles.Columns.Add("SortOrder", typeof(int));
+
+            this.dtProfiles.PrimaryKey = new[] { pkCol };
+
+            this.dataProvider.Setup(d =>
+                                d.SavePreviewProfile(
+                                    It.IsAny<int>(),
+                                    It.IsAny<int>(),
+                                    It.IsAny<string>(),
+                                    It.IsAny<int>(),
+                                    It.IsAny<int>(),
+                                    It.IsAny<string>(),
+                                    It.IsAny<int>(),
+                                    It.IsAny<int>())).Returns<int, int, string, int, int, string, int, int>(
+                                                            (id, portalId, name, width, height, userAgent, sortOrder, userId) =>
+                                                            {
+                                                                if (id == -1)
+                                                                {
+                                                                    if (this.dtProfiles.Rows.Count == 0)
+                                                                    {
+                                                                        id = 1;
+                                                                    }
+                                                                    else
+                                                                    {
+                                                                        id = Convert.ToInt32(this.dtProfiles.Select(string.Empty, "Id Desc")[0]["Id"]) + 1;
+                                                                    }
+
+                                                                    var row = this.dtProfiles.NewRow();
+                                                                    row["Id"] = id;
+                                                                    row["PortalId"] = portalId;
+                                                                    row["name"] = name;
+                                                                    row["width"] = width;
+                                                                    row["height"] = height;
+                                                                    row["useragent"] = userAgent;
+                                                                    row["sortorder"] = sortOrder;
+
+                                                                    this.dtProfiles.Rows.Add(row);
+                                                                }
+                                                                else
+                                                                {
+                                                                    var rows = this.dtProfiles.Select("Id = " + id);
+                                                                    if (rows.Length == 1)
+                                                                    {
+                                                                        var row = rows[0];
+
+                                                                        row["name"] = name;
+                                                                        row["width"] = width;
+                                                                        row["height"] = height;
+                                                                        row["useragent"] = userAgent;
+                                                                        row["sortorder"] = sortOrder;
+                                                                    }
+                                                                }
+
+                                                                return id;
+                                                            });
+
+            this.dataProvider.Setup(d => d.GetPreviewProfiles(It.IsAny<int>())).Returns<int>((portalId) => { return this.GetProfilesCallBack(portalId); });
+            this.dataProvider.Setup(d => d.DeletePreviewProfile(It.IsAny<int>())).Callback<int>((id) =>
+                                                                                            {
+                                                                                                var rows = this.dtProfiles.Select("Id = " + id);
+                                                                                                if (rows.Length == 1)
+                                                                                                {
+                                                                                                    this.dtProfiles.Rows.Remove(rows[0]);
+                                                                                                }
+                                                                                            });
+
+            this.serviceProvider = FakeServiceProvider.Setup(
+                services =>
+                {
+                    services.AddSingleton(this.dataProvider.Object);
+                });
+        }
+
+        [TearDown]
+        public void TearDown()
+        {
+            this.serviceProvider.Dispose();
+            this.dtProfiles?.Dispose();
+        }
+
+        [Test]
+
+        public void PreviewProfileController_Save_Valid_Profile()
+        {
+            var profile = new PreviewProfile { Name = "Test R", PortalId = 0, Width = 800, Height = 480 };
+            new PreviewProfileController().Save(profile);
+
+            var dataReader = this.dataProvider.Object.GetPreviewProfiles(0);
+            var affectedCount = 0;
+            while (dataReader.Read())
+            {
+                affectedCount++;
+            }
+
+            Assert.That(affectedCount, Is.EqualTo(1));
+        }
+
+        [Test]
+
+        public void PreviewProfileController_GetProfilesByPortal_With_Valid_PortalID()
+        {
+            this.PrepareData();
+
+            IList<IPreviewProfile> list = new PreviewProfileController().GetProfilesByPortal(0);
+
+            Assert.That(list, Has.Count.EqualTo(3));
+        }
+
+        [Test]
+
+        public void PreviewProfileController_Delete_With_ValidID()
+        {
+            this.PrepareData();
+            new PreviewProfileController().Delete(0, 1);
+
+            IList<IPreviewProfile> list = new PreviewProfileController().GetProfilesByPortal(0);
+
+            Assert.That(list, Has.Count.EqualTo(2));
+        }
+
+        private IDataReader GetProfilesCallBack(int portalId)
+        {
+            var dtCheck = this.dtProfiles.Clone();
+            foreach (var row in this.dtProfiles.Select("PortalId = " + portalId))
+            {
+                dtCheck.Rows.Add(row.ItemArray);
+            }
+
+            return dtCheck.CreateDataReader();
+        }
+
+        private void PrepareData()
+        {
+            this.dtProfiles.Rows.Add(1, 0, "R1", 640, 480, string.Empty, 1);
+            this.dtProfiles.Rows.Add(2, 0, "R2", 640, 480, string.Empty, 2);
+            this.dtProfiles.Rows.Add(3, 0, "R3", 640, 480, string.Empty, 3);
+            this.dtProfiles.Rows.Add(4, 1, "R4", 640, 480, string.Empty, 4);
+            this.dtProfiles.Rows.Add(5, 1, "R5", 640, 480, string.Empty, 5);
+            this.dtProfiles.Rows.Add(6, 1, "R6", 640, 480, string.Empty, 6);
+        }
+    }
+}