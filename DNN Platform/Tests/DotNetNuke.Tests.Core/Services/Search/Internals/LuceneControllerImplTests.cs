﻿// Licensed to the .NET Foundation under one or more agreements.
// The .NET Foundation licenses this file to you under the MIT license.
// See the LICENSE file in the project root for more information
namespace DotNetNuke.Tests.Core.Services.Search.Internals
{
    using System.Data;

    using DotNetNuke.Abstractions.Application;
    using DotNetNuke.Application;
    using DotNetNuke.Common.Utilities;
    using DotNetNuke.Services.Search.Internals;
    using DotNetNuke.Tests.Utilities.Fakes;
    using DotNetNuke.Tests.Utilities.Mocks;
    using Lucene.Net.Analysis.Cz;
    using Microsoft.Extensions.DependencyInjection;

    using Moq;

    using NUnit.Framework;

    public class LuceneControllerImplTests
    {
        [Test]

        public void GetCustomAnalyzer_WithTheProvidedAnalyzer_ReturnsTheAnalyzerCorrectly()
        {
<<<<<<< HEAD
            FakeServiceProvider serviceProvider = null;
            try
            {
                // Arrange
                const string HostSettingsTableName = "HostSettings";
                const string SettingNameColumnName = "SettingName";
                const string SettingValueColumnName = "SettingValue";
                const string SettingIsSecureColumnName = "SettingIsSecure";
                const string CustomAnalyzerCacheKeyName = "Search_CustomAnalyzer";
                const string CzechAnalyzerTypeName = "Lucene.Net.Analysis.Cz.CzechAnalyzer, Lucene.Net.Contrib.Analyzers";
                var mockData = MockComponentProvider.CreateDataProvider();
                var hostSettings = new DataTable(HostSettingsTableName);
                var nameCol = hostSettings.Columns.Add(SettingNameColumnName);
                hostSettings.Columns.Add(SettingValueColumnName);
                hostSettings.Columns.Add(SettingIsSecureColumnName);
                hostSettings.PrimaryKey = new[] { nameCol };
                hostSettings.Rows.Add(CustomAnalyzerCacheKeyName, CzechAnalyzerTypeName, true);
                mockData.Setup(c => c.GetHostSettings()).Returns(hostSettings.CreateDataReader());
                var mockedApplicationStatusInfo = new Mock<IApplicationStatusInfo>();
                mockedApplicationStatusInfo.Setup(s => s.Status).Returns(UpgradeStatus.Install);
                mockedApplicationStatusInfo.Setup(s => s.ApplicationMapPath).Returns(string.Empty);

                serviceProvider = FakeServiceProvider.Setup(
                    services =>
                    {
                        services.AddSingleton(mockData.Object);
                        services.AddSingleton(mockedApplicationStatusInfo.Object);
                    });

                MockComponentProvider.CreateDataCacheProvider();
                DataCache.ClearCache();
                var luceneController = new LuceneControllerImpl();

                // Act
                var analyzer = luceneController.GetCustomAnalyzer();

                // Assert
                Assert.IsInstanceOf<CzechAnalyzer>(analyzer);
            }
            finally
            {
                serviceProvider?.Dispose();
            }
=======
            // Arrange
            const string HostSettingsTableName = "HostSettings";
            const string SettingNameColumnName = "SettingName";
            const string SettingValueColumnName = "SettingValue";
            const string SettingIsSecureColumnName = "SettingIsSecure";
            const string CustomAnalyzerCacheKeyName = "Search_CustomAnalyzer";
            const string CzechAnalyzerTypeName = "Lucene.Net.Analysis.Cz.CzechAnalyzer, Lucene.Net.Contrib.Analyzers";
            var services = new ServiceCollection();
            var mockData = MockComponentProvider.CreateDataProvider();
            var hostSettings = new DataTable(HostSettingsTableName);
            var nameCol = hostSettings.Columns.Add(SettingNameColumnName);
            hostSettings.Columns.Add(SettingValueColumnName);
            hostSettings.Columns.Add(SettingIsSecureColumnName);
            hostSettings.PrimaryKey = new[] { nameCol };
            hostSettings.Rows.Add(CustomAnalyzerCacheKeyName, CzechAnalyzerTypeName, true);
            mockData.Setup(c => c.GetHostSettings()).Returns(hostSettings.CreateDataReader());
            var mockedApplicationStatusInfo = new Mock<IApplicationStatusInfo>();
            mockedApplicationStatusInfo.Setup(s => s.Status).Returns(UpgradeStatus.Install);
            mockedApplicationStatusInfo.Setup(s => s.ApplicationMapPath).Returns(string.Empty);
            services.AddTransient(container => Mock.Of<IHostSettingsService>());
            services.AddTransient(container => mockedApplicationStatusInfo.Object);
            services.AddTransient(container => Mock.Of<INavigationManager>());
            Globals.DependencyProvider = services.BuildServiceProvider();
            MockComponentProvider.CreateDataCacheProvider();
            DataCache.ClearCache();
            var luceneController = new LuceneControllerImpl();

            // Act
            var analyzer = luceneController.GetCustomAnalyzer();

            // Assert
            Assert.That(analyzer, Is.InstanceOf<CzechAnalyzer>());
>>>>>>> ea58e779
        }
    }
}
<|MERGE_RESOLUTION|>--- conflicted
+++ resolved
@@ -1,107 +1,72 @@
-﻿// Licensed to the .NET Foundation under one or more agreements.
-// The .NET Foundation licenses this file to you under the MIT license.
-// See the LICENSE file in the project root for more information
-namespace DotNetNuke.Tests.Core.Services.Search.Internals
-{
-    using System.Data;
-
-    using DotNetNuke.Abstractions.Application;
-    using DotNetNuke.Application;
-    using DotNetNuke.Common.Utilities;
-    using DotNetNuke.Services.Search.Internals;
-    using DotNetNuke.Tests.Utilities.Fakes;
-    using DotNetNuke.Tests.Utilities.Mocks;
-    using Lucene.Net.Analysis.Cz;
-    using Microsoft.Extensions.DependencyInjection;
-
-    using Moq;
-
-    using NUnit.Framework;
-
-    public class LuceneControllerImplTests
-    {
-        [Test]
-
-        public void GetCustomAnalyzer_WithTheProvidedAnalyzer_ReturnsTheAnalyzerCorrectly()
-        {
-<<<<<<< HEAD
-            FakeServiceProvider serviceProvider = null;
-            try
-            {
-                // Arrange
-                const string HostSettingsTableName = "HostSettings";
-                const string SettingNameColumnName = "SettingName";
-                const string SettingValueColumnName = "SettingValue";
-                const string SettingIsSecureColumnName = "SettingIsSecure";
-                const string CustomAnalyzerCacheKeyName = "Search_CustomAnalyzer";
-                const string CzechAnalyzerTypeName = "Lucene.Net.Analysis.Cz.CzechAnalyzer, Lucene.Net.Contrib.Analyzers";
-                var mockData = MockComponentProvider.CreateDataProvider();
-                var hostSettings = new DataTable(HostSettingsTableName);
-                var nameCol = hostSettings.Columns.Add(SettingNameColumnName);
-                hostSettings.Columns.Add(SettingValueColumnName);
-                hostSettings.Columns.Add(SettingIsSecureColumnName);
-                hostSettings.PrimaryKey = new[] { nameCol };
-                hostSettings.Rows.Add(CustomAnalyzerCacheKeyName, CzechAnalyzerTypeName, true);
-                mockData.Setup(c => c.GetHostSettings()).Returns(hostSettings.CreateDataReader());
-                var mockedApplicationStatusInfo = new Mock<IApplicationStatusInfo>();
-                mockedApplicationStatusInfo.Setup(s => s.Status).Returns(UpgradeStatus.Install);
-                mockedApplicationStatusInfo.Setup(s => s.ApplicationMapPath).Returns(string.Empty);
-
-                serviceProvider = FakeServiceProvider.Setup(
-                    services =>
-                    {
-                        services.AddSingleton(mockData.Object);
-                        services.AddSingleton(mockedApplicationStatusInfo.Object);
-                    });
-
-                MockComponentProvider.CreateDataCacheProvider();
-                DataCache.ClearCache();
-                var luceneController = new LuceneControllerImpl();
-
-                // Act
-                var analyzer = luceneController.GetCustomAnalyzer();
-
-                // Assert
-                Assert.IsInstanceOf<CzechAnalyzer>(analyzer);
-            }
-            finally
-            {
-                serviceProvider?.Dispose();
-            }
-=======
-            // Arrange
-            const string HostSettingsTableName = "HostSettings";
-            const string SettingNameColumnName = "SettingName";
-            const string SettingValueColumnName = "SettingValue";
-            const string SettingIsSecureColumnName = "SettingIsSecure";
-            const string CustomAnalyzerCacheKeyName = "Search_CustomAnalyzer";
-            const string CzechAnalyzerTypeName = "Lucene.Net.Analysis.Cz.CzechAnalyzer, Lucene.Net.Contrib.Analyzers";
-            var services = new ServiceCollection();
-            var mockData = MockComponentProvider.CreateDataProvider();
-            var hostSettings = new DataTable(HostSettingsTableName);
-            var nameCol = hostSettings.Columns.Add(SettingNameColumnName);
-            hostSettings.Columns.Add(SettingValueColumnName);
-            hostSettings.Columns.Add(SettingIsSecureColumnName);
-            hostSettings.PrimaryKey = new[] { nameCol };
-            hostSettings.Rows.Add(CustomAnalyzerCacheKeyName, CzechAnalyzerTypeName, true);
-            mockData.Setup(c => c.GetHostSettings()).Returns(hostSettings.CreateDataReader());
-            var mockedApplicationStatusInfo = new Mock<IApplicationStatusInfo>();
-            mockedApplicationStatusInfo.Setup(s => s.Status).Returns(UpgradeStatus.Install);
-            mockedApplicationStatusInfo.Setup(s => s.ApplicationMapPath).Returns(string.Empty);
-            services.AddTransient(container => Mock.Of<IHostSettingsService>());
-            services.AddTransient(container => mockedApplicationStatusInfo.Object);
-            services.AddTransient(container => Mock.Of<INavigationManager>());
-            Globals.DependencyProvider = services.BuildServiceProvider();
-            MockComponentProvider.CreateDataCacheProvider();
-            DataCache.ClearCache();
-            var luceneController = new LuceneControllerImpl();
-
-            // Act
-            var analyzer = luceneController.GetCustomAnalyzer();
-
-            // Assert
-            Assert.That(analyzer, Is.InstanceOf<CzechAnalyzer>());
->>>>>>> ea58e779
-        }
-    }
-}
+﻿// Licensed to the .NET Foundation under one or more agreements.
+// The .NET Foundation licenses this file to you under the MIT license.
+// See the LICENSE file in the project root for more information
+namespace DotNetNuke.Tests.Core.Services.Search.Internals
+{
+    using System.Data;
+
+    using DotNetNuke.Abstractions.Application;
+    using DotNetNuke.Application;
+    using DotNetNuke.Common.Utilities;
+    using DotNetNuke.Services.Search.Internals;
+    using DotNetNuke.Tests.Utilities.Fakes;
+    using DotNetNuke.Tests.Utilities.Mocks;
+    using Lucene.Net.Analysis.Cz;
+    using Microsoft.Extensions.DependencyInjection;
+
+    using Moq;
+
+    using NUnit.Framework;
+
+    public class LuceneControllerImplTests
+    {
+        [Test]
+
+        public void GetCustomAnalyzer_WithTheProvidedAnalyzer_ReturnsTheAnalyzerCorrectly()
+        {
+            FakeServiceProvider serviceProvider = null;
+            try
+            {
+                // Arrange
+                const string HostSettingsTableName = "HostSettings";
+                const string SettingNameColumnName = "SettingName";
+                const string SettingValueColumnName = "SettingValue";
+                const string SettingIsSecureColumnName = "SettingIsSecure";
+                const string CustomAnalyzerCacheKeyName = "Search_CustomAnalyzer";
+                const string CzechAnalyzerTypeName = "Lucene.Net.Analysis.Cz.CzechAnalyzer, Lucene.Net.Contrib.Analyzers";
+                var mockData = MockComponentProvider.CreateDataProvider();
+                var hostSettings = new DataTable(HostSettingsTableName);
+                var nameCol = hostSettings.Columns.Add(SettingNameColumnName);
+                hostSettings.Columns.Add(SettingValueColumnName);
+                hostSettings.Columns.Add(SettingIsSecureColumnName);
+                hostSettings.PrimaryKey = new[] { nameCol };
+                hostSettings.Rows.Add(CustomAnalyzerCacheKeyName, CzechAnalyzerTypeName, true);
+                mockData.Setup(c => c.GetHostSettings()).Returns(hostSettings.CreateDataReader());
+                var mockedApplicationStatusInfo = new Mock<IApplicationStatusInfo>();
+                mockedApplicationStatusInfo.Setup(s => s.Status).Returns(UpgradeStatus.Install);
+                mockedApplicationStatusInfo.Setup(s => s.ApplicationMapPath).Returns(string.Empty);
+
+                serviceProvider = FakeServiceProvider.Setup(
+                    services =>
+                    {
+                        services.AddSingleton(mockData.Object);
+                        services.AddSingleton(mockedApplicationStatusInfo.Object);
+                    });
+
+                MockComponentProvider.CreateDataCacheProvider();
+                DataCache.ClearCache();
+                var luceneController = new LuceneControllerImpl();
+
+                // Act
+                var analyzer = luceneController.GetCustomAnalyzer();
+
+                // Assert
+                Assert.That(analyzer, Is.InstanceOf<CzechAnalyzer>());
+            }
+            finally
+            {
+                serviceProvider?.Dispose();
+            }
+        }
+    }
+}