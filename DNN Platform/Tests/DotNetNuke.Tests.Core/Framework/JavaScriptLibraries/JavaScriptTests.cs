﻿// Licensed to the .NET Foundation under one or more agreements.
// The .NET Foundation licenses this file to you under the MIT license.
// See the LICENSE file in the project root for more information

namespace DotNetNuke.Tests.Core.Framework.JavaScriptLibraries
{
    using System;
    using System.Collections.Generic;
    using System.Linq;
    using System.Reflection;
    using System.Web;

    using DotNetNuke.Abstractions;
    using DotNetNuke.Abstractions.Application;
    using DotNetNuke.Application;
    using DotNetNuke.Common;
    using DotNetNuke.Framework.JavaScriptLibraries;
    using DotNetNuke.Tests.Instance.Utilities;
    using DotNetNuke.Tests.Utilities.Fakes;
    using DotNetNuke.Tests.Utilities.Mocks;

    using Microsoft.Extensions.DependencyInjection;

    using Moq;

    using NUnit.Framework;

    public class JavaScriptTests
    {
        private const string ScriptPrefix = "JSL.";

        private int libraryIdCounter = 20;

        private HttpContextBase httpContext;
        private FakeServiceProvider serviceProvider;

        [SetUp]
        public void Setup()
        {
            var mockApplicationStatusInfo = new Mock<IApplicationStatusInfo>();
            mockApplicationStatusInfo.Setup(info => info.Status).Returns(UpgradeStatus.None);

            var mockApplication = new Mock<IApplicationInfo>();
            mockApplication.Setup(app => app.Version).Returns(new Version("1.0.0.0"));

            var dnnContext = new DotNetNukeContext(mockApplication.Object);

            MockComponentProvider.CreateLocalizationProvider();
            var dataProviderMock = MockComponentProvider.CreateDataProvider();
            dataProviderMock.Setup(dp => dp.GetProviderPath()).Returns(string.Empty);
            dataProviderMock.Setup(dp => dp.GetVersion()).Returns(dnnContext.Application.Version);

            this.serviceProvider = FakeServiceProvider.Setup(
                services =>
                {
                    services.AddSingleton(mockApplicationStatusInfo.Object);
                    services.AddSingleton(mockApplication.Object);
                    services.AddSingleton<IDnnContext>(dnnContext);
                    services.AddSingleton(dataProviderMock.Object);
                });

            this.httpContext = HttpContextSource.Current;
        }

        [TearDown]
        public void TearDown()
        {
            JavaScriptLibraryController.ClearInstance();
            this.serviceProvider.Dispose();
        }

        [Test]

        public void CanRegisterLibraryByName()
        {
            // Arrange
            int JavaScriptLibraryID = this.libraryIdCounter++;
            this.SetupJavaScriptLibraryController(new JavaScriptLibrary
            {
                JavaScriptLibraryID = JavaScriptLibraryID,
                LibraryName = "Test",
                Version = new Version(2, 2, 2),
            });

            // Act
            JavaScript.RequestRegistration("Test");

            // Assert
<<<<<<< HEAD
            Assert.AreEqual(true, this.httpContext.Items[ScriptPrefix + JavaScriptLibraryID]);
=======
            Assert.That(this._httpContext.Items[ScriptPrefix + JavaScriptLibraryID], Is.EqualTo(true));
>>>>>>> ea58e779
        }

        [Test]

        public void CanRegisterLibraryByNameWithMismatchedCase()
        {
            // Arrange
            int JavaScriptLibraryID = this.libraryIdCounter++;
            this.SetupJavaScriptLibraryController(new JavaScriptLibrary
            {
                JavaScriptLibraryID = JavaScriptLibraryID,
                LibraryName = "Test",
                Version = new Version(2, 2, 2),
            });

            // Act
            JavaScript.RequestRegistration("test");

            // Assert
<<<<<<< HEAD
            Assert.AreEqual(true, this.httpContext.Items[ScriptPrefix + JavaScriptLibraryID]);
=======
            Assert.That(this._httpContext.Items[ScriptPrefix + JavaScriptLibraryID], Is.EqualTo(true));
>>>>>>> ea58e779
        }

        [Test]

        public void CanRegisterLibraryByNameAndVersion()
        {
            // Arrange
            int JavaScriptLibraryID = this.libraryIdCounter++;
            this.SetupJavaScriptLibraryController(new JavaScriptLibrary
            {
                JavaScriptLibraryID = JavaScriptLibraryID,
                LibraryName = "Test",
                Version = new Version(2, 2, 2),
            });

            // Act
            JavaScript.RequestRegistration("Test", new Version(2, 2, 2));

            // Assert
<<<<<<< HEAD
            Assert.AreEqual(true, this.httpContext.Items[ScriptPrefix + JavaScriptLibraryID]);
=======
            Assert.That(this._httpContext.Items[ScriptPrefix + JavaScriptLibraryID], Is.EqualTo(true));
>>>>>>> ea58e779
        }

        [Test]

        public void CanRegisterLibraryByNameAndExactVersion()
        {
            // Arrange
            int JavaScriptLibraryID = this.libraryIdCounter++;
            this.SetupJavaScriptLibraryController(new JavaScriptLibrary
            {
                JavaScriptLibraryID = JavaScriptLibraryID,
                LibraryName = "Test",
                Version = new Version(2, 2, 2),
            });

            // Act
            JavaScript.RequestRegistration("Test", new Version(2, 2, 2), SpecificVersion.Exact);

            // Assert
<<<<<<< HEAD
            Assert.AreEqual(true, this.httpContext.Items[ScriptPrefix + JavaScriptLibraryID]);
=======
            Assert.That(this._httpContext.Items[ScriptPrefix + JavaScriptLibraryID], Is.EqualTo(true));
>>>>>>> ea58e779
        }

        [Test]

        public void CanRegisterLibraryByNameWithMismatchedCaseAndExactVersion()
        {
            // Arrange
            int JavaScriptLibraryID = this.libraryIdCounter++;
            this.SetupJavaScriptLibraryController(new JavaScriptLibrary
            {
                JavaScriptLibraryID = JavaScriptLibraryID,
                LibraryName = "Test",
                Version = new Version(2, 2, 2),
            });

            // Act
            JavaScript.RequestRegistration("test", new Version(2, 2, 2), SpecificVersion.Exact);

            // Assert
<<<<<<< HEAD
            Assert.AreEqual(true, this.httpContext.Items[ScriptPrefix + JavaScriptLibraryID]);
=======
            Assert.That(this._httpContext.Items[ScriptPrefix + JavaScriptLibraryID], Is.EqualTo(true));
>>>>>>> ea58e779
        }

        [Test]

        public void FailToRegisterLibraryByNameAndMismatchedVersion()
        {
            // Arrange
            int JavaScriptLibraryID = this.libraryIdCounter++;
            this.SetupJavaScriptLibraryController(new JavaScriptLibrary
            {
                JavaScriptLibraryID = JavaScriptLibraryID,
                LibraryName = "Test",
                Version = new Version(2, 2, 2),
            });

            // Act
            JavaScript.RequestRegistration("Test", new Version(2, 2, 0));

            // Assert
<<<<<<< HEAD
            Assert.AreNotEqual(true, this.httpContext.Items[ScriptPrefix + JavaScriptLibraryID]);
=======
            Assert.That(this._httpContext.Items[ScriptPrefix + JavaScriptLibraryID], Is.Not.EqualTo(true));
>>>>>>> ea58e779
        }

        [Test]

        public void FailToRegisterLibraryByNameAndMismatchedExactVersion()
        {
            // Arrange
            int JavaScriptLibraryID = this.libraryIdCounter++;
            this.SetupJavaScriptLibraryController(new JavaScriptLibrary
            {
                JavaScriptLibraryID = JavaScriptLibraryID,
                LibraryName = "Test",
                Version = new Version(2, 2, 2),
            });

            // Act
            JavaScript.RequestRegistration("Test", new Version(2, 2, 0), SpecificVersion.Exact);

            // Assert
<<<<<<< HEAD
            Assert.AreNotEqual(true, this.httpContext.Items[ScriptPrefix + JavaScriptLibraryID]);
=======
            Assert.That(this._httpContext.Items[ScriptPrefix + JavaScriptLibraryID], Is.Not.EqualTo(true));
>>>>>>> ea58e779
        }

        [Test]

        public void CanRegisterLibraryByNameAndSameMinorVersion()
        {
            // Arrange
            int JavaScriptLibraryID = this.libraryIdCounter++;
            this.SetupJavaScriptLibraryController(new JavaScriptLibrary
            {
                JavaScriptLibraryID = JavaScriptLibraryID,
                LibraryName = "Test",
                Version = new Version(2, 2, 2),
            });

            // Act
            JavaScript.RequestRegistration("Test", new Version(2, 2, 0), SpecificVersion.LatestMinor);

            // Assert
<<<<<<< HEAD
            Assert.AreEqual(true, this.httpContext.Items[ScriptPrefix + JavaScriptLibraryID]);
=======
            Assert.That(this._httpContext.Items[ScriptPrefix + JavaScriptLibraryID], Is.EqualTo(true));
>>>>>>> ea58e779
        }

        [Test]

        public void CanRegisterLibraryByNameWithMismatchedCaseAndSameMinorVersion()
        {
            // Arrange
            int JavaScriptLibraryID = this.libraryIdCounter++;
            this.SetupJavaScriptLibraryController(new JavaScriptLibrary
            {
                JavaScriptLibraryID = JavaScriptLibraryID,
                LibraryName = "Test",
                Version = new Version(2, 2, 2),
            });

            // Act
            JavaScript.RequestRegistration("test", new Version(2, 2, 0), SpecificVersion.LatestMinor);

            // Assert
<<<<<<< HEAD
            Assert.AreEqual(true, this.httpContext.Items[ScriptPrefix + JavaScriptLibraryID]);
=======
            Assert.That(this._httpContext.Items[ScriptPrefix + JavaScriptLibraryID], Is.EqualTo(true));
>>>>>>> ea58e779
        }

        [Test]

        public void FallbackToHighestVersionLibraryWhenDifferentMinorVersion()
        {
            // Arrange
            int lowerVersionJavaScriptLibraryId = this.libraryIdCounter++;
            int higherVersionJavaScriptLibraryId = this.libraryIdCounter++;
            this.SetupJavaScriptLibraryController(
                new JavaScriptLibrary
                {
                    JavaScriptLibraryID = lowerVersionJavaScriptLibraryId,
                    LibraryName = "Test",
                    Version = new Version(2, 1, 0),
                }, new JavaScriptLibrary
                {
                    JavaScriptLibraryID = higherVersionJavaScriptLibraryId,
                    LibraryName = "Test",
                    Version = new Version(3, 3, 3),
                });

            // Act
            JavaScript.RequestRegistration("Test", new Version(2, 2, 2), SpecificVersion.LatestMinor);

<<<<<<< HEAD
            // Assert
            Assert.AreNotEqual(true, this.httpContext.Items[ScriptPrefix + lowerVersionJavaScriptLibraryId]);
            Assert.AreEqual(true, this.httpContext.Items[ScriptPrefix + higherVersionJavaScriptLibraryId]);
=======
            Assert.Multiple(() =>
            {
                // Assert
                Assert.That(this._httpContext.Items[ScriptPrefix + lowerVersionJavaScriptLibraryId], Is.Not.EqualTo(true));
                Assert.That(this._httpContext.Items[ScriptPrefix + higherVersionJavaScriptLibraryId], Is.EqualTo(true));
            });
>>>>>>> ea58e779
        }

        [Test]

        public void FallbackToHighestVersionLibraryWhenDifferentMinorVersionWithMismatchedCase()
        {
            // Arrange
            int lowerVersionJavaScriptLibraryId = this.libraryIdCounter++;
            int higherVersionJavaScriptLibraryId = this.libraryIdCounter++;
            this.SetupJavaScriptLibraryController(
                new JavaScriptLibrary
                {
                    JavaScriptLibraryID = lowerVersionJavaScriptLibraryId,
                    LibraryName = "test",
                    Version = new Version(2, 1, 0),
                }, new JavaScriptLibrary
                {
                    JavaScriptLibraryID = higherVersionJavaScriptLibraryId,
                    LibraryName = "Test",
                    Version = new Version(3, 3, 3),
                });

            // Act
            JavaScript.RequestRegistration("test", new Version(2, 2, 2), SpecificVersion.LatestMinor);

<<<<<<< HEAD
            // Assert
            Assert.AreNotEqual(true, this.httpContext.Items[ScriptPrefix + lowerVersionJavaScriptLibraryId]);
            Assert.AreEqual(true, this.httpContext.Items[ScriptPrefix + higherVersionJavaScriptLibraryId]);
=======
            Assert.Multiple(() =>
            {
                // Assert
                Assert.That(this._httpContext.Items[ScriptPrefix + lowerVersionJavaScriptLibraryId], Is.Not.EqualTo(true));
                Assert.That(this._httpContext.Items[ScriptPrefix + higherVersionJavaScriptLibraryId], Is.EqualTo(true));
            });
>>>>>>> ea58e779
        }

        [Test]

        public void CanRegisterLibraryByNameAndSameMajorVersion()
        {
            // Arrange
            int JavaScriptLibraryID = this.libraryIdCounter++;
            this.SetupJavaScriptLibraryController(new JavaScriptLibrary
            {
                JavaScriptLibraryID = JavaScriptLibraryID,
                LibraryName = "Test",
                Version = new Version(2, 2, 2),
            });

            // Act
            JavaScript.RequestRegistration("Test", new Version(2, 1, 1), SpecificVersion.LatestMajor);

            // Assert
<<<<<<< HEAD
            Assert.AreEqual(true, this.httpContext.Items[ScriptPrefix + JavaScriptLibraryID]);
=======
            Assert.That(this._httpContext.Items[ScriptPrefix + JavaScriptLibraryID], Is.EqualTo(true));
>>>>>>> ea58e779
        }

        [Test]

        public void CanRegisterLibraryByNameWithMismatchedCaseAndSameMajorVersion()
        {
            // Arrange
            int JavaScriptLibraryID = this.libraryIdCounter++;
            this.SetupJavaScriptLibraryController(new JavaScriptLibrary
            {
                JavaScriptLibraryID = JavaScriptLibraryID,
                LibraryName = "Test",
                Version = new Version(2, 2, 2),
            });

            // Act
            JavaScript.RequestRegistration("test", new Version(2, 1, 1), SpecificVersion.LatestMajor);

            // Assert
<<<<<<< HEAD
            Assert.AreEqual(true, this.httpContext.Items[ScriptPrefix + JavaScriptLibraryID]);
=======
            Assert.That(this._httpContext.Items[ScriptPrefix + JavaScriptLibraryID], Is.EqualTo(true));
>>>>>>> ea58e779
        }

        [Test]

        public void FallbackToHighestVersionLibraryWhenDifferentMajorVersion()
        {
            // Arrange
            int lowerVersionJavaScriptLibraryId = this.libraryIdCounter++;
            int higherVersionJavaScriptLibraryId = this.libraryIdCounter++;
            this.SetupJavaScriptLibraryController(
                new JavaScriptLibrary
                {
                    JavaScriptLibraryID = lowerVersionJavaScriptLibraryId,
                    LibraryName = "Test",
                    Version = new Version(1, 2, 2),
                }, new JavaScriptLibrary
                {
                    JavaScriptLibraryID = higherVersionJavaScriptLibraryId,
                    LibraryName = "Test",
                    Version = new Version(3, 3, 3),
                });

            // Act
            JavaScript.RequestRegistration("Test", new Version(2, 2, 2), SpecificVersion.LatestMajor);

<<<<<<< HEAD
            // Assert
            Assert.AreNotEqual(true, this.httpContext.Items[ScriptPrefix + lowerVersionJavaScriptLibraryId]);
            Assert.AreEqual(true, this.httpContext.Items[ScriptPrefix + higherVersionJavaScriptLibraryId]);
=======
            Assert.Multiple(() =>
            {
                // Assert
                Assert.That(this._httpContext.Items[ScriptPrefix + lowerVersionJavaScriptLibraryId], Is.Not.EqualTo(true));
                Assert.That(this._httpContext.Items[ScriptPrefix + higherVersionJavaScriptLibraryId], Is.EqualTo(true));
            });
>>>>>>> ea58e779
        }

        [Test]

        public void FallbackToHighestVersionLibraryWhenDifferentMajorVersionWithMismatchedCase()
        {
            // Arrange
            int lowerVersionJavaScriptLibraryId = this.libraryIdCounter++;
            int higherVersionJavaScriptLibraryId = this.libraryIdCounter++;
            this.SetupJavaScriptLibraryController(
                new JavaScriptLibrary
                {
                    JavaScriptLibraryID = lowerVersionJavaScriptLibraryId,
                    LibraryName = "test",
                    Version = new Version(1, 2, 2),
                }, new JavaScriptLibrary
                {
                    JavaScriptLibraryID = higherVersionJavaScriptLibraryId,
                    LibraryName = "Test",
                    Version = new Version(3, 3, 3),
                });

            // Act
            JavaScript.RequestRegistration("test", new Version(2, 2, 2), SpecificVersion.LatestMajor);

<<<<<<< HEAD
            // Assert
            Assert.AreNotEqual(true, this.httpContext.Items[ScriptPrefix + lowerVersionJavaScriptLibraryId]);
            Assert.AreEqual(true, this.httpContext.Items[ScriptPrefix + higherVersionJavaScriptLibraryId]);
=======
            Assert.Multiple(() =>
            {
                // Assert
                Assert.That(this._httpContext.Items[ScriptPrefix + lowerVersionJavaScriptLibraryId], Is.Not.EqualTo(true));
                Assert.That(this._httpContext.Items[ScriptPrefix + higherVersionJavaScriptLibraryId], Is.EqualTo(true));
            });
>>>>>>> ea58e779
        }

        private void SetupJavaScriptLibraryController(params JavaScriptLibrary[] libraries)
        {
            var libraryController = new Mock<IJavaScriptLibraryController>();
            libraryController.Setup(lc => lc.GetLibraries()).Returns(libraries);
            libraryController.Setup(lc => lc.GetLibrary(It.IsAny<Func<JavaScriptLibrary, bool>>())).Returns((Func<JavaScriptLibrary, bool> predicate) => libraries.SingleOrDefault(predicate));
            libraryController.Setup(lc => lc.GetLibraries(It.IsAny<Func<JavaScriptLibrary, bool>>())).Returns((Func<JavaScriptLibrary, bool> predicate) => libraries.Where(predicate));
            JavaScriptLibraryController.SetTestableInstance(libraryController.Object);
        }
    }
}
<|MERGE_RESOLUTION|>--- conflicted
+++ resolved
@@ -1,493 +1,425 @@
-﻿// Licensed to the .NET Foundation under one or more agreements.
-// The .NET Foundation licenses this file to you under the MIT license.
-// See the LICENSE file in the project root for more information
-
-namespace DotNetNuke.Tests.Core.Framework.JavaScriptLibraries
-{
-    using System;
-    using System.Collections.Generic;
-    using System.Linq;
-    using System.Reflection;
-    using System.Web;
-
-    using DotNetNuke.Abstractions;
-    using DotNetNuke.Abstractions.Application;
-    using DotNetNuke.Application;
-    using DotNetNuke.Common;
-    using DotNetNuke.Framework.JavaScriptLibraries;
-    using DotNetNuke.Tests.Instance.Utilities;
-    using DotNetNuke.Tests.Utilities.Fakes;
-    using DotNetNuke.Tests.Utilities.Mocks;
-
-    using Microsoft.Extensions.DependencyInjection;
-
-    using Moq;
-
-    using NUnit.Framework;
-
-    public class JavaScriptTests
-    {
-        private const string ScriptPrefix = "JSL.";
-
-        private int libraryIdCounter = 20;
-
-        private HttpContextBase httpContext;
-        private FakeServiceProvider serviceProvider;
-
-        [SetUp]
-        public void Setup()
-        {
-            var mockApplicationStatusInfo = new Mock<IApplicationStatusInfo>();
-            mockApplicationStatusInfo.Setup(info => info.Status).Returns(UpgradeStatus.None);
-
-            var mockApplication = new Mock<IApplicationInfo>();
-            mockApplication.Setup(app => app.Version).Returns(new Version("1.0.0.0"));
-
-            var dnnContext = new DotNetNukeContext(mockApplication.Object);
-
-            MockComponentProvider.CreateLocalizationProvider();
-            var dataProviderMock = MockComponentProvider.CreateDataProvider();
-            dataProviderMock.Setup(dp => dp.GetProviderPath()).Returns(string.Empty);
-            dataProviderMock.Setup(dp => dp.GetVersion()).Returns(dnnContext.Application.Version);
-
-            this.serviceProvider = FakeServiceProvider.Setup(
-                services =>
-                {
-                    services.AddSingleton(mockApplicationStatusInfo.Object);
-                    services.AddSingleton(mockApplication.Object);
-                    services.AddSingleton<IDnnContext>(dnnContext);
-                    services.AddSingleton(dataProviderMock.Object);
-                });
-
-            this.httpContext = HttpContextSource.Current;
-        }
-
-        [TearDown]
-        public void TearDown()
-        {
-            JavaScriptLibraryController.ClearInstance();
-            this.serviceProvider.Dispose();
-        }
-
-        [Test]
-
-        public void CanRegisterLibraryByName()
-        {
-            // Arrange
-            int JavaScriptLibraryID = this.libraryIdCounter++;
-            this.SetupJavaScriptLibraryController(new JavaScriptLibrary
-            {
-                JavaScriptLibraryID = JavaScriptLibraryID,
-                LibraryName = "Test",
-                Version = new Version(2, 2, 2),
-            });
-
-            // Act
-            JavaScript.RequestRegistration("Test");
-
-            // Assert
-<<<<<<< HEAD
-            Assert.AreEqual(true, this.httpContext.Items[ScriptPrefix + JavaScriptLibraryID]);
-=======
-            Assert.That(this._httpContext.Items[ScriptPrefix + JavaScriptLibraryID], Is.EqualTo(true));
->>>>>>> ea58e779
-        }
-
-        [Test]
-
-        public void CanRegisterLibraryByNameWithMismatchedCase()
-        {
-            // Arrange
-            int JavaScriptLibraryID = this.libraryIdCounter++;
-            this.SetupJavaScriptLibraryController(new JavaScriptLibrary
-            {
-                JavaScriptLibraryID = JavaScriptLibraryID,
-                LibraryName = "Test",
-                Version = new Version(2, 2, 2),
-            });
-
-            // Act
-            JavaScript.RequestRegistration("test");
-
-            // Assert
-<<<<<<< HEAD
-            Assert.AreEqual(true, this.httpContext.Items[ScriptPrefix + JavaScriptLibraryID]);
-=======
-            Assert.That(this._httpContext.Items[ScriptPrefix + JavaScriptLibraryID], Is.EqualTo(true));
->>>>>>> ea58e779
-        }
-
-        [Test]
-
-        public void CanRegisterLibraryByNameAndVersion()
-        {
-            // Arrange
-            int JavaScriptLibraryID = this.libraryIdCounter++;
-            this.SetupJavaScriptLibraryController(new JavaScriptLibrary
-            {
-                JavaScriptLibraryID = JavaScriptLibraryID,
-                LibraryName = "Test",
-                Version = new Version(2, 2, 2),
-            });
-
-            // Act
-            JavaScript.RequestRegistration("Test", new Version(2, 2, 2));
-
-            // Assert
-<<<<<<< HEAD
-            Assert.AreEqual(true, this.httpContext.Items[ScriptPrefix + JavaScriptLibraryID]);
-=======
-            Assert.That(this._httpContext.Items[ScriptPrefix + JavaScriptLibraryID], Is.EqualTo(true));
->>>>>>> ea58e779
-        }
-
-        [Test]
-
-        public void CanRegisterLibraryByNameAndExactVersion()
-        {
-            // Arrange
-            int JavaScriptLibraryID = this.libraryIdCounter++;
-            this.SetupJavaScriptLibraryController(new JavaScriptLibrary
-            {
-                JavaScriptLibraryID = JavaScriptLibraryID,
-                LibraryName = "Test",
-                Version = new Version(2, 2, 2),
-            });
-
-            // Act
-            JavaScript.RequestRegistration("Test", new Version(2, 2, 2), SpecificVersion.Exact);
-
-            // Assert
-<<<<<<< HEAD
-            Assert.AreEqual(true, this.httpContext.Items[ScriptPrefix + JavaScriptLibraryID]);
-=======
-            Assert.That(this._httpContext.Items[ScriptPrefix + JavaScriptLibraryID], Is.EqualTo(true));
->>>>>>> ea58e779
-        }
-
-        [Test]
-
-        public void CanRegisterLibraryByNameWithMismatchedCaseAndExactVersion()
-        {
-            // Arrange
-            int JavaScriptLibraryID = this.libraryIdCounter++;
-            this.SetupJavaScriptLibraryController(new JavaScriptLibrary
-            {
-                JavaScriptLibraryID = JavaScriptLibraryID,
-                LibraryName = "Test",
-                Version = new Version(2, 2, 2),
-            });
-
-            // Act
-            JavaScript.RequestRegistration("test", new Version(2, 2, 2), SpecificVersion.Exact);
-
-            // Assert
-<<<<<<< HEAD
-            Assert.AreEqual(true, this.httpContext.Items[ScriptPrefix + JavaScriptLibraryID]);
-=======
-            Assert.That(this._httpContext.Items[ScriptPrefix + JavaScriptLibraryID], Is.EqualTo(true));
->>>>>>> ea58e779
-        }
-
-        [Test]
-
-        public void FailToRegisterLibraryByNameAndMismatchedVersion()
-        {
-            // Arrange
-            int JavaScriptLibraryID = this.libraryIdCounter++;
-            this.SetupJavaScriptLibraryController(new JavaScriptLibrary
-            {
-                JavaScriptLibraryID = JavaScriptLibraryID,
-                LibraryName = "Test",
-                Version = new Version(2, 2, 2),
-            });
-
-            // Act
-            JavaScript.RequestRegistration("Test", new Version(2, 2, 0));
-
-            // Assert
-<<<<<<< HEAD
-            Assert.AreNotEqual(true, this.httpContext.Items[ScriptPrefix + JavaScriptLibraryID]);
-=======
-            Assert.That(this._httpContext.Items[ScriptPrefix + JavaScriptLibraryID], Is.Not.EqualTo(true));
->>>>>>> ea58e779
-        }
-
-        [Test]
-
-        public void FailToRegisterLibraryByNameAndMismatchedExactVersion()
-        {
-            // Arrange
-            int JavaScriptLibraryID = this.libraryIdCounter++;
-            this.SetupJavaScriptLibraryController(new JavaScriptLibrary
-            {
-                JavaScriptLibraryID = JavaScriptLibraryID,
-                LibraryName = "Test",
-                Version = new Version(2, 2, 2),
-            });
-
-            // Act
-            JavaScript.RequestRegistration("Test", new Version(2, 2, 0), SpecificVersion.Exact);
-
-            // Assert
-<<<<<<< HEAD
-            Assert.AreNotEqual(true, this.httpContext.Items[ScriptPrefix + JavaScriptLibraryID]);
-=======
-            Assert.That(this._httpContext.Items[ScriptPrefix + JavaScriptLibraryID], Is.Not.EqualTo(true));
->>>>>>> ea58e779
-        }
-
-        [Test]
-
-        public void CanRegisterLibraryByNameAndSameMinorVersion()
-        {
-            // Arrange
-            int JavaScriptLibraryID = this.libraryIdCounter++;
-            this.SetupJavaScriptLibraryController(new JavaScriptLibrary
-            {
-                JavaScriptLibraryID = JavaScriptLibraryID,
-                LibraryName = "Test",
-                Version = new Version(2, 2, 2),
-            });
-
-            // Act
-            JavaScript.RequestRegistration("Test", new Version(2, 2, 0), SpecificVersion.LatestMinor);
-
-            // Assert
-<<<<<<< HEAD
-            Assert.AreEqual(true, this.httpContext.Items[ScriptPrefix + JavaScriptLibraryID]);
-=======
-            Assert.That(this._httpContext.Items[ScriptPrefix + JavaScriptLibraryID], Is.EqualTo(true));
->>>>>>> ea58e779
-        }
-
-        [Test]
-
-        public void CanRegisterLibraryByNameWithMismatchedCaseAndSameMinorVersion()
-        {
-            // Arrange
-            int JavaScriptLibraryID = this.libraryIdCounter++;
-            this.SetupJavaScriptLibraryController(new JavaScriptLibrary
-            {
-                JavaScriptLibraryID = JavaScriptLibraryID,
-                LibraryName = "Test",
-                Version = new Version(2, 2, 2),
-            });
-
-            // Act
-            JavaScript.RequestRegistration("test", new Version(2, 2, 0), SpecificVersion.LatestMinor);
-
-            // Assert
-<<<<<<< HEAD
-            Assert.AreEqual(true, this.httpContext.Items[ScriptPrefix + JavaScriptLibraryID]);
-=======
-            Assert.That(this._httpContext.Items[ScriptPrefix + JavaScriptLibraryID], Is.EqualTo(true));
->>>>>>> ea58e779
-        }
-
-        [Test]
-
-        public void FallbackToHighestVersionLibraryWhenDifferentMinorVersion()
-        {
-            // Arrange
-            int lowerVersionJavaScriptLibraryId = this.libraryIdCounter++;
-            int higherVersionJavaScriptLibraryId = this.libraryIdCounter++;
-            this.SetupJavaScriptLibraryController(
-                new JavaScriptLibrary
-                {
-                    JavaScriptLibraryID = lowerVersionJavaScriptLibraryId,
-                    LibraryName = "Test",
-                    Version = new Version(2, 1, 0),
-                }, new JavaScriptLibrary
-                {
-                    JavaScriptLibraryID = higherVersionJavaScriptLibraryId,
-                    LibraryName = "Test",
-                    Version = new Version(3, 3, 3),
-                });
-
-            // Act
-            JavaScript.RequestRegistration("Test", new Version(2, 2, 2), SpecificVersion.LatestMinor);
-
-<<<<<<< HEAD
-            // Assert
-            Assert.AreNotEqual(true, this.httpContext.Items[ScriptPrefix + lowerVersionJavaScriptLibraryId]);
-            Assert.AreEqual(true, this.httpContext.Items[ScriptPrefix + higherVersionJavaScriptLibraryId]);
-=======
-            Assert.Multiple(() =>
-            {
-                // Assert
-                Assert.That(this._httpContext.Items[ScriptPrefix + lowerVersionJavaScriptLibraryId], Is.Not.EqualTo(true));
-                Assert.That(this._httpContext.Items[ScriptPrefix + higherVersionJavaScriptLibraryId], Is.EqualTo(true));
-            });
->>>>>>> ea58e779
-        }
-
-        [Test]
-
-        public void FallbackToHighestVersionLibraryWhenDifferentMinorVersionWithMismatchedCase()
-        {
-            // Arrange
-            int lowerVersionJavaScriptLibraryId = this.libraryIdCounter++;
-            int higherVersionJavaScriptLibraryId = this.libraryIdCounter++;
-            this.SetupJavaScriptLibraryController(
-                new JavaScriptLibrary
-                {
-                    JavaScriptLibraryID = lowerVersionJavaScriptLibraryId,
-                    LibraryName = "test",
-                    Version = new Version(2, 1, 0),
-                }, new JavaScriptLibrary
-                {
-                    JavaScriptLibraryID = higherVersionJavaScriptLibraryId,
-                    LibraryName = "Test",
-                    Version = new Version(3, 3, 3),
-                });
-
-            // Act
-            JavaScript.RequestRegistration("test", new Version(2, 2, 2), SpecificVersion.LatestMinor);
-
-<<<<<<< HEAD
-            // Assert
-            Assert.AreNotEqual(true, this.httpContext.Items[ScriptPrefix + lowerVersionJavaScriptLibraryId]);
-            Assert.AreEqual(true, this.httpContext.Items[ScriptPrefix + higherVersionJavaScriptLibraryId]);
-=======
-            Assert.Multiple(() =>
-            {
-                // Assert
-                Assert.That(this._httpContext.Items[ScriptPrefix + lowerVersionJavaScriptLibraryId], Is.Not.EqualTo(true));
-                Assert.That(this._httpContext.Items[ScriptPrefix + higherVersionJavaScriptLibraryId], Is.EqualTo(true));
-            });
->>>>>>> ea58e779
-        }
-
-        [Test]
-
-        public void CanRegisterLibraryByNameAndSameMajorVersion()
-        {
-            // Arrange
-            int JavaScriptLibraryID = this.libraryIdCounter++;
-            this.SetupJavaScriptLibraryController(new JavaScriptLibrary
-            {
-                JavaScriptLibraryID = JavaScriptLibraryID,
-                LibraryName = "Test",
-                Version = new Version(2, 2, 2),
-            });
-
-            // Act
-            JavaScript.RequestRegistration("Test", new Version(2, 1, 1), SpecificVersion.LatestMajor);
-
-            // Assert
-<<<<<<< HEAD
-            Assert.AreEqual(true, this.httpContext.Items[ScriptPrefix + JavaScriptLibraryID]);
-=======
-            Assert.That(this._httpContext.Items[ScriptPrefix + JavaScriptLibraryID], Is.EqualTo(true));
->>>>>>> ea58e779
-        }
-
-        [Test]
-
-        public void CanRegisterLibraryByNameWithMismatchedCaseAndSameMajorVersion()
-        {
-            // Arrange
-            int JavaScriptLibraryID = this.libraryIdCounter++;
-            this.SetupJavaScriptLibraryController(new JavaScriptLibrary
-            {
-                JavaScriptLibraryID = JavaScriptLibraryID,
-                LibraryName = "Test",
-                Version = new Version(2, 2, 2),
-            });
-
-            // Act
-            JavaScript.RequestRegistration("test", new Version(2, 1, 1), SpecificVersion.LatestMajor);
-
-            // Assert
-<<<<<<< HEAD
-            Assert.AreEqual(true, this.httpContext.Items[ScriptPrefix + JavaScriptLibraryID]);
-=======
-            Assert.That(this._httpContext.Items[ScriptPrefix + JavaScriptLibraryID], Is.EqualTo(true));
->>>>>>> ea58e779
-        }
-
-        [Test]
-
-        public void FallbackToHighestVersionLibraryWhenDifferentMajorVersion()
-        {
-            // Arrange
-            int lowerVersionJavaScriptLibraryId = this.libraryIdCounter++;
-            int higherVersionJavaScriptLibraryId = this.libraryIdCounter++;
-            this.SetupJavaScriptLibraryController(
-                new JavaScriptLibrary
-                {
-                    JavaScriptLibraryID = lowerVersionJavaScriptLibraryId,
-                    LibraryName = "Test",
-                    Version = new Version(1, 2, 2),
-                }, new JavaScriptLibrary
-                {
-                    JavaScriptLibraryID = higherVersionJavaScriptLibraryId,
-                    LibraryName = "Test",
-                    Version = new Version(3, 3, 3),
-                });
-
-            // Act
-            JavaScript.RequestRegistration("Test", new Version(2, 2, 2), SpecificVersion.LatestMajor);
-
-<<<<<<< HEAD
-            // Assert
-            Assert.AreNotEqual(true, this.httpContext.Items[ScriptPrefix + lowerVersionJavaScriptLibraryId]);
-            Assert.AreEqual(true, this.httpContext.Items[ScriptPrefix + higherVersionJavaScriptLibraryId]);
-=======
-            Assert.Multiple(() =>
-            {
-                // Assert
-                Assert.That(this._httpContext.Items[ScriptPrefix + lowerVersionJavaScriptLibraryId], Is.Not.EqualTo(true));
-                Assert.That(this._httpContext.Items[ScriptPrefix + higherVersionJavaScriptLibraryId], Is.EqualTo(true));
-            });
->>>>>>> ea58e779
-        }
-
-        [Test]
-
-        public void FallbackToHighestVersionLibraryWhenDifferentMajorVersionWithMismatchedCase()
-        {
-            // Arrange
-            int lowerVersionJavaScriptLibraryId = this.libraryIdCounter++;
-            int higherVersionJavaScriptLibraryId = this.libraryIdCounter++;
-            this.SetupJavaScriptLibraryController(
-                new JavaScriptLibrary
-                {
-                    JavaScriptLibraryID = lowerVersionJavaScriptLibraryId,
-                    LibraryName = "test",
-                    Version = new Version(1, 2, 2),
-                }, new JavaScriptLibrary
-                {
-                    JavaScriptLibraryID = higherVersionJavaScriptLibraryId,
-                    LibraryName = "Test",
-                    Version = new Version(3, 3, 3),
-                });
-
-            // Act
-            JavaScript.RequestRegistration("test", new Version(2, 2, 2), SpecificVersion.LatestMajor);
-
-<<<<<<< HEAD
-            // Assert
-            Assert.AreNotEqual(true, this.httpContext.Items[ScriptPrefix + lowerVersionJavaScriptLibraryId]);
-            Assert.AreEqual(true, this.httpContext.Items[ScriptPrefix + higherVersionJavaScriptLibraryId]);
-=======
-            Assert.Multiple(() =>
-            {
-                // Assert
-                Assert.That(this._httpContext.Items[ScriptPrefix + lowerVersionJavaScriptLibraryId], Is.Not.EqualTo(true));
-                Assert.That(this._httpContext.Items[ScriptPrefix + higherVersionJavaScriptLibraryId], Is.EqualTo(true));
-            });
->>>>>>> ea58e779
-        }
-
-        private void SetupJavaScriptLibraryController(params JavaScriptLibrary[] libraries)
-        {
-            var libraryController = new Mock<IJavaScriptLibraryController>();
-            libraryController.Setup(lc => lc.GetLibraries()).Returns(libraries);
-            libraryController.Setup(lc => lc.GetLibrary(It.IsAny<Func<JavaScriptLibrary, bool>>())).Returns((Func<JavaScriptLibrary, bool> predicate) => libraries.SingleOrDefault(predicate));
-            libraryController.Setup(lc => lc.GetLibraries(It.IsAny<Func<JavaScriptLibrary, bool>>())).Returns((Func<JavaScriptLibrary, bool> predicate) => libraries.Where(predicate));
-            JavaScriptLibraryController.SetTestableInstance(libraryController.Object);
-        }
-    }
-}
+﻿// Licensed to the .NET Foundation under one or more agreements.
+// The .NET Foundation licenses this file to you under the MIT license.
+// See the LICENSE file in the project root for more information
+
+namespace DotNetNuke.Tests.Core.Framework.JavaScriptLibraries
+{
+    using System;
+    using System.Collections.Generic;
+    using System.Linq;
+    using System.Reflection;
+    using System.Web;
+
+    using DotNetNuke.Abstractions;
+    using DotNetNuke.Abstractions.Application;
+    using DotNetNuke.Application;
+    using DotNetNuke.Common;
+    using DotNetNuke.Framework.JavaScriptLibraries;
+    using DotNetNuke.Tests.Instance.Utilities;
+    using DotNetNuke.Tests.Utilities.Fakes;
+    using DotNetNuke.Tests.Utilities.Mocks;
+
+    using Microsoft.Extensions.DependencyInjection;
+
+    using Moq;
+
+    using NUnit.Framework;
+
+    public class JavaScriptTests
+    {
+        private const string ScriptPrefix = "JSL.";
+
+        private int libraryIdCounter = 20;
+
+        private HttpContextBase httpContext;
+        private FakeServiceProvider serviceProvider;
+
+        [SetUp]
+        public void Setup()
+        {
+            var mockApplicationStatusInfo = new Mock<IApplicationStatusInfo>();
+            mockApplicationStatusInfo.Setup(info => info.Status).Returns(UpgradeStatus.None);
+
+            var mockApplication = new Mock<IApplicationInfo>();
+            mockApplication.Setup(app => app.Version).Returns(new Version("1.0.0.0"));
+
+            var dnnContext = new DotNetNukeContext(mockApplication.Object);
+
+            MockComponentProvider.CreateLocalizationProvider();
+            var dataProviderMock = MockComponentProvider.CreateDataProvider();
+            dataProviderMock.Setup(dp => dp.GetProviderPath()).Returns(string.Empty);
+            dataProviderMock.Setup(dp => dp.GetVersion()).Returns(dnnContext.Application.Version);
+
+            this.serviceProvider = FakeServiceProvider.Setup(
+                services =>
+                {
+                    services.AddSingleton(mockApplicationStatusInfo.Object);
+                    services.AddSingleton(mockApplication.Object);
+                    services.AddSingleton<IDnnContext>(dnnContext);
+                    services.AddSingleton(dataProviderMock.Object);
+                });
+
+            this.httpContext = HttpContextSource.Current;
+        }
+
+        [TearDown]
+        public void TearDown()
+        {
+            JavaScriptLibraryController.ClearInstance();
+            this.serviceProvider.Dispose();
+        }
+
+        [Test]
+
+        public void CanRegisterLibraryByName()
+        {
+            // Arrange
+            int JavaScriptLibraryID = this.libraryIdCounter++;
+            this.SetupJavaScriptLibraryController(new JavaScriptLibrary
+            {
+                JavaScriptLibraryID = JavaScriptLibraryID,
+                LibraryName = "Test",
+                Version = new Version(2, 2, 2),
+            });
+
+            // Act
+            JavaScript.RequestRegistration("Test");
+
+            // Assert
+            Assert.That(this.httpContext.Items[ScriptPrefix + JavaScriptLibraryID], Is.EqualTo(true));
+        }
+
+        [Test]
+
+        public void CanRegisterLibraryByNameWithMismatchedCase()
+        {
+            // Arrange
+            int JavaScriptLibraryID = this.libraryIdCounter++;
+            this.SetupJavaScriptLibraryController(new JavaScriptLibrary
+            {
+                JavaScriptLibraryID = JavaScriptLibraryID,
+                LibraryName = "Test",
+                Version = new Version(2, 2, 2),
+            });
+
+            // Act
+            JavaScript.RequestRegistration("test");
+
+            // Assert
+            Assert.That(this.httpContext.Items[ScriptPrefix + JavaScriptLibraryID], Is.EqualTo(true));
+        }
+
+        [Test]
+
+        public void CanRegisterLibraryByNameAndVersion()
+        {
+            // Arrange
+            int JavaScriptLibraryID = this.libraryIdCounter++;
+            this.SetupJavaScriptLibraryController(new JavaScriptLibrary
+            {
+                JavaScriptLibraryID = JavaScriptLibraryID,
+                LibraryName = "Test",
+                Version = new Version(2, 2, 2),
+            });
+
+            // Act
+            JavaScript.RequestRegistration("Test", new Version(2, 2, 2));
+
+            // Assert
+            Assert.That(this.httpContext.Items[ScriptPrefix + JavaScriptLibraryID], Is.EqualTo(true));
+        }
+
+        [Test]
+
+        public void CanRegisterLibraryByNameAndExactVersion()
+        {
+            // Arrange
+            int JavaScriptLibraryID = this.libraryIdCounter++;
+            this.SetupJavaScriptLibraryController(new JavaScriptLibrary
+            {
+                JavaScriptLibraryID = JavaScriptLibraryID,
+                LibraryName = "Test",
+                Version = new Version(2, 2, 2),
+            });
+
+            // Act
+            JavaScript.RequestRegistration("Test", new Version(2, 2, 2), SpecificVersion.Exact);
+
+            // Assert
+            Assert.That(this.httpContext.Items[ScriptPrefix + JavaScriptLibraryID], Is.EqualTo(true));
+        }
+
+        [Test]
+
+        public void CanRegisterLibraryByNameWithMismatchedCaseAndExactVersion()
+        {
+            // Arrange
+            int JavaScriptLibraryID = this.libraryIdCounter++;
+            this.SetupJavaScriptLibraryController(new JavaScriptLibrary
+            {
+                JavaScriptLibraryID = JavaScriptLibraryID,
+                LibraryName = "Test",
+                Version = new Version(2, 2, 2),
+            });
+
+            // Act
+            JavaScript.RequestRegistration("test", new Version(2, 2, 2), SpecificVersion.Exact);
+
+            // Assert
+            Assert.That(this.httpContext.Items[ScriptPrefix + JavaScriptLibraryID], Is.EqualTo(true));
+        }
+
+        [Test]
+
+        public void FailToRegisterLibraryByNameAndMismatchedVersion()
+        {
+            // Arrange
+            int JavaScriptLibraryID = this.libraryIdCounter++;
+            this.SetupJavaScriptLibraryController(new JavaScriptLibrary
+            {
+                JavaScriptLibraryID = JavaScriptLibraryID,
+                LibraryName = "Test",
+                Version = new Version(2, 2, 2),
+            });
+
+            // Act
+            JavaScript.RequestRegistration("Test", new Version(2, 2, 0));
+
+            // Assert
+            Assert.That(this.httpContext.Items[ScriptPrefix + JavaScriptLibraryID], Is.Not.EqualTo(true));
+        }
+
+        [Test]
+
+        public void FailToRegisterLibraryByNameAndMismatchedExactVersion()
+        {
+            // Arrange
+            int JavaScriptLibraryID = this.libraryIdCounter++;
+            this.SetupJavaScriptLibraryController(new JavaScriptLibrary
+            {
+                JavaScriptLibraryID = JavaScriptLibraryID,
+                LibraryName = "Test",
+                Version = new Version(2, 2, 2),
+            });
+
+            // Act
+            JavaScript.RequestRegistration("Test", new Version(2, 2, 0), SpecificVersion.Exact);
+
+            // Assert
+            Assert.That(this.httpContext.Items[ScriptPrefix + JavaScriptLibraryID], Is.Not.EqualTo(true));
+        }
+
+        [Test]
+
+        public void CanRegisterLibraryByNameAndSameMinorVersion()
+        {
+            // Arrange
+            int JavaScriptLibraryID = this.libraryIdCounter++;
+            this.SetupJavaScriptLibraryController(new JavaScriptLibrary
+            {
+                JavaScriptLibraryID = JavaScriptLibraryID,
+                LibraryName = "Test",
+                Version = new Version(2, 2, 2),
+            });
+
+            // Act
+            JavaScript.RequestRegistration("Test", new Version(2, 2, 0), SpecificVersion.LatestMinor);
+
+            // Assert
+            Assert.That(this.httpContext.Items[ScriptPrefix + JavaScriptLibraryID], Is.EqualTo(true));
+        }
+
+        [Test]
+
+        public void CanRegisterLibraryByNameWithMismatchedCaseAndSameMinorVersion()
+        {
+            // Arrange
+            int JavaScriptLibraryID = this.libraryIdCounter++;
+            this.SetupJavaScriptLibraryController(new JavaScriptLibrary
+            {
+                JavaScriptLibraryID = JavaScriptLibraryID,
+                LibraryName = "Test",
+                Version = new Version(2, 2, 2),
+            });
+
+            // Act
+            JavaScript.RequestRegistration("test", new Version(2, 2, 0), SpecificVersion.LatestMinor);
+
+            // Assert
+            Assert.That(this.httpContext.Items[ScriptPrefix + JavaScriptLibraryID], Is.EqualTo(true));
+        }
+
+        [Test]
+
+        public void FallbackToHighestVersionLibraryWhenDifferentMinorVersion()
+        {
+            // Arrange
+            int lowerVersionJavaScriptLibraryId = this.libraryIdCounter++;
+            int higherVersionJavaScriptLibraryId = this.libraryIdCounter++;
+            this.SetupJavaScriptLibraryController(
+                new JavaScriptLibrary
+                {
+                    JavaScriptLibraryID = lowerVersionJavaScriptLibraryId,
+                    LibraryName = "Test",
+                    Version = new Version(2, 1, 0),
+                }, new JavaScriptLibrary
+                {
+                    JavaScriptLibraryID = higherVersionJavaScriptLibraryId,
+                    LibraryName = "Test",
+                    Version = new Version(3, 3, 3),
+                });
+
+            // Act
+            JavaScript.RequestRegistration("Test", new Version(2, 2, 2), SpecificVersion.LatestMinor);
+
+            Assert.Multiple(() =>
+            {
+                // Assert
+                Assert.That(this.httpContext.Items[ScriptPrefix + lowerVersionJavaScriptLibraryId], Is.Not.EqualTo(true));
+                Assert.That(this.httpContext.Items[ScriptPrefix + higherVersionJavaScriptLibraryId], Is.EqualTo(true));
+            });
+        }
+
+        [Test]
+
+        public void FallbackToHighestVersionLibraryWhenDifferentMinorVersionWithMismatchedCase()
+        {
+            // Arrange
+            int lowerVersionJavaScriptLibraryId = this.libraryIdCounter++;
+            int higherVersionJavaScriptLibraryId = this.libraryIdCounter++;
+            this.SetupJavaScriptLibraryController(
+                new JavaScriptLibrary
+                {
+                    JavaScriptLibraryID = lowerVersionJavaScriptLibraryId,
+                    LibraryName = "test",
+                    Version = new Version(2, 1, 0),
+                }, new JavaScriptLibrary
+                {
+                    JavaScriptLibraryID = higherVersionJavaScriptLibraryId,
+                    LibraryName = "Test",
+                    Version = new Version(3, 3, 3),
+                });
+
+            // Act
+            JavaScript.RequestRegistration("test", new Version(2, 2, 2), SpecificVersion.LatestMinor);
+
+            Assert.Multiple(() =>
+            {
+                // Assert
+                Assert.That(this.httpContext.Items[ScriptPrefix + lowerVersionJavaScriptLibraryId], Is.Not.EqualTo(true));
+                Assert.That(this.httpContext.Items[ScriptPrefix + higherVersionJavaScriptLibraryId], Is.EqualTo(true));
+            });
+        }
+
+        [Test]
+
+        public void CanRegisterLibraryByNameAndSameMajorVersion()
+        {
+            // Arrange
+            int JavaScriptLibraryID = this.libraryIdCounter++;
+            this.SetupJavaScriptLibraryController(new JavaScriptLibrary
+            {
+                JavaScriptLibraryID = JavaScriptLibraryID,
+                LibraryName = "Test",
+                Version = new Version(2, 2, 2),
+            });
+
+            // Act
+            JavaScript.RequestRegistration("Test", new Version(2, 1, 1), SpecificVersion.LatestMajor);
+
+            // Assert
+            Assert.That(this.httpContext.Items[ScriptPrefix + JavaScriptLibraryID], Is.EqualTo(true));
+        }
+
+        [Test]
+
+        public void CanRegisterLibraryByNameWithMismatchedCaseAndSameMajorVersion()
+        {
+            // Arrange
+            int JavaScriptLibraryID = this.libraryIdCounter++;
+            this.SetupJavaScriptLibraryController(new JavaScriptLibrary
+            {
+                JavaScriptLibraryID = JavaScriptLibraryID,
+                LibraryName = "Test",
+                Version = new Version(2, 2, 2),
+            });
+
+            // Act
+            JavaScript.RequestRegistration("test", new Version(2, 1, 1), SpecificVersion.LatestMajor);
+
+            // Assert
+            Assert.That(this.httpContext.Items[ScriptPrefix + JavaScriptLibraryID], Is.EqualTo(true));
+        }
+
+        [Test]
+
+        public void FallbackToHighestVersionLibraryWhenDifferentMajorVersion()
+        {
+            // Arrange
+            int lowerVersionJavaScriptLibraryId = this.libraryIdCounter++;
+            int higherVersionJavaScriptLibraryId = this.libraryIdCounter++;
+            this.SetupJavaScriptLibraryController(
+                new JavaScriptLibrary
+                {
+                    JavaScriptLibraryID = lowerVersionJavaScriptLibraryId,
+                    LibraryName = "Test",
+                    Version = new Version(1, 2, 2),
+                }, new JavaScriptLibrary
+                {
+                    JavaScriptLibraryID = higherVersionJavaScriptLibraryId,
+                    LibraryName = "Test",
+                    Version = new Version(3, 3, 3),
+                });
+
+            // Act
+            JavaScript.RequestRegistration("Test", new Version(2, 2, 2), SpecificVersion.LatestMajor);
+
+            Assert.Multiple(() =>
+            {
+                // Assert
+                Assert.That(this.httpContext.Items[ScriptPrefix + lowerVersionJavaScriptLibraryId], Is.Not.EqualTo(true));
+                Assert.That(this.httpContext.Items[ScriptPrefix + higherVersionJavaScriptLibraryId], Is.EqualTo(true));
+            });
+        }
+
+        [Test]
+
+        public void FallbackToHighestVersionLibraryWhenDifferentMajorVersionWithMismatchedCase()
+        {
+            // Arrange
+            int lowerVersionJavaScriptLibraryId = this.libraryIdCounter++;
+            int higherVersionJavaScriptLibraryId = this.libraryIdCounter++;
+            this.SetupJavaScriptLibraryController(
+                new JavaScriptLibrary
+                {
+                    JavaScriptLibraryID = lowerVersionJavaScriptLibraryId,
+                    LibraryName = "test",
+                    Version = new Version(1, 2, 2),
+                }, new JavaScriptLibrary
+                {
+                    JavaScriptLibraryID = higherVersionJavaScriptLibraryId,
+                    LibraryName = "Test",
+                    Version = new Version(3, 3, 3),
+                });
+
+            // Act
+            JavaScript.RequestRegistration("test", new Version(2, 2, 2), SpecificVersion.LatestMajor);
+
+            Assert.Multiple(() =>
+            {
+                // Assert
+                Assert.That(this.httpContext.Items[ScriptPrefix + lowerVersionJavaScriptLibraryId], Is.Not.EqualTo(true));
+                Assert.That(this.httpContext.Items[ScriptPrefix + higherVersionJavaScriptLibraryId], Is.EqualTo(true));
+            });
+        }
+
+        private void SetupJavaScriptLibraryController(params JavaScriptLibrary[] libraries)
+        {
+            var libraryController = new Mock<IJavaScriptLibraryController>();
+            libraryController.Setup(lc => lc.GetLibraries()).Returns(libraries);
+            libraryController.Setup(lc => lc.GetLibrary(It.IsAny<Func<JavaScriptLibrary, bool>>())).Returns((Func<JavaScriptLibrary, bool> predicate) => libraries.SingleOrDefault(predicate));
+            libraryController.Setup(lc => lc.GetLibraries(It.IsAny<Func<JavaScriptLibrary, bool>>())).Returns((Func<JavaScriptLibrary, bool> predicate) => libraries.Where(predicate));
+            JavaScriptLibraryController.SetTestableInstance(libraryController.Object);
+        }
+    }
+}