--- conflicted
+++ resolved
@@ -1,78 +1,38 @@
-﻿// Licensed to the .NET Foundation under one or more agreements.
-// The .NET Foundation licenses this file to you under the MIT license.
-// See the LICENSE file in the project root for more information
-namespace DotNetNuke.Tests.Core.ComponentModel
-{
-    using System.Collections;
-    using System.Collections.Generic;
-
-<<<<<<< HEAD
-    using DotNetNuke.ComponentModel;
-
-    using NUnit.Framework;
-
-    [TestFixture]
-    public class SimpleContainerTests
-    {
-        [Test]
-        public void GetComponentListSupportsInterfaces()
-        {
-            var container = new SimpleContainer();
-            container.RegisterComponent<IList>("payload", ComponentLifeStyleType.Singleton);
-
-            var retrieved = container.GetComponentList(typeof(IList));
-
-            CollectionAssert.AreEqual(new List<string> { "payload" }, retrieved);
-        }
-
-        [Test]
-        public void RegisterComponentInstance_Must_Register_In_ComponentsList()
-        {
-            var container = new SimpleContainer();
-            ComponentFactory.Container = container;
-
-            container.RegisterComponentInstance("test", typeof(IList<string>), new List<string>());
-
-            Assert.Contains("test", ComponentFactory.GetComponents<IList<string>>().Keys);
-        }
-    }
-}
-
-=======
-namespace DotNetNuke.Tests.Core.ComponentModel
-{
-    using System.Collections;
-    using System.Collections.Generic;
-
-    using DotNetNuke.ComponentModel;
-    using NUnit.Framework;
-
-    [TestFixture]
-    public class SimpleContainerTests
-    {
-        [Test]
-
-        // DNN-17622  http://support.dotnetnuke.com/issue/ViewIssue.aspx?id=17622&PROJID=2
-        public void GetComponenetListSupportsInterfaces()
-        {
-            var container = new SimpleContainer();
-            container.RegisterComponent<IList>("payload", ComponentLifeStyleType.Singleton);
-
-            var retrieved = container.GetComponentList(typeof(IList));
-
-            Assert.That(retrieved, Is.EqualTo(new List<string> { "payload" }).AsCollection);
-        }
-
-        [Test]
-        public void RegisterComponentInstance_Must_Register_In_ComponentsList()
-        {
-            var container = new SimpleContainer();
-            ComponentFactory.Container = container;
-
-            container.RegisterComponentInstance("test", typeof(IList<string>), new List<string>());
-
-            Assert.That(ComponentFactory.GetComponents<IList<string>>().Keys, Does.Contain("test"));
-        }
-    }
-}
->>>>>>> ea58e779
+﻿// Licensed to the .NET Foundation under one or more agreements.
+// The .NET Foundation licenses this file to you under the MIT license.
+// See the LICENSE file in the project root for more information
+namespace DotNetNuke.Tests.Core.ComponentModel
+{
+    using System.Collections;
+    using System.Collections.Generic;
+
+    using DotNetNuke.ComponentModel;
+
+    using NUnit.Framework;
+
+    [TestFixture]
+    public class SimpleContainerTests
+    {
+        [Test]
+        public void GetComponentListSupportsInterfaces()
+        {
+            var container = new SimpleContainer();
+            container.RegisterComponent<IList>("payload", ComponentLifeStyleType.Singleton);
+
+            var retrieved = container.GetComponentList(typeof(IList));
+
+            Assert.That(retrieved, Is.EqualTo(new List<string> { "payload" }).AsCollection);
+        }
+
+        [Test]
+        public void RegisterComponentInstance_Must_Register_In_ComponentsList()
+        {
+            var container = new SimpleContainer();
+            ComponentFactory.Container = container;
+
+            container.RegisterComponentInstance("test", typeof(IList<string>), new List<string>());
+
+            Assert.That(ComponentFactory.GetComponents<IList<string>>().Keys, Does.Contain("test"));
+        }
+    }
+}