﻿// Licensed to the .NET Foundation under one or more agreements.
// The .NET Foundation licenses this file to you under the MIT license.
// See the LICENSE file in the project root for more information
namespace DotNetNuke.Tests.Core.Controllers.Messaging
{
    using System;
    using System.Collections.Generic;
    using System.Data;
    using System.Globalization;
    using System.Text;

    using DotNetNuke.Common.Utilities;
    using DotNetNuke.ComponentModel;
    using DotNetNuke.Data;
    using DotNetNuke.Entities.Portals;
    using DotNetNuke.Entities.Users;
    using DotNetNuke.Security.Permissions;
    using DotNetNuke.Security.Roles;
    using DotNetNuke.Services.Cache;
    using DotNetNuke.Services.FileSystem;
    using DotNetNuke.Services.Localization;
    using DotNetNuke.Services.Social.Messaging;
    using DotNetNuke.Services.Social.Messaging.Data;
    using DotNetNuke.Services.Social.Messaging.Exceptions;
    using DotNetNuke.Services.Social.Messaging.Internal;
    using DotNetNuke.Tests.Utilities;
    using DotNetNuke.Tests.Utilities.Fakes;
    using DotNetNuke.Tests.Utilities.Mocks;

    using Microsoft.Extensions.DependencyInjection;

    using Moq;

    using NUnit.Framework;

    /// <summary> Testing various aspects of MessagingController.</summary>
    [TestFixture]
    public class MessagingControllerTests
    {
        private Mock<IDataService> mockDataService;
        private MessagingController messagingController;
        private InternalMessagingControllerImpl internalMessagingController;
        private Mock<MessagingController> mockMessagingController;
        private Mock<InternalMessagingControllerImpl> mockInternalMessagingController;
        private Mock<DataProvider> dataProvider;
        private Mock<IPortalController> portalController;
        private Mock<RoleProvider> mockRoleProvider;
        private Mock<CachingProvider> mockCacheProvider;
        private Mock<ILocalizationProvider> mockLocalizationProvider;
        private Mock<IFolderManager> folderManager;
        private Mock<IFileManager> fileManager;
        private Mock<IFolderPermissionController> folderPermissionController;
        private FakeServiceProvider serviceProvider;

        private DataTable dtMessages;
        private DataTable dtMessageAttachment;
        private DataTable dtMessageRecipients;
        private DataTable dtPortalSettings;
        private DataTable dtMessageConversationView;
        private DataTable dtMessageThreadsView;

        private UserInfo adminUserInfo;
        private UserInfo hostUserInfo;
        private UserInfo user12UserInfo;
        private UserInfo groupOwnerUserInfo;

        [SetUp]

        public void SetUp()
        {
            ComponentFactory.Container = new SimpleContainer();
            this.mockDataService = new Mock<IDataService>();
            this.dataProvider = MockComponentProvider.CreateDataProvider();
            this.mockRoleProvider = MockComponentProvider.CreateRoleProvider();
            this.mockCacheProvider = MockComponentProvider.CreateDataCacheProvider();
            MockComponentProvider.CreateEventLogController();

            this.mockLocalizationProvider = MockComponentProvider.CreateLocalizationProvider();
            this.mockLocalizationProvider.Setup(l => l.GetString(It.IsAny<string>(), It.IsAny<string>())).Returns("{0}_{1}");

            this.messagingController = new MessagingController(this.mockDataService.Object);
            this.internalMessagingController = new InternalMessagingControllerImpl(this.mockDataService.Object);
            this.mockMessagingController = new Mock<MessagingController> { CallBase = true };
            this.mockInternalMessagingController = new Mock<InternalMessagingControllerImpl> { CallBase = true };

            this.portalController = new Mock<IPortalController>();
            this.portalController.Setup(c => c.GetPortalSettings(It.IsAny<int>())).Returns(new Dictionary<string, string>());
            PortalController.SetTestableInstance(this.portalController.Object);

            DataService.RegisterInstance(this.mockDataService.Object);

            this.folderManager = new Mock<IFolderManager>();
            this.fileManager = new Mock<IFileManager>();
            this.folderPermissionController = new Mock<IFolderPermissionController>();

            FolderManager.RegisterInstance(this.folderManager.Object);
            FileManager.RegisterInstance(this.fileManager.Object);
            FolderPermissionController.SetTestableInstance(this.folderPermissionController.Object);

            this.SetupDataProvider();
            this.SetupRoleProvider();
            this.SetupDataTables();
            this.SetupUsers();
            this.SetupPortalSettings();
            this.SetupCachingProvider();
            this.SetupFileControllers();

            this.mockInternalMessagingController.Setup(m => m.GetLastSentMessage(It.IsAny<UserInfo>())).Returns((Message)null);

            this.serviceProvider = FakeServiceProvider.Setup(
                services =>
                {
                    services.AddSingleton(this.mockDataService.Object);
                    services.AddSingleton(this.dataProvider.Object);
                    services.AddSingleton(this.portalController.Object);
                    services.AddSingleton(this.mockRoleProvider.Object);
                    services.AddSingleton(this.mockCacheProvider.Object);
                    services.AddSingleton(this.mockLocalizationProvider.Object);
                    services.AddSingleton(this.folderManager.Object);
                    services.AddSingleton(this.fileManager.Object);
                    services.AddSingleton(this.folderPermissionController.Object);
                });
        }

        [TearDown]
        public void TearDown()
        {
            this.serviceProvider.Dispose();
            ComponentFactory.Container = null;
            PortalController.ClearInstance();
            this._dtMessages?.Dispose();
            this._dtMessageAttachment?.Dispose();
            this._dtMessageRecipients?.Dispose();
            this._dtPortalSettings?.Dispose();
            this._dtMessageConversationView?.Dispose();
            this._dtMessageThreadsView?.Dispose();
        }

        [Test]
        public void MessagingController_Constructor_Throws_On_Null_DataService()
        {
            // Arrange

            // Act, Assert
            Assert.Throws<ArgumentNullException>(() => new MessagingController(null));
        }

        [Test]
        public void AttachmentsAllowed_Returns_True_When_MessagingAllowAttachments_Setting_Is_YES()
        {
<<<<<<< HEAD
            this.mockMessagingController.Setup(mc => mc.GetPortalSetting("MessagingAllowAttachments", Constants.CONTENT_ValidPortalId, "YES")).Returns("YES");
            var result = this.mockInternalMessagingController.Object.AttachmentsAllowed(Constants.CONTENT_ValidPortalId);
            Assert.IsTrue(result);
=======
            this._mockMessagingController.Setup(mc => mc.GetPortalSetting("MessagingAllowAttachments", Constants.CONTENT_ValidPortalId, "YES")).Returns("YES");
            var result = this._mockInternalMessagingController.Object.AttachmentsAllowed(Constants.CONTENT_ValidPortalId);
            Assert.That(result, Is.True);
>>>>>>> ea58e779
        }

        [Test]
        public void IncludeAttachments_Returns_True_When_MessagingIncludeAttachments_Setting_Is_YES()
        {
<<<<<<< HEAD
            this.mockMessagingController.Setup(mc => mc.GetPortalSetting("MessagingAllowAttachments", Constants.CONTENT_ValidPortalId, "YES")).Returns("YES");
            var result = this.mockInternalMessagingController.Object.IncludeAttachments(Constants.CONTENT_ValidPortalId);
            Assert.IsTrue(result);
=======
            this._mockMessagingController.Setup(mc => mc.GetPortalSetting("MessagingAllowAttachments", Constants.CONTENT_ValidPortalId, "YES")).Returns("YES");
            var result = this._mockInternalMessagingController.Object.IncludeAttachments(Constants.CONTENT_ValidPortalId);
            Assert.That(result, Is.True);
>>>>>>> ea58e779
        }

        [Test]
        public void AttachmentsAllowed_Returns_False_When_MessagingAllowAttachments_Setting_Is_Not_YES()
        {
<<<<<<< HEAD
            this.mockInternalMessagingController.Setup(mc => mc.GetPortalSetting("MessagingAllowAttachments", Constants.CONTENT_ValidPortalId, "YES")).Returns("NO");
            var result = this.mockInternalMessagingController.Object.AttachmentsAllowed(Constants.CONTENT_ValidPortalId);
            Assert.IsFalse(result);
=======
            this._mockInternalMessagingController.Setup(mc => mc.GetPortalSetting("MessagingAllowAttachments", Constants.CONTENT_ValidPortalId, "YES")).Returns("NO");
            var result = this._mockInternalMessagingController.Object.AttachmentsAllowed(Constants.CONTENT_ValidPortalId);
            Assert.That(result, Is.False);
>>>>>>> ea58e779
        }

        [Test]

        public void GetArchivedMessages_Calls_DataService_GetArchiveBoxView_With_Default_Values()
        {
            DataService.RegisterInstance(this.mockDataService.Object);

            this.user12UserInfo.PortalID = Constants.PORTAL_Zero;

            this.mockInternalMessagingController.Setup(mc => mc.GetCurrentUserInfo()).Returns(this.user12UserInfo);

            this.dtMessageConversationView.Clear();

            this.mockDataService
                .Setup(ds => ds.GetArchiveBoxView(
                    Constants.UserID_User12,
                    Constants.PORTAL_Zero,
                    It.IsAny<int>(),
                    It.IsAny<int>(),
                    It.IsAny<string>(),
                    It.IsAny<bool>()))
                .Returns(this.dtMessageConversationView.CreateDataReader())
                .Verifiable();

            this.mockInternalMessagingController.Object.GetArchivedMessages(Constants.UserID_User12, 0, 0);

            this.mockInternalMessagingController.Verify();
        }

        [Test]
        public void GetMessageThread_Calls_DataService_GetMessageThread()
        {
            var totalRecords = 0;

            DataService.RegisterInstance(this.mockDataService.Object);

            this.dtMessageThreadsView.Clear();

            this.mockDataService.Setup(ds => ds.GetMessageThread(It.IsAny<int>(), It.IsAny<int>(), It.IsAny<int>(), It.IsAny<int>(), It.IsAny<string>(), It.IsAny<bool>(), ref totalRecords)).Returns(this.dtMessageThreadsView.CreateDataReader()).Verifiable();
            this.mockInternalMessagingController.Object.GetMessageThread(0, 0, 0, 0, string.Empty, false, ref totalRecords);
            this.mockDataService.Verify();
        }

        [Test]
        public void GetMessageThread_Calls_Overload_With_Default_Values()
        {
            // Arrange
            var totalRecords = 0;
            DataService.RegisterInstance(this.mockDataService.Object);
            this.dtMessageThreadsView.Clear();
            this.mockDataService.Setup(ds => ds.GetMessageThread(It.IsAny<int>(), It.IsAny<int>(), It.IsAny<int>(), It.IsAny<int>(), It.IsAny<string>(), It.IsAny<bool>(), ref totalRecords)).Returns(this.dtMessageThreadsView.CreateDataReader()).Verifiable();

            // Act
            this.mockInternalMessagingController.Object.GetMessageThread(0, 0, 0, 0, ref totalRecords);

            // Assert
            this.mockDataService.Verify();
        }

        [Test]

        public void GetRecentSentbox_Calls_Overload_With_Default_Values()
        {
            // Arrange
            DataService.RegisterInstance(this.mockDataService.Object);
            this.user12UserInfo.PortalID = Constants.PORTAL_Zero;
            this.mockInternalMessagingController.Setup(mc => mc.GetCurrentUserInfo()).Returns(this.user12UserInfo);
            this.dtMessageConversationView.Clear();
            this.mockDataService
                .Setup(ds => ds.GetSentBoxView(
                    Constants.UserID_User12,
                    Constants.PORTAL_Zero,
                    It.IsAny<int>(),
                    It.IsAny<int>(),
                    It.IsAny<string>(),
                    It.IsAny<bool>()))
                .Returns(this.dtMessageConversationView.CreateDataReader())
                .Verifiable();

            // Act
            this.mockInternalMessagingController.Object.GetRecentSentbox(Constants.UserID_User12);


            // Assert
            this.mockDataService.Verify();
        }

        [Test]

        public void GetRecentSentbox_Calls_GetSentbox_With_Default_Values()
        {
            // Arrange
            DataService.RegisterInstance(this.mockDataService.Object);
            this.user12UserInfo.PortalID = Constants.PORTAL_Zero;
            this.mockInternalMessagingController.Setup(mc => mc.GetCurrentUserInfo()).Returns(this.user12UserInfo);
            this.dtMessageConversationView.Clear();
            this.mockDataService
                .Setup(ds => ds.GetSentBoxView(
                    Constants.UserID_User12,
                    Constants.PORTAL_Zero,
                    It.IsAny<int>(),
                    It.IsAny<int>(),
                    It.IsAny<string>(),
                    It.IsAny<bool>()))
                .Returns(this.dtMessageConversationView.CreateDataReader())
                .Verifiable();

            // Act
            this.mockInternalMessagingController.Object.GetRecentSentbox(Constants.UserID_User12);

            // Assert
            this.mockDataService.Verify();
        }

        [Test]

        public void GetSentbox_Calls_DataService_GetSentBoxView_With_Default_Values()
        {
            DataService.RegisterInstance(this.mockDataService.Object);

            this.user12UserInfo.PortalID = Constants.PORTAL_Zero;

            this.mockInternalMessagingController.Setup(mc => mc.GetCurrentUserInfo()).Returns(this.user12UserInfo);

            this.dtMessageConversationView.Clear();

            this.mockDataService
                .Setup(ds => ds.GetSentBoxView(
                    Constants.UserID_User12,
                    Constants.PORTAL_Zero,
                    It.IsAny<int>(),
                    It.IsAny<int>(),
                    It.IsAny<string>(),
                    It.IsAny<bool>()))
                .Returns(this.dtMessageConversationView.CreateDataReader())
                .Verifiable();

            this.mockInternalMessagingController.Object.GetSentbox(
                Constants.UserID_User12,
                0,
                0,
                string.Empty,
                false,
                MessageReadStatus.Any,
                MessageArchivedStatus.Any);

            this.mockDataService.Verify();
        }

        [Test]

        public void GetSentbox_Calls_Overload_With_Default_Values()
        {
            // Arrange
            DataService.RegisterInstance(this.mockDataService.Object);
            this.user12UserInfo.PortalID = Constants.PORTAL_Zero;
            this.mockInternalMessagingController.Setup(mc => mc.GetCurrentUserInfo()).Returns(this.user12UserInfo);
            this.dtMessageConversationView.Clear();
            this.mockDataService
                .Setup(ds => ds.GetSentBoxView(
                    Constants.UserID_User12,
                    Constants.PORTAL_Zero,
                    It.IsAny<int>(),
                    It.IsAny<int>(),
                    It.IsAny<string>(),
                    It.IsAny<bool>()))
                .Returns(this.dtMessageConversationView.CreateDataReader())
                .Verifiable();

            // Act
            this.mockInternalMessagingController.Object.GetSentbox(Constants.UserID_User12, 0, 0, string.Empty, false);

            // Assert
            this.mockDataService.Verify();
        }

        [Test]
        public void RecipientLimit_Returns_MessagingRecipientLimit_Setting()
        {
            const int expected = 10;
            this.mockInternalMessagingController
                .Setup(mc => mc.GetPortalSettingAsInteger("MessagingRecipientLimit", Constants.CONTENT_ValidPortalId, It.IsAny<int>()))
                .Returns(expected);

            var actual = this.mockInternalMessagingController.Object.RecipientLimit(Constants.CONTENT_ValidPortalId);

            Assert.That(actual, Is.EqualTo(expected));
        }

        [Test]

        public void MessagingController_CreateMessage_Throws_On_Null_Message()
        {
            // Act, Assert
            Assert.Throws<ArgumentException>(() => this.messagingController.SendMessage(null, new List<RoleInfo>(), new List<UserInfo>(), new List<int>(), this.user12UserInfo));
        }

        [Test]

        public void MessagingController_CreateMessage_Throws_On_Null_Body_And_Subject()
        {
            // Act, Assert
            Assert.Throws<ArgumentException>(() => this.messagingController.SendMessage(new Message(), new List<RoleInfo>(), new List<UserInfo>(), new List<int>(), this.user12UserInfo));
        }

        [Test]

        public void MessagingController_CreateMessage_Throws_On_Null_Roles_And_Users()
        {
            // Arrange
            var message = new Message { Subject = "subject", Body = "body" };

            // Act, Assert
            Assert.Throws<ArgumentException>(() => this.messagingController.SendMessage(message, null, null, null, this.user12UserInfo));
        }

        [Test]

        public void MessagingController_CreateMessage_Throws_On_Empty_Roles_And_Users_Lists()
        {
            // Arrange
            var message = new Message { Subject = "subject", Body = "body" };

            // Act, Assert
            Assert.Throws<ArgumentException>(() => this.messagingController.SendMessage(message, new List<RoleInfo>(), new List<UserInfo>(), null, this.user12UserInfo));
        }

        [Test]

        public void MessagingController_CreateMessage_Throws_On_Roles_And_Users_With_No_DisplayNames()
        {
            // Arrange
            var message = new Message { Subject = "subject", Body = "body" };

            // Act, Assert
            Assert.Throws<ArgumentException>(() => this.messagingController.SendMessage(message, new List<RoleInfo> { new RoleInfo() }, new List<UserInfo> { new UserInfo() }, null, this.user12UserInfo));
        }

        [Test]

        public void MessagingController_CreateMessage_Throws_On_Large_Subject()
        {
            // Arrange
            var subject = new StringBuilder();
            for (var i = 0; i <= 40; i++)
            {
                subject.Append("1234567890");
            }

            // Arrange
            var message = new Message { Subject = subject.ToString(), Body = "body" };

            // Act, Assert
            Assert.Throws<ArgumentException>(() => this.messagingController.SendMessage(message, new List<RoleInfo> { new RoleInfo() }, new List<UserInfo> { new UserInfo() }, null, this.user12UserInfo));
        }

        [Test]

        public void MessagingController_CreateMessage_Throws_On_Large_To()
        {
            // Arrange
            var message = new Message { Subject = "subject", Body = "body" };
            var roles = new List<RoleInfo>();
            var users = new List<UserInfo>();

            for (var i = 0; i <= 100; i++)
            {
                roles.Add(new RoleInfo { RoleName = "1234567890" });
                users.Add(new UserInfo { DisplayName = "1234567890" });
            }

            // Act, Assert
            Assert.Throws<ArgumentException>(() => this.messagingController.SendMessage(message, roles, users, null, this.user12UserInfo));
        }

        [Test]

        public void MessagingController_CreateMessage_Throws_On_Null_Sender()
        {
            // Arrange
            var message = new Message { Subject = "subject", Body = "body" };
            var user = new UserInfo { DisplayName = "user1", UserID = Constants.USER_TenId };
            var role = new RoleInfo { RoleName = "role1" };

            // Act
            Assert.Throws<ArgumentException>(() => this.messagingController.SendMessage(message, new List<RoleInfo> { role }, new List<UserInfo> { user }, null, null));
        }

        [Test]

        public void MessagingController_CreateMessage_Throws_On_Negative_SenderID()
        {
            // Arrange
            var message = new Message { Subject = "subject", Body = "body" };
            var user = new UserInfo { DisplayName = "user1", UserID = Constants.USER_TenId };
            var role = new RoleInfo { RoleName = "role1" };
            var sender = new UserInfo { DisplayName = "user11" };

            // Act
            Assert.Throws<ArgumentException>(() => this.messagingController.SendMessage(message, new List<RoleInfo> { role }, new List<UserInfo> { user }, null, sender));
        }

        [Test]

        public void MessagingController_CreateMessage_Throws_On_SendingToRole_ByNonAdmin()
        {
            // Arrange
            var message = new Message { Subject = "subject", Body = "body" };
            var user = new UserInfo { DisplayName = Constants.USER_ElevenName, UserID = Constants.USER_ElevenId };
            var role = new RoleInfo { RoleName = Constants.RoleName_FirstSocialGroup, RoleID = Constants.RoleID_FirstSocialGroup };

            var mockDataService = new Mock<IDataService>();
            var messagingController = new MessagingController(mockDataService.Object);

            this.dtMessageRecipients.Clear();
            mockDataService.Setup(md => md.GetMessageRecipientByMessageAndUser(It.IsAny<int>(), It.IsAny<int>())).Returns(this.dtMessageRecipients.CreateDataReader());

            // Act
            Assert.Throws<ArgumentException>(() => messagingController.SendMessage(message, new List<RoleInfo> { role }, new List<UserInfo> { user }, new List<int> { Constants.FOLDER_ValidFileId }, this.user12UserInfo));
        }

        // [Test]

        public void MessagingController_CreateMessage_Throws_On_Passing_Attachments_When_Its_Not_Enabled()
        {
            // Arrange
            var message = new Message { Subject = "subject", Body = "body" };
            var user = new UserInfo { DisplayName = Constants.USER_ElevenName, UserID = Constants.USER_ElevenId };

            var mockDataService = new Mock<IDataService>();
            var messagingController = new MessagingController(mockDataService.Object);

            // disable caching
            this.mockCacheProvider.Setup(mc => mc.GetItem(It.IsAny<string>())).Returns(null);

            this.dtPortalSettings.Clear();
            this.dtPortalSettings.Rows.Add(Constants.PORTALSETTING_MessagingAllowAttachments_Name, Constants.PORTALSETTING_MessagingAllowAttachments_Value_NO, Constants.CULTURE_EN_US);
            this.dataProvider.Setup(d => d.GetPortalSettings(It.IsAny<int>(), It.IsAny<string>())).Returns(this.dtPortalSettings.CreateDataReader());

            this.dtMessageRecipients.Clear();
            mockDataService.Setup(md => md.GetMessageRecipientByMessageAndUser(It.IsAny<int>(), It.IsAny<int>())).Returns(this.dtMessageRecipients.CreateDataReader());

            // Act
            Assert.Throws<AttachmentsNotAllowed>(() => messagingController.SendMessage(message, null, new List<UserInfo> { user }, new List<int> { Constants.FOLDER_ValidFileId }, this.user12UserInfo));
        }

        [Test]

        public void MessagingController_CreateMessage_Calls_DataService_SaveSocialMessage_On_Valid_Message()
        {
            // Arrange
            var message = new Message { Subject = "subject", Body = "body" };
            var user = new UserInfo { DisplayName = "user1", UserID = Constants.USER_TenId };
            var role = new RoleInfo { RoleName = "role1" };

            this.mockDataService.Setup(md => md.GetMessageRecipientByMessageAndUser(It.IsAny<int>(), Constants.USER_TenId))
                .Callback(this.SetupDataTables)
                .Returns(this.dtMessageRecipients.CreateDataReader());

            this.mockDataService.Setup(md => md.GetMessageRecipientByMessageAndUser(It.IsAny<int>(), this.adminUserInfo.UserID))
                .Callback(this.SetupDataTables)
                .Returns(this.dtMessageRecipients.CreateDataReader());

            this.mockMessagingController.Setup(mc => mc.IsAdminOrHost(this.adminUserInfo)).Returns(true);

            InternalMessagingController.SetTestableInstance(this.mockInternalMessagingController.Object);
            this.mockInternalMessagingController.Setup(ims => ims.GetMessageRecipient(It.IsAny<int>(), It.IsAny<int>())).Returns((MessageRecipient)null);

            // Act
            this.mockMessagingController.Object.SendMessage(message, new List<RoleInfo> { role }, new List<UserInfo> { user }, null, this.adminUserInfo);

            // Assert
            this.mockDataService.Verify(ds => ds.SaveMessage(
                It.Is<Message>(v => v.PortalID == Constants.PORTAL_Zero && v.Subject == "subject"
                                                                             && v.Body == "body"
                                                                             && v.To == "role1,user1"
                                                                             && v.SenderUserID == this.adminUserInfo.UserID),
                It.IsAny<int>(),
                It.IsAny<int>()));
        }

        [Test]

        public void MessagingController_Filters_Input_When_ProfanityFilter_Is_Enabled()
        {
            // Arrange
            var user = new UserInfo { DisplayName = "user1", UserID = Constants.USER_TenId };
            var role = new RoleInfo { RoleName = "role1" };
            var message = new Message { Subject = "subject", Body = "body" };

            this.dtMessageRecipients.Clear();
            this.mockDataService.Setup(md => md.GetMessageRecipientByMessageAndUser(It.IsAny<int>(), It.IsAny<int>())).Returns(this.dtMessageRecipients.CreateDataReader());

            this.mockMessagingController
                .Setup(mc => mc.GetPortalSetting("MessagingProfanityFilters", It.IsAny<int>(), It.IsAny<string>()))
                .Returns("YES");

            this.mockMessagingController.Setup(mc => mc.InputFilter("subject")).Returns("subject_filtered");
            this.mockMessagingController.Setup(mc => mc.InputFilter("body")).Returns("body_filtered");
            this.mockInternalMessagingController.Setup(mc => mc.GetMessageRecipient(It.IsAny<int>(), It.IsAny<int>()));
            this.mockMessagingController.Setup(mc => mc.IsAdminOrHost(this.adminUserInfo)).Returns(true);

            InternalMessagingController.SetTestableInstance(this.mockInternalMessagingController.Object);
            this.mockInternalMessagingController.Setup(ims => ims.GetMessageRecipient(It.IsAny<int>(), It.IsAny<int>())).Returns((MessageRecipient)null);

            // Act
<<<<<<< HEAD
            this.mockMessagingController.Object.SendMessage(message, new List<RoleInfo> { role }, new List<UserInfo> { user }, null, this.adminUserInfo);

            // Assert
            Assert.AreEqual("subject_filtered", message.Subject);
            Assert.AreEqual("body_filtered", message.Body);
=======
            this._mockMessagingController.Object.SendMessage(message, new List<RoleInfo> { role }, new List<UserInfo> { user }, null, this._adminUserInfo);

            Assert.Multiple(() =>
            {
                // Assert
                Assert.That(message.Subject, Is.EqualTo("subject_filtered"));
                Assert.That(message.Body, Is.EqualTo("body_filtered"));
            });
>>>>>>> ea58e779
        }

        [Test]

        public void MessagingController_CreateMessage_For_CommonUser_Calls_DataService_SaveSocialMessageRecipient_Then_CreateSocialMessageRecipientsForRole()
        {
            // Arrange
            var user = new UserInfo { DisplayName = "user1", UserID = Constants.USER_TenId };
            var role = new RoleInfo { RoleName = "role1" };
            var message = new Message { Subject = "subject", Body = "body" };

            this.mockDataService.Setup(md => md.GetMessageRecipientByMessageAndUser(It.IsAny<int>(), Constants.USER_TenId))
                .Callback(this.SetupDataTables)
                .Returns(this.dtMessageRecipients.CreateDataReader());

            this.mockDataService.Setup(md => md.GetMessageRecipientByMessageAndUser(It.IsAny<int>(), this.adminUserInfo.UserID))
                .Callback(this.SetupDataTables)
                .Returns(this.dtMessageRecipients.CreateDataReader());

            // this pattern is based on: http://dpwhelan.com/blog/software-development/moq-sequences/
            var callingSequence = 0;

            // Arrange for Assert
            this.mockDataService.Setup(ds => ds.CreateMessageRecipientsForRole(It.IsAny<int>(), It.IsAny<string>(), It.IsAny<int>())).Callback(() => Assert.That(callingSequence++, Is.EqualTo(0)));
            this.mockDataService.Setup(ds => ds.SaveMessageRecipient(It.IsAny<MessageRecipient>(), It.IsAny<int>())).Callback(() => Assert.That(callingSequence++, Is.GreaterThan(0)));

            this.mockMessagingController.Setup(mc => mc.IsAdminOrHost(this.adminUserInfo)).Returns(true);

            InternalMessagingController.SetTestableInstance(this.mockInternalMessagingController.Object);
            this.mockInternalMessagingController.Setup(ims => ims.GetMessageRecipient(It.IsAny<int>(), It.IsAny<int>())).Returns((MessageRecipient)null);

            // Act
            this.mockMessagingController.Object.SendMessage(message, new List<RoleInfo> { role }, new List<UserInfo> { user }, null, this.adminUserInfo);

            // SaveMessageRecipient is called twice, one for sent message and second for receive
        }

        [Test]

        public void MessagingController_CreateMessage_Trims_Comma_For_One_User()
        {
            // Arrange
            var message = new Message { Subject = "subject", Body = "body" };
            var user = new UserInfo { DisplayName = Constants.USER_TenName, UserID = Constants.USER_TenId };
            var sender = new UserInfo { DisplayName = Constants.USER_ElevenName, UserID = Constants.USER_ElevenId };
            var mockDataService = new Mock<IDataService>();
            var messagingController = new MessagingController(mockDataService.Object);

            this.mockInternalMessagingController.Setup(mc => mc.GetPortalSettingAsDouble(It.IsAny<string>(), this.user12UserInfo.PortalID, It.IsAny<double>())).Returns(0);

            mockDataService.Setup(md => md.GetMessageRecipientByMessageAndUser(It.IsAny<int>(), Constants.USER_TenId))
                .Callback(this.SetupDataTables)
                .Returns(this.dtMessageRecipients.CreateDataReader());

            mockDataService.Setup(md => md.GetMessageRecipientByMessageAndUser(It.IsAny<int>(), Constants.USER_ElevenId))
                .Callback(this.SetupDataTables)
                .Returns(this.dtMessageRecipients.CreateDataReader());

            InternalMessagingController.SetTestableInstance(this.mockInternalMessagingController.Object);
            this.mockInternalMessagingController.Setup(ims => ims.GetMessageRecipient(It.IsAny<int>(), It.IsAny<int>())).Returns((MessageRecipient)null);

            // Act
            messagingController.SendMessage(message, new List<RoleInfo>(), new List<UserInfo> { user }, null, sender);

            // Assert
            Assert.That(message.To, Is.EqualTo(Constants.USER_TenName));
        }

        [Test]

        public void MessagingController_CreateMessage_Trims_Comma_For_Two_Users()
        {
            // Arrange
            var message = new Message { Subject = "subject", Body = "body" };
            var user10 = new UserInfo { DisplayName = Constants.USER_TenName, UserID = Constants.USER_TenId };
            var user11 = new UserInfo { DisplayName = Constants.USER_ElevenName, UserID = Constants.USER_ElevenId };
            var sender = new UserInfo { DisplayName = Constants.USER_ElevenName, UserID = Constants.USER_ElevenId };
            var mockDataService = new Mock<IDataService>();
            var messagingController = new MessagingController(mockDataService.Object);

            this.mockInternalMessagingController.Setup(mc => mc.GetPortalSettingAsDouble(It.IsAny<string>(), this.user12UserInfo.PortalID, It.IsAny<double>())).Returns(0);

            this.dtMessageRecipients.Clear();
            var recipientId = 0;

            // dtMessageRecipients.Rows.Add(Constants.Messaging_RecipientId_2, Constants.USER_Null, Constants.Messaging_UnReadMessage, Constants.Messaging_UnArchivedMessage);
            mockDataService.Setup(md => md.GetMessageRecipientByMessageAndUser(It.IsAny<int>(), It.IsAny<int>()))
                .Callback(() => this.dtMessageRecipients.Rows.Add(recipientId++, Constants.USER_Null, Constants.Messaging_UnReadMessage, Constants.Messaging_UnArchivedMessage))
                .Returns(() => this.dtMessageRecipients.CreateDataReader());

            InternalMessagingController.SetTestableInstance(this.mockInternalMessagingController.Object);
            this.mockInternalMessagingController.Setup(ims => ims.GetMessageRecipient(It.IsAny<int>(), It.IsAny<int>())).Returns((MessageRecipient)null);

            // Act
            messagingController.SendMessage(message, new List<RoleInfo>(), new List<UserInfo> { user10, user11 }, null, sender);

            // Assert
            Assert.That(message.To, Is.EqualTo(Constants.USER_TenName + "," + Constants.USER_ElevenName));
        }

        [Test]

        public void MessagingController_CreateMessage_Trims_Comma_For_One_Role()
        {
            // Arrange
            var message = new Message { Subject = "subject", Body = "body" };
            var role = new RoleInfo { RoleName = Constants.RoleName_Administrators };

            this.dtMessageRecipients.Clear();
            this.mockDataService.Setup(md => md.GetMessageRecipientByMessageAndUser(It.IsAny<int>(), It.IsAny<int>())).Returns(this.dtMessageRecipients.CreateDataReader());

            this.mockMessagingController.Setup(mc => mc.IsAdminOrHost(this.adminUserInfo)).Returns(true);

            // Act
            this.mockMessagingController.Object.SendMessage(message, new List<RoleInfo> { role }, new List<UserInfo>(), null, this.adminUserInfo);

            // Assert
            Assert.That(message.To, Is.EqualTo(Constants.RoleName_Administrators));
        }

        [Test]

        public void MessagingController_CreateMessage_Trims_Comma_For_Two_Roles()
        {
            // Arrange
            var message = new Message { Subject = "subject", Body = "body" };
            var role1 = new RoleInfo { RoleName = Constants.RoleName_Administrators };
            var role2 = new RoleInfo { RoleName = Constants.RoleName_Subscribers };

            this.dtMessageRecipients.Clear();
            this.mockDataService.Setup(md => md.GetMessageRecipientByMessageAndUser(It.IsAny<int>(), It.IsAny<int>())).Returns(this.dtMessageRecipients.CreateDataReader());

            this.mockMessagingController.Setup(mc => mc.IsAdminOrHost(this.adminUserInfo)).Returns(true);

            // Act
            this.mockMessagingController.Object.SendMessage(message, new List<RoleInfo> { role1, role2 }, new List<UserInfo>(), null, this.adminUserInfo);

            // Assert
            Assert.That(message.To, Is.EqualTo(Constants.RoleName_Administrators + "," + Constants.RoleName_Subscribers));
        }

        [Test]

        public void MessagingController_CreateMessage_Calls_DataService_SaveSocialMessageAttachment_On_Passing_Attachments()
        {
            // Arrange
            var message = new Message { Subject = "subject", Body = "body" };
            var user = new UserInfo { DisplayName = "user1", UserID = Constants.USER_TenId };
            var role = new RoleInfo { RoleName = "role1" };

            this.mockDataService.Setup(md => md.GetMessageRecipientByMessageAndUser(It.IsAny<int>(), Constants.USER_TenId))
                .Callback(this.SetupDataTables)
                .Returns(this.dtMessageRecipients.CreateDataReader());

            this.mockDataService.Setup(md => md.GetMessageRecipientByMessageAndUser(It.IsAny<int>(), this.adminUserInfo.UserID))
                .Callback(this.SetupDataTables)
                .Returns(this.dtMessageRecipients.CreateDataReader());

            this.mockMessagingController.Setup(mc => mc.IsAdminOrHost(this.adminUserInfo)).Returns(true);

            InternalMessagingController.SetTestableInstance(this.mockInternalMessagingController.Object);
            this.mockInternalMessagingController.Setup(ims => ims.GetMessageRecipient(It.IsAny<int>(), It.IsAny<int>())).Returns((MessageRecipient)null);

            // Act
            this.mockMessagingController.Object.SendMessage(message, new List<RoleInfo> { role }, new List<UserInfo> { user }, new List<int> { Constants.FOLDER_ValidFileId }, this.adminUserInfo);

            // Assert
            this.mockDataService.Verify(ds => ds.SaveMessageAttachment(It.Is<MessageAttachment>(v => v.MessageID == message.MessageID), It.IsAny<int>()));
        }

        [Test]

        public void MessagingController_CreateMessage_Calls_DataService_CreateSocialMessageRecipientsForRole_On_Passing_Role_ByAdmin()
        {
            InternalMessagingController.SetTestableInstance(this.mockInternalMessagingController.Object);

            // Arrange
            var message = new Message { Subject = "subject", Body = "body" };
            var role = new RoleInfo { RoleName = Constants.RoleName_RegisteredUsers, RoleID = Constants.RoleID_RegisteredUsers };

            this.mockDataService.Setup(md => md.GetMessageRecipientByMessageAndUser(It.IsAny<int>(), this.user12UserInfo.UserID))
                .Callback(this.SetupDataTables)
                .Returns(this.dtMessageRecipients.CreateDataReader());

            this.mockDataService.Setup(md => md.GetMessageRecipientByMessageAndUser(It.IsAny<int>(), this.adminUserInfo.UserID))
                .Callback(this.SetupDataTables)
                .Returns(this.dtMessageRecipients.CreateDataReader());

            this.mockMessagingController.Setup(mc => mc.IsAdminOrHost(this.adminUserInfo)).Returns(true);

            // Act
            this.mockMessagingController.Object.SendMessage(message, new List<RoleInfo> { role }, new List<UserInfo> { this.user12UserInfo }, new List<int> { Constants.FOLDER_ValidFileId }, this.adminUserInfo);

            // Assert
            this.mockDataService.Verify(ds => ds.CreateMessageRecipientsForRole(message.MessageID, Constants.RoleID_RegisteredUsers.ToString(), It.IsAny<int>()));
        }

        [Test]

        public void MessagingController_CreateMessage_Calls_DataService_CreateSocialMessageRecipientsForRole_On_Passing_Role_ByHost()
        {
            // Arrange
            var message = new Message { Subject = "subject", Body = "body" };
            var role = new RoleInfo { RoleName = Constants.RoleName_RegisteredUsers, RoleID = Constants.RoleID_RegisteredUsers };

            var mockDataService = new Mock<IDataService>();
            var messagingController = new MessagingController(mockDataService.Object);

            mockDataService.Setup(md => md.GetMessageRecipientByMessageAndUser(It.IsAny<int>(), this.user12UserInfo.UserID))
                .Callback(this.SetupDataTables)
                .Returns(this.dtMessageRecipients.CreateDataReader());

            mockDataService.Setup(md => md.GetMessageRecipientByMessageAndUser(It.IsAny<int>(), this.hostUserInfo.UserID))
                .Callback(this.SetupDataTables)
                .Returns(this.dtMessageRecipients.CreateDataReader());

            InternalMessagingController.SetTestableInstance(this.mockInternalMessagingController.Object);
            this.mockInternalMessagingController.Setup(ims => ims.GetMessageRecipient(It.IsAny<int>(), It.IsAny<int>())).Returns((MessageRecipient)null);

            // Act
            messagingController.SendMessage(message, new List<RoleInfo> { role }, new List<UserInfo> { this.user12UserInfo }, new List<int> { Constants.FOLDER_ValidFileId }, this.hostUserInfo);

            // Assert
            mockDataService.Verify(ds => ds.CreateMessageRecipientsForRole(message.MessageID, Constants.RoleID_RegisteredUsers.ToString(), It.IsAny<int>()));
        }

        [Test]

        public void MessagingController_CreateMessage_Calls_DataService_CreateSocialMessageRecipientsForRole_On_Passing_Roles()
        {
            // Arrange
            var message = new Message { Subject = "subject", Body = "body" };
            var user = new UserInfo { DisplayName = "user1", UserID = Constants.USER_TenId };
            var role1 = new RoleInfo { RoleName = "role1", RoleID = Constants.RoleID_RegisteredUsers };
            var role2 = new RoleInfo { RoleName = "role2", RoleID = Constants.RoleID_Administrators };

            this.mockDataService.Setup(md => md.GetMessageRecipientByMessageAndUser(It.IsAny<int>(), Constants.USER_TenId))
                .Callback(this.SetupDataTables)
                .Returns(this.dtMessageRecipients.CreateDataReader());

            this.mockDataService.Setup(md => md.GetMessageRecipientByMessageAndUser(It.IsAny<int>(), this.adminUserInfo.UserID))
                .Callback(this.SetupDataTables)
                .Returns(this.dtMessageRecipients.CreateDataReader());

            this.mockMessagingController.Setup(mc => mc.IsAdminOrHost(this.adminUserInfo)).Returns(true);

            InternalMessagingController.SetTestableInstance(this.mockInternalMessagingController.Object);
            this.mockInternalMessagingController.Setup(ims => ims.GetMessageRecipient(It.IsAny<int>(), It.IsAny<int>())).Returns((MessageRecipient)null);

            // Act
            this.mockMessagingController.Object.SendMessage(message, new List<RoleInfo> { role1, role2 }, new List<UserInfo> { user }, new List<int> { Constants.FOLDER_ValidFileId }, this.adminUserInfo);

            // Assert
            this.mockDataService.Verify(ds => ds.CreateMessageRecipientsForRole(message.MessageID, Constants.RoleID_RegisteredUsers + "," + Constants.RoleID_Administrators, It.IsAny<int>()));
        }

        [Test]

        public void MessagingController_CreateMessage_Calls_DataService_CreateSocialMessageRecipientsForRole_On_Passing_Roles_ByRoleOwner()
        {
            // Arrange
            var message = new Message { Subject = "subject", Body = "body" };
            var user = new UserInfo { DisplayName = "user1", UserID = Constants.USER_TenId };
            var role = new RoleInfo { RoleName = Constants.RoleName_FirstSocialGroup, RoleID = Constants.RoleID_FirstSocialGroup };

            this.mockDataService.Setup(md => md.GetMessageRecipientByMessageAndUser(It.IsAny<int>(), Constants.USER_TenId))
                .Callback(this.SetupDataTables)
                .Returns(this.dtMessageRecipients.CreateDataReader());

            this.mockDataService.Setup(md => md.GetMessageRecipientByMessageAndUser(It.IsAny<int>(), this.adminUserInfo.UserID))
                .Callback(this.SetupDataTables)
                .Returns(this.dtMessageRecipients.CreateDataReader());

            this.mockInternalMessagingController.Setup(mc => mc.GetMessageRecipient(It.IsAny<int>(), It.IsAny<int>()));

            InternalMessagingController.SetTestableInstance(this.mockInternalMessagingController.Object);
            this.mockInternalMessagingController.Setup(ims => ims.GetMessageRecipient(It.IsAny<int>(), It.IsAny<int>())).Returns((MessageRecipient)null);

            // Act
            this.mockMessagingController.Object.SendMessage(message, new List<RoleInfo> { role }, new List<UserInfo> { user }, new List<int> { Constants.FOLDER_ValidFileId }, this.groupOwnerUserInfo);

            // Assert
            this.mockDataService.Verify(ds => ds.CreateMessageRecipientsForRole(It.IsAny<int>(), It.IsAny<string>(), It.IsAny<int>()));
        }

        [Test]

        public void MessagingController_CreateMessage_Calls_DataService_SaveSocialMessageRecipient_On_Passing_Users()
        {
            // Arrange
            var message = new Message { Subject = "subject", Body = "body" };
            var user = new UserInfo { DisplayName = "user1", UserID = Constants.USER_TenId };
            var role = new RoleInfo { RoleName = "role1" };

            this.mockDataService.Setup(md => md.GetMessageRecipientByMessageAndUser(It.IsAny<int>(), Constants.USER_TenId))
                .Callback(this.SetupDataTables)
                .Returns(this.dtMessageRecipients.CreateDataReader());

            this.mockDataService.Setup(md => md.GetMessageRecipientByMessageAndUser(It.IsAny<int>(), this.adminUserInfo.UserID))
                .Callback(this.SetupDataTables)
                .Returns(this.dtMessageRecipients.CreateDataReader());

            this.mockMessagingController.Setup(mc => mc.IsAdminOrHost(this.adminUserInfo)).Returns(true);

            InternalMessagingController.SetTestableInstance(this.mockInternalMessagingController.Object);
            this.mockInternalMessagingController.Setup(ims => ims.GetMessageRecipient(It.IsAny<int>(), It.IsAny<int>())).Returns((MessageRecipient)null);

            // Act
            this.mockMessagingController.Object.SendMessage(message, new List<RoleInfo> { role }, new List<UserInfo> { user }, null, this.adminUserInfo);

            // Assert
            this.mockDataService.Verify(ds => ds.SaveMessageRecipient(It.Is<MessageRecipient>(v => v.MessageID == message.MessageID && v.UserID == user.UserID), It.IsAny<int>()));
        }

        [Test]

        public void MessagingController_CreateMessage_Sets_ReplyAll_To_False_On_Passing_Roles()
        {
            // Arrange
            var message = new Message { Subject = "subject", Body = "body" };
            var user = new UserInfo { DisplayName = "user1", UserID = Constants.USER_TenId };
            var role = new RoleInfo { RoleName = "role1", RoleID = Constants.RoleID_RegisteredUsers };

            this.mockDataService.Setup(md => md.GetMessageRecipientByMessageAndUser(It.IsAny<int>(), Constants.USER_TenId))
                .Callback(this.SetupDataTables)
                .Returns(this.dtMessageRecipients.CreateDataReader());

            this.mockDataService.Setup(md => md.GetMessageRecipientByMessageAndUser(It.IsAny<int>(), this.adminUserInfo.UserID))
                .Callback(this.SetupDataTables)
                .Returns(this.dtMessageRecipients.CreateDataReader());

            this.mockMessagingController.Setup(mc => mc.IsAdminOrHost(this.adminUserInfo)).Returns(true);

            InternalMessagingController.SetTestableInstance(this.mockInternalMessagingController.Object);
            this.mockInternalMessagingController.Setup(ims => ims.GetMessageRecipient(It.IsAny<int>(), It.IsAny<int>())).Returns((MessageRecipient)null);

            // Act
            this.mockMessagingController.Object.SendMessage(message, new List<RoleInfo> { role }, new List<UserInfo> { user }, new List<int> { Constants.FOLDER_ValidFileId }, this.adminUserInfo);

            // Assert
            Assert.That(message.ReplyAllAllowed, Is.EqualTo(false));
        }

        [Test]

        public void MessagingController_CreateMessage_Sets_ReplyAll_To_True_On_Passing_User()
        {
            // Arrange
            var message = new Message { Subject = "subject", Body = "body" };
            var user = new UserInfo { DisplayName = "user1", UserID = Constants.USER_TenId };
            var mockDataService = new Mock<IDataService>();
            var messagingController = new MessagingController(mockDataService.Object);

            mockDataService.Setup(md => md.GetMessageRecipientByMessageAndUser(It.IsAny<int>(), Constants.USER_TenId))
                .Callback(this.SetupDataTables)
                .Returns(this.dtMessageRecipients.CreateDataReader());

            mockDataService.Setup(md => md.GetMessageRecipientByMessageAndUser(It.IsAny<int>(), this.adminUserInfo.UserID))
                .Callback(this.SetupDataTables)
                .Returns(this.dtMessageRecipients.CreateDataReader());

            InternalMessagingController.SetTestableInstance(this.mockInternalMessagingController.Object);
            this.mockInternalMessagingController.Setup(ims => ims.GetMessageRecipient(It.IsAny<int>(), It.IsAny<int>())).Returns((MessageRecipient)null);

            // Act
            messagingController.SendMessage(message, new List<RoleInfo>(), new List<UserInfo> { user }, new List<int> { Constants.FOLDER_ValidFileId }, this.adminUserInfo);

            // Assert
            Assert.That(message.ReplyAllAllowed, Is.EqualTo(true));
        }

        [Test]

        public void MessagingController_CreateMessage_Adds_Sender_As_Recipient_When_Not_Aready_A_Recipient()
        {
            // Arrange
            var message = new Message { Subject = "subject", Body = "body" };
            var user = new UserInfo { DisplayName = "user1", UserID = Constants.USER_TenId };
            var role = new RoleInfo { RoleName = "role1" };

            this.mockDataService.Setup(md => md.GetMessageRecipientByMessageAndUser(It.IsAny<int>(), Constants.USER_TenId))
                .Callback(this.SetupDataTables)
                .Returns(this.dtMessageRecipients.CreateDataReader());

            this.mockDataService.Setup(md => md.GetMessageRecipientByMessageAndUser(It.IsAny<int>(), this.adminUserInfo.UserID))
                .Callback(this.SetupDataTables)
                .Returns(this.dtMessageRecipients.CreateDataReader());

            this.mockMessagingController.Setup(mc => mc.IsAdminOrHost(this.adminUserInfo)).Returns(true);

            InternalMessagingController.SetTestableInstance(this.mockInternalMessagingController.Object);
            this.mockInternalMessagingController.Setup(ims => ims.GetMessageRecipient(It.IsAny<int>(), It.IsAny<int>())).Returns((MessageRecipient)null);

            // Act
            this.mockMessagingController.Object.SendMessage(message, new List<RoleInfo> { role }, new List<UserInfo> { user }, null, this.adminUserInfo);

            // Assert
            this.mockDataService.Verify(ds => ds.SaveMessageRecipient(It.Is<MessageRecipient>(v => v.MessageID == message.MessageID && v.UserID == this.adminUserInfo.UserID), It.IsAny<int>()));
        }

        [Test]

        public void MessagingController_CreateMessage_Marks_Message_As_Dispatched_For_Sender_When_Not_Already_A_Recipient()
        {
            // Arrange
            var message = new Message { Subject = "subject", Body = "body" };
            var user = new UserInfo { DisplayName = "user1", UserID = Constants.USER_TenId };
            var role = new RoleInfo { RoleName = "role1" };

            this.mockDataService.Setup(md => md.GetMessageRecipientByMessageAndUser(It.IsAny<int>(), Constants.USER_TenId))
                .Callback(this.SetupDataTables)
                .Returns(this.dtMessageRecipients.CreateDataReader());

            this.mockDataService.Setup(md => md.GetMessageRecipientByMessageAndUser(It.IsAny<int>(), this.adminUserInfo.UserID))
                .Callback(this.SetupDataTables)
                .Returns(this.dtMessageRecipients.CreateDataReader());

            this.mockMessagingController.Setup(mc => mc.IsAdminOrHost(this.adminUserInfo)).Returns(true);

            InternalMessagingController.SetTestableInstance(this.mockInternalMessagingController.Object);
            this.mockInternalMessagingController.Setup(ims => ims.GetMessageRecipient(It.IsAny<int>(), It.IsAny<int>())).Returns((MessageRecipient)null);

            this.mockDataService.Setup(ds => ds.SaveMessageRecipient(It.Is<MessageRecipient>(mr => mr.UserID == this.adminUserInfo.UserID), It.IsAny<int>())).Returns(Constants.Messaging_RecipientId_1);

            // Act
            this.mockMessagingController.Object.SendMessage(message, new List<RoleInfo> { role }, new List<UserInfo> { user }, null, this.adminUserInfo);

            // Assert
            this.mockInternalMessagingController.Verify(imc => imc.MarkMessageAsDispatched(It.IsAny<int>(), Constants.Messaging_RecipientId_1));
        }

        [Test]

        public void MessagingController_CreateMessage_Does_Not_Mark_Message_As_Dispatched_For_Sender_When_Already_A_Recipient()
        {
            // Arrange
            var message = new Message { Subject = "subject", Body = "body" };
            var user = new UserInfo { DisplayName = "user1", UserID = Constants.USER_TenId };
            var role = new RoleInfo { RoleName = "role1" };

            this.mockDataService.Setup(md => md.GetMessageRecipientByMessageAndUser(It.IsAny<int>(), Constants.USER_TenId))
                .Callback(this.SetupDataTables)
                .Returns(this.dtMessageRecipients.CreateDataReader());

            this.mockDataService.Setup(md => md.GetMessageRecipientByMessageAndUser(It.IsAny<int>(), this.adminUserInfo.UserID))
                .Callback(this.SetupDataTables)
                .Returns(this.dtMessageRecipients.CreateDataReader());

            this.mockMessagingController.Setup(mc => mc.IsAdminOrHost(this.adminUserInfo)).Returns(true);

            InternalMessagingController.SetTestableInstance(this.mockInternalMessagingController.Object);
            this.mockInternalMessagingController.Setup(ims => ims.GetMessageRecipient(It.IsAny<int>(), It.IsAny<int>())).Returns((MessageRecipient)null);

            this.mockDataService.Setup(ds => ds.SaveMessageRecipient(It.Is<MessageRecipient>(mr => mr.UserID == this.adminUserInfo.UserID), It.IsAny<int>())).Returns(Constants.Messaging_RecipientId_1);

            // Act
            this.mockMessagingController.Object.SendMessage(message, new List<RoleInfo> { role }, new List<UserInfo> { user, this.adminUserInfo }, null, this.adminUserInfo);

            // Assert
            this.mockInternalMessagingController.Verify(imc => imc.MarkMessageAsDispatched(It.IsAny<int>(), Constants.Messaging_RecipientId_1), Times.Never());
        }

        [Test]

        public void MessagingController_ReplyMessage_Throws_On_Null_Sender()
        {
            // Arrange

            // Act
            Assert.Throws<ArgumentException>(() => this.internalMessagingController.ReplyMessage(Constants.Messaging_MessageId_1, "body", null, null));
        }

        [Test]

        public void MessagingController_ReplyMessage_Throws_On_Negative_SenderID()
        {
            // Arrange
            var sender = new UserInfo { DisplayName = "user11" };

            // Act
            Assert.Throws<ArgumentException>(() => this.internalMessagingController.ReplyMessage(Constants.Messaging_MessageId_1, "body", null, sender));
        }

        [Test]

        public void MessagingController_ReplyMessage_Throws_On_Null_Subject()
        {
            // Arrange
            var sender = new UserInfo { DisplayName = "user11", UserID = Constants.USER_TenId };

            // Act, Assert
            Assert.Throws<ArgumentException>(() => this.internalMessagingController.ReplyMessage(Constants.Messaging_MessageId_1, null, null, sender));
        }

        [Test]

        public void MessagingController_ReplyMessage_Throws_On_Empty_Subject()
        {
            // Arrange
            var sender = new UserInfo { DisplayName = "user11", UserID = Constants.USER_TenId };

            // Act, Assert
            Assert.Throws<ArgumentException>(() => this.internalMessagingController.ReplyMessage(Constants.Messaging_MessageId_1, string.Empty, null, sender));
        }

        [Test]

        public void MessagingController_ReplyMessage_Throws_On_Passing_Attachments_When_Its_Not_Enabled()
        {
            // Arrange
            var sender = new UserInfo { DisplayName = "user11", UserID = Constants.USER_TenId, PortalID = Constants.PORTAL_Zero };

            InternalMessagingController.SetTestableInstance(this.mockInternalMessagingController.Object);
            this.mockInternalMessagingController.Setup(imc => imc.AttachmentsAllowed(Constants.PORTAL_Zero)).Returns(false);

            // Act, Assert
            Assert.Throws<AttachmentsNotAllowed>(() => this.internalMessagingController.ReplyMessage(Constants.Messaging_MessageId_1, "body", new List<int> { Constants.FOLDER_ValidFileId }, sender));
        }

        [Test]

        public void MessagingController_ReplyMessage_Filters_Input_When_ProfanityFilter_Is_Enabled()
        {
            // Arrange
            var sender = new UserInfo { DisplayName = "user11", UserID = Constants.USER_TenId, PortalID = Constants.PORTAL_Zero };

            DataService.RegisterInstance(this.mockDataService.Object);

            this.mockMessagingController.Setup(mc => mc.InputFilter("body")).Returns("body_filtered");
            this.mockMessagingController.Setup(mc => mc.GetCurrentUserInfo()).Returns(new UserInfo());

            this.mockMessagingController
                .Setup(mc => mc.GetPortalSetting("MessagingProfanityFilters", It.IsAny<int>(), It.IsAny<string>()))
                .Returns("YES");

            this.mockInternalMessagingController.Setup(imc => imc.GetMessageRecipient(It.IsAny<int>(), It.IsAny<int>())).Returns(new MessageRecipient());

            this.mockInternalMessagingController.Object.ReplyMessage(0, "body", null, sender);

            this.mockDataService.Verify(ds => ds.CreateMessageReply(It.IsAny<int>(), It.IsAny<int>(), It.IsAny<string>(), It.IsAny<int>(), It.IsAny<string>(), It.IsAny<int>()));
        }

        [Test]

        public void MessagingController_ReplyMessage_Throws_When_Message_Or_Recipient_Are_Not_Found()
        {
            // Arrange
            var sender = new UserInfo { DisplayName = "user11", UserID = Constants.USER_TenId, PortalID = Constants.PORTAL_Zero };

            DataService.RegisterInstance(this.mockDataService.Object);

            this.mockMessagingController.Setup(mc => mc.InputFilter("body")).Returns("body_filtered");
            this.mockMessagingController.Setup(mc => mc.GetCurrentUserInfo()).Returns(new UserInfo());

            this.mockMessagingController
                .Setup(mc => mc.GetPortalSetting("MessagingProfanityFilters", It.IsAny<int>(), It.IsAny<string>()))
                .Returns("NO");

            this.mockDataService.Setup(ds => ds.CreateMessageReply(It.IsAny<int>(), It.IsAny<int>(), It.IsAny<string>(), It.IsAny<int>(), It.IsAny<string>(), It.IsAny<int>())).Returns(-1);

            Assert.Throws<MessageOrRecipientNotFoundException>(() => this.mockInternalMessagingController.Object.ReplyMessage(0, "body", null, sender));
        }

        [Test]

        public void MessagingController_ReplyMessage_Marks_Message_As_Read_By_Sender()
        {
            // Arrange
            var sender = new UserInfo { DisplayName = "user11", UserID = Constants.USER_TenId, PortalID = Constants.PORTAL_Zero };

            DataService.RegisterInstance(this.mockDataService.Object);

            this.mockMessagingController.Setup(mc => mc.InputFilter("body")).Returns("body_filtered");
            this.mockMessagingController.Setup(mc => mc.GetCurrentUserInfo()).Returns(new UserInfo());

            this.mockMessagingController
                .Setup(mc => mc.GetPortalSetting("MessagingProfanityFilters", It.IsAny<int>(), It.IsAny<string>()))
                .Returns("NO");

            this.mockInternalMessagingController.Setup(imc => imc.GetMessageRecipient(It.IsAny<int>(), It.IsAny<int>())).Returns(new MessageRecipient());

            this.mockInternalMessagingController.Object.ReplyMessage(0, "body", null, sender);

            this.mockInternalMessagingController.Verify(imc => imc.MarkRead(It.IsAny<int>(), sender.UserID));
        }

        [Test]

        public void MessagingController_ReplyMessage_Marks_Message_As_Dispatched_For_Sender()
        {
            // Arrange
            var sender = new UserInfo { DisplayName = "user11", UserID = Constants.USER_TenId, PortalID = Constants.PORTAL_Zero };

            DataService.RegisterInstance(this.mockDataService.Object);

            this.mockMessagingController.Setup(mc => mc.InputFilter("body")).Returns("body_filtered");
            this.mockMessagingController.Setup(mc => mc.GetCurrentUserInfo()).Returns(new UserInfo());

            this.mockMessagingController
                .Setup(mc => mc.GetPortalSetting("MessagingProfanityFilters", It.IsAny<int>(), It.IsAny<string>()))
                .Returns("NO");

            this.mockInternalMessagingController.Setup(imc => imc.GetMessageRecipient(It.IsAny<int>(), It.IsAny<int>())).Returns(new MessageRecipient { RecipientID = Constants.Messaging_RecipientId_1 });

            this.mockInternalMessagingController.Object.ReplyMessage(0, "body", null, sender);

            this.mockInternalMessagingController.Verify(imc => imc.MarkMessageAsDispatched(It.IsAny<int>(), Constants.Messaging_RecipientId_1));
        }

        [Test]
        public void MessagingController_SetReadMessage_Calls_DataService_UpdateSocialMessageReadStatus()
        {
            // Arrange
            var messageInstance = CreateValidMessage();
            var user = new UserInfo { DisplayName = "user1", UserID = Constants.USER_TenId };

            // Act
            this.internalMessagingController.MarkRead(messageInstance.ConversationId, user.UserID);

            // Assert
            this.mockDataService.Verify(ds => ds.UpdateMessageReadStatus(messageInstance.ConversationId, user.UserID, true));
        }

        [Test]
        public void MessagingController_SetUnReadMessage_Calls_DataService_UpdateSocialMessageReadStatus()
        {
            // Arrange
            var messageInstance = CreateValidMessage();
            var user = new UserInfo { DisplayName = "user1", UserID = Constants.USER_TenId };

            // Act
            this.internalMessagingController.MarkUnRead(messageInstance.ConversationId, user.UserID);

            // Assert
            this.mockDataService.Verify(ds => ds.UpdateMessageReadStatus(messageInstance.ConversationId, user.UserID, false));
        }

        [Test]
        public void MessagingController_SetArchivedMessage_Calls_DataService_UpdateSocialMessageArchivedStatus()
        {
            // Arrange
            var messageInstance = CreateValidMessage();
            var user = new UserInfo { DisplayName = "user1", UserID = Constants.USER_TenId };

            // Act
            this.internalMessagingController.MarkArchived(messageInstance.ConversationId, user.UserID);

            // Assert
            this.mockDataService.Verify(ds => ds.UpdateMessageArchivedStatus(messageInstance.ConversationId, user.UserID, true));
        }

        [Test]
        public void MessagingController_SetUnArchivedMessage_Calls_DataService_UpdateSocialMessageArchivedStatus()
        {
            // Arrange
            var messageInstance = CreateValidMessage();
            var user = new UserInfo { DisplayName = "user1", UserID = Constants.USER_TenId };

            // Act
            this.internalMessagingController.MarkUnArchived(messageInstance.ConversationId, user.UserID);

            // Assert
            this.mockDataService.Verify(ds => ds.UpdateMessageArchivedStatus(messageInstance.ConversationId, user.UserID, false));
        }

        [Test]

        public void GetSocialMessageRecipient_Calls_DataService_GetSocialMessageRecipientByMessageAndUser()
        {
            this.dtMessageRecipients.Clear();
            this.mockDataService
                .Setup(ds => ds.GetMessageRecipientByMessageAndUser(Constants.Messaging_MessageId_1, Constants.UserID_User12))
                .Returns(this.dtMessageRecipients.CreateDataReader())
                .Verifiable();

            this.internalMessagingController.GetMessageRecipient(Constants.Messaging_MessageId_1, Constants.UserID_User12);

            this.mockDataService.Verify();
        }

        [Test]

        public void WaitTimeForNextMessage_Throws_On_Null_Sender()
        {
            Assert.Throws<ArgumentNullException>(() => this.internalMessagingController.WaitTimeForNextMessage(null));
        }

        [Test]

        public void WaitTimeForNextMessage_Returns_Zero_When_MessagingThrottlingInterval_Is_Zero()
        {
            this.user12UserInfo.PortalID = Constants.CONTENT_ValidPortalId;
            this.mockMessagingController.Setup(mc => mc.GetPortalSettingAsDouble(It.IsAny<string>(), this.user12UserInfo.PortalID, 0.5)).Returns(0.5);

            var result = this.mockInternalMessagingController.Object.WaitTimeForNextMessage(this.user12UserInfo);

            Assert.That(result, Is.EqualTo(0));
        }

        [Test]

        public void WaitTimeForNextMessage_Returns_Zero_When_Sender_Is_Admin_Or_Host()
        {
            this.adminUserInfo.PortalID = Constants.CONTENT_ValidPortalId;

            this.mockMessagingController.Setup(mc => mc.GetPortalSettingAsInteger(It.IsAny<string>(), this.adminUserInfo.PortalID, Null.NullInteger)).Returns(1);
            this.mockMessagingController.Setup(mc => mc.IsAdminOrHost(this.adminUserInfo)).Returns(true);

            var result = this.mockInternalMessagingController.Object.WaitTimeForNextMessage(this.adminUserInfo);

            Assert.That(result, Is.EqualTo(0));
        }

        [Test]

        public void WaitTimeForNextMessage_Returns_Zero_When_The_User_Has_No_Previous_Conversations()
        {
            this.user12UserInfo.PortalID = Constants.CONTENT_ValidPortalId;

            this.mockMessagingController.Setup(mc => mc.GetPortalSettingAsInteger(It.IsAny<string>(), this.user12UserInfo.PortalID, Null.NullInteger)).Returns(1);
            this.mockMessagingController.Setup(mc => mc.IsAdminOrHost(this.adminUserInfo)).Returns(false);

            this.mockInternalMessagingController.Setup(mc => mc.GetLastSentMessage(this.user12UserInfo)).Returns((Message)null);

            var result = this.mockInternalMessagingController.Object.WaitTimeForNextMessage(this.user12UserInfo);

            Assert.That(result, Is.EqualTo(0));
        }

        [Test]
        [TestCase("2/16/2012 12:15:12 PM", "2/16/2012 12:14:12 PM", 1, 0)]
        [TestCase("2/16/2012 12:15:12 PM", "2/16/2012 12:14:12 PM", 2, 60)]
        [TestCase("2/16/2012 12:15:12 PM", "2/16/2012 12:14:12 PM", 10, 540)]

        public void WaitTimeForNextMessage_Returns_The_Number_Of_Seconds_Since_Last_Message_Sent(string actualDateString, string lastMessageDateString, int throttlingInterval, int expected)
        {
            var culture = CultureInfo.GetCultureInfo("en-US");
            var actualDate = DateTime.Parse(actualDateString, culture);
            var lastMessageDate = DateTime.Parse(lastMessageDateString, culture);
            this.user12UserInfo.PortalID = Constants.CONTENT_ValidPortalId;
            this.mockInternalMessagingController.Setup(mc => mc.GetPortalSettingAsDouble(It.IsAny<string>(), this.user12UserInfo.PortalID, It.IsAny<double>())).Returns(throttlingInterval);
            this.mockInternalMessagingController.Setup(mc => mc.IsAdminOrHost(this.adminUserInfo)).Returns(false);
            this.dtMessages.Clear();
            this.dtMessages.Rows.Add(-1, 1, 1, string.Empty, string.Empty, string.Empty, string.Empty, -1, -1, -1, -1, lastMessageDate, -1, Null.NullDate);
            var dr = this.dtMessages.CreateDataReader();
            var message = CBO.FillObject<Message>(dr);
            this.mockInternalMessagingController.Setup(mc => mc.GetLastSentMessage(It.IsAny<UserInfo>())).Returns(message);
            this.mockInternalMessagingController.Setup(mc => mc.GetDateTimeNow()).Returns(actualDate);
            var result = this.mockInternalMessagingController.Object.WaitTimeForNextMessage(this.user12UserInfo);

            Assert.That(result, Is.EqualTo(expected));
        }

        [Test]

        public void GetInbox_Calls_DataService_GetMessageBoxView()
        {
            DataService.RegisterInstance(this.mockDataService.Object);

            this.dtMessageConversationView.Clear();

            this.user12UserInfo.PortalID = Constants.PORTAL_Zero;

            this.mockInternalMessagingController.Setup(mc => mc.GetCurrentUserInfo()).Returns(this.user12UserInfo);
            this.mockDataService.Setup(ds => ds.GetInBoxView(It.IsAny<int>(), Constants.PORTAL_Zero, It.IsAny<int>(), It.IsAny<int>(), It.IsAny<string>(), It.IsAny<bool>(), MessageReadStatus.Any, MessageArchivedStatus.Any, MessageSentStatus.Received)).Returns(this.dtMessageConversationView.CreateDataReader()).Verifiable();
            this.mockInternalMessagingController.Object.GetInbox(0, 0, 0, string.Empty, false, MessageReadStatus.Any, MessageArchivedStatus.Any);
            this.mockDataService.Verify();
        }

        [Test]

        public void GetInbox_Calls_Overload_With_Default_Values()
        {
            // Arrange
            DataService.RegisterInstance(this.mockDataService.Object);
            this.dtMessageConversationView.Clear();
            this.user12UserInfo.PortalID = Constants.PORTAL_Zero;
            this.mockInternalMessagingController.Setup(mc => mc.GetCurrentUserInfo()).Returns(this.user12UserInfo);
            this.mockDataService.Setup(ds => ds.GetInBoxView(It.IsAny<int>(), Constants.PORTAL_Zero, It.IsAny<int>(), It.IsAny<int>(), It.IsAny<string>(), It.IsAny<bool>(), MessageReadStatus.Any, MessageArchivedStatus.UnArchived, MessageSentStatus.Received)).Returns(this.dtMessageConversationView.CreateDataReader()).Verifiable();

            // Act
            this.mockInternalMessagingController.Object.GetInbox(this.user12UserInfo.UserID, 0, 0, string.Empty, false);

            // Assert
            this.mockDataService.Verify();
        }

        [Test]

        public void GetRecentInbox_Calls_GetInbox_With_Default_Values()
        {
            // Arrange
            DataService.RegisterInstance(this.mockDataService.Object);
            this.dtMessageConversationView.Clear();
            this.user12UserInfo.PortalID = Constants.PORTAL_Zero;
            this.mockInternalMessagingController.Setup(mc => mc.GetCurrentUserInfo()).Returns(this.user12UserInfo);
            this.mockDataService.Setup(ds => ds.GetInBoxView(It.IsAny<int>(), Constants.PORTAL_Zero, It.IsAny<int>(), It.IsAny<int>(), It.IsAny<string>(), It.IsAny<bool>(), MessageReadStatus.Any, MessageArchivedStatus.UnArchived, MessageSentStatus.Received)).Returns(this.dtMessageConversationView.CreateDataReader()).Verifiable();

            // Act
            this.mockInternalMessagingController.Object.GetRecentInbox(Constants.UserID_User12, 0, 0);

            // Assert
            this.mockDataService.Verify();
        }

        [Test]

        public void GetRecentInbox_Calls_Overload_With_Default_Values()
        {
            // Arrange
            DataService.RegisterInstance(this.mockDataService.Object);
            this.dtMessageConversationView.Clear();
            this.user12UserInfo.PortalID = Constants.PORTAL_Zero;
            this.mockInternalMessagingController.Setup(mc => mc.GetCurrentUserInfo()).Returns(this.user12UserInfo);
            this.mockDataService.Setup(ds => ds.GetInBoxView(It.IsAny<int>(), Constants.PORTAL_Zero, It.IsAny<int>(), It.IsAny<int>(), It.IsAny<string>(), It.IsAny<bool>(), MessageReadStatus.Any, MessageArchivedStatus.UnArchived, MessageSentStatus.Received)).Returns(this.dtMessageConversationView.CreateDataReader()).Verifiable();

            // Act
            this.mockInternalMessagingController.Object.GetRecentInbox(Constants.UserID_User12);

            // Assert
            this.mockDataService.Verify();
        }

        [Test]
        public void CountArchivedMessagesByConversation_Calls_DataService_CountArchivedMessagesByConversation()
        {
            this.mockDataService.Setup(ds => ds.CountArchivedMessagesByConversation(It.IsAny<int>())).Verifiable();
            this.internalMessagingController.CountArchivedMessagesByConversation(1);
            this.mockDataService.Verify();
        }

        [Test]
        public void CountMessagesByConversation_Calls_DataService_CountMessagesByConversation()
        {
            this.mockDataService.Setup(ds => ds.CountMessagesByConversation(It.IsAny<int>())).Verifiable();
            this.internalMessagingController.CountMessagesByConversation(1);
            this.mockDataService.Verify();
        }

        [Test]
        public void CountConversations_Calls_DataService_CountTotalConversations()
        {
            this.mockDataService.Setup(ds => ds.CountTotalConversations(It.IsAny<int>(), It.IsAny<int>())).Verifiable();
            this.internalMessagingController.CountConversations(Constants.UserID_User12, Constants.PORTAL_Zero);
            this.mockDataService.Verify();
        }

        [Test]
        public void CountUnreadMessages_Calls_DataService_CountNewThreads()
        {
            this.mockDataService.Setup(ds => ds.CountNewThreads(It.IsAny<int>(), It.IsAny<int>())).Verifiable();
            this.internalMessagingController.CountUnreadMessages(Constants.UserID_User12, Constants.PORTAL_Zero);
            this.mockDataService.Verify();
        }

        [Test]
        public void CountSentMessages_Calls_DataService_CountSentMessages()
        {
            this.mockDataService.Setup(ds => ds.CountSentMessages(It.IsAny<int>(), It.IsAny<int>())).Verifiable();
            this.internalMessagingController.CountSentMessages(Constants.UserID_User12, Constants.PORTAL_Zero);
            this.mockDataService.Verify();
        }

        [Test]
        public void CountArchivedMessages_Calls_DataService_CountArchivedMessages()
        {
            this.mockDataService.Setup(ds => ds.CountArchivedMessages(It.IsAny<int>(), It.IsAny<int>())).Verifiable();
            this.internalMessagingController.CountArchivedMessages(Constants.UserID_User12, Constants.PORTAL_Zero);
            this.mockDataService.Verify();
        }

        [Test]
        public void DeleteMessageRecipient_Calls_DataService_DeleteMessageRecipientByMessageAndUser()
        {
            this.mockDataService.Setup(ds => ds.DeleteMessageRecipientByMessageAndUser(Constants.Messaging_MessageId_1, Constants.UserID_User12)).Verifiable();
            this.internalMessagingController.DeleteMessageRecipient(Constants.Messaging_MessageId_1, Constants.UserID_User12);
            this.mockDataService.Verify();
        }

        [Test]

        public void GetMessageRecipients_Calls_DataService_GetMessageRecipientsByMessage()
        {
            this.dtMessageRecipients.Clear();

            this.mockDataService
                .Setup(ds => ds.GetMessageRecipientsByMessage(Constants.Messaging_MessageId_1))
                .Returns(this.dtMessageRecipients.CreateDataReader())
                .Verifiable();
            this.internalMessagingController.GetMessageRecipients(Constants.Messaging_MessageId_1);
            this.mockDataService.Verify();
        }

        private static Message CreateValidMessage()
        {
            var message = new Message
            {
                MessageID = 2,
                Subject = "test",
                Body = "body",
                ConversationId = 1,
                ReplyAllAllowed = false,
                SenderUserID = 1,
                NotificationTypeID = 1,
            };
            return message;
        }

        private void SetupDataProvider()
        {
            // Standard DataProvider Path for Logging
            this.dataProvider.Setup(d => d.GetProviderPath()).Returns(string.Empty);

            var dataTable = new DataTable("Languages");
            var pkId = dataTable.Columns.Add("LanguageID", typeof(int));
            dataTable.Columns.Add("CultureCode", typeof(string));
            dataTable.Columns.Add("CultureName", typeof(string));
            dataTable.Columns.Add("FallbackCulture", typeof(string));
            dataTable.Columns.Add("CreatedByUserID", typeof(int));
            dataTable.Columns.Add("CreatedOnDate", typeof(DateTime));
            dataTable.Columns.Add("LastModifiedByUserID", typeof(int));
            dataTable.Columns.Add("LastModifiedOnDate", typeof(DateTime));
            dataTable.PrimaryKey = new[] { pkId };
            dataTable.Rows.Add(1, "en-US", "English (United States)", null, -1, "2011-05-04 09:42:11.530", -1, "2011-05-04 09:42:11.530");

            this.dataProvider.Setup(x => x.GetLanguages()).Returns(dataTable.CreateDataReader());
        }

        private void SetupUsers()
        {
            this.adminUserInfo = new UserInfo { DisplayName = Constants.UserDisplayName_Admin, UserID = Constants.UserID_Admin, Roles = new[] { Constants.RoleName_Administrators } };
            this.hostUserInfo = new UserInfo { DisplayName = Constants.UserDisplayName_Host, UserID = Constants.UserID_Host, IsSuperUser = true };
            this.user12UserInfo = new UserInfo { DisplayName = Constants.UserDisplayName_User12, UserID = Constants.UserID_User12 };
            this.groupOwnerUserInfo = new UserInfo { DisplayName = Constants.UserDisplayName_FirstSocialGroupOwner, UserID = Constants.UserID_FirstSocialGroupOwner };
        }

        private void SetupPortalSettings()
        {
            var portalSettings = new PortalSettings
            {
                AdministratorRoleName = Constants.RoleName_Administrators,
            };

            this.portalController.Setup(pc => pc.GetCurrentPortalSettings()).Returns(portalSettings);
        }

        private void SetupCachingProvider()
        {
            this.mockCacheProvider.Setup(c => c.GetItem(It.IsAny<string>())).Returns<string>(key =>
            {
                if (key.Contains("Portal-1_"))
                {
                    var portals = new List<PortalInfo>();
                    portals.Add(new PortalInfo() { PortalID = 0 });

                    return portals;
                }
                else if (key.Contains("PortalGroups"))
                {
                    return new List<PortalGroupInfo>();
                }

                return null;
            });
        }

        private void SetupRoleProvider()
        {
            var adminRoleInfoForAdministrators = new UserRoleInfo { RoleName = Constants.RoleName_Administrators, RoleID = Constants.RoleID_Administrators, UserID = Constants.UserID_Admin };
            var adminRoleInfoforRegisteredUsers = new UserRoleInfo { RoleName = Constants.RoleName_RegisteredUsers, RoleID = Constants.RoleID_RegisteredUsers, UserID = Constants.UserID_User12 };
            var user12RoleInfoforRegisteredUsers = new UserRoleInfo { RoleName = Constants.RoleName_RegisteredUsers, RoleID = Constants.RoleID_RegisteredUsers, UserID = Constants.UserID_User12 };
            var userFirstSocialGroupOwner = new UserRoleInfo { RoleName = Constants.RoleName_FirstSocialGroup, RoleID = Constants.RoleID_FirstSocialGroup, UserID = Constants.UserID_FirstSocialGroupOwner, IsOwner = true };

            this.mockRoleProvider.Setup(rp => rp.GetUserRoles(It.Is<UserInfo>(u => u.UserID == Constants.UserID_Admin), It.IsAny<bool>())).Returns(new List<UserRoleInfo> { adminRoleInfoForAdministrators, adminRoleInfoforRegisteredUsers });
            this.mockRoleProvider.Setup(rp => rp.GetUserRoles(It.Is<UserInfo>(u => u.UserID == Constants.UserID_User12), It.IsAny<bool>())).Returns(new List<UserRoleInfo> { user12RoleInfoforRegisteredUsers });
            this.mockRoleProvider.Setup(rp => rp.GetUserRoles(It.Is<UserInfo>(u => u.UserID == Constants.UserID_FirstSocialGroupOwner), It.IsAny<bool>())).Returns(new List<UserRoleInfo> { userFirstSocialGroupOwner });
        }

        private void SetupFileControllers()
        {
            this.folderManager.Setup(f => f.GetFolder(It.IsAny<int>())).Returns(new FolderInfo());
            this.fileManager.Setup(f => f.GetFile(It.IsAny<int>())).Returns(new FileInfo());
            this.folderPermissionController.Setup(f => f.CanViewFolder(It.IsAny<IFolderInfo>())).Returns(true);
        }

        private void SetupDataTables()
        {
            // Messages
            this.dtMessages = new DataTable("Messages");
            var pkMessagesMessageID = this.dtMessages.Columns.Add("MessageID", typeof(int));
            this.dtMessages.Columns.Add("PortalId", typeof(int));
            this.dtMessages.Columns.Add("NotificationTypeID", typeof(int));
            this.dtMessages.Columns.Add("To", typeof(string));
            this.dtMessages.Columns.Add("From", typeof(string));
            this.dtMessages.Columns.Add("Subject", typeof(string));
            this.dtMessages.Columns.Add("Body", typeof(string));
            this.dtMessages.Columns.Add("ConversationId", typeof(int));
            this.dtMessages.Columns.Add("ReplyAllAllowed", typeof(bool));
            this.dtMessages.Columns.Add("SenderUserID", typeof(int));
            this.dtMessages.Columns.Add("CreatedByUserID", typeof(int));
            this.dtMessages.Columns.Add("CreatedOnDate", typeof(DateTime));
            this.dtMessages.Columns.Add("LastModifiedByUserID", typeof(int));
            this.dtMessages.Columns.Add("LastModifiedOnDate", typeof(DateTime));
            this.dtMessages.PrimaryKey = new[] { pkMessagesMessageID };

            // MessageRecipients
            this.dtMessageRecipients = new DataTable("MessageRecipients");
            var pkMessageRecipientID = this.dtMessageRecipients.Columns.Add("RecipientID", typeof(int));
            this.dtMessageRecipients.Columns.Add("MessageID", typeof(int));
            this.dtMessageRecipients.Columns.Add("UserID", typeof(int));
            this.dtMessageRecipients.Columns.Add("Read", typeof(bool));
            this.dtMessageRecipients.Columns.Add("Archived", typeof(bool));
            this.dtMessageRecipients.Columns.Add("CreatedByUserID", typeof(int));
            this.dtMessageRecipients.Columns.Add("CreatedOnDate", typeof(DateTime));
            this.dtMessageRecipients.Columns.Add("LastModifiedByUserID", typeof(int));
            this.dtMessageRecipients.Columns.Add("LastModifiedOnDate", typeof(DateTime));
            this.dtMessageRecipients.PrimaryKey = new[] { pkMessageRecipientID };

            // MessageAttachments
            this.dtMessageAttachment = new DataTable("MessageAttachments");
            var pkMessageAttachmentID = this.dtMessageAttachment.Columns.Add("MessageAttachmentID", typeof(int));
            this.dtMessageAttachment.Columns.Add("MessageID", typeof(int));
            this.dtMessageAttachment.Columns.Add("FileID", typeof(int));
            this.dtMessageAttachment.Columns.Add("CreatedByUserID", typeof(int));
            this.dtMessageAttachment.Columns.Add("CreatedOnDate", typeof(DateTime));
            this.dtMessageAttachment.Columns.Add("LastModifiedByUserID", typeof(int));
            this.dtMessageAttachment.Columns.Add("LastModifiedOnDate", typeof(DateTime));
            this.dtMessageAttachment.PrimaryKey = new[] { pkMessageAttachmentID };

            // Portal Settings
            this.dtPortalSettings = new DataTable("PortalSettings");
            this.dtPortalSettings.Columns.Add("SettingName", typeof(string));
            this.dtPortalSettings.Columns.Add("SettingValue", typeof(string));
            this.dtPortalSettings.Columns.Add("CultureCode", typeof(string));
            this.dtPortalSettings.Columns.Add("CreatedByUserID", typeof(int));
            this.dtPortalSettings.Columns.Add("CreatedOnDate", typeof(DateTime));
            this.dtPortalSettings.Columns.Add("LastModifiedByUserID", typeof(int));
            this.dtPortalSettings.Columns.Add("LastModifiedOnDate", typeof(DateTime));

            // Message Conversation
            this.dtMessageConversationView = new DataTable();
            this.dtMessageConversationView.Columns.Add("RowNumber", typeof(int));
            this.dtMessageConversationView.Columns.Add("AttachmentCount", typeof(int));
            this.dtMessageConversationView.Columns.Add("NewThreadCount", typeof(int));
            this.dtMessageConversationView.Columns.Add("ThreadCount", typeof(int));
            this.dtMessageConversationView.Columns.Add("MessageID", typeof(int));
            this.dtMessageConversationView.Columns.Add("To", typeof(string));
            this.dtMessageConversationView.Columns.Add("From", typeof(string));
            this.dtMessageConversationView.Columns.Add("Subject", typeof(string));
            this.dtMessageConversationView.Columns.Add("Body", typeof(string));
            this.dtMessageConversationView.Columns.Add("ConversationID", typeof(int));
            this.dtMessageConversationView.Columns.Add("ReplyAllAllowed", typeof(bool));
            this.dtMessageConversationView.Columns.Add("SenderUserID", typeof(int));
            this.dtMessageConversationView.Columns.Add("CreatedByUserID", typeof(int));
            this.dtMessageConversationView.Columns.Add("CreatedOnDate", typeof(DateTime));
            this.dtMessageConversationView.Columns.Add("LastModifiedByUserID", typeof(int));
            this.dtMessageConversationView.Columns.Add("LastModifiedOnDate", typeof(DateTime));

            // Thread View
            this.dtMessageThreadsView = new DataTable();
            this.dtMessageThreadsView.Columns.Add("TotalThreads", typeof(int));
            this.dtMessageThreadsView.Columns.Add("TotalNewThreads", typeof(int));
            this.dtMessageThreadsView.Columns.Add("TotalArchivedThreads", typeof(int));
        }
    }
}

// ReSharper restore InconsistentNaming<|MERGE_RESOLUTION|>--- conflicted
+++ resolved
@@ -1,1678 +1,1652 @@
-﻿// Licensed to the .NET Foundation under one or more agreements.
-// The .NET Foundation licenses this file to you under the MIT license.
-// See the LICENSE file in the project root for more information
-namespace DotNetNuke.Tests.Core.Controllers.Messaging
-{
-    using System;
-    using System.Collections.Generic;
-    using System.Data;
-    using System.Globalization;
-    using System.Text;
-
-    using DotNetNuke.Common.Utilities;
-    using DotNetNuke.ComponentModel;
-    using DotNetNuke.Data;
-    using DotNetNuke.Entities.Portals;
-    using DotNetNuke.Entities.Users;
-    using DotNetNuke.Security.Permissions;
-    using DotNetNuke.Security.Roles;
-    using DotNetNuke.Services.Cache;
-    using DotNetNuke.Services.FileSystem;
-    using DotNetNuke.Services.Localization;
-    using DotNetNuke.Services.Social.Messaging;
-    using DotNetNuke.Services.Social.Messaging.Data;
-    using DotNetNuke.Services.Social.Messaging.Exceptions;
-    using DotNetNuke.Services.Social.Messaging.Internal;
-    using DotNetNuke.Tests.Utilities;
-    using DotNetNuke.Tests.Utilities.Fakes;
-    using DotNetNuke.Tests.Utilities.Mocks;
-
-    using Microsoft.Extensions.DependencyInjection;
-
-    using Moq;
-
-    using NUnit.Framework;
-
-    /// <summary> Testing various aspects of MessagingController.</summary>
-    [TestFixture]
-    public class MessagingControllerTests
-    {
-        private Mock<IDataService> mockDataService;
-        private MessagingController messagingController;
-        private InternalMessagingControllerImpl internalMessagingController;
-        private Mock<MessagingController> mockMessagingController;
-        private Mock<InternalMessagingControllerImpl> mockInternalMessagingController;
-        private Mock<DataProvider> dataProvider;
-        private Mock<IPortalController> portalController;
-        private Mock<RoleProvider> mockRoleProvider;
-        private Mock<CachingProvider> mockCacheProvider;
-        private Mock<ILocalizationProvider> mockLocalizationProvider;
-        private Mock<IFolderManager> folderManager;
-        private Mock<IFileManager> fileManager;
-        private Mock<IFolderPermissionController> folderPermissionController;
-        private FakeServiceProvider serviceProvider;
-
-        private DataTable dtMessages;
-        private DataTable dtMessageAttachment;
-        private DataTable dtMessageRecipients;
-        private DataTable dtPortalSettings;
-        private DataTable dtMessageConversationView;
-        private DataTable dtMessageThreadsView;
-
-        private UserInfo adminUserInfo;
-        private UserInfo hostUserInfo;
-        private UserInfo user12UserInfo;
-        private UserInfo groupOwnerUserInfo;
-
-        [SetUp]
-
-        public void SetUp()
-        {
-            ComponentFactory.Container = new SimpleContainer();
-            this.mockDataService = new Mock<IDataService>();
-            this.dataProvider = MockComponentProvider.CreateDataProvider();
-            this.mockRoleProvider = MockComponentProvider.CreateRoleProvider();
-            this.mockCacheProvider = MockComponentProvider.CreateDataCacheProvider();
-            MockComponentProvider.CreateEventLogController();
-
-            this.mockLocalizationProvider = MockComponentProvider.CreateLocalizationProvider();
-            this.mockLocalizationProvider.Setup(l => l.GetString(It.IsAny<string>(), It.IsAny<string>())).Returns("{0}_{1}");
-
-            this.messagingController = new MessagingController(this.mockDataService.Object);
-            this.internalMessagingController = new InternalMessagingControllerImpl(this.mockDataService.Object);
-            this.mockMessagingController = new Mock<MessagingController> { CallBase = true };
-            this.mockInternalMessagingController = new Mock<InternalMessagingControllerImpl> { CallBase = true };
-
-            this.portalController = new Mock<IPortalController>();
-            this.portalController.Setup(c => c.GetPortalSettings(It.IsAny<int>())).Returns(new Dictionary<string, string>());
-            PortalController.SetTestableInstance(this.portalController.Object);
-
-            DataService.RegisterInstance(this.mockDataService.Object);
-
-            this.folderManager = new Mock<IFolderManager>();
-            this.fileManager = new Mock<IFileManager>();
-            this.folderPermissionController = new Mock<IFolderPermissionController>();
-
-            FolderManager.RegisterInstance(this.folderManager.Object);
-            FileManager.RegisterInstance(this.fileManager.Object);
-            FolderPermissionController.SetTestableInstance(this.folderPermissionController.Object);
-
-            this.SetupDataProvider();
-            this.SetupRoleProvider();
-            this.SetupDataTables();
-            this.SetupUsers();
-            this.SetupPortalSettings();
-            this.SetupCachingProvider();
-            this.SetupFileControllers();
-
-            this.mockInternalMessagingController.Setup(m => m.GetLastSentMessage(It.IsAny<UserInfo>())).Returns((Message)null);
-
-            this.serviceProvider = FakeServiceProvider.Setup(
-                services =>
-                {
-                    services.AddSingleton(this.mockDataService.Object);
-                    services.AddSingleton(this.dataProvider.Object);
-                    services.AddSingleton(this.portalController.Object);
-                    services.AddSingleton(this.mockRoleProvider.Object);
-                    services.AddSingleton(this.mockCacheProvider.Object);
-                    services.AddSingleton(this.mockLocalizationProvider.Object);
-                    services.AddSingleton(this.folderManager.Object);
-                    services.AddSingleton(this.fileManager.Object);
-                    services.AddSingleton(this.folderPermissionController.Object);
-                });
-        }
-
-        [TearDown]
-        public void TearDown()
-        {
-            this.serviceProvider.Dispose();
-            ComponentFactory.Container = null;
-            PortalController.ClearInstance();
-            this._dtMessages?.Dispose();
-            this._dtMessageAttachment?.Dispose();
-            this._dtMessageRecipients?.Dispose();
-            this._dtPortalSettings?.Dispose();
-            this._dtMessageConversationView?.Dispose();
-            this._dtMessageThreadsView?.Dispose();
-        }
-
-        [Test]
-        public void MessagingController_Constructor_Throws_On_Null_DataService()
-        {
-            // Arrange
-
-            // Act, Assert
-            Assert.Throws<ArgumentNullException>(() => new MessagingController(null));
-        }
-
-        [Test]
-        public void AttachmentsAllowed_Returns_True_When_MessagingAllowAttachments_Setting_Is_YES()
-        {
-<<<<<<< HEAD
-            this.mockMessagingController.Setup(mc => mc.GetPortalSetting("MessagingAllowAttachments", Constants.CONTENT_ValidPortalId, "YES")).Returns("YES");
-            var result = this.mockInternalMessagingController.Object.AttachmentsAllowed(Constants.CONTENT_ValidPortalId);
-            Assert.IsTrue(result);
-=======
-            this._mockMessagingController.Setup(mc => mc.GetPortalSetting("MessagingAllowAttachments", Constants.CONTENT_ValidPortalId, "YES")).Returns("YES");
-            var result = this._mockInternalMessagingController.Object.AttachmentsAllowed(Constants.CONTENT_ValidPortalId);
-            Assert.That(result, Is.True);
->>>>>>> ea58e779
-        }
-
-        [Test]
-        public void IncludeAttachments_Returns_True_When_MessagingIncludeAttachments_Setting_Is_YES()
-        {
-<<<<<<< HEAD
-            this.mockMessagingController.Setup(mc => mc.GetPortalSetting("MessagingAllowAttachments", Constants.CONTENT_ValidPortalId, "YES")).Returns("YES");
-            var result = this.mockInternalMessagingController.Object.IncludeAttachments(Constants.CONTENT_ValidPortalId);
-            Assert.IsTrue(result);
-=======
-            this._mockMessagingController.Setup(mc => mc.GetPortalSetting("MessagingAllowAttachments", Constants.CONTENT_ValidPortalId, "YES")).Returns("YES");
-            var result = this._mockInternalMessagingController.Object.IncludeAttachments(Constants.CONTENT_ValidPortalId);
-            Assert.That(result, Is.True);
->>>>>>> ea58e779
-        }
-
-        [Test]
-        public void AttachmentsAllowed_Returns_False_When_MessagingAllowAttachments_Setting_Is_Not_YES()
-        {
-<<<<<<< HEAD
-            this.mockInternalMessagingController.Setup(mc => mc.GetPortalSetting("MessagingAllowAttachments", Constants.CONTENT_ValidPortalId, "YES")).Returns("NO");
-            var result = this.mockInternalMessagingController.Object.AttachmentsAllowed(Constants.CONTENT_ValidPortalId);
-            Assert.IsFalse(result);
-=======
-            this._mockInternalMessagingController.Setup(mc => mc.GetPortalSetting("MessagingAllowAttachments", Constants.CONTENT_ValidPortalId, "YES")).Returns("NO");
-            var result = this._mockInternalMessagingController.Object.AttachmentsAllowed(Constants.CONTENT_ValidPortalId);
-            Assert.That(result, Is.False);
->>>>>>> ea58e779
-        }
-
-        [Test]
-
-        public void GetArchivedMessages_Calls_DataService_GetArchiveBoxView_With_Default_Values()
-        {
-            DataService.RegisterInstance(this.mockDataService.Object);
-
-            this.user12UserInfo.PortalID = Constants.PORTAL_Zero;
-
-            this.mockInternalMessagingController.Setup(mc => mc.GetCurrentUserInfo()).Returns(this.user12UserInfo);
-
-            this.dtMessageConversationView.Clear();
-
-            this.mockDataService
-                .Setup(ds => ds.GetArchiveBoxView(
-                    Constants.UserID_User12,
-                    Constants.PORTAL_Zero,
-                    It.IsAny<int>(),
-                    It.IsAny<int>(),
-                    It.IsAny<string>(),
-                    It.IsAny<bool>()))
-                .Returns(this.dtMessageConversationView.CreateDataReader())
-                .Verifiable();
-
-            this.mockInternalMessagingController.Object.GetArchivedMessages(Constants.UserID_User12, 0, 0);
-
-            this.mockInternalMessagingController.Verify();
-        }
-
-        [Test]
-        public void GetMessageThread_Calls_DataService_GetMessageThread()
-        {
-            var totalRecords = 0;
-
-            DataService.RegisterInstance(this.mockDataService.Object);
-
-            this.dtMessageThreadsView.Clear();
-
-            this.mockDataService.Setup(ds => ds.GetMessageThread(It.IsAny<int>(), It.IsAny<int>(), It.IsAny<int>(), It.IsAny<int>(), It.IsAny<string>(), It.IsAny<bool>(), ref totalRecords)).Returns(this.dtMessageThreadsView.CreateDataReader()).Verifiable();
-            this.mockInternalMessagingController.Object.GetMessageThread(0, 0, 0, 0, string.Empty, false, ref totalRecords);
-            this.mockDataService.Verify();
-        }
-
-        [Test]
-        public void GetMessageThread_Calls_Overload_With_Default_Values()
-        {
-            // Arrange
-            var totalRecords = 0;
-            DataService.RegisterInstance(this.mockDataService.Object);
-            this.dtMessageThreadsView.Clear();
-            this.mockDataService.Setup(ds => ds.GetMessageThread(It.IsAny<int>(), It.IsAny<int>(), It.IsAny<int>(), It.IsAny<int>(), It.IsAny<string>(), It.IsAny<bool>(), ref totalRecords)).Returns(this.dtMessageThreadsView.CreateDataReader()).Verifiable();
-
-            // Act
-            this.mockInternalMessagingController.Object.GetMessageThread(0, 0, 0, 0, ref totalRecords);
-
-            // Assert
-            this.mockDataService.Verify();
-        }
-
-        [Test]
-
-        public void GetRecentSentbox_Calls_Overload_With_Default_Values()
-        {
-            // Arrange
-            DataService.RegisterInstance(this.mockDataService.Object);
-            this.user12UserInfo.PortalID = Constants.PORTAL_Zero;
-            this.mockInternalMessagingController.Setup(mc => mc.GetCurrentUserInfo()).Returns(this.user12UserInfo);
-            this.dtMessageConversationView.Clear();
-            this.mockDataService
-                .Setup(ds => ds.GetSentBoxView(
-                    Constants.UserID_User12,
-                    Constants.PORTAL_Zero,
-                    It.IsAny<int>(),
-                    It.IsAny<int>(),
-                    It.IsAny<string>(),
-                    It.IsAny<bool>()))
-                .Returns(this.dtMessageConversationView.CreateDataReader())
-                .Verifiable();
-
-            // Act
-            this.mockInternalMessagingController.Object.GetRecentSentbox(Constants.UserID_User12);
-
-
-            // Assert
-            this.mockDataService.Verify();
-        }
-
-        [Test]
-
-        public void GetRecentSentbox_Calls_GetSentbox_With_Default_Values()
-        {
-            // Arrange
-            DataService.RegisterInstance(this.mockDataService.Object);
-            this.user12UserInfo.PortalID = Constants.PORTAL_Zero;
-            this.mockInternalMessagingController.Setup(mc => mc.GetCurrentUserInfo()).Returns(this.user12UserInfo);
-            this.dtMessageConversationView.Clear();
-            this.mockDataService
-                .Setup(ds => ds.GetSentBoxView(
-                    Constants.UserID_User12,
-                    Constants.PORTAL_Zero,
-                    It.IsAny<int>(),
-                    It.IsAny<int>(),
-                    It.IsAny<string>(),
-                    It.IsAny<bool>()))
-                .Returns(this.dtMessageConversationView.CreateDataReader())
-                .Verifiable();
-
-            // Act
-            this.mockInternalMessagingController.Object.GetRecentSentbox(Constants.UserID_User12);
-
-            // Assert
-            this.mockDataService.Verify();
-        }
-
-        [Test]
-
-        public void GetSentbox_Calls_DataService_GetSentBoxView_With_Default_Values()
-        {
-            DataService.RegisterInstance(this.mockDataService.Object);
-
-            this.user12UserInfo.PortalID = Constants.PORTAL_Zero;
-
-            this.mockInternalMessagingController.Setup(mc => mc.GetCurrentUserInfo()).Returns(this.user12UserInfo);
-
-            this.dtMessageConversationView.Clear();
-
-            this.mockDataService
-                .Setup(ds => ds.GetSentBoxView(
-                    Constants.UserID_User12,
-                    Constants.PORTAL_Zero,
-                    It.IsAny<int>(),
-                    It.IsAny<int>(),
-                    It.IsAny<string>(),
-                    It.IsAny<bool>()))
-                .Returns(this.dtMessageConversationView.CreateDataReader())
-                .Verifiable();
-
-            this.mockInternalMessagingController.Object.GetSentbox(
-                Constants.UserID_User12,
-                0,
-                0,
-                string.Empty,
-                false,
-                MessageReadStatus.Any,
-                MessageArchivedStatus.Any);
-
-            this.mockDataService.Verify();
-        }
-
-        [Test]
-
-        public void GetSentbox_Calls_Overload_With_Default_Values()
-        {
-            // Arrange
-            DataService.RegisterInstance(this.mockDataService.Object);
-            this.user12UserInfo.PortalID = Constants.PORTAL_Zero;
-            this.mockInternalMessagingController.Setup(mc => mc.GetCurrentUserInfo()).Returns(this.user12UserInfo);
-            this.dtMessageConversationView.Clear();
-            this.mockDataService
-                .Setup(ds => ds.GetSentBoxView(
-                    Constants.UserID_User12,
-                    Constants.PORTAL_Zero,
-                    It.IsAny<int>(),
-                    It.IsAny<int>(),
-                    It.IsAny<string>(),
-                    It.IsAny<bool>()))
-                .Returns(this.dtMessageConversationView.CreateDataReader())
-                .Verifiable();
-
-            // Act
-            this.mockInternalMessagingController.Object.GetSentbox(Constants.UserID_User12, 0, 0, string.Empty, false);
-
-            // Assert
-            this.mockDataService.Verify();
-        }
-
-        [Test]
-        public void RecipientLimit_Returns_MessagingRecipientLimit_Setting()
-        {
-            const int expected = 10;
-            this.mockInternalMessagingController
-                .Setup(mc => mc.GetPortalSettingAsInteger("MessagingRecipientLimit", Constants.CONTENT_ValidPortalId, It.IsAny<int>()))
-                .Returns(expected);
-
-            var actual = this.mockInternalMessagingController.Object.RecipientLimit(Constants.CONTENT_ValidPortalId);
-
-            Assert.That(actual, Is.EqualTo(expected));
-        }
-
-        [Test]
-
-        public void MessagingController_CreateMessage_Throws_On_Null_Message()
-        {
-            // Act, Assert
-            Assert.Throws<ArgumentException>(() => this.messagingController.SendMessage(null, new List<RoleInfo>(), new List<UserInfo>(), new List<int>(), this.user12UserInfo));
-        }
-
-        [Test]
-
-        public void MessagingController_CreateMessage_Throws_On_Null_Body_And_Subject()
-        {
-            // Act, Assert
-            Assert.Throws<ArgumentException>(() => this.messagingController.SendMessage(new Message(), new List<RoleInfo>(), new List<UserInfo>(), new List<int>(), this.user12UserInfo));
-        }
-
-        [Test]
-
-        public void MessagingController_CreateMessage_Throws_On_Null_Roles_And_Users()
-        {
-            // Arrange
-            var message = new Message { Subject = "subject", Body = "body" };
-
-            // Act, Assert
-            Assert.Throws<ArgumentException>(() => this.messagingController.SendMessage(message, null, null, null, this.user12UserInfo));
-        }
-
-        [Test]
-
-        public void MessagingController_CreateMessage_Throws_On_Empty_Roles_And_Users_Lists()
-        {
-            // Arrange
-            var message = new Message { Subject = "subject", Body = "body" };
-
-            // Act, Assert
-            Assert.Throws<ArgumentException>(() => this.messagingController.SendMessage(message, new List<RoleInfo>(), new List<UserInfo>(), null, this.user12UserInfo));
-        }
-
-        [Test]
-
-        public void MessagingController_CreateMessage_Throws_On_Roles_And_Users_With_No_DisplayNames()
-        {
-            // Arrange
-            var message = new Message { Subject = "subject", Body = "body" };
-
-            // Act, Assert
-            Assert.Throws<ArgumentException>(() => this.messagingController.SendMessage(message, new List<RoleInfo> { new RoleInfo() }, new List<UserInfo> { new UserInfo() }, null, this.user12UserInfo));
-        }
-
-        [Test]
-
-        public void MessagingController_CreateMessage_Throws_On_Large_Subject()
-        {
-            // Arrange
-            var subject = new StringBuilder();
-            for (var i = 0; i <= 40; i++)
-            {
-                subject.Append("1234567890");
-            }
-
-            // Arrange
-            var message = new Message { Subject = subject.ToString(), Body = "body" };
-
-            // Act, Assert
-            Assert.Throws<ArgumentException>(() => this.messagingController.SendMessage(message, new List<RoleInfo> { new RoleInfo() }, new List<UserInfo> { new UserInfo() }, null, this.user12UserInfo));
-        }
-
-        [Test]
-
-        public void MessagingController_CreateMessage_Throws_On_Large_To()
-        {
-            // Arrange
-            var message = new Message { Subject = "subject", Body = "body" };
-            var roles = new List<RoleInfo>();
-            var users = new List<UserInfo>();
-
-            for (var i = 0; i <= 100; i++)
-            {
-                roles.Add(new RoleInfo { RoleName = "1234567890" });
-                users.Add(new UserInfo { DisplayName = "1234567890" });
-            }
-
-            // Act, Assert
-            Assert.Throws<ArgumentException>(() => this.messagingController.SendMessage(message, roles, users, null, this.user12UserInfo));
-        }
-
-        [Test]
-
-        public void MessagingController_CreateMessage_Throws_On_Null_Sender()
-        {
-            // Arrange
-            var message = new Message { Subject = "subject", Body = "body" };
-            var user = new UserInfo { DisplayName = "user1", UserID = Constants.USER_TenId };
-            var role = new RoleInfo { RoleName = "role1" };
-
-            // Act
-            Assert.Throws<ArgumentException>(() => this.messagingController.SendMessage(message, new List<RoleInfo> { role }, new List<UserInfo> { user }, null, null));
-        }
-
-        [Test]
-
-        public void MessagingController_CreateMessage_Throws_On_Negative_SenderID()
-        {
-            // Arrange
-            var message = new Message { Subject = "subject", Body = "body" };
-            var user = new UserInfo { DisplayName = "user1", UserID = Constants.USER_TenId };
-            var role = new RoleInfo { RoleName = "role1" };
-            var sender = new UserInfo { DisplayName = "user11" };
-
-            // Act
-            Assert.Throws<ArgumentException>(() => this.messagingController.SendMessage(message, new List<RoleInfo> { role }, new List<UserInfo> { user }, null, sender));
-        }
-
-        [Test]
-
-        public void MessagingController_CreateMessage_Throws_On_SendingToRole_ByNonAdmin()
-        {
-            // Arrange
-            var message = new Message { Subject = "subject", Body = "body" };
-            var user = new UserInfo { DisplayName = Constants.USER_ElevenName, UserID = Constants.USER_ElevenId };
-            var role = new RoleInfo { RoleName = Constants.RoleName_FirstSocialGroup, RoleID = Constants.RoleID_FirstSocialGroup };
-
-            var mockDataService = new Mock<IDataService>();
-            var messagingController = new MessagingController(mockDataService.Object);
-
-            this.dtMessageRecipients.Clear();
-            mockDataService.Setup(md => md.GetMessageRecipientByMessageAndUser(It.IsAny<int>(), It.IsAny<int>())).Returns(this.dtMessageRecipients.CreateDataReader());
-
-            // Act
-            Assert.Throws<ArgumentException>(() => messagingController.SendMessage(message, new List<RoleInfo> { role }, new List<UserInfo> { user }, new List<int> { Constants.FOLDER_ValidFileId }, this.user12UserInfo));
-        }
-
-        // [Test]
-
-        public void MessagingController_CreateMessage_Throws_On_Passing_Attachments_When_Its_Not_Enabled()
-        {
-            // Arrange
-            var message = new Message { Subject = "subject", Body = "body" };
-            var user = new UserInfo { DisplayName = Constants.USER_ElevenName, UserID = Constants.USER_ElevenId };
-
-            var mockDataService = new Mock<IDataService>();
-            var messagingController = new MessagingController(mockDataService.Object);
-
-            // disable caching
-            this.mockCacheProvider.Setup(mc => mc.GetItem(It.IsAny<string>())).Returns(null);
-
-            this.dtPortalSettings.Clear();
-            this.dtPortalSettings.Rows.Add(Constants.PORTALSETTING_MessagingAllowAttachments_Name, Constants.PORTALSETTING_MessagingAllowAttachments_Value_NO, Constants.CULTURE_EN_US);
-            this.dataProvider.Setup(d => d.GetPortalSettings(It.IsAny<int>(), It.IsAny<string>())).Returns(this.dtPortalSettings.CreateDataReader());
-
-            this.dtMessageRecipients.Clear();
-            mockDataService.Setup(md => md.GetMessageRecipientByMessageAndUser(It.IsAny<int>(), It.IsAny<int>())).Returns(this.dtMessageRecipients.CreateDataReader());
-
-            // Act
-            Assert.Throws<AttachmentsNotAllowed>(() => messagingController.SendMessage(message, null, new List<UserInfo> { user }, new List<int> { Constants.FOLDER_ValidFileId }, this.user12UserInfo));
-        }
-
-        [Test]
-
-        public void MessagingController_CreateMessage_Calls_DataService_SaveSocialMessage_On_Valid_Message()
-        {
-            // Arrange
-            var message = new Message { Subject = "subject", Body = "body" };
-            var user = new UserInfo { DisplayName = "user1", UserID = Constants.USER_TenId };
-            var role = new RoleInfo { RoleName = "role1" };
-
-            this.mockDataService.Setup(md => md.GetMessageRecipientByMessageAndUser(It.IsAny<int>(), Constants.USER_TenId))
-                .Callback(this.SetupDataTables)
-                .Returns(this.dtMessageRecipients.CreateDataReader());
-
-            this.mockDataService.Setup(md => md.GetMessageRecipientByMessageAndUser(It.IsAny<int>(), this.adminUserInfo.UserID))
-                .Callback(this.SetupDataTables)
-                .Returns(this.dtMessageRecipients.CreateDataReader());
-
-            this.mockMessagingController.Setup(mc => mc.IsAdminOrHost(this.adminUserInfo)).Returns(true);
-
-            InternalMessagingController.SetTestableInstance(this.mockInternalMessagingController.Object);
-            this.mockInternalMessagingController.Setup(ims => ims.GetMessageRecipient(It.IsAny<int>(), It.IsAny<int>())).Returns((MessageRecipient)null);
-
-            // Act
-            this.mockMessagingController.Object.SendMessage(message, new List<RoleInfo> { role }, new List<UserInfo> { user }, null, this.adminUserInfo);
-
-            // Assert
-            this.mockDataService.Verify(ds => ds.SaveMessage(
-                It.Is<Message>(v => v.PortalID == Constants.PORTAL_Zero && v.Subject == "subject"
-                                                                             && v.Body == "body"
-                                                                             && v.To == "role1,user1"
-                                                                             && v.SenderUserID == this.adminUserInfo.UserID),
-                It.IsAny<int>(),
-                It.IsAny<int>()));
-        }
-
-        [Test]
-
-        public void MessagingController_Filters_Input_When_ProfanityFilter_Is_Enabled()
-        {
-            // Arrange
-            var user = new UserInfo { DisplayName = "user1", UserID = Constants.USER_TenId };
-            var role = new RoleInfo { RoleName = "role1" };
-            var message = new Message { Subject = "subject", Body = "body" };
-
-            this.dtMessageRecipients.Clear();
-            this.mockDataService.Setup(md => md.GetMessageRecipientByMessageAndUser(It.IsAny<int>(), It.IsAny<int>())).Returns(this.dtMessageRecipients.CreateDataReader());
-
-            this.mockMessagingController
-                .Setup(mc => mc.GetPortalSetting("MessagingProfanityFilters", It.IsAny<int>(), It.IsAny<string>()))
-                .Returns("YES");
-
-            this.mockMessagingController.Setup(mc => mc.InputFilter("subject")).Returns("subject_filtered");
-            this.mockMessagingController.Setup(mc => mc.InputFilter("body")).Returns("body_filtered");
-            this.mockInternalMessagingController.Setup(mc => mc.GetMessageRecipient(It.IsAny<int>(), It.IsAny<int>()));
-            this.mockMessagingController.Setup(mc => mc.IsAdminOrHost(this.adminUserInfo)).Returns(true);
-
-            InternalMessagingController.SetTestableInstance(this.mockInternalMessagingController.Object);
-            this.mockInternalMessagingController.Setup(ims => ims.GetMessageRecipient(It.IsAny<int>(), It.IsAny<int>())).Returns((MessageRecipient)null);
-
-            // Act
-<<<<<<< HEAD
-            this.mockMessagingController.Object.SendMessage(message, new List<RoleInfo> { role }, new List<UserInfo> { user }, null, this.adminUserInfo);
-
-            // Assert
-            Assert.AreEqual("subject_filtered", message.Subject);
-            Assert.AreEqual("body_filtered", message.Body);
-=======
-            this._mockMessagingController.Object.SendMessage(message, new List<RoleInfo> { role }, new List<UserInfo> { user }, null, this._adminUserInfo);
-
-            Assert.Multiple(() =>
-            {
-                // Assert
-                Assert.That(message.Subject, Is.EqualTo("subject_filtered"));
-                Assert.That(message.Body, Is.EqualTo("body_filtered"));
-            });
->>>>>>> ea58e779
-        }
-
-        [Test]
-
-        public void MessagingController_CreateMessage_For_CommonUser_Calls_DataService_SaveSocialMessageRecipient_Then_CreateSocialMessageRecipientsForRole()
-        {
-            // Arrange
-            var user = new UserInfo { DisplayName = "user1", UserID = Constants.USER_TenId };
-            var role = new RoleInfo { RoleName = "role1" };
-            var message = new Message { Subject = "subject", Body = "body" };
-
-            this.mockDataService.Setup(md => md.GetMessageRecipientByMessageAndUser(It.IsAny<int>(), Constants.USER_TenId))
-                .Callback(this.SetupDataTables)
-                .Returns(this.dtMessageRecipients.CreateDataReader());
-
-            this.mockDataService.Setup(md => md.GetMessageRecipientByMessageAndUser(It.IsAny<int>(), this.adminUserInfo.UserID))
-                .Callback(this.SetupDataTables)
-                .Returns(this.dtMessageRecipients.CreateDataReader());
-
-            // this pattern is based on: http://dpwhelan.com/blog/software-development/moq-sequences/
-            var callingSequence = 0;
-
-            // Arrange for Assert
-            this.mockDataService.Setup(ds => ds.CreateMessageRecipientsForRole(It.IsAny<int>(), It.IsAny<string>(), It.IsAny<int>())).Callback(() => Assert.That(callingSequence++, Is.EqualTo(0)));
-            this.mockDataService.Setup(ds => ds.SaveMessageRecipient(It.IsAny<MessageRecipient>(), It.IsAny<int>())).Callback(() => Assert.That(callingSequence++, Is.GreaterThan(0)));
-
-            this.mockMessagingController.Setup(mc => mc.IsAdminOrHost(this.adminUserInfo)).Returns(true);
-
-            InternalMessagingController.SetTestableInstance(this.mockInternalMessagingController.Object);
-            this.mockInternalMessagingController.Setup(ims => ims.GetMessageRecipient(It.IsAny<int>(), It.IsAny<int>())).Returns((MessageRecipient)null);
-
-            // Act
-            this.mockMessagingController.Object.SendMessage(message, new List<RoleInfo> { role }, new List<UserInfo> { user }, null, this.adminUserInfo);
-
-            // SaveMessageRecipient is called twice, one for sent message and second for receive
-        }
-
-        [Test]
-
-        public void MessagingController_CreateMessage_Trims_Comma_For_One_User()
-        {
-            // Arrange
-            var message = new Message { Subject = "subject", Body = "body" };
-            var user = new UserInfo { DisplayName = Constants.USER_TenName, UserID = Constants.USER_TenId };
-            var sender = new UserInfo { DisplayName = Constants.USER_ElevenName, UserID = Constants.USER_ElevenId };
-            var mockDataService = new Mock<IDataService>();
-            var messagingController = new MessagingController(mockDataService.Object);
-
-            this.mockInternalMessagingController.Setup(mc => mc.GetPortalSettingAsDouble(It.IsAny<string>(), this.user12UserInfo.PortalID, It.IsAny<double>())).Returns(0);
-
-            mockDataService.Setup(md => md.GetMessageRecipientByMessageAndUser(It.IsAny<int>(), Constants.USER_TenId))
-                .Callback(this.SetupDataTables)
-                .Returns(this.dtMessageRecipients.CreateDataReader());
-
-            mockDataService.Setup(md => md.GetMessageRecipientByMessageAndUser(It.IsAny<int>(), Constants.USER_ElevenId))
-                .Callback(this.SetupDataTables)
-                .Returns(this.dtMessageRecipients.CreateDataReader());
-
-            InternalMessagingController.SetTestableInstance(this.mockInternalMessagingController.Object);
-            this.mockInternalMessagingController.Setup(ims => ims.GetMessageRecipient(It.IsAny<int>(), It.IsAny<int>())).Returns((MessageRecipient)null);
-
-            // Act
-            messagingController.SendMessage(message, new List<RoleInfo>(), new List<UserInfo> { user }, null, sender);
-
-            // Assert
-            Assert.That(message.To, Is.EqualTo(Constants.USER_TenName));
-        }
-
-        [Test]
-
-        public void MessagingController_CreateMessage_Trims_Comma_For_Two_Users()
-        {
-            // Arrange
-            var message = new Message { Subject = "subject", Body = "body" };
-            var user10 = new UserInfo { DisplayName = Constants.USER_TenName, UserID = Constants.USER_TenId };
-            var user11 = new UserInfo { DisplayName = Constants.USER_ElevenName, UserID = Constants.USER_ElevenId };
-            var sender = new UserInfo { DisplayName = Constants.USER_ElevenName, UserID = Constants.USER_ElevenId };
-            var mockDataService = new Mock<IDataService>();
-            var messagingController = new MessagingController(mockDataService.Object);
-
-            this.mockInternalMessagingController.Setup(mc => mc.GetPortalSettingAsDouble(It.IsAny<string>(), this.user12UserInfo.PortalID, It.IsAny<double>())).Returns(0);
-
-            this.dtMessageRecipients.Clear();
-            var recipientId = 0;
-
-            // dtMessageRecipients.Rows.Add(Constants.Messaging_RecipientId_2, Constants.USER_Null, Constants.Messaging_UnReadMessage, Constants.Messaging_UnArchivedMessage);
-            mockDataService.Setup(md => md.GetMessageRecipientByMessageAndUser(It.IsAny<int>(), It.IsAny<int>()))
-                .Callback(() => this.dtMessageRecipients.Rows.Add(recipientId++, Constants.USER_Null, Constants.Messaging_UnReadMessage, Constants.Messaging_UnArchivedMessage))
-                .Returns(() => this.dtMessageRecipients.CreateDataReader());
-
-            InternalMessagingController.SetTestableInstance(this.mockInternalMessagingController.Object);
-            this.mockInternalMessagingController.Setup(ims => ims.GetMessageRecipient(It.IsAny<int>(), It.IsAny<int>())).Returns((MessageRecipient)null);
-
-            // Act
-            messagingController.SendMessage(message, new List<RoleInfo>(), new List<UserInfo> { user10, user11 }, null, sender);
-
-            // Assert
-            Assert.That(message.To, Is.EqualTo(Constants.USER_TenName + "," + Constants.USER_ElevenName));
-        }
-
-        [Test]
-
-        public void MessagingController_CreateMessage_Trims_Comma_For_One_Role()
-        {
-            // Arrange
-            var message = new Message { Subject = "subject", Body = "body" };
-            var role = new RoleInfo { RoleName = Constants.RoleName_Administrators };
-
-            this.dtMessageRecipients.Clear();
-            this.mockDataService.Setup(md => md.GetMessageRecipientByMessageAndUser(It.IsAny<int>(), It.IsAny<int>())).Returns(this.dtMessageRecipients.CreateDataReader());
-
-            this.mockMessagingController.Setup(mc => mc.IsAdminOrHost(this.adminUserInfo)).Returns(true);
-
-            // Act
-            this.mockMessagingController.Object.SendMessage(message, new List<RoleInfo> { role }, new List<UserInfo>(), null, this.adminUserInfo);
-
-            // Assert
-            Assert.That(message.To, Is.EqualTo(Constants.RoleName_Administrators));
-        }
-
-        [Test]
-
-        public void MessagingController_CreateMessage_Trims_Comma_For_Two_Roles()
-        {
-            // Arrange
-            var message = new Message { Subject = "subject", Body = "body" };
-            var role1 = new RoleInfo { RoleName = Constants.RoleName_Administrators };
-            var role2 = new RoleInfo { RoleName = Constants.RoleName_Subscribers };
-
-            this.dtMessageRecipients.Clear();
-            this.mockDataService.Setup(md => md.GetMessageRecipientByMessageAndUser(It.IsAny<int>(), It.IsAny<int>())).Returns(this.dtMessageRecipients.CreateDataReader());
-
-            this.mockMessagingController.Setup(mc => mc.IsAdminOrHost(this.adminUserInfo)).Returns(true);
-
-            // Act
-            this.mockMessagingController.Object.SendMessage(message, new List<RoleInfo> { role1, role2 }, new List<UserInfo>(), null, this.adminUserInfo);
-
-            // Assert
-            Assert.That(message.To, Is.EqualTo(Constants.RoleName_Administrators + "," + Constants.RoleName_Subscribers));
-        }
-
-        [Test]
-
-        public void MessagingController_CreateMessage_Calls_DataService_SaveSocialMessageAttachment_On_Passing_Attachments()
-        {
-            // Arrange
-            var message = new Message { Subject = "subject", Body = "body" };
-            var user = new UserInfo { DisplayName = "user1", UserID = Constants.USER_TenId };
-            var role = new RoleInfo { RoleName = "role1" };
-
-            this.mockDataService.Setup(md => md.GetMessageRecipientByMessageAndUser(It.IsAny<int>(), Constants.USER_TenId))
-                .Callback(this.SetupDataTables)
-                .Returns(this.dtMessageRecipients.CreateDataReader());
-
-            this.mockDataService.Setup(md => md.GetMessageRecipientByMessageAndUser(It.IsAny<int>(), this.adminUserInfo.UserID))
-                .Callback(this.SetupDataTables)
-                .Returns(this.dtMessageRecipients.CreateDataReader());
-
-            this.mockMessagingController.Setup(mc => mc.IsAdminOrHost(this.adminUserInfo)).Returns(true);
-
-            InternalMessagingController.SetTestableInstance(this.mockInternalMessagingController.Object);
-            this.mockInternalMessagingController.Setup(ims => ims.GetMessageRecipient(It.IsAny<int>(), It.IsAny<int>())).Returns((MessageRecipient)null);
-
-            // Act
-            this.mockMessagingController.Object.SendMessage(message, new List<RoleInfo> { role }, new List<UserInfo> { user }, new List<int> { Constants.FOLDER_ValidFileId }, this.adminUserInfo);
-
-            // Assert
-            this.mockDataService.Verify(ds => ds.SaveMessageAttachment(It.Is<MessageAttachment>(v => v.MessageID == message.MessageID), It.IsAny<int>()));
-        }
-
-        [Test]
-
-        public void MessagingController_CreateMessage_Calls_DataService_CreateSocialMessageRecipientsForRole_On_Passing_Role_ByAdmin()
-        {
-            InternalMessagingController.SetTestableInstance(this.mockInternalMessagingController.Object);
-
-            // Arrange
-            var message = new Message { Subject = "subject", Body = "body" };
-            var role = new RoleInfo { RoleName = Constants.RoleName_RegisteredUsers, RoleID = Constants.RoleID_RegisteredUsers };
-
-            this.mockDataService.Setup(md => md.GetMessageRecipientByMessageAndUser(It.IsAny<int>(), this.user12UserInfo.UserID))
-                .Callback(this.SetupDataTables)
-                .Returns(this.dtMessageRecipients.CreateDataReader());
-
-            this.mockDataService.Setup(md => md.GetMessageRecipientByMessageAndUser(It.IsAny<int>(), this.adminUserInfo.UserID))
-                .Callback(this.SetupDataTables)
-                .Returns(this.dtMessageRecipients.CreateDataReader());
-
-            this.mockMessagingController.Setup(mc => mc.IsAdminOrHost(this.adminUserInfo)).Returns(true);
-
-            // Act
-            this.mockMessagingController.Object.SendMessage(message, new List<RoleInfo> { role }, new List<UserInfo> { this.user12UserInfo }, new List<int> { Constants.FOLDER_ValidFileId }, this.adminUserInfo);
-
-            // Assert
-            this.mockDataService.Verify(ds => ds.CreateMessageRecipientsForRole(message.MessageID, Constants.RoleID_RegisteredUsers.ToString(), It.IsAny<int>()));
-        }
-
-        [Test]
-
-        public void MessagingController_CreateMessage_Calls_DataService_CreateSocialMessageRecipientsForRole_On_Passing_Role_ByHost()
-        {
-            // Arrange
-            var message = new Message { Subject = "subject", Body = "body" };
-            var role = new RoleInfo { RoleName = Constants.RoleName_RegisteredUsers, RoleID = Constants.RoleID_RegisteredUsers };
-
-            var mockDataService = new Mock<IDataService>();
-            var messagingController = new MessagingController(mockDataService.Object);
-
-            mockDataService.Setup(md => md.GetMessageRecipientByMessageAndUser(It.IsAny<int>(), this.user12UserInfo.UserID))
-                .Callback(this.SetupDataTables)
-                .Returns(this.dtMessageRecipients.CreateDataReader());
-
-            mockDataService.Setup(md => md.GetMessageRecipientByMessageAndUser(It.IsAny<int>(), this.hostUserInfo.UserID))
-                .Callback(this.SetupDataTables)
-                .Returns(this.dtMessageRecipients.CreateDataReader());
-
-            InternalMessagingController.SetTestableInstance(this.mockInternalMessagingController.Object);
-            this.mockInternalMessagingController.Setup(ims => ims.GetMessageRecipient(It.IsAny<int>(), It.IsAny<int>())).Returns((MessageRecipient)null);
-
-            // Act
-            messagingController.SendMessage(message, new List<RoleInfo> { role }, new List<UserInfo> { this.user12UserInfo }, new List<int> { Constants.FOLDER_ValidFileId }, this.hostUserInfo);
-
-            // Assert
-            mockDataService.Verify(ds => ds.CreateMessageRecipientsForRole(message.MessageID, Constants.RoleID_RegisteredUsers.ToString(), It.IsAny<int>()));
-        }
-
-        [Test]
-
-        public void MessagingController_CreateMessage_Calls_DataService_CreateSocialMessageRecipientsForRole_On_Passing_Roles()
-        {
-            // Arrange
-            var message = new Message { Subject = "subject", Body = "body" };
-            var user = new UserInfo { DisplayName = "user1", UserID = Constants.USER_TenId };
-            var role1 = new RoleInfo { RoleName = "role1", RoleID = Constants.RoleID_RegisteredUsers };
-            var role2 = new RoleInfo { RoleName = "role2", RoleID = Constants.RoleID_Administrators };
-
-            this.mockDataService.Setup(md => md.GetMessageRecipientByMessageAndUser(It.IsAny<int>(), Constants.USER_TenId))
-                .Callback(this.SetupDataTables)
-                .Returns(this.dtMessageRecipients.CreateDataReader());
-
-            this.mockDataService.Setup(md => md.GetMessageRecipientByMessageAndUser(It.IsAny<int>(), this.adminUserInfo.UserID))
-                .Callback(this.SetupDataTables)
-                .Returns(this.dtMessageRecipients.CreateDataReader());
-
-            this.mockMessagingController.Setup(mc => mc.IsAdminOrHost(this.adminUserInfo)).Returns(true);
-
-            InternalMessagingController.SetTestableInstance(this.mockInternalMessagingController.Object);
-            this.mockInternalMessagingController.Setup(ims => ims.GetMessageRecipient(It.IsAny<int>(), It.IsAny<int>())).Returns((MessageRecipient)null);
-
-            // Act
-            this.mockMessagingController.Object.SendMessage(message, new List<RoleInfo> { role1, role2 }, new List<UserInfo> { user }, new List<int> { Constants.FOLDER_ValidFileId }, this.adminUserInfo);
-
-            // Assert
-            this.mockDataService.Verify(ds => ds.CreateMessageRecipientsForRole(message.MessageID, Constants.RoleID_RegisteredUsers + "," + Constants.RoleID_Administrators, It.IsAny<int>()));
-        }
-
-        [Test]
-
-        public void MessagingController_CreateMessage_Calls_DataService_CreateSocialMessageRecipientsForRole_On_Passing_Roles_ByRoleOwner()
-        {
-            // Arrange
-            var message = new Message { Subject = "subject", Body = "body" };
-            var user = new UserInfo { DisplayName = "user1", UserID = Constants.USER_TenId };
-            var role = new RoleInfo { RoleName = Constants.RoleName_FirstSocialGroup, RoleID = Constants.RoleID_FirstSocialGroup };
-
-            this.mockDataService.Setup(md => md.GetMessageRecipientByMessageAndUser(It.IsAny<int>(), Constants.USER_TenId))
-                .Callback(this.SetupDataTables)
-                .Returns(this.dtMessageRecipients.CreateDataReader());
-
-            this.mockDataService.Setup(md => md.GetMessageRecipientByMessageAndUser(It.IsAny<int>(), this.adminUserInfo.UserID))
-                .Callback(this.SetupDataTables)
-                .Returns(this.dtMessageRecipients.CreateDataReader());
-
-            this.mockInternalMessagingController.Setup(mc => mc.GetMessageRecipient(It.IsAny<int>(), It.IsAny<int>()));
-
-            InternalMessagingController.SetTestableInstance(this.mockInternalMessagingController.Object);
-            this.mockInternalMessagingController.Setup(ims => ims.GetMessageRecipient(It.IsAny<int>(), It.IsAny<int>())).Returns((MessageRecipient)null);
-
-            // Act
-            this.mockMessagingController.Object.SendMessage(message, new List<RoleInfo> { role }, new List<UserInfo> { user }, new List<int> { Constants.FOLDER_ValidFileId }, this.groupOwnerUserInfo);
-
-            // Assert
-            this.mockDataService.Verify(ds => ds.CreateMessageRecipientsForRole(It.IsAny<int>(), It.IsAny<string>(), It.IsAny<int>()));
-        }
-
-        [Test]
-
-        public void MessagingController_CreateMessage_Calls_DataService_SaveSocialMessageRecipient_On_Passing_Users()
-        {
-            // Arrange
-            var message = new Message { Subject = "subject", Body = "body" };
-            var user = new UserInfo { DisplayName = "user1", UserID = Constants.USER_TenId };
-            var role = new RoleInfo { RoleName = "role1" };
-
-            this.mockDataService.Setup(md => md.GetMessageRecipientByMessageAndUser(It.IsAny<int>(), Constants.USER_TenId))
-                .Callback(this.SetupDataTables)
-                .Returns(this.dtMessageRecipients.CreateDataReader());
-
-            this.mockDataService.Setup(md => md.GetMessageRecipientByMessageAndUser(It.IsAny<int>(), this.adminUserInfo.UserID))
-                .Callback(this.SetupDataTables)
-                .Returns(this.dtMessageRecipients.CreateDataReader());
-
-            this.mockMessagingController.Setup(mc => mc.IsAdminOrHost(this.adminUserInfo)).Returns(true);
-
-            InternalMessagingController.SetTestableInstance(this.mockInternalMessagingController.Object);
-            this.mockInternalMessagingController.Setup(ims => ims.GetMessageRecipient(It.IsAny<int>(), It.IsAny<int>())).Returns((MessageRecipient)null);
-
-            // Act
-            this.mockMessagingController.Object.SendMessage(message, new List<RoleInfo> { role }, new List<UserInfo> { user }, null, this.adminUserInfo);
-
-            // Assert
-            this.mockDataService.Verify(ds => ds.SaveMessageRecipient(It.Is<MessageRecipient>(v => v.MessageID == message.MessageID && v.UserID == user.UserID), It.IsAny<int>()));
-        }
-
-        [Test]
-
-        public void MessagingController_CreateMessage_Sets_ReplyAll_To_False_On_Passing_Roles()
-        {
-            // Arrange
-            var message = new Message { Subject = "subject", Body = "body" };
-            var user = new UserInfo { DisplayName = "user1", UserID = Constants.USER_TenId };
-            var role = new RoleInfo { RoleName = "role1", RoleID = Constants.RoleID_RegisteredUsers };
-
-            this.mockDataService.Setup(md => md.GetMessageRecipientByMessageAndUser(It.IsAny<int>(), Constants.USER_TenId))
-                .Callback(this.SetupDataTables)
-                .Returns(this.dtMessageRecipients.CreateDataReader());
-
-            this.mockDataService.Setup(md => md.GetMessageRecipientByMessageAndUser(It.IsAny<int>(), this.adminUserInfo.UserID))
-                .Callback(this.SetupDataTables)
-                .Returns(this.dtMessageRecipients.CreateDataReader());
-
-            this.mockMessagingController.Setup(mc => mc.IsAdminOrHost(this.adminUserInfo)).Returns(true);
-
-            InternalMessagingController.SetTestableInstance(this.mockInternalMessagingController.Object);
-            this.mockInternalMessagingController.Setup(ims => ims.GetMessageRecipient(It.IsAny<int>(), It.IsAny<int>())).Returns((MessageRecipient)null);
-
-            // Act
-            this.mockMessagingController.Object.SendMessage(message, new List<RoleInfo> { role }, new List<UserInfo> { user }, new List<int> { Constants.FOLDER_ValidFileId }, this.adminUserInfo);
-
-            // Assert
-            Assert.That(message.ReplyAllAllowed, Is.EqualTo(false));
-        }
-
-        [Test]
-
-        public void MessagingController_CreateMessage_Sets_ReplyAll_To_True_On_Passing_User()
-        {
-            // Arrange
-            var message = new Message { Subject = "subject", Body = "body" };
-            var user = new UserInfo { DisplayName = "user1", UserID = Constants.USER_TenId };
-            var mockDataService = new Mock<IDataService>();
-            var messagingController = new MessagingController(mockDataService.Object);
-
-            mockDataService.Setup(md => md.GetMessageRecipientByMessageAndUser(It.IsAny<int>(), Constants.USER_TenId))
-                .Callback(this.SetupDataTables)
-                .Returns(this.dtMessageRecipients.CreateDataReader());
-
-            mockDataService.Setup(md => md.GetMessageRecipientByMessageAndUser(It.IsAny<int>(), this.adminUserInfo.UserID))
-                .Callback(this.SetupDataTables)
-                .Returns(this.dtMessageRecipients.CreateDataReader());
-
-            InternalMessagingController.SetTestableInstance(this.mockInternalMessagingController.Object);
-            this.mockInternalMessagingController.Setup(ims => ims.GetMessageRecipient(It.IsAny<int>(), It.IsAny<int>())).Returns((MessageRecipient)null);
-
-            // Act
-            messagingController.SendMessage(message, new List<RoleInfo>(), new List<UserInfo> { user }, new List<int> { Constants.FOLDER_ValidFileId }, this.adminUserInfo);
-
-            // Assert
-            Assert.That(message.ReplyAllAllowed, Is.EqualTo(true));
-        }
-
-        [Test]
-
-        public void MessagingController_CreateMessage_Adds_Sender_As_Recipient_When_Not_Aready_A_Recipient()
-        {
-            // Arrange
-            var message = new Message { Subject = "subject", Body = "body" };
-            var user = new UserInfo { DisplayName = "user1", UserID = Constants.USER_TenId };
-            var role = new RoleInfo { RoleName = "role1" };
-
-            this.mockDataService.Setup(md => md.GetMessageRecipientByMessageAndUser(It.IsAny<int>(), Constants.USER_TenId))
-                .Callback(this.SetupDataTables)
-                .Returns(this.dtMessageRecipients.CreateDataReader());
-
-            this.mockDataService.Setup(md => md.GetMessageRecipientByMessageAndUser(It.IsAny<int>(), this.adminUserInfo.UserID))
-                .Callback(this.SetupDataTables)
-                .Returns(this.dtMessageRecipients.CreateDataReader());
-
-            this.mockMessagingController.Setup(mc => mc.IsAdminOrHost(this.adminUserInfo)).Returns(true);
-
-            InternalMessagingController.SetTestableInstance(this.mockInternalMessagingController.Object);
-            this.mockInternalMessagingController.Setup(ims => ims.GetMessageRecipient(It.IsAny<int>(), It.IsAny<int>())).Returns((MessageRecipient)null);
-
-            // Act
-            this.mockMessagingController.Object.SendMessage(message, new List<RoleInfo> { role }, new List<UserInfo> { user }, null, this.adminUserInfo);
-
-            // Assert
-            this.mockDataService.Verify(ds => ds.SaveMessageRecipient(It.Is<MessageRecipient>(v => v.MessageID == message.MessageID && v.UserID == this.adminUserInfo.UserID), It.IsAny<int>()));
-        }
-
-        [Test]
-
-        public void MessagingController_CreateMessage_Marks_Message_As_Dispatched_For_Sender_When_Not_Already_A_Recipient()
-        {
-            // Arrange
-            var message = new Message { Subject = "subject", Body = "body" };
-            var user = new UserInfo { DisplayName = "user1", UserID = Constants.USER_TenId };
-            var role = new RoleInfo { RoleName = "role1" };
-
-            this.mockDataService.Setup(md => md.GetMessageRecipientByMessageAndUser(It.IsAny<int>(), Constants.USER_TenId))
-                .Callback(this.SetupDataTables)
-                .Returns(this.dtMessageRecipients.CreateDataReader());
-
-            this.mockDataService.Setup(md => md.GetMessageRecipientByMessageAndUser(It.IsAny<int>(), this.adminUserInfo.UserID))
-                .Callback(this.SetupDataTables)
-                .Returns(this.dtMessageRecipients.CreateDataReader());
-
-            this.mockMessagingController.Setup(mc => mc.IsAdminOrHost(this.adminUserInfo)).Returns(true);
-
-            InternalMessagingController.SetTestableInstance(this.mockInternalMessagingController.Object);
-            this.mockInternalMessagingController.Setup(ims => ims.GetMessageRecipient(It.IsAny<int>(), It.IsAny<int>())).Returns((MessageRecipient)null);
-
-            this.mockDataService.Setup(ds => ds.SaveMessageRecipient(It.Is<MessageRecipient>(mr => mr.UserID == this.adminUserInfo.UserID), It.IsAny<int>())).Returns(Constants.Messaging_RecipientId_1);
-
-            // Act
-            this.mockMessagingController.Object.SendMessage(message, new List<RoleInfo> { role }, new List<UserInfo> { user }, null, this.adminUserInfo);
-
-            // Assert
-            this.mockInternalMessagingController.Verify(imc => imc.MarkMessageAsDispatched(It.IsAny<int>(), Constants.Messaging_RecipientId_1));
-        }
-
-        [Test]
-
-        public void MessagingController_CreateMessage_Does_Not_Mark_Message_As_Dispatched_For_Sender_When_Already_A_Recipient()
-        {
-            // Arrange
-            var message = new Message { Subject = "subject", Body = "body" };
-            var user = new UserInfo { DisplayName = "user1", UserID = Constants.USER_TenId };
-            var role = new RoleInfo { RoleName = "role1" };
-
-            this.mockDataService.Setup(md => md.GetMessageRecipientByMessageAndUser(It.IsAny<int>(), Constants.USER_TenId))
-                .Callback(this.SetupDataTables)
-                .Returns(this.dtMessageRecipients.CreateDataReader());
-
-            this.mockDataService.Setup(md => md.GetMessageRecipientByMessageAndUser(It.IsAny<int>(), this.adminUserInfo.UserID))
-                .Callback(this.SetupDataTables)
-                .Returns(this.dtMessageRecipients.CreateDataReader());
-
-            this.mockMessagingController.Setup(mc => mc.IsAdminOrHost(this.adminUserInfo)).Returns(true);
-
-            InternalMessagingController.SetTestableInstance(this.mockInternalMessagingController.Object);
-            this.mockInternalMessagingController.Setup(ims => ims.GetMessageRecipient(It.IsAny<int>(), It.IsAny<int>())).Returns((MessageRecipient)null);
-
-            this.mockDataService.Setup(ds => ds.SaveMessageRecipient(It.Is<MessageRecipient>(mr => mr.UserID == this.adminUserInfo.UserID), It.IsAny<int>())).Returns(Constants.Messaging_RecipientId_1);
-
-            // Act
-            this.mockMessagingController.Object.SendMessage(message, new List<RoleInfo> { role }, new List<UserInfo> { user, this.adminUserInfo }, null, this.adminUserInfo);
-
-            // Assert
-            this.mockInternalMessagingController.Verify(imc => imc.MarkMessageAsDispatched(It.IsAny<int>(), Constants.Messaging_RecipientId_1), Times.Never());
-        }
-
-        [Test]
-
-        public void MessagingController_ReplyMessage_Throws_On_Null_Sender()
-        {
-            // Arrange
-
-            // Act
-            Assert.Throws<ArgumentException>(() => this.internalMessagingController.ReplyMessage(Constants.Messaging_MessageId_1, "body", null, null));
-        }
-
-        [Test]
-
-        public void MessagingController_ReplyMessage_Throws_On_Negative_SenderID()
-        {
-            // Arrange
-            var sender = new UserInfo { DisplayName = "user11" };
-
-            // Act
-            Assert.Throws<ArgumentException>(() => this.internalMessagingController.ReplyMessage(Constants.Messaging_MessageId_1, "body", null, sender));
-        }
-
-        [Test]
-
-        public void MessagingController_ReplyMessage_Throws_On_Null_Subject()
-        {
-            // Arrange
-            var sender = new UserInfo { DisplayName = "user11", UserID = Constants.USER_TenId };
-
-            // Act, Assert
-            Assert.Throws<ArgumentException>(() => this.internalMessagingController.ReplyMessage(Constants.Messaging_MessageId_1, null, null, sender));
-        }
-
-        [Test]
-
-        public void MessagingController_ReplyMessage_Throws_On_Empty_Subject()
-        {
-            // Arrange
-            var sender = new UserInfo { DisplayName = "user11", UserID = Constants.USER_TenId };
-
-            // Act, Assert
-            Assert.Throws<ArgumentException>(() => this.internalMessagingController.ReplyMessage(Constants.Messaging_MessageId_1, string.Empty, null, sender));
-        }
-
-        [Test]
-
-        public void MessagingController_ReplyMessage_Throws_On_Passing_Attachments_When_Its_Not_Enabled()
-        {
-            // Arrange
-            var sender = new UserInfo { DisplayName = "user11", UserID = Constants.USER_TenId, PortalID = Constants.PORTAL_Zero };
-
-            InternalMessagingController.SetTestableInstance(this.mockInternalMessagingController.Object);
-            this.mockInternalMessagingController.Setup(imc => imc.AttachmentsAllowed(Constants.PORTAL_Zero)).Returns(false);
-
-            // Act, Assert
-            Assert.Throws<AttachmentsNotAllowed>(() => this.internalMessagingController.ReplyMessage(Constants.Messaging_MessageId_1, "body", new List<int> { Constants.FOLDER_ValidFileId }, sender));
-        }
-
-        [Test]
-
-        public void MessagingController_ReplyMessage_Filters_Input_When_ProfanityFilter_Is_Enabled()
-        {
-            // Arrange
-            var sender = new UserInfo { DisplayName = "user11", UserID = Constants.USER_TenId, PortalID = Constants.PORTAL_Zero };
-
-            DataService.RegisterInstance(this.mockDataService.Object);
-
-            this.mockMessagingController.Setup(mc => mc.InputFilter("body")).Returns("body_filtered");
-            this.mockMessagingController.Setup(mc => mc.GetCurrentUserInfo()).Returns(new UserInfo());
-
-            this.mockMessagingController
-                .Setup(mc => mc.GetPortalSetting("MessagingProfanityFilters", It.IsAny<int>(), It.IsAny<string>()))
-                .Returns("YES");
-
-            this.mockInternalMessagingController.Setup(imc => imc.GetMessageRecipient(It.IsAny<int>(), It.IsAny<int>())).Returns(new MessageRecipient());
-
-            this.mockInternalMessagingController.Object.ReplyMessage(0, "body", null, sender);
-
-            this.mockDataService.Verify(ds => ds.CreateMessageReply(It.IsAny<int>(), It.IsAny<int>(), It.IsAny<string>(), It.IsAny<int>(), It.IsAny<string>(), It.IsAny<int>()));
-        }
-
-        [Test]
-
-        public void MessagingController_ReplyMessage_Throws_When_Message_Or_Recipient_Are_Not_Found()
-        {
-            // Arrange
-            var sender = new UserInfo { DisplayName = "user11", UserID = Constants.USER_TenId, PortalID = Constants.PORTAL_Zero };
-
-            DataService.RegisterInstance(this.mockDataService.Object);
-
-            this.mockMessagingController.Setup(mc => mc.InputFilter("body")).Returns("body_filtered");
-            this.mockMessagingController.Setup(mc => mc.GetCurrentUserInfo()).Returns(new UserInfo());
-
-            this.mockMessagingController
-                .Setup(mc => mc.GetPortalSetting("MessagingProfanityFilters", It.IsAny<int>(), It.IsAny<string>()))
-                .Returns("NO");
-
-            this.mockDataService.Setup(ds => ds.CreateMessageReply(It.IsAny<int>(), It.IsAny<int>(), It.IsAny<string>(), It.IsAny<int>(), It.IsAny<string>(), It.IsAny<int>())).Returns(-1);
-
-            Assert.Throws<MessageOrRecipientNotFoundException>(() => this.mockInternalMessagingController.Object.ReplyMessage(0, "body", null, sender));
-        }
-
-        [Test]
-
-        public void MessagingController_ReplyMessage_Marks_Message_As_Read_By_Sender()
-        {
-            // Arrange
-            var sender = new UserInfo { DisplayName = "user11", UserID = Constants.USER_TenId, PortalID = Constants.PORTAL_Zero };
-
-            DataService.RegisterInstance(this.mockDataService.Object);
-
-            this.mockMessagingController.Setup(mc => mc.InputFilter("body")).Returns("body_filtered");
-            this.mockMessagingController.Setup(mc => mc.GetCurrentUserInfo()).Returns(new UserInfo());
-
-            this.mockMessagingController
-                .Setup(mc => mc.GetPortalSetting("MessagingProfanityFilters", It.IsAny<int>(), It.IsAny<string>()))
-                .Returns("NO");
-
-            this.mockInternalMessagingController.Setup(imc => imc.GetMessageRecipient(It.IsAny<int>(), It.IsAny<int>())).Returns(new MessageRecipient());
-
-            this.mockInternalMessagingController.Object.ReplyMessage(0, "body", null, sender);
-
-            this.mockInternalMessagingController.Verify(imc => imc.MarkRead(It.IsAny<int>(), sender.UserID));
-        }
-
-        [Test]
-
-        public void MessagingController_ReplyMessage_Marks_Message_As_Dispatched_For_Sender()
-        {
-            // Arrange
-            var sender = new UserInfo { DisplayName = "user11", UserID = Constants.USER_TenId, PortalID = Constants.PORTAL_Zero };
-
-            DataService.RegisterInstance(this.mockDataService.Object);
-
-            this.mockMessagingController.Setup(mc => mc.InputFilter("body")).Returns("body_filtered");
-            this.mockMessagingController.Setup(mc => mc.GetCurrentUserInfo()).Returns(new UserInfo());
-
-            this.mockMessagingController
-                .Setup(mc => mc.GetPortalSetting("MessagingProfanityFilters", It.IsAny<int>(), It.IsAny<string>()))
-                .Returns("NO");
-
-            this.mockInternalMessagingController.Setup(imc => imc.GetMessageRecipient(It.IsAny<int>(), It.IsAny<int>())).Returns(new MessageRecipient { RecipientID = Constants.Messaging_RecipientId_1 });
-
-            this.mockInternalMessagingController.Object.ReplyMessage(0, "body", null, sender);
-
-            this.mockInternalMessagingController.Verify(imc => imc.MarkMessageAsDispatched(It.IsAny<int>(), Constants.Messaging_RecipientId_1));
-        }
-
-        [Test]
-        public void MessagingController_SetReadMessage_Calls_DataService_UpdateSocialMessageReadStatus()
-        {
-            // Arrange
-            var messageInstance = CreateValidMessage();
-            var user = new UserInfo { DisplayName = "user1", UserID = Constants.USER_TenId };
-
-            // Act
-            this.internalMessagingController.MarkRead(messageInstance.ConversationId, user.UserID);
-
-            // Assert
-            this.mockDataService.Verify(ds => ds.UpdateMessageReadStatus(messageInstance.ConversationId, user.UserID, true));
-        }
-
-        [Test]
-        public void MessagingController_SetUnReadMessage_Calls_DataService_UpdateSocialMessageReadStatus()
-        {
-            // Arrange
-            var messageInstance = CreateValidMessage();
-            var user = new UserInfo { DisplayName = "user1", UserID = Constants.USER_TenId };
-
-            // Act
-            this.internalMessagingController.MarkUnRead(messageInstance.ConversationId, user.UserID);
-
-            // Assert
-            this.mockDataService.Verify(ds => ds.UpdateMessageReadStatus(messageInstance.ConversationId, user.UserID, false));
-        }
-
-        [Test]
-        public void MessagingController_SetArchivedMessage_Calls_DataService_UpdateSocialMessageArchivedStatus()
-        {
-            // Arrange
-            var messageInstance = CreateValidMessage();
-            var user = new UserInfo { DisplayName = "user1", UserID = Constants.USER_TenId };
-
-            // Act
-            this.internalMessagingController.MarkArchived(messageInstance.ConversationId, user.UserID);
-
-            // Assert
-            this.mockDataService.Verify(ds => ds.UpdateMessageArchivedStatus(messageInstance.ConversationId, user.UserID, true));
-        }
-
-        [Test]
-        public void MessagingController_SetUnArchivedMessage_Calls_DataService_UpdateSocialMessageArchivedStatus()
-        {
-            // Arrange
-            var messageInstance = CreateValidMessage();
-            var user = new UserInfo { DisplayName = "user1", UserID = Constants.USER_TenId };
-
-            // Act
-            this.internalMessagingController.MarkUnArchived(messageInstance.ConversationId, user.UserID);
-
-            // Assert
-            this.mockDataService.Verify(ds => ds.UpdateMessageArchivedStatus(messageInstance.ConversationId, user.UserID, false));
-        }
-
-        [Test]
-
-        public void GetSocialMessageRecipient_Calls_DataService_GetSocialMessageRecipientByMessageAndUser()
-        {
-            this.dtMessageRecipients.Clear();
-            this.mockDataService
-                .Setup(ds => ds.GetMessageRecipientByMessageAndUser(Constants.Messaging_MessageId_1, Constants.UserID_User12))
-                .Returns(this.dtMessageRecipients.CreateDataReader())
-                .Verifiable();
-
-            this.internalMessagingController.GetMessageRecipient(Constants.Messaging_MessageId_1, Constants.UserID_User12);
-
-            this.mockDataService.Verify();
-        }
-
-        [Test]
-
-        public void WaitTimeForNextMessage_Throws_On_Null_Sender()
-        {
-            Assert.Throws<ArgumentNullException>(() => this.internalMessagingController.WaitTimeForNextMessage(null));
-        }
-
-        [Test]
-
-        public void WaitTimeForNextMessage_Returns_Zero_When_MessagingThrottlingInterval_Is_Zero()
-        {
-            this.user12UserInfo.PortalID = Constants.CONTENT_ValidPortalId;
-            this.mockMessagingController.Setup(mc => mc.GetPortalSettingAsDouble(It.IsAny<string>(), this.user12UserInfo.PortalID, 0.5)).Returns(0.5);
-
-            var result = this.mockInternalMessagingController.Object.WaitTimeForNextMessage(this.user12UserInfo);
-
-            Assert.That(result, Is.EqualTo(0));
-        }
-
-        [Test]
-
-        public void WaitTimeForNextMessage_Returns_Zero_When_Sender_Is_Admin_Or_Host()
-        {
-            this.adminUserInfo.PortalID = Constants.CONTENT_ValidPortalId;
-
-            this.mockMessagingController.Setup(mc => mc.GetPortalSettingAsInteger(It.IsAny<string>(), this.adminUserInfo.PortalID, Null.NullInteger)).Returns(1);
-            this.mockMessagingController.Setup(mc => mc.IsAdminOrHost(this.adminUserInfo)).Returns(true);
-
-            var result = this.mockInternalMessagingController.Object.WaitTimeForNextMessage(this.adminUserInfo);
-
-            Assert.That(result, Is.EqualTo(0));
-        }
-
-        [Test]
-
-        public void WaitTimeForNextMessage_Returns_Zero_When_The_User_Has_No_Previous_Conversations()
-        {
-            this.user12UserInfo.PortalID = Constants.CONTENT_ValidPortalId;
-
-            this.mockMessagingController.Setup(mc => mc.GetPortalSettingAsInteger(It.IsAny<string>(), this.user12UserInfo.PortalID, Null.NullInteger)).Returns(1);
-            this.mockMessagingController.Setup(mc => mc.IsAdminOrHost(this.adminUserInfo)).Returns(false);
-
-            this.mockInternalMessagingController.Setup(mc => mc.GetLastSentMessage(this.user12UserInfo)).Returns((Message)null);
-
-            var result = this.mockInternalMessagingController.Object.WaitTimeForNextMessage(this.user12UserInfo);
-
-            Assert.That(result, Is.EqualTo(0));
-        }
-
-        [Test]
-        [TestCase("2/16/2012 12:15:12 PM", "2/16/2012 12:14:12 PM", 1, 0)]
-        [TestCase("2/16/2012 12:15:12 PM", "2/16/2012 12:14:12 PM", 2, 60)]
-        [TestCase("2/16/2012 12:15:12 PM", "2/16/2012 12:14:12 PM", 10, 540)]
-
-        public void WaitTimeForNextMessage_Returns_The_Number_Of_Seconds_Since_Last_Message_Sent(string actualDateString, string lastMessageDateString, int throttlingInterval, int expected)
-        {
-            var culture = CultureInfo.GetCultureInfo("en-US");
-            var actualDate = DateTime.Parse(actualDateString, culture);
-            var lastMessageDate = DateTime.Parse(lastMessageDateString, culture);
-            this.user12UserInfo.PortalID = Constants.CONTENT_ValidPortalId;
-            this.mockInternalMessagingController.Setup(mc => mc.GetPortalSettingAsDouble(It.IsAny<string>(), this.user12UserInfo.PortalID, It.IsAny<double>())).Returns(throttlingInterval);
-            this.mockInternalMessagingController.Setup(mc => mc.IsAdminOrHost(this.adminUserInfo)).Returns(false);
-            this.dtMessages.Clear();
-            this.dtMessages.Rows.Add(-1, 1, 1, string.Empty, string.Empty, string.Empty, string.Empty, -1, -1, -1, -1, lastMessageDate, -1, Null.NullDate);
-            var dr = this.dtMessages.CreateDataReader();
-            var message = CBO.FillObject<Message>(dr);
-            this.mockInternalMessagingController.Setup(mc => mc.GetLastSentMessage(It.IsAny<UserInfo>())).Returns(message);
-            this.mockInternalMessagingController.Setup(mc => mc.GetDateTimeNow()).Returns(actualDate);
-            var result = this.mockInternalMessagingController.Object.WaitTimeForNextMessage(this.user12UserInfo);
-
-            Assert.That(result, Is.EqualTo(expected));
-        }
-
-        [Test]
-
-        public void GetInbox_Calls_DataService_GetMessageBoxView()
-        {
-            DataService.RegisterInstance(this.mockDataService.Object);
-
-            this.dtMessageConversationView.Clear();
-
-            this.user12UserInfo.PortalID = Constants.PORTAL_Zero;
-
-            this.mockInternalMessagingController.Setup(mc => mc.GetCurrentUserInfo()).Returns(this.user12UserInfo);
-            this.mockDataService.Setup(ds => ds.GetInBoxView(It.IsAny<int>(), Constants.PORTAL_Zero, It.IsAny<int>(), It.IsAny<int>(), It.IsAny<string>(), It.IsAny<bool>(), MessageReadStatus.Any, MessageArchivedStatus.Any, MessageSentStatus.Received)).Returns(this.dtMessageConversationView.CreateDataReader()).Verifiable();
-            this.mockInternalMessagingController.Object.GetInbox(0, 0, 0, string.Empty, false, MessageReadStatus.Any, MessageArchivedStatus.Any);
-            this.mockDataService.Verify();
-        }
-
-        [Test]
-
-        public void GetInbox_Calls_Overload_With_Default_Values()
-        {
-            // Arrange
-            DataService.RegisterInstance(this.mockDataService.Object);
-            this.dtMessageConversationView.Clear();
-            this.user12UserInfo.PortalID = Constants.PORTAL_Zero;
-            this.mockInternalMessagingController.Setup(mc => mc.GetCurrentUserInfo()).Returns(this.user12UserInfo);
-            this.mockDataService.Setup(ds => ds.GetInBoxView(It.IsAny<int>(), Constants.PORTAL_Zero, It.IsAny<int>(), It.IsAny<int>(), It.IsAny<string>(), It.IsAny<bool>(), MessageReadStatus.Any, MessageArchivedStatus.UnArchived, MessageSentStatus.Received)).Returns(this.dtMessageConversationView.CreateDataReader()).Verifiable();
-
-            // Act
-            this.mockInternalMessagingController.Object.GetInbox(this.user12UserInfo.UserID, 0, 0, string.Empty, false);
-
-            // Assert
-            this.mockDataService.Verify();
-        }
-
-        [Test]
-
-        public void GetRecentInbox_Calls_GetInbox_With_Default_Values()
-        {
-            // Arrange
-            DataService.RegisterInstance(this.mockDataService.Object);
-            this.dtMessageConversationView.Clear();
-            this.user12UserInfo.PortalID = Constants.PORTAL_Zero;
-            this.mockInternalMessagingController.Setup(mc => mc.GetCurrentUserInfo()).Returns(this.user12UserInfo);
-            this.mockDataService.Setup(ds => ds.GetInBoxView(It.IsAny<int>(), Constants.PORTAL_Zero, It.IsAny<int>(), It.IsAny<int>(), It.IsAny<string>(), It.IsAny<bool>(), MessageReadStatus.Any, MessageArchivedStatus.UnArchived, MessageSentStatus.Received)).Returns(this.dtMessageConversationView.CreateDataReader()).Verifiable();
-
-            // Act
-            this.mockInternalMessagingController.Object.GetRecentInbox(Constants.UserID_User12, 0, 0);
-
-            // Assert
-            this.mockDataService.Verify();
-        }
-
-        [Test]
-
-        public void GetRecentInbox_Calls_Overload_With_Default_Values()
-        {
-            // Arrange
-            DataService.RegisterInstance(this.mockDataService.Object);
-            this.dtMessageConversationView.Clear();
-            this.user12UserInfo.PortalID = Constants.PORTAL_Zero;
-            this.mockInternalMessagingController.Setup(mc => mc.GetCurrentUserInfo()).Returns(this.user12UserInfo);
-            this.mockDataService.Setup(ds => ds.GetInBoxView(It.IsAny<int>(), Constants.PORTAL_Zero, It.IsAny<int>(), It.IsAny<int>(), It.IsAny<string>(), It.IsAny<bool>(), MessageReadStatus.Any, MessageArchivedStatus.UnArchived, MessageSentStatus.Received)).Returns(this.dtMessageConversationView.CreateDataReader()).Verifiable();
-
-            // Act
-            this.mockInternalMessagingController.Object.GetRecentInbox(Constants.UserID_User12);
-
-            // Assert
-            this.mockDataService.Verify();
-        }
-
-        [Test]
-        public void CountArchivedMessagesByConversation_Calls_DataService_CountArchivedMessagesByConversation()
-        {
-            this.mockDataService.Setup(ds => ds.CountArchivedMessagesByConversation(It.IsAny<int>())).Verifiable();
-            this.internalMessagingController.CountArchivedMessagesByConversation(1);
-            this.mockDataService.Verify();
-        }
-
-        [Test]
-        public void CountMessagesByConversation_Calls_DataService_CountMessagesByConversation()
-        {
-            this.mockDataService.Setup(ds => ds.CountMessagesByConversation(It.IsAny<int>())).Verifiable();
-            this.internalMessagingController.CountMessagesByConversation(1);
-            this.mockDataService.Verify();
-        }
-
-        [Test]
-        public void CountConversations_Calls_DataService_CountTotalConversations()
-        {
-            this.mockDataService.Setup(ds => ds.CountTotalConversations(It.IsAny<int>(), It.IsAny<int>())).Verifiable();
-            this.internalMessagingController.CountConversations(Constants.UserID_User12, Constants.PORTAL_Zero);
-            this.mockDataService.Verify();
-        }
-
-        [Test]
-        public void CountUnreadMessages_Calls_DataService_CountNewThreads()
-        {
-            this.mockDataService.Setup(ds => ds.CountNewThreads(It.IsAny<int>(), It.IsAny<int>())).Verifiable();
-            this.internalMessagingController.CountUnreadMessages(Constants.UserID_User12, Constants.PORTAL_Zero);
-            this.mockDataService.Verify();
-        }
-
-        [Test]
-        public void CountSentMessages_Calls_DataService_CountSentMessages()
-        {
-            this.mockDataService.Setup(ds => ds.CountSentMessages(It.IsAny<int>(), It.IsAny<int>())).Verifiable();
-            this.internalMessagingController.CountSentMessages(Constants.UserID_User12, Constants.PORTAL_Zero);
-            this.mockDataService.Verify();
-        }
-
-        [Test]
-        public void CountArchivedMessages_Calls_DataService_CountArchivedMessages()
-        {
-            this.mockDataService.Setup(ds => ds.CountArchivedMessages(It.IsAny<int>(), It.IsAny<int>())).Verifiable();
-            this.internalMessagingController.CountArchivedMessages(Constants.UserID_User12, Constants.PORTAL_Zero);
-            this.mockDataService.Verify();
-        }
-
-        [Test]
-        public void DeleteMessageRecipient_Calls_DataService_DeleteMessageRecipientByMessageAndUser()
-        {
-            this.mockDataService.Setup(ds => ds.DeleteMessageRecipientByMessageAndUser(Constants.Messaging_MessageId_1, Constants.UserID_User12)).Verifiable();
-            this.internalMessagingController.DeleteMessageRecipient(Constants.Messaging_MessageId_1, Constants.UserID_User12);
-            this.mockDataService.Verify();
-        }
-
-        [Test]
-
-        public void GetMessageRecipients_Calls_DataService_GetMessageRecipientsByMessage()
-        {
-            this.dtMessageRecipients.Clear();
-
-            this.mockDataService
-                .Setup(ds => ds.GetMessageRecipientsByMessage(Constants.Messaging_MessageId_1))
-                .Returns(this.dtMessageRecipients.CreateDataReader())
-                .Verifiable();
-            this.internalMessagingController.GetMessageRecipients(Constants.Messaging_MessageId_1);
-            this.mockDataService.Verify();
-        }
-
-        private static Message CreateValidMessage()
-        {
-            var message = new Message
-            {
-                MessageID = 2,
-                Subject = "test",
-                Body = "body",
-                ConversationId = 1,
-                ReplyAllAllowed = false,
-                SenderUserID = 1,
-                NotificationTypeID = 1,
-            };
-            return message;
-        }
-
-        private void SetupDataProvider()
-        {
-            // Standard DataProvider Path for Logging
-            this.dataProvider.Setup(d => d.GetProviderPath()).Returns(string.Empty);
-
-            var dataTable = new DataTable("Languages");
-            var pkId = dataTable.Columns.Add("LanguageID", typeof(int));
-            dataTable.Columns.Add("CultureCode", typeof(string));
-            dataTable.Columns.Add("CultureName", typeof(string));
-            dataTable.Columns.Add("FallbackCulture", typeof(string));
-            dataTable.Columns.Add("CreatedByUserID", typeof(int));
-            dataTable.Columns.Add("CreatedOnDate", typeof(DateTime));
-            dataTable.Columns.Add("LastModifiedByUserID", typeof(int));
-            dataTable.Columns.Add("LastModifiedOnDate", typeof(DateTime));
-            dataTable.PrimaryKey = new[] { pkId };
-            dataTable.Rows.Add(1, "en-US", "English (United States)", null, -1, "2011-05-04 09:42:11.530", -1, "2011-05-04 09:42:11.530");
-
-            this.dataProvider.Setup(x => x.GetLanguages()).Returns(dataTable.CreateDataReader());
-        }
-
-        private void SetupUsers()
-        {
-            this.adminUserInfo = new UserInfo { DisplayName = Constants.UserDisplayName_Admin, UserID = Constants.UserID_Admin, Roles = new[] { Constants.RoleName_Administrators } };
-            this.hostUserInfo = new UserInfo { DisplayName = Constants.UserDisplayName_Host, UserID = Constants.UserID_Host, IsSuperUser = true };
-            this.user12UserInfo = new UserInfo { DisplayName = Constants.UserDisplayName_User12, UserID = Constants.UserID_User12 };
-            this.groupOwnerUserInfo = new UserInfo { DisplayName = Constants.UserDisplayName_FirstSocialGroupOwner, UserID = Constants.UserID_FirstSocialGroupOwner };
-        }
-
-        private void SetupPortalSettings()
-        {
-            var portalSettings = new PortalSettings
-            {
-                AdministratorRoleName = Constants.RoleName_Administrators,
-            };
-
-            this.portalController.Setup(pc => pc.GetCurrentPortalSettings()).Returns(portalSettings);
-        }
-
-        private void SetupCachingProvider()
-        {
-            this.mockCacheProvider.Setup(c => c.GetItem(It.IsAny<string>())).Returns<string>(key =>
-            {
-                if (key.Contains("Portal-1_"))
-                {
-                    var portals = new List<PortalInfo>();
-                    portals.Add(new PortalInfo() { PortalID = 0 });
-
-                    return portals;
-                }
-                else if (key.Contains("PortalGroups"))
-                {
-                    return new List<PortalGroupInfo>();
-                }
-
-                return null;
-            });
-        }
-
-        private void SetupRoleProvider()
-        {
-            var adminRoleInfoForAdministrators = new UserRoleInfo { RoleName = Constants.RoleName_Administrators, RoleID = Constants.RoleID_Administrators, UserID = Constants.UserID_Admin };
-            var adminRoleInfoforRegisteredUsers = new UserRoleInfo { RoleName = Constants.RoleName_RegisteredUsers, RoleID = Constants.RoleID_RegisteredUsers, UserID = Constants.UserID_User12 };
-            var user12RoleInfoforRegisteredUsers = new UserRoleInfo { RoleName = Constants.RoleName_RegisteredUsers, RoleID = Constants.RoleID_RegisteredUsers, UserID = Constants.UserID_User12 };
-            var userFirstSocialGroupOwner = new UserRoleInfo { RoleName = Constants.RoleName_FirstSocialGroup, RoleID = Constants.RoleID_FirstSocialGroup, UserID = Constants.UserID_FirstSocialGroupOwner, IsOwner = true };
-
-            this.mockRoleProvider.Setup(rp => rp.GetUserRoles(It.Is<UserInfo>(u => u.UserID == Constants.UserID_Admin), It.IsAny<bool>())).Returns(new List<UserRoleInfo> { adminRoleInfoForAdministrators, adminRoleInfoforRegisteredUsers });
-            this.mockRoleProvider.Setup(rp => rp.GetUserRoles(It.Is<UserInfo>(u => u.UserID == Constants.UserID_User12), It.IsAny<bool>())).Returns(new List<UserRoleInfo> { user12RoleInfoforRegisteredUsers });
-            this.mockRoleProvider.Setup(rp => rp.GetUserRoles(It.Is<UserInfo>(u => u.UserID == Constants.UserID_FirstSocialGroupOwner), It.IsAny<bool>())).Returns(new List<UserRoleInfo> { userFirstSocialGroupOwner });
-        }
-
-        private void SetupFileControllers()
-        {
-            this.folderManager.Setup(f => f.GetFolder(It.IsAny<int>())).Returns(new FolderInfo());
-            this.fileManager.Setup(f => f.GetFile(It.IsAny<int>())).Returns(new FileInfo());
-            this.folderPermissionController.Setup(f => f.CanViewFolder(It.IsAny<IFolderInfo>())).Returns(true);
-        }
-
-        private void SetupDataTables()
-        {
-            // Messages
-            this.dtMessages = new DataTable("Messages");
-            var pkMessagesMessageID = this.dtMessages.Columns.Add("MessageID", typeof(int));
-            this.dtMessages.Columns.Add("PortalId", typeof(int));
-            this.dtMessages.Columns.Add("NotificationTypeID", typeof(int));
-            this.dtMessages.Columns.Add("To", typeof(string));
-            this.dtMessages.Columns.Add("From", typeof(string));
-            this.dtMessages.Columns.Add("Subject", typeof(string));
-            this.dtMessages.Columns.Add("Body", typeof(string));
-            this.dtMessages.Columns.Add("ConversationId", typeof(int));
-            this.dtMessages.Columns.Add("ReplyAllAllowed", typeof(bool));
-            this.dtMessages.Columns.Add("SenderUserID", typeof(int));
-            this.dtMessages.Columns.Add("CreatedByUserID", typeof(int));
-            this.dtMessages.Columns.Add("CreatedOnDate", typeof(DateTime));
-            this.dtMessages.Columns.Add("LastModifiedByUserID", typeof(int));
-            this.dtMessages.Columns.Add("LastModifiedOnDate", typeof(DateTime));
-            this.dtMessages.PrimaryKey = new[] { pkMessagesMessageID };
-
-            // MessageRecipients
-            this.dtMessageRecipients = new DataTable("MessageRecipients");
-            var pkMessageRecipientID = this.dtMessageRecipients.Columns.Add("RecipientID", typeof(int));
-            this.dtMessageRecipients.Columns.Add("MessageID", typeof(int));
-            this.dtMessageRecipients.Columns.Add("UserID", typeof(int));
-            this.dtMessageRecipients.Columns.Add("Read", typeof(bool));
-            this.dtMessageRecipients.Columns.Add("Archived", typeof(bool));
-            this.dtMessageRecipients.Columns.Add("CreatedByUserID", typeof(int));
-            this.dtMessageRecipients.Columns.Add("CreatedOnDate", typeof(DateTime));
-            this.dtMessageRecipients.Columns.Add("LastModifiedByUserID", typeof(int));
-            this.dtMessageRecipients.Columns.Add("LastModifiedOnDate", typeof(DateTime));
-            this.dtMessageRecipients.PrimaryKey = new[] { pkMessageRecipientID };
-
-            // MessageAttachments
-            this.dtMessageAttachment = new DataTable("MessageAttachments");
-            var pkMessageAttachmentID = this.dtMessageAttachment.Columns.Add("MessageAttachmentID", typeof(int));
-            this.dtMessageAttachment.Columns.Add("MessageID", typeof(int));
-            this.dtMessageAttachment.Columns.Add("FileID", typeof(int));
-            this.dtMessageAttachment.Columns.Add("CreatedByUserID", typeof(int));
-            this.dtMessageAttachment.Columns.Add("CreatedOnDate", typeof(DateTime));
-            this.dtMessageAttachment.Columns.Add("LastModifiedByUserID", typeof(int));
-            this.dtMessageAttachment.Columns.Add("LastModifiedOnDate", typeof(DateTime));
-            this.dtMessageAttachment.PrimaryKey = new[] { pkMessageAttachmentID };
-
-            // Portal Settings
-            this.dtPortalSettings = new DataTable("PortalSettings");
-            this.dtPortalSettings.Columns.Add("SettingName", typeof(string));
-            this.dtPortalSettings.Columns.Add("SettingValue", typeof(string));
-            this.dtPortalSettings.Columns.Add("CultureCode", typeof(string));
-            this.dtPortalSettings.Columns.Add("CreatedByUserID", typeof(int));
-            this.dtPortalSettings.Columns.Add("CreatedOnDate", typeof(DateTime));
-            this.dtPortalSettings.Columns.Add("LastModifiedByUserID", typeof(int));
-            this.dtPortalSettings.Columns.Add("LastModifiedOnDate", typeof(DateTime));
-
-            // Message Conversation
-            this.dtMessageConversationView = new DataTable();
-            this.dtMessageConversationView.Columns.Add("RowNumber", typeof(int));
-            this.dtMessageConversationView.Columns.Add("AttachmentCount", typeof(int));
-            this.dtMessageConversationView.Columns.Add("NewThreadCount", typeof(int));
-            this.dtMessageConversationView.Columns.Add("ThreadCount", typeof(int));
-            this.dtMessageConversationView.Columns.Add("MessageID", typeof(int));
-            this.dtMessageConversationView.Columns.Add("To", typeof(string));
-            this.dtMessageConversationView.Columns.Add("From", typeof(string));
-            this.dtMessageConversationView.Columns.Add("Subject", typeof(string));
-            this.dtMessageConversationView.Columns.Add("Body", typeof(string));
-            this.dtMessageConversationView.Columns.Add("ConversationID", typeof(int));
-            this.dtMessageConversationView.Columns.Add("ReplyAllAllowed", typeof(bool));
-            this.dtMessageConversationView.Columns.Add("SenderUserID", typeof(int));
-            this.dtMessageConversationView.Columns.Add("CreatedByUserID", typeof(int));
-            this.dtMessageConversationView.Columns.Add("CreatedOnDate", typeof(DateTime));
-            this.dtMessageConversationView.Columns.Add("LastModifiedByUserID", typeof(int));
-            this.dtMessageConversationView.Columns.Add("LastModifiedOnDate", typeof(DateTime));
-
-            // Thread View
-            this.dtMessageThreadsView = new DataTable();
-            this.dtMessageThreadsView.Columns.Add("TotalThreads", typeof(int));
-            this.dtMessageThreadsView.Columns.Add("TotalNewThreads", typeof(int));
-            this.dtMessageThreadsView.Columns.Add("TotalArchivedThreads", typeof(int));
-        }
-    }
-}
-
-// ReSharper restore InconsistentNaming+﻿// Licensed to the .NET Foundation under one or more agreements.
+// The .NET Foundation licenses this file to you under the MIT license.
+// See the LICENSE file in the project root for more information
+namespace DotNetNuke.Tests.Core.Controllers.Messaging
+{
+    using System;
+    using System.Collections.Generic;
+    using System.Data;
+    using System.Globalization;
+    using System.Text;
+
+    using DotNetNuke.Common.Utilities;
+    using DotNetNuke.ComponentModel;
+    using DotNetNuke.Data;
+    using DotNetNuke.Entities.Portals;
+    using DotNetNuke.Entities.Users;
+    using DotNetNuke.Security.Permissions;
+    using DotNetNuke.Security.Roles;
+    using DotNetNuke.Services.Cache;
+    using DotNetNuke.Services.FileSystem;
+    using DotNetNuke.Services.Localization;
+    using DotNetNuke.Services.Social.Messaging;
+    using DotNetNuke.Services.Social.Messaging.Data;
+    using DotNetNuke.Services.Social.Messaging.Exceptions;
+    using DotNetNuke.Services.Social.Messaging.Internal;
+    using DotNetNuke.Tests.Utilities;
+    using DotNetNuke.Tests.Utilities.Fakes;
+    using DotNetNuke.Tests.Utilities.Mocks;
+
+    using Microsoft.Extensions.DependencyInjection;
+
+    using Moq;
+
+    using NUnit.Framework;
+
+    /// <summary> Testing various aspects of MessagingController.</summary>
+    [TestFixture]
+    public class MessagingControllerTests
+    {
+        private Mock<IDataService> mockDataService;
+        private MessagingController messagingController;
+        private InternalMessagingControllerImpl internalMessagingController;
+        private Mock<MessagingController> mockMessagingController;
+        private Mock<InternalMessagingControllerImpl> mockInternalMessagingController;
+        private Mock<DataProvider> dataProvider;
+        private Mock<IPortalController> portalController;
+        private Mock<RoleProvider> mockRoleProvider;
+        private Mock<CachingProvider> mockCacheProvider;
+        private Mock<ILocalizationProvider> mockLocalizationProvider;
+        private Mock<IFolderManager> folderManager;
+        private Mock<IFileManager> fileManager;
+        private Mock<IFolderPermissionController> folderPermissionController;
+        private FakeServiceProvider serviceProvider;
+
+        private DataTable dtMessages;
+        private DataTable dtMessageAttachment;
+        private DataTable dtMessageRecipients;
+        private DataTable dtPortalSettings;
+        private DataTable dtMessageConversationView;
+        private DataTable dtMessageThreadsView;
+
+        private UserInfo adminUserInfo;
+        private UserInfo hostUserInfo;
+        private UserInfo user12UserInfo;
+        private UserInfo groupOwnerUserInfo;
+
+        [SetUp]
+
+        public void SetUp()
+        {
+            ComponentFactory.Container = new SimpleContainer();
+            this.mockDataService = new Mock<IDataService>();
+            this.dataProvider = MockComponentProvider.CreateDataProvider();
+            this.mockRoleProvider = MockComponentProvider.CreateRoleProvider();
+            this.mockCacheProvider = MockComponentProvider.CreateDataCacheProvider();
+            MockComponentProvider.CreateEventLogController();
+
+            this.mockLocalizationProvider = MockComponentProvider.CreateLocalizationProvider();
+            this.mockLocalizationProvider.Setup(l => l.GetString(It.IsAny<string>(), It.IsAny<string>())).Returns("{0}_{1}");
+
+            this.messagingController = new MessagingController(this.mockDataService.Object);
+            this.internalMessagingController = new InternalMessagingControllerImpl(this.mockDataService.Object);
+            this.mockMessagingController = new Mock<MessagingController> { CallBase = true };
+            this.mockInternalMessagingController = new Mock<InternalMessagingControllerImpl> { CallBase = true };
+
+            this.portalController = new Mock<IPortalController>();
+            this.portalController.Setup(c => c.GetPortalSettings(It.IsAny<int>())).Returns(new Dictionary<string, string>());
+            PortalController.SetTestableInstance(this.portalController.Object);
+
+            DataService.RegisterInstance(this.mockDataService.Object);
+
+            this.folderManager = new Mock<IFolderManager>();
+            this.fileManager = new Mock<IFileManager>();
+            this.folderPermissionController = new Mock<IFolderPermissionController>();
+
+            FolderManager.RegisterInstance(this.folderManager.Object);
+            FileManager.RegisterInstance(this.fileManager.Object);
+            FolderPermissionController.SetTestableInstance(this.folderPermissionController.Object);
+
+            this.SetupDataProvider();
+            this.SetupRoleProvider();
+            this.SetupDataTables();
+            this.SetupUsers();
+            this.SetupPortalSettings();
+            this.SetupCachingProvider();
+            this.SetupFileControllers();
+
+            this.mockInternalMessagingController.Setup(m => m.GetLastSentMessage(It.IsAny<UserInfo>())).Returns((Message)null);
+
+            this.serviceProvider = FakeServiceProvider.Setup(
+                services =>
+                {
+                    services.AddSingleton(this.mockDataService.Object);
+                    services.AddSingleton(this.dataProvider.Object);
+                    services.AddSingleton(this.portalController.Object);
+                    services.AddSingleton(this.mockRoleProvider.Object);
+                    services.AddSingleton(this.mockCacheProvider.Object);
+                    services.AddSingleton(this.mockLocalizationProvider.Object);
+                    services.AddSingleton(this.folderManager.Object);
+                    services.AddSingleton(this.fileManager.Object);
+                    services.AddSingleton(this.folderPermissionController.Object);
+                });
+        }
+
+        [TearDown]
+        public void TearDown()
+        {
+            this.serviceProvider.Dispose();
+            ComponentFactory.Container = null;
+            PortalController.ClearInstance();
+            this._dtMessages?.Dispose();
+            this._dtMessageAttachment?.Dispose();
+            this._dtMessageRecipients?.Dispose();
+            this._dtPortalSettings?.Dispose();
+            this._dtMessageConversationView?.Dispose();
+            this._dtMessageThreadsView?.Dispose();
+        }
+
+        [Test]
+        public void MessagingController_Constructor_Throws_On_Null_DataService()
+        {
+            // Arrange
+
+            // Act, Assert
+            Assert.Throws<ArgumentNullException>(() => new MessagingController(null));
+        }
+
+        [Test]
+        public void AttachmentsAllowed_Returns_True_When_MessagingAllowAttachments_Setting_Is_YES()
+        {
+            this._mockMessagingController.Setup(mc => mc.GetPortalSetting("MessagingAllowAttachments", Constants.CONTENT_ValidPortalId, "YES")).Returns("YES");
+            var result = this._mockInternalMessagingController.Object.AttachmentsAllowed(Constants.CONTENT_ValidPortalId);
+            Assert.That(result, Is.True);
+        }
+
+        [Test]
+        public void IncludeAttachments_Returns_True_When_MessagingIncludeAttachments_Setting_Is_YES()
+        {
+            this.mockMessagingController.Setup(mc => mc.GetPortalSetting("MessagingAllowAttachments", Constants.CONTENT_ValidPortalId, "YES")).Returns("YES");
+            var result = this.mockInternalMessagingController.Object.IncludeAttachments(Constants.CONTENT_ValidPortalId);
+            Assert.That(result, Is.True);
+        }
+
+        [Test]
+        public void AttachmentsAllowed_Returns_False_When_MessagingAllowAttachments_Setting_Is_Not_YES()
+        {
+            this.mockInternalMessagingController.Setup(mc => mc.GetPortalSetting("MessagingAllowAttachments", Constants.CONTENT_ValidPortalId, "YES")).Returns("NO");
+            var result = this.mockInternalMessagingController.Object.AttachmentsAllowed(Constants.CONTENT_ValidPortalId);
+            Assert.That(result, Is.False);
+        }
+
+        [Test]
+
+        public void GetArchivedMessages_Calls_DataService_GetArchiveBoxView_With_Default_Values()
+        {
+            DataService.RegisterInstance(this.mockDataService.Object);
+
+            this.user12UserInfo.PortalID = Constants.PORTAL_Zero;
+
+            this.mockInternalMessagingController.Setup(mc => mc.GetCurrentUserInfo()).Returns(this.user12UserInfo);
+
+            this.dtMessageConversationView.Clear();
+
+            this.mockDataService
+                .Setup(ds => ds.GetArchiveBoxView(
+                    Constants.UserID_User12,
+                    Constants.PORTAL_Zero,
+                    It.IsAny<int>(),
+                    It.IsAny<int>(),
+                    It.IsAny<string>(),
+                    It.IsAny<bool>()))
+                .Returns(this.dtMessageConversationView.CreateDataReader())
+                .Verifiable();
+
+            this.mockInternalMessagingController.Object.GetArchivedMessages(Constants.UserID_User12, 0, 0);
+
+            this.mockInternalMessagingController.Verify();
+        }
+
+        [Test]
+        public void GetMessageThread_Calls_DataService_GetMessageThread()
+        {
+            var totalRecords = 0;
+
+            DataService.RegisterInstance(this.mockDataService.Object);
+
+            this.dtMessageThreadsView.Clear();
+
+            this.mockDataService.Setup(ds => ds.GetMessageThread(It.IsAny<int>(), It.IsAny<int>(), It.IsAny<int>(), It.IsAny<int>(), It.IsAny<string>(), It.IsAny<bool>(), ref totalRecords)).Returns(this.dtMessageThreadsView.CreateDataReader()).Verifiable();
+            this.mockInternalMessagingController.Object.GetMessageThread(0, 0, 0, 0, string.Empty, false, ref totalRecords);
+            this.mockDataService.Verify();
+        }
+
+        [Test]
+        public void GetMessageThread_Calls_Overload_With_Default_Values()
+        {
+            // Arrange
+            var totalRecords = 0;
+            DataService.RegisterInstance(this.mockDataService.Object);
+            this.dtMessageThreadsView.Clear();
+            this.mockDataService.Setup(ds => ds.GetMessageThread(It.IsAny<int>(), It.IsAny<int>(), It.IsAny<int>(), It.IsAny<int>(), It.IsAny<string>(), It.IsAny<bool>(), ref totalRecords)).Returns(this.dtMessageThreadsView.CreateDataReader()).Verifiable();
+
+            // Act
+            this.mockInternalMessagingController.Object.GetMessageThread(0, 0, 0, 0, ref totalRecords);
+
+            // Assert
+            this.mockDataService.Verify();
+        }
+
+        [Test]
+
+        public void GetRecentSentbox_Calls_Overload_With_Default_Values()
+        {
+            // Arrange
+            DataService.RegisterInstance(this.mockDataService.Object);
+            this.user12UserInfo.PortalID = Constants.PORTAL_Zero;
+            this.mockInternalMessagingController.Setup(mc => mc.GetCurrentUserInfo()).Returns(this.user12UserInfo);
+            this.dtMessageConversationView.Clear();
+            this.mockDataService
+                .Setup(ds => ds.GetSentBoxView(
+                    Constants.UserID_User12,
+                    Constants.PORTAL_Zero,
+                    It.IsAny<int>(),
+                    It.IsAny<int>(),
+                    It.IsAny<string>(),
+                    It.IsAny<bool>()))
+                .Returns(this.dtMessageConversationView.CreateDataReader())
+                .Verifiable();
+
+            // Act
+            this.mockInternalMessagingController.Object.GetRecentSentbox(Constants.UserID_User12);
+
+
+            // Assert
+            this.mockDataService.Verify();
+        }
+
+        [Test]
+
+        public void GetRecentSentbox_Calls_GetSentbox_With_Default_Values()
+        {
+            // Arrange
+            DataService.RegisterInstance(this.mockDataService.Object);
+            this.user12UserInfo.PortalID = Constants.PORTAL_Zero;
+            this.mockInternalMessagingController.Setup(mc => mc.GetCurrentUserInfo()).Returns(this.user12UserInfo);
+            this.dtMessageConversationView.Clear();
+            this.mockDataService
+                .Setup(ds => ds.GetSentBoxView(
+                    Constants.UserID_User12,
+                    Constants.PORTAL_Zero,
+                    It.IsAny<int>(),
+                    It.IsAny<int>(),
+                    It.IsAny<string>(),
+                    It.IsAny<bool>()))
+                .Returns(this.dtMessageConversationView.CreateDataReader())
+                .Verifiable();
+
+            // Act
+            this.mockInternalMessagingController.Object.GetRecentSentbox(Constants.UserID_User12);
+
+            // Assert
+            this.mockDataService.Verify();
+        }
+
+        [Test]
+
+        public void GetSentbox_Calls_DataService_GetSentBoxView_With_Default_Values()
+        {
+            DataService.RegisterInstance(this.mockDataService.Object);
+
+            this.user12UserInfo.PortalID = Constants.PORTAL_Zero;
+
+            this.mockInternalMessagingController.Setup(mc => mc.GetCurrentUserInfo()).Returns(this.user12UserInfo);
+
+            this.dtMessageConversationView.Clear();
+
+            this.mockDataService
+                .Setup(ds => ds.GetSentBoxView(
+                    Constants.UserID_User12,
+                    Constants.PORTAL_Zero,
+                    It.IsAny<int>(),
+                    It.IsAny<int>(),
+                    It.IsAny<string>(),
+                    It.IsAny<bool>()))
+                .Returns(this.dtMessageConversationView.CreateDataReader())
+                .Verifiable();
+
+            this.mockInternalMessagingController.Object.GetSentbox(
+                Constants.UserID_User12,
+                0,
+                0,
+                string.Empty,
+                false,
+                MessageReadStatus.Any,
+                MessageArchivedStatus.Any);
+
+            this.mockDataService.Verify();
+        }
+
+        [Test]
+
+        public void GetSentbox_Calls_Overload_With_Default_Values()
+        {
+            // Arrange
+            DataService.RegisterInstance(this.mockDataService.Object);
+            this.user12UserInfo.PortalID = Constants.PORTAL_Zero;
+            this.mockInternalMessagingController.Setup(mc => mc.GetCurrentUserInfo()).Returns(this.user12UserInfo);
+            this.dtMessageConversationView.Clear();
+            this.mockDataService
+                .Setup(ds => ds.GetSentBoxView(
+                    Constants.UserID_User12,
+                    Constants.PORTAL_Zero,
+                    It.IsAny<int>(),
+                    It.IsAny<int>(),
+                    It.IsAny<string>(),
+                    It.IsAny<bool>()))
+                .Returns(this.dtMessageConversationView.CreateDataReader())
+                .Verifiable();
+
+            // Act
+            this.mockInternalMessagingController.Object.GetSentbox(Constants.UserID_User12, 0, 0, string.Empty, false);
+
+            // Assert
+            this.mockDataService.Verify();
+        }
+
+        [Test]
+        public void RecipientLimit_Returns_MessagingRecipientLimit_Setting()
+        {
+            const int expected = 10;
+            this.mockInternalMessagingController
+                .Setup(mc => mc.GetPortalSettingAsInteger("MessagingRecipientLimit", Constants.CONTENT_ValidPortalId, It.IsAny<int>()))
+                .Returns(expected);
+
+            var actual = this.mockInternalMessagingController.Object.RecipientLimit(Constants.CONTENT_ValidPortalId);
+
+            Assert.That(actual, Is.EqualTo(expected));
+        }
+
+        [Test]
+
+        public void MessagingController_CreateMessage_Throws_On_Null_Message()
+        {
+            // Act, Assert
+            Assert.Throws<ArgumentException>(() => this.messagingController.SendMessage(null, new List<RoleInfo>(), new List<UserInfo>(), new List<int>(), this.user12UserInfo));
+        }
+
+        [Test]
+
+        public void MessagingController_CreateMessage_Throws_On_Null_Body_And_Subject()
+        {
+            // Act, Assert
+            Assert.Throws<ArgumentException>(() => this.messagingController.SendMessage(new Message(), new List<RoleInfo>(), new List<UserInfo>(), new List<int>(), this.user12UserInfo));
+        }
+
+        [Test]
+
+        public void MessagingController_CreateMessage_Throws_On_Null_Roles_And_Users()
+        {
+            // Arrange
+            var message = new Message { Subject = "subject", Body = "body" };
+
+            // Act, Assert
+            Assert.Throws<ArgumentException>(() => this.messagingController.SendMessage(message, null, null, null, this.user12UserInfo));
+        }
+
+        [Test]
+
+        public void MessagingController_CreateMessage_Throws_On_Empty_Roles_And_Users_Lists()
+        {
+            // Arrange
+            var message = new Message { Subject = "subject", Body = "body" };
+
+            // Act, Assert
+            Assert.Throws<ArgumentException>(() => this.messagingController.SendMessage(message, new List<RoleInfo>(), new List<UserInfo>(), null, this.user12UserInfo));
+        }
+
+        [Test]
+
+        public void MessagingController_CreateMessage_Throws_On_Roles_And_Users_With_No_DisplayNames()
+        {
+            // Arrange
+            var message = new Message { Subject = "subject", Body = "body" };
+
+            // Act, Assert
+            Assert.Throws<ArgumentException>(() => this.messagingController.SendMessage(message, new List<RoleInfo> { new RoleInfo() }, new List<UserInfo> { new UserInfo() }, null, this.user12UserInfo));
+        }
+
+        [Test]
+
+        public void MessagingController_CreateMessage_Throws_On_Large_Subject()
+        {
+            // Arrange
+            var subject = new StringBuilder();
+            for (var i = 0; i <= 40; i++)
+            {
+                subject.Append("1234567890");
+            }
+
+            // Arrange
+            var message = new Message { Subject = subject.ToString(), Body = "body" };
+
+            // Act, Assert
+            Assert.Throws<ArgumentException>(() => this.messagingController.SendMessage(message, new List<RoleInfo> { new RoleInfo() }, new List<UserInfo> { new UserInfo() }, null, this.user12UserInfo));
+        }
+
+        [Test]
+
+        public void MessagingController_CreateMessage_Throws_On_Large_To()
+        {
+            // Arrange
+            var message = new Message { Subject = "subject", Body = "body" };
+            var roles = new List<RoleInfo>();
+            var users = new List<UserInfo>();
+
+            for (var i = 0; i <= 100; i++)
+            {
+                roles.Add(new RoleInfo { RoleName = "1234567890" });
+                users.Add(new UserInfo { DisplayName = "1234567890" });
+            }
+
+            // Act, Assert
+            Assert.Throws<ArgumentException>(() => this.messagingController.SendMessage(message, roles, users, null, this.user12UserInfo));
+        }
+
+        [Test]
+
+        public void MessagingController_CreateMessage_Throws_On_Null_Sender()
+        {
+            // Arrange
+            var message = new Message { Subject = "subject", Body = "body" };
+            var user = new UserInfo { DisplayName = "user1", UserID = Constants.USER_TenId };
+            var role = new RoleInfo { RoleName = "role1" };
+
+            // Act
+            Assert.Throws<ArgumentException>(() => this.messagingController.SendMessage(message, new List<RoleInfo> { role }, new List<UserInfo> { user }, null, null));
+        }
+
+        [Test]
+
+        public void MessagingController_CreateMessage_Throws_On_Negative_SenderID()
+        {
+            // Arrange
+            var message = new Message { Subject = "subject", Body = "body" };
+            var user = new UserInfo { DisplayName = "user1", UserID = Constants.USER_TenId };
+            var role = new RoleInfo { RoleName = "role1" };
+            var sender = new UserInfo { DisplayName = "user11" };
+
+            // Act
+            Assert.Throws<ArgumentException>(() => this.messagingController.SendMessage(message, new List<RoleInfo> { role }, new List<UserInfo> { user }, null, sender));
+        }
+
+        [Test]
+
+        public void MessagingController_CreateMessage_Throws_On_SendingToRole_ByNonAdmin()
+        {
+            // Arrange
+            var message = new Message { Subject = "subject", Body = "body" };
+            var user = new UserInfo { DisplayName = Constants.USER_ElevenName, UserID = Constants.USER_ElevenId };
+            var role = new RoleInfo { RoleName = Constants.RoleName_FirstSocialGroup, RoleID = Constants.RoleID_FirstSocialGroup };
+
+            var mockDataService = new Mock<IDataService>();
+            var messagingController = new MessagingController(mockDataService.Object);
+
+            this.dtMessageRecipients.Clear();
+            mockDataService.Setup(md => md.GetMessageRecipientByMessageAndUser(It.IsAny<int>(), It.IsAny<int>())).Returns(this.dtMessageRecipients.CreateDataReader());
+
+            // Act
+            Assert.Throws<ArgumentException>(() => messagingController.SendMessage(message, new List<RoleInfo> { role }, new List<UserInfo> { user }, new List<int> { Constants.FOLDER_ValidFileId }, this.user12UserInfo));
+        }
+
+        // [Test]
+
+        public void MessagingController_CreateMessage_Throws_On_Passing_Attachments_When_Its_Not_Enabled()
+        {
+            // Arrange
+            var message = new Message { Subject = "subject", Body = "body" };
+            var user = new UserInfo { DisplayName = Constants.USER_ElevenName, UserID = Constants.USER_ElevenId };
+
+            var mockDataService = new Mock<IDataService>();
+            var messagingController = new MessagingController(mockDataService.Object);
+
+            // disable caching
+            this.mockCacheProvider.Setup(mc => mc.GetItem(It.IsAny<string>())).Returns(null);
+
+            this.dtPortalSettings.Clear();
+            this.dtPortalSettings.Rows.Add(Constants.PORTALSETTING_MessagingAllowAttachments_Name, Constants.PORTALSETTING_MessagingAllowAttachments_Value_NO, Constants.CULTURE_EN_US);
+            this.dataProvider.Setup(d => d.GetPortalSettings(It.IsAny<int>(), It.IsAny<string>())).Returns(this.dtPortalSettings.CreateDataReader());
+
+            this.dtMessageRecipients.Clear();
+            mockDataService.Setup(md => md.GetMessageRecipientByMessageAndUser(It.IsAny<int>(), It.IsAny<int>())).Returns(this.dtMessageRecipients.CreateDataReader());
+
+            // Act
+            Assert.Throws<AttachmentsNotAllowed>(() => messagingController.SendMessage(message, null, new List<UserInfo> { user }, new List<int> { Constants.FOLDER_ValidFileId }, this.user12UserInfo));
+        }
+
+        [Test]
+
+        public void MessagingController_CreateMessage_Calls_DataService_SaveSocialMessage_On_Valid_Message()
+        {
+            // Arrange
+            var message = new Message { Subject = "subject", Body = "body" };
+            var user = new UserInfo { DisplayName = "user1", UserID = Constants.USER_TenId };
+            var role = new RoleInfo { RoleName = "role1" };
+
+            this.mockDataService.Setup(md => md.GetMessageRecipientByMessageAndUser(It.IsAny<int>(), Constants.USER_TenId))
+                .Callback(this.SetupDataTables)
+                .Returns(this.dtMessageRecipients.CreateDataReader());
+
+            this.mockDataService.Setup(md => md.GetMessageRecipientByMessageAndUser(It.IsAny<int>(), this.adminUserInfo.UserID))
+                .Callback(this.SetupDataTables)
+                .Returns(this.dtMessageRecipients.CreateDataReader());
+
+            this.mockMessagingController.Setup(mc => mc.IsAdminOrHost(this.adminUserInfo)).Returns(true);
+
+            InternalMessagingController.SetTestableInstance(this.mockInternalMessagingController.Object);
+            this.mockInternalMessagingController.Setup(ims => ims.GetMessageRecipient(It.IsAny<int>(), It.IsAny<int>())).Returns((MessageRecipient)null);
+
+            // Act
+            this.mockMessagingController.Object.SendMessage(message, new List<RoleInfo> { role }, new List<UserInfo> { user }, null, this.adminUserInfo);
+
+            // Assert
+            this.mockDataService.Verify(ds => ds.SaveMessage(
+                It.Is<Message>(v => v.PortalID == Constants.PORTAL_Zero && v.Subject == "subject"
+                                                                             && v.Body == "body"
+                                                                             && v.To == "role1,user1"
+                                                                             && v.SenderUserID == this.adminUserInfo.UserID),
+                It.IsAny<int>(),
+                It.IsAny<int>()));
+        }
+
+        [Test]
+
+        public void MessagingController_Filters_Input_When_ProfanityFilter_Is_Enabled()
+        {
+            // Arrange
+            var user = new UserInfo { DisplayName = "user1", UserID = Constants.USER_TenId };
+            var role = new RoleInfo { RoleName = "role1" };
+            var message = new Message { Subject = "subject", Body = "body" };
+
+            this.dtMessageRecipients.Clear();
+            this.mockDataService.Setup(md => md.GetMessageRecipientByMessageAndUser(It.IsAny<int>(), It.IsAny<int>())).Returns(this.dtMessageRecipients.CreateDataReader());
+
+            this.mockMessagingController
+                .Setup(mc => mc.GetPortalSetting("MessagingProfanityFilters", It.IsAny<int>(), It.IsAny<string>()))
+                .Returns("YES");
+
+            this.mockMessagingController.Setup(mc => mc.InputFilter("subject")).Returns("subject_filtered");
+            this.mockMessagingController.Setup(mc => mc.InputFilter("body")).Returns("body_filtered");
+            this.mockInternalMessagingController.Setup(mc => mc.GetMessageRecipient(It.IsAny<int>(), It.IsAny<int>()));
+            this.mockMessagingController.Setup(mc => mc.IsAdminOrHost(this.adminUserInfo)).Returns(true);
+
+            InternalMessagingController.SetTestableInstance(this.mockInternalMessagingController.Object);
+            this.mockInternalMessagingController.Setup(ims => ims.GetMessageRecipient(It.IsAny<int>(), It.IsAny<int>())).Returns((MessageRecipient)null);
+
+            // Act
+            this.mockMessagingController.Object.SendMessage(message, new List<RoleInfo> { role }, new List<UserInfo> { user }, null, this.adminUserInfo);
+
+            Assert.Multiple(() =>
+            {
+                // Assert
+                Assert.That(message.Subject, Is.EqualTo("subject_filtered"));
+                Assert.That(message.Body, Is.EqualTo("body_filtered"));
+            });
+        }
+
+        [Test]
+
+        public void MessagingController_CreateMessage_For_CommonUser_Calls_DataService_SaveSocialMessageRecipient_Then_CreateSocialMessageRecipientsForRole()
+        {
+            // Arrange
+            var user = new UserInfo { DisplayName = "user1", UserID = Constants.USER_TenId };
+            var role = new RoleInfo { RoleName = "role1" };
+            var message = new Message { Subject = "subject", Body = "body" };
+
+            this.mockDataService.Setup(md => md.GetMessageRecipientByMessageAndUser(It.IsAny<int>(), Constants.USER_TenId))
+                .Callback(this.SetupDataTables)
+                .Returns(this.dtMessageRecipients.CreateDataReader());
+
+            this.mockDataService.Setup(md => md.GetMessageRecipientByMessageAndUser(It.IsAny<int>(), this.adminUserInfo.UserID))
+                .Callback(this.SetupDataTables)
+                .Returns(this.dtMessageRecipients.CreateDataReader());
+
+            // this pattern is based on: http://dpwhelan.com/blog/software-development/moq-sequences/
+            var callingSequence = 0;
+
+            // Arrange for Assert
+            this.mockDataService.Setup(ds => ds.CreateMessageRecipientsForRole(It.IsAny<int>(), It.IsAny<string>(), It.IsAny<int>())).Callback(() => Assert.That(callingSequence++, Is.EqualTo(0)));
+            this.mockDataService.Setup(ds => ds.SaveMessageRecipient(It.IsAny<MessageRecipient>(), It.IsAny<int>())).Callback(() => Assert.That(callingSequence++, Is.GreaterThan(0)));
+
+            this.mockMessagingController.Setup(mc => mc.IsAdminOrHost(this.adminUserInfo)).Returns(true);
+
+            InternalMessagingController.SetTestableInstance(this.mockInternalMessagingController.Object);
+            this.mockInternalMessagingController.Setup(ims => ims.GetMessageRecipient(It.IsAny<int>(), It.IsAny<int>())).Returns((MessageRecipient)null);
+
+            // Act
+            this.mockMessagingController.Object.SendMessage(message, new List<RoleInfo> { role }, new List<UserInfo> { user }, null, this.adminUserInfo);
+
+            // SaveMessageRecipient is called twice, one for sent message and second for receive
+        }
+
+        [Test]
+
+        public void MessagingController_CreateMessage_Trims_Comma_For_One_User()
+        {
+            // Arrange
+            var message = new Message { Subject = "subject", Body = "body" };
+            var user = new UserInfo { DisplayName = Constants.USER_TenName, UserID = Constants.USER_TenId };
+            var sender = new UserInfo { DisplayName = Constants.USER_ElevenName, UserID = Constants.USER_ElevenId };
+            var mockDataService = new Mock<IDataService>();
+            var messagingController = new MessagingController(mockDataService.Object);
+
+            this.mockInternalMessagingController.Setup(mc => mc.GetPortalSettingAsDouble(It.IsAny<string>(), this.user12UserInfo.PortalID, It.IsAny<double>())).Returns(0);
+
+            mockDataService.Setup(md => md.GetMessageRecipientByMessageAndUser(It.IsAny<int>(), Constants.USER_TenId))
+                .Callback(this.SetupDataTables)
+                .Returns(this.dtMessageRecipients.CreateDataReader());
+
+            mockDataService.Setup(md => md.GetMessageRecipientByMessageAndUser(It.IsAny<int>(), Constants.USER_ElevenId))
+                .Callback(this.SetupDataTables)
+                .Returns(this.dtMessageRecipients.CreateDataReader());
+
+            InternalMessagingController.SetTestableInstance(this.mockInternalMessagingController.Object);
+            this.mockInternalMessagingController.Setup(ims => ims.GetMessageRecipient(It.IsAny<int>(), It.IsAny<int>())).Returns((MessageRecipient)null);
+
+            // Act
+            messagingController.SendMessage(message, new List<RoleInfo>(), new List<UserInfo> { user }, null, sender);
+
+            // Assert
+            Assert.That(message.To, Is.EqualTo(Constants.USER_TenName));
+        }
+
+        [Test]
+
+        public void MessagingController_CreateMessage_Trims_Comma_For_Two_Users()
+        {
+            // Arrange
+            var message = new Message { Subject = "subject", Body = "body" };
+            var user10 = new UserInfo { DisplayName = Constants.USER_TenName, UserID = Constants.USER_TenId };
+            var user11 = new UserInfo { DisplayName = Constants.USER_ElevenName, UserID = Constants.USER_ElevenId };
+            var sender = new UserInfo { DisplayName = Constants.USER_ElevenName, UserID = Constants.USER_ElevenId };
+            var mockDataService = new Mock<IDataService>();
+            var messagingController = new MessagingController(mockDataService.Object);
+
+            this.mockInternalMessagingController.Setup(mc => mc.GetPortalSettingAsDouble(It.IsAny<string>(), this.user12UserInfo.PortalID, It.IsAny<double>())).Returns(0);
+
+            this.dtMessageRecipients.Clear();
+            var recipientId = 0;
+
+            // dtMessageRecipients.Rows.Add(Constants.Messaging_RecipientId_2, Constants.USER_Null, Constants.Messaging_UnReadMessage, Constants.Messaging_UnArchivedMessage);
+            mockDataService.Setup(md => md.GetMessageRecipientByMessageAndUser(It.IsAny<int>(), It.IsAny<int>()))
+                .Callback(() => this.dtMessageRecipients.Rows.Add(recipientId++, Constants.USER_Null, Constants.Messaging_UnReadMessage, Constants.Messaging_UnArchivedMessage))
+                .Returns(() => this.dtMessageRecipients.CreateDataReader());
+
+            InternalMessagingController.SetTestableInstance(this.mockInternalMessagingController.Object);
+            this.mockInternalMessagingController.Setup(ims => ims.GetMessageRecipient(It.IsAny<int>(), It.IsAny<int>())).Returns((MessageRecipient)null);
+
+            // Act
+            messagingController.SendMessage(message, new List<RoleInfo>(), new List<UserInfo> { user10, user11 }, null, sender);
+
+            // Assert
+            Assert.That(message.To, Is.EqualTo(Constants.USER_TenName + "," + Constants.USER_ElevenName));
+        }
+
+        [Test]
+
+        public void MessagingController_CreateMessage_Trims_Comma_For_One_Role()
+        {
+            // Arrange
+            var message = new Message { Subject = "subject", Body = "body" };
+            var role = new RoleInfo { RoleName = Constants.RoleName_Administrators };
+
+            this.dtMessageRecipients.Clear();
+            this.mockDataService.Setup(md => md.GetMessageRecipientByMessageAndUser(It.IsAny<int>(), It.IsAny<int>())).Returns(this.dtMessageRecipients.CreateDataReader());
+
+            this.mockMessagingController.Setup(mc => mc.IsAdminOrHost(this.adminUserInfo)).Returns(true);
+
+            // Act
+            this.mockMessagingController.Object.SendMessage(message, new List<RoleInfo> { role }, new List<UserInfo>(), null, this.adminUserInfo);
+
+            // Assert
+            Assert.That(message.To, Is.EqualTo(Constants.RoleName_Administrators));
+        }
+
+        [Test]
+
+        public void MessagingController_CreateMessage_Trims_Comma_For_Two_Roles()
+        {
+            // Arrange
+            var message = new Message { Subject = "subject", Body = "body" };
+            var role1 = new RoleInfo { RoleName = Constants.RoleName_Administrators };
+            var role2 = new RoleInfo { RoleName = Constants.RoleName_Subscribers };
+
+            this.dtMessageRecipients.Clear();
+            this.mockDataService.Setup(md => md.GetMessageRecipientByMessageAndUser(It.IsAny<int>(), It.IsAny<int>())).Returns(this.dtMessageRecipients.CreateDataReader());
+
+            this.mockMessagingController.Setup(mc => mc.IsAdminOrHost(this.adminUserInfo)).Returns(true);
+
+            // Act
+            this.mockMessagingController.Object.SendMessage(message, new List<RoleInfo> { role1, role2 }, new List<UserInfo>(), null, this.adminUserInfo);
+
+            // Assert
+            Assert.That(message.To, Is.EqualTo(Constants.RoleName_Administrators + "," + Constants.RoleName_Subscribers));
+        }
+
+        [Test]
+
+        public void MessagingController_CreateMessage_Calls_DataService_SaveSocialMessageAttachment_On_Passing_Attachments()
+        {
+            // Arrange
+            var message = new Message { Subject = "subject", Body = "body" };
+            var user = new UserInfo { DisplayName = "user1", UserID = Constants.USER_TenId };
+            var role = new RoleInfo { RoleName = "role1" };
+
+            this.mockDataService.Setup(md => md.GetMessageRecipientByMessageAndUser(It.IsAny<int>(), Constants.USER_TenId))
+                .Callback(this.SetupDataTables)
+                .Returns(this.dtMessageRecipients.CreateDataReader());
+
+            this.mockDataService.Setup(md => md.GetMessageRecipientByMessageAndUser(It.IsAny<int>(), this.adminUserInfo.UserID))
+                .Callback(this.SetupDataTables)
+                .Returns(this.dtMessageRecipients.CreateDataReader());
+
+            this.mockMessagingController.Setup(mc => mc.IsAdminOrHost(this.adminUserInfo)).Returns(true);
+
+            InternalMessagingController.SetTestableInstance(this.mockInternalMessagingController.Object);
+            this.mockInternalMessagingController.Setup(ims => ims.GetMessageRecipient(It.IsAny<int>(), It.IsAny<int>())).Returns((MessageRecipient)null);
+
+            // Act
+            this.mockMessagingController.Object.SendMessage(message, new List<RoleInfo> { role }, new List<UserInfo> { user }, new List<int> { Constants.FOLDER_ValidFileId }, this.adminUserInfo);
+
+            // Assert
+            this.mockDataService.Verify(ds => ds.SaveMessageAttachment(It.Is<MessageAttachment>(v => v.MessageID == message.MessageID), It.IsAny<int>()));
+        }
+
+        [Test]
+
+        public void MessagingController_CreateMessage_Calls_DataService_CreateSocialMessageRecipientsForRole_On_Passing_Role_ByAdmin()
+        {
+            InternalMessagingController.SetTestableInstance(this.mockInternalMessagingController.Object);
+
+            // Arrange
+            var message = new Message { Subject = "subject", Body = "body" };
+            var role = new RoleInfo { RoleName = Constants.RoleName_RegisteredUsers, RoleID = Constants.RoleID_RegisteredUsers };
+
+            this.mockDataService.Setup(md => md.GetMessageRecipientByMessageAndUser(It.IsAny<int>(), this.user12UserInfo.UserID))
+                .Callback(this.SetupDataTables)
+                .Returns(this.dtMessageRecipients.CreateDataReader());
+
+            this.mockDataService.Setup(md => md.GetMessageRecipientByMessageAndUser(It.IsAny<int>(), this.adminUserInfo.UserID))
+                .Callback(this.SetupDataTables)
+                .Returns(this.dtMessageRecipients.CreateDataReader());
+
+            this.mockMessagingController.Setup(mc => mc.IsAdminOrHost(this.adminUserInfo)).Returns(true);
+
+            // Act
+            this.mockMessagingController.Object.SendMessage(message, new List<RoleInfo> { role }, new List<UserInfo> { this.user12UserInfo }, new List<int> { Constants.FOLDER_ValidFileId }, this.adminUserInfo);
+
+            // Assert
+            this.mockDataService.Verify(ds => ds.CreateMessageRecipientsForRole(message.MessageID, Constants.RoleID_RegisteredUsers.ToString(), It.IsAny<int>()));
+        }
+
+        [Test]
+
+        public void MessagingController_CreateMessage_Calls_DataService_CreateSocialMessageRecipientsForRole_On_Passing_Role_ByHost()
+        {
+            // Arrange
+            var message = new Message { Subject = "subject", Body = "body" };
+            var role = new RoleInfo { RoleName = Constants.RoleName_RegisteredUsers, RoleID = Constants.RoleID_RegisteredUsers };
+
+            var mockDataService = new Mock<IDataService>();
+            var messagingController = new MessagingController(mockDataService.Object);
+
+            mockDataService.Setup(md => md.GetMessageRecipientByMessageAndUser(It.IsAny<int>(), this.user12UserInfo.UserID))
+                .Callback(this.SetupDataTables)
+                .Returns(this.dtMessageRecipients.CreateDataReader());
+
+            mockDataService.Setup(md => md.GetMessageRecipientByMessageAndUser(It.IsAny<int>(), this.hostUserInfo.UserID))
+                .Callback(this.SetupDataTables)
+                .Returns(this.dtMessageRecipients.CreateDataReader());
+
+            InternalMessagingController.SetTestableInstance(this.mockInternalMessagingController.Object);
+            this.mockInternalMessagingController.Setup(ims => ims.GetMessageRecipient(It.IsAny<int>(), It.IsAny<int>())).Returns((MessageRecipient)null);
+
+            // Act
+            messagingController.SendMessage(message, new List<RoleInfo> { role }, new List<UserInfo> { this.user12UserInfo }, new List<int> { Constants.FOLDER_ValidFileId }, this.hostUserInfo);
+
+            // Assert
+            mockDataService.Verify(ds => ds.CreateMessageRecipientsForRole(message.MessageID, Constants.RoleID_RegisteredUsers.ToString(), It.IsAny<int>()));
+        }
+
+        [Test]
+
+        public void MessagingController_CreateMessage_Calls_DataService_CreateSocialMessageRecipientsForRole_On_Passing_Roles()
+        {
+            // Arrange
+            var message = new Message { Subject = "subject", Body = "body" };
+            var user = new UserInfo { DisplayName = "user1", UserID = Constants.USER_TenId };
+            var role1 = new RoleInfo { RoleName = "role1", RoleID = Constants.RoleID_RegisteredUsers };
+            var role2 = new RoleInfo { RoleName = "role2", RoleID = Constants.RoleID_Administrators };
+
+            this.mockDataService.Setup(md => md.GetMessageRecipientByMessageAndUser(It.IsAny<int>(), Constants.USER_TenId))
+                .Callback(this.SetupDataTables)
+                .Returns(this.dtMessageRecipients.CreateDataReader());
+
+            this.mockDataService.Setup(md => md.GetMessageRecipientByMessageAndUser(It.IsAny<int>(), this.adminUserInfo.UserID))
+                .Callback(this.SetupDataTables)
+                .Returns(this.dtMessageRecipients.CreateDataReader());
+
+            this.mockMessagingController.Setup(mc => mc.IsAdminOrHost(this.adminUserInfo)).Returns(true);
+
+            InternalMessagingController.SetTestableInstance(this.mockInternalMessagingController.Object);
+            this.mockInternalMessagingController.Setup(ims => ims.GetMessageRecipient(It.IsAny<int>(), It.IsAny<int>())).Returns((MessageRecipient)null);
+
+            // Act
+            this.mockMessagingController.Object.SendMessage(message, new List<RoleInfo> { role1, role2 }, new List<UserInfo> { user }, new List<int> { Constants.FOLDER_ValidFileId }, this.adminUserInfo);
+
+            // Assert
+            this.mockDataService.Verify(ds => ds.CreateMessageRecipientsForRole(message.MessageID, Constants.RoleID_RegisteredUsers + "," + Constants.RoleID_Administrators, It.IsAny<int>()));
+        }
+
+        [Test]
+
+        public void MessagingController_CreateMessage_Calls_DataService_CreateSocialMessageRecipientsForRole_On_Passing_Roles_ByRoleOwner()
+        {
+            // Arrange
+            var message = new Message { Subject = "subject", Body = "body" };
+            var user = new UserInfo { DisplayName = "user1", UserID = Constants.USER_TenId };
+            var role = new RoleInfo { RoleName = Constants.RoleName_FirstSocialGroup, RoleID = Constants.RoleID_FirstSocialGroup };
+
+            this.mockDataService.Setup(md => md.GetMessageRecipientByMessageAndUser(It.IsAny<int>(), Constants.USER_TenId))
+                .Callback(this.SetupDataTables)
+                .Returns(this.dtMessageRecipients.CreateDataReader());
+
+            this.mockDataService.Setup(md => md.GetMessageRecipientByMessageAndUser(It.IsAny<int>(), this.adminUserInfo.UserID))
+                .Callback(this.SetupDataTables)
+                .Returns(this.dtMessageRecipients.CreateDataReader());
+
+            this.mockInternalMessagingController.Setup(mc => mc.GetMessageRecipient(It.IsAny<int>(), It.IsAny<int>()));
+
+            InternalMessagingController.SetTestableInstance(this.mockInternalMessagingController.Object);
+            this.mockInternalMessagingController.Setup(ims => ims.GetMessageRecipient(It.IsAny<int>(), It.IsAny<int>())).Returns((MessageRecipient)null);
+
+            // Act
+            this.mockMessagingController.Object.SendMessage(message, new List<RoleInfo> { role }, new List<UserInfo> { user }, new List<int> { Constants.FOLDER_ValidFileId }, this.groupOwnerUserInfo);
+
+            // Assert
+            this.mockDataService.Verify(ds => ds.CreateMessageRecipientsForRole(It.IsAny<int>(), It.IsAny<string>(), It.IsAny<int>()));
+        }
+
+        [Test]
+
+        public void MessagingController_CreateMessage_Calls_DataService_SaveSocialMessageRecipient_On_Passing_Users()
+        {
+            // Arrange
+            var message = new Message { Subject = "subject", Body = "body" };
+            var user = new UserInfo { DisplayName = "user1", UserID = Constants.USER_TenId };
+            var role = new RoleInfo { RoleName = "role1" };
+
+            this.mockDataService.Setup(md => md.GetMessageRecipientByMessageAndUser(It.IsAny<int>(), Constants.USER_TenId))
+                .Callback(this.SetupDataTables)
+                .Returns(this.dtMessageRecipients.CreateDataReader());
+
+            this.mockDataService.Setup(md => md.GetMessageRecipientByMessageAndUser(It.IsAny<int>(), this.adminUserInfo.UserID))
+                .Callback(this.SetupDataTables)
+                .Returns(this.dtMessageRecipients.CreateDataReader());
+
+            this.mockMessagingController.Setup(mc => mc.IsAdminOrHost(this.adminUserInfo)).Returns(true);
+
+            InternalMessagingController.SetTestableInstance(this.mockInternalMessagingController.Object);
+            this.mockInternalMessagingController.Setup(ims => ims.GetMessageRecipient(It.IsAny<int>(), It.IsAny<int>())).Returns((MessageRecipient)null);
+
+            // Act
+            this.mockMessagingController.Object.SendMessage(message, new List<RoleInfo> { role }, new List<UserInfo> { user }, null, this.adminUserInfo);
+
+            // Assert
+            this.mockDataService.Verify(ds => ds.SaveMessageRecipient(It.Is<MessageRecipient>(v => v.MessageID == message.MessageID && v.UserID == user.UserID), It.IsAny<int>()));
+        }
+
+        [Test]
+
+        public void MessagingController_CreateMessage_Sets_ReplyAll_To_False_On_Passing_Roles()
+        {
+            // Arrange
+            var message = new Message { Subject = "subject", Body = "body" };
+            var user = new UserInfo { DisplayName = "user1", UserID = Constants.USER_TenId };
+            var role = new RoleInfo { RoleName = "role1", RoleID = Constants.RoleID_RegisteredUsers };
+
+            this.mockDataService.Setup(md => md.GetMessageRecipientByMessageAndUser(It.IsAny<int>(), Constants.USER_TenId))
+                .Callback(this.SetupDataTables)
+                .Returns(this.dtMessageRecipients.CreateDataReader());
+
+            this.mockDataService.Setup(md => md.GetMessageRecipientByMessageAndUser(It.IsAny<int>(), this.adminUserInfo.UserID))
+                .Callback(this.SetupDataTables)
+                .Returns(this.dtMessageRecipients.CreateDataReader());
+
+            this.mockMessagingController.Setup(mc => mc.IsAdminOrHost(this.adminUserInfo)).Returns(true);
+
+            InternalMessagingController.SetTestableInstance(this.mockInternalMessagingController.Object);
+            this.mockInternalMessagingController.Setup(ims => ims.GetMessageRecipient(It.IsAny<int>(), It.IsAny<int>())).Returns((MessageRecipient)null);
+
+            // Act
+            this.mockMessagingController.Object.SendMessage(message, new List<RoleInfo> { role }, new List<UserInfo> { user }, new List<int> { Constants.FOLDER_ValidFileId }, this.adminUserInfo);
+
+            // Assert
+            Assert.That(message.ReplyAllAllowed, Is.EqualTo(false));
+        }
+
+        [Test]
+
+        public void MessagingController_CreateMessage_Sets_ReplyAll_To_True_On_Passing_User()
+        {
+            // Arrange
+            var message = new Message { Subject = "subject", Body = "body" };
+            var user = new UserInfo { DisplayName = "user1", UserID = Constants.USER_TenId };
+            var mockDataService = new Mock<IDataService>();
+            var messagingController = new MessagingController(mockDataService.Object);
+
+            mockDataService.Setup(md => md.GetMessageRecipientByMessageAndUser(It.IsAny<int>(), Constants.USER_TenId))
+                .Callback(this.SetupDataTables)
+                .Returns(this.dtMessageRecipients.CreateDataReader());
+
+            mockDataService.Setup(md => md.GetMessageRecipientByMessageAndUser(It.IsAny<int>(), this.adminUserInfo.UserID))
+                .Callback(this.SetupDataTables)
+                .Returns(this.dtMessageRecipients.CreateDataReader());
+
+            InternalMessagingController.SetTestableInstance(this.mockInternalMessagingController.Object);
+            this.mockInternalMessagingController.Setup(ims => ims.GetMessageRecipient(It.IsAny<int>(), It.IsAny<int>())).Returns((MessageRecipient)null);
+
+            // Act
+            messagingController.SendMessage(message, new List<RoleInfo>(), new List<UserInfo> { user }, new List<int> { Constants.FOLDER_ValidFileId }, this.adminUserInfo);
+
+            // Assert
+            Assert.That(message.ReplyAllAllowed, Is.EqualTo(true));
+        }
+
+        [Test]
+
+        public void MessagingController_CreateMessage_Adds_Sender_As_Recipient_When_Not_Aready_A_Recipient()
+        {
+            // Arrange
+            var message = new Message { Subject = "subject", Body = "body" };
+            var user = new UserInfo { DisplayName = "user1", UserID = Constants.USER_TenId };
+            var role = new RoleInfo { RoleName = "role1" };
+
+            this.mockDataService.Setup(md => md.GetMessageRecipientByMessageAndUser(It.IsAny<int>(), Constants.USER_TenId))
+                .Callback(this.SetupDataTables)
+                .Returns(this.dtMessageRecipients.CreateDataReader());
+
+            this.mockDataService.Setup(md => md.GetMessageRecipientByMessageAndUser(It.IsAny<int>(), this.adminUserInfo.UserID))
+                .Callback(this.SetupDataTables)
+                .Returns(this.dtMessageRecipients.CreateDataReader());
+
+            this.mockMessagingController.Setup(mc => mc.IsAdminOrHost(this.adminUserInfo)).Returns(true);
+
+            InternalMessagingController.SetTestableInstance(this.mockInternalMessagingController.Object);
+            this.mockInternalMessagingController.Setup(ims => ims.GetMessageRecipient(It.IsAny<int>(), It.IsAny<int>())).Returns((MessageRecipient)null);
+
+            // Act
+            this.mockMessagingController.Object.SendMessage(message, new List<RoleInfo> { role }, new List<UserInfo> { user }, null, this.adminUserInfo);
+
+            // Assert
+            this.mockDataService.Verify(ds => ds.SaveMessageRecipient(It.Is<MessageRecipient>(v => v.MessageID == message.MessageID && v.UserID == this.adminUserInfo.UserID), It.IsAny<int>()));
+        }
+
+        [Test]
+
+        public void MessagingController_CreateMessage_Marks_Message_As_Dispatched_For_Sender_When_Not_Already_A_Recipient()
+        {
+            // Arrange
+            var message = new Message { Subject = "subject", Body = "body" };
+            var user = new UserInfo { DisplayName = "user1", UserID = Constants.USER_TenId };
+            var role = new RoleInfo { RoleName = "role1" };
+
+            this.mockDataService.Setup(md => md.GetMessageRecipientByMessageAndUser(It.IsAny<int>(), Constants.USER_TenId))
+                .Callback(this.SetupDataTables)
+                .Returns(this.dtMessageRecipients.CreateDataReader());
+
+            this.mockDataService.Setup(md => md.GetMessageRecipientByMessageAndUser(It.IsAny<int>(), this.adminUserInfo.UserID))
+                .Callback(this.SetupDataTables)
+                .Returns(this.dtMessageRecipients.CreateDataReader());
+
+            this.mockMessagingController.Setup(mc => mc.IsAdminOrHost(this.adminUserInfo)).Returns(true);
+
+            InternalMessagingController.SetTestableInstance(this.mockInternalMessagingController.Object);
+            this.mockInternalMessagingController.Setup(ims => ims.GetMessageRecipient(It.IsAny<int>(), It.IsAny<int>())).Returns((MessageRecipient)null);
+
+            this.mockDataService.Setup(ds => ds.SaveMessageRecipient(It.Is<MessageRecipient>(mr => mr.UserID == this.adminUserInfo.UserID), It.IsAny<int>())).Returns(Constants.Messaging_RecipientId_1);
+
+            // Act
+            this.mockMessagingController.Object.SendMessage(message, new List<RoleInfo> { role }, new List<UserInfo> { user }, null, this.adminUserInfo);
+
+            // Assert
+            this.mockInternalMessagingController.Verify(imc => imc.MarkMessageAsDispatched(It.IsAny<int>(), Constants.Messaging_RecipientId_1));
+        }
+
+        [Test]
+
+        public void MessagingController_CreateMessage_Does_Not_Mark_Message_As_Dispatched_For_Sender_When_Already_A_Recipient()
+        {
+            // Arrange
+            var message = new Message { Subject = "subject", Body = "body" };
+            var user = new UserInfo { DisplayName = "user1", UserID = Constants.USER_TenId };
+            var role = new RoleInfo { RoleName = "role1" };
+
+            this.mockDataService.Setup(md => md.GetMessageRecipientByMessageAndUser(It.IsAny<int>(), Constants.USER_TenId))
+                .Callback(this.SetupDataTables)
+                .Returns(this.dtMessageRecipients.CreateDataReader());
+
+            this.mockDataService.Setup(md => md.GetMessageRecipientByMessageAndUser(It.IsAny<int>(), this.adminUserInfo.UserID))
+                .Callback(this.SetupDataTables)
+                .Returns(this.dtMessageRecipients.CreateDataReader());
+
+            this.mockMessagingController.Setup(mc => mc.IsAdminOrHost(this.adminUserInfo)).Returns(true);
+
+            InternalMessagingController.SetTestableInstance(this.mockInternalMessagingController.Object);
+            this.mockInternalMessagingController.Setup(ims => ims.GetMessageRecipient(It.IsAny<int>(), It.IsAny<int>())).Returns((MessageRecipient)null);
+
+            this.mockDataService.Setup(ds => ds.SaveMessageRecipient(It.Is<MessageRecipient>(mr => mr.UserID == this.adminUserInfo.UserID), It.IsAny<int>())).Returns(Constants.Messaging_RecipientId_1);
+
+            // Act
+            this.mockMessagingController.Object.SendMessage(message, new List<RoleInfo> { role }, new List<UserInfo> { user, this.adminUserInfo }, null, this.adminUserInfo);
+
+            // Assert
+            this.mockInternalMessagingController.Verify(imc => imc.MarkMessageAsDispatched(It.IsAny<int>(), Constants.Messaging_RecipientId_1), Times.Never());
+        }
+
+        [Test]
+
+        public void MessagingController_ReplyMessage_Throws_On_Null_Sender()
+        {
+            // Arrange
+
+            // Act
+            Assert.Throws<ArgumentException>(() => this.internalMessagingController.ReplyMessage(Constants.Messaging_MessageId_1, "body", null, null));
+        }
+
+        [Test]
+
+        public void MessagingController_ReplyMessage_Throws_On_Negative_SenderID()
+        {
+            // Arrange
+            var sender = new UserInfo { DisplayName = "user11" };
+
+            // Act
+            Assert.Throws<ArgumentException>(() => this.internalMessagingController.ReplyMessage(Constants.Messaging_MessageId_1, "body", null, sender));
+        }
+
+        [Test]
+
+        public void MessagingController_ReplyMessage_Throws_On_Null_Subject()
+        {
+            // Arrange
+            var sender = new UserInfo { DisplayName = "user11", UserID = Constants.USER_TenId };
+
+            // Act, Assert
+            Assert.Throws<ArgumentException>(() => this.internalMessagingController.ReplyMessage(Constants.Messaging_MessageId_1, null, null, sender));
+        }
+
+        [Test]
+
+        public void MessagingController_ReplyMessage_Throws_On_Empty_Subject()
+        {
+            // Arrange
+            var sender = new UserInfo { DisplayName = "user11", UserID = Constants.USER_TenId };
+
+            // Act, Assert
+            Assert.Throws<ArgumentException>(() => this.internalMessagingController.ReplyMessage(Constants.Messaging_MessageId_1, string.Empty, null, sender));
+        }
+
+        [Test]
+
+        public void MessagingController_ReplyMessage_Throws_On_Passing_Attachments_When_Its_Not_Enabled()
+        {
+            // Arrange
+            var sender = new UserInfo { DisplayName = "user11", UserID = Constants.USER_TenId, PortalID = Constants.PORTAL_Zero };
+
+            InternalMessagingController.SetTestableInstance(this.mockInternalMessagingController.Object);
+            this.mockInternalMessagingController.Setup(imc => imc.AttachmentsAllowed(Constants.PORTAL_Zero)).Returns(false);
+
+            // Act, Assert
+            Assert.Throws<AttachmentsNotAllowed>(() => this.internalMessagingController.ReplyMessage(Constants.Messaging_MessageId_1, "body", new List<int> { Constants.FOLDER_ValidFileId }, sender));
+        }
+
+        [Test]
+
+        public void MessagingController_ReplyMessage_Filters_Input_When_ProfanityFilter_Is_Enabled()
+        {
+            // Arrange
+            var sender = new UserInfo { DisplayName = "user11", UserID = Constants.USER_TenId, PortalID = Constants.PORTAL_Zero };
+
+            DataService.RegisterInstance(this.mockDataService.Object);
+
+            this.mockMessagingController.Setup(mc => mc.InputFilter("body")).Returns("body_filtered");
+            this.mockMessagingController.Setup(mc => mc.GetCurrentUserInfo()).Returns(new UserInfo());
+
+            this.mockMessagingController
+                .Setup(mc => mc.GetPortalSetting("MessagingProfanityFilters", It.IsAny<int>(), It.IsAny<string>()))
+                .Returns("YES");
+
+            this.mockInternalMessagingController.Setup(imc => imc.GetMessageRecipient(It.IsAny<int>(), It.IsAny<int>())).Returns(new MessageRecipient());
+
+            this.mockInternalMessagingController.Object.ReplyMessage(0, "body", null, sender);
+
+            this.mockDataService.Verify(ds => ds.CreateMessageReply(It.IsAny<int>(), It.IsAny<int>(), It.IsAny<string>(), It.IsAny<int>(), It.IsAny<string>(), It.IsAny<int>()));
+        }
+
+        [Test]
+
+        public void MessagingController_ReplyMessage_Throws_When_Message_Or_Recipient_Are_Not_Found()
+        {
+            // Arrange
+            var sender = new UserInfo { DisplayName = "user11", UserID = Constants.USER_TenId, PortalID = Constants.PORTAL_Zero };
+
+            DataService.RegisterInstance(this.mockDataService.Object);
+
+            this.mockMessagingController.Setup(mc => mc.InputFilter("body")).Returns("body_filtered");
+            this.mockMessagingController.Setup(mc => mc.GetCurrentUserInfo()).Returns(new UserInfo());
+
+            this.mockMessagingController
+                .Setup(mc => mc.GetPortalSetting("MessagingProfanityFilters", It.IsAny<int>(), It.IsAny<string>()))
+                .Returns("NO");
+
+            this.mockDataService.Setup(ds => ds.CreateMessageReply(It.IsAny<int>(), It.IsAny<int>(), It.IsAny<string>(), It.IsAny<int>(), It.IsAny<string>(), It.IsAny<int>())).Returns(-1);
+
+            Assert.Throws<MessageOrRecipientNotFoundException>(() => this.mockInternalMessagingController.Object.ReplyMessage(0, "body", null, sender));
+        }
+
+        [Test]
+
+        public void MessagingController_ReplyMessage_Marks_Message_As_Read_By_Sender()
+        {
+            // Arrange
+            var sender = new UserInfo { DisplayName = "user11", UserID = Constants.USER_TenId, PortalID = Constants.PORTAL_Zero };
+
+            DataService.RegisterInstance(this.mockDataService.Object);
+
+            this.mockMessagingController.Setup(mc => mc.InputFilter("body")).Returns("body_filtered");
+            this.mockMessagingController.Setup(mc => mc.GetCurrentUserInfo()).Returns(new UserInfo());
+
+            this.mockMessagingController
+                .Setup(mc => mc.GetPortalSetting("MessagingProfanityFilters", It.IsAny<int>(), It.IsAny<string>()))
+                .Returns("NO");
+
+            this.mockInternalMessagingController.Setup(imc => imc.GetMessageRecipient(It.IsAny<int>(), It.IsAny<int>())).Returns(new MessageRecipient());
+
+            this.mockInternalMessagingController.Object.ReplyMessage(0, "body", null, sender);
+
+            this.mockInternalMessagingController.Verify(imc => imc.MarkRead(It.IsAny<int>(), sender.UserID));
+        }
+
+        [Test]
+
+        public void MessagingController_ReplyMessage_Marks_Message_As_Dispatched_For_Sender()
+        {
+            // Arrange
+            var sender = new UserInfo { DisplayName = "user11", UserID = Constants.USER_TenId, PortalID = Constants.PORTAL_Zero };
+
+            DataService.RegisterInstance(this.mockDataService.Object);
+
+            this.mockMessagingController.Setup(mc => mc.InputFilter("body")).Returns("body_filtered");
+            this.mockMessagingController.Setup(mc => mc.GetCurrentUserInfo()).Returns(new UserInfo());
+
+            this.mockMessagingController
+                .Setup(mc => mc.GetPortalSetting("MessagingProfanityFilters", It.IsAny<int>(), It.IsAny<string>()))
+                .Returns("NO");
+
+            this.mockInternalMessagingController.Setup(imc => imc.GetMessageRecipient(It.IsAny<int>(), It.IsAny<int>())).Returns(new MessageRecipient { RecipientID = Constants.Messaging_RecipientId_1 });
+
+            this.mockInternalMessagingController.Object.ReplyMessage(0, "body", null, sender);
+
+            this.mockInternalMessagingController.Verify(imc => imc.MarkMessageAsDispatched(It.IsAny<int>(), Constants.Messaging_RecipientId_1));
+        }
+
+        [Test]
+        public void MessagingController_SetReadMessage_Calls_DataService_UpdateSocialMessageReadStatus()
+        {
+            // Arrange
+            var messageInstance = CreateValidMessage();
+            var user = new UserInfo { DisplayName = "user1", UserID = Constants.USER_TenId };
+
+            // Act
+            this.internalMessagingController.MarkRead(messageInstance.ConversationId, user.UserID);
+
+            // Assert
+            this.mockDataService.Verify(ds => ds.UpdateMessageReadStatus(messageInstance.ConversationId, user.UserID, true));
+        }
+
+        [Test]
+        public void MessagingController_SetUnReadMessage_Calls_DataService_UpdateSocialMessageReadStatus()
+        {
+            // Arrange
+            var messageInstance = CreateValidMessage();
+            var user = new UserInfo { DisplayName = "user1", UserID = Constants.USER_TenId };
+
+            // Act
+            this.internalMessagingController.MarkUnRead(messageInstance.ConversationId, user.UserID);
+
+            // Assert
+            this.mockDataService.Verify(ds => ds.UpdateMessageReadStatus(messageInstance.ConversationId, user.UserID, false));
+        }
+
+        [Test]
+        public void MessagingController_SetArchivedMessage_Calls_DataService_UpdateSocialMessageArchivedStatus()
+        {
+            // Arrange
+            var messageInstance = CreateValidMessage();
+            var user = new UserInfo { DisplayName = "user1", UserID = Constants.USER_TenId };
+
+            // Act
+            this.internalMessagingController.MarkArchived(messageInstance.ConversationId, user.UserID);
+
+            // Assert
+            this.mockDataService.Verify(ds => ds.UpdateMessageArchivedStatus(messageInstance.ConversationId, user.UserID, true));
+        }
+
+        [Test]
+        public void MessagingController_SetUnArchivedMessage_Calls_DataService_UpdateSocialMessageArchivedStatus()
+        {
+            // Arrange
+            var messageInstance = CreateValidMessage();
+            var user = new UserInfo { DisplayName = "user1", UserID = Constants.USER_TenId };
+
+            // Act
+            this.internalMessagingController.MarkUnArchived(messageInstance.ConversationId, user.UserID);
+
+            // Assert
+            this.mockDataService.Verify(ds => ds.UpdateMessageArchivedStatus(messageInstance.ConversationId, user.UserID, false));
+        }
+
+        [Test]
+
+        public void GetSocialMessageRecipient_Calls_DataService_GetSocialMessageRecipientByMessageAndUser()
+        {
+            this.dtMessageRecipients.Clear();
+            this.mockDataService
+                .Setup(ds => ds.GetMessageRecipientByMessageAndUser(Constants.Messaging_MessageId_1, Constants.UserID_User12))
+                .Returns(this.dtMessageRecipients.CreateDataReader())
+                .Verifiable();
+
+            this.internalMessagingController.GetMessageRecipient(Constants.Messaging_MessageId_1, Constants.UserID_User12);
+
+            this.mockDataService.Verify();
+        }
+
+        [Test]
+
+        public void WaitTimeForNextMessage_Throws_On_Null_Sender()
+        {
+            Assert.Throws<ArgumentNullException>(() => this.internalMessagingController.WaitTimeForNextMessage(null));
+        }
+
+        [Test]
+
+        public void WaitTimeForNextMessage_Returns_Zero_When_MessagingThrottlingInterval_Is_Zero()
+        {
+            this.user12UserInfo.PortalID = Constants.CONTENT_ValidPortalId;
+            this.mockMessagingController.Setup(mc => mc.GetPortalSettingAsDouble(It.IsAny<string>(), this.user12UserInfo.PortalID, 0.5)).Returns(0.5);
+
+            var result = this.mockInternalMessagingController.Object.WaitTimeForNextMessage(this.user12UserInfo);
+
+            Assert.That(result, Is.EqualTo(0));
+        }
+
+        [Test]
+
+        public void WaitTimeForNextMessage_Returns_Zero_When_Sender_Is_Admin_Or_Host()
+        {
+            this.adminUserInfo.PortalID = Constants.CONTENT_ValidPortalId;
+
+            this.mockMessagingController.Setup(mc => mc.GetPortalSettingAsInteger(It.IsAny<string>(), this.adminUserInfo.PortalID, Null.NullInteger)).Returns(1);
+            this.mockMessagingController.Setup(mc => mc.IsAdminOrHost(this.adminUserInfo)).Returns(true);
+
+            var result = this.mockInternalMessagingController.Object.WaitTimeForNextMessage(this.adminUserInfo);
+
+            Assert.That(result, Is.EqualTo(0));
+        }
+
+        [Test]
+
+        public void WaitTimeForNextMessage_Returns_Zero_When_The_User_Has_No_Previous_Conversations()
+        {
+            this.user12UserInfo.PortalID = Constants.CONTENT_ValidPortalId;
+
+            this.mockMessagingController.Setup(mc => mc.GetPortalSettingAsInteger(It.IsAny<string>(), this.user12UserInfo.PortalID, Null.NullInteger)).Returns(1);
+            this.mockMessagingController.Setup(mc => mc.IsAdminOrHost(this.adminUserInfo)).Returns(false);
+
+            this.mockInternalMessagingController.Setup(mc => mc.GetLastSentMessage(this.user12UserInfo)).Returns((Message)null);
+
+            var result = this.mockInternalMessagingController.Object.WaitTimeForNextMessage(this.user12UserInfo);
+
+            Assert.That(result, Is.EqualTo(0));
+        }
+
+        [Test]
+        [TestCase("2/16/2012 12:15:12 PM", "2/16/2012 12:14:12 PM", 1, 0)]
+        [TestCase("2/16/2012 12:15:12 PM", "2/16/2012 12:14:12 PM", 2, 60)]
+        [TestCase("2/16/2012 12:15:12 PM", "2/16/2012 12:14:12 PM", 10, 540)]
+
+        public void WaitTimeForNextMessage_Returns_The_Number_Of_Seconds_Since_Last_Message_Sent(string actualDateString, string lastMessageDateString, int throttlingInterval, int expected)
+        {
+            var culture = CultureInfo.GetCultureInfo("en-US");
+            var actualDate = DateTime.Parse(actualDateString, culture);
+            var lastMessageDate = DateTime.Parse(lastMessageDateString, culture);
+            this.user12UserInfo.PortalID = Constants.CONTENT_ValidPortalId;
+            this.mockInternalMessagingController.Setup(mc => mc.GetPortalSettingAsDouble(It.IsAny<string>(), this.user12UserInfo.PortalID, It.IsAny<double>())).Returns(throttlingInterval);
+            this.mockInternalMessagingController.Setup(mc => mc.IsAdminOrHost(this.adminUserInfo)).Returns(false);
+            this.dtMessages.Clear();
+            this.dtMessages.Rows.Add(-1, 1, 1, string.Empty, string.Empty, string.Empty, string.Empty, -1, -1, -1, -1, lastMessageDate, -1, Null.NullDate);
+            var dr = this.dtMessages.CreateDataReader();
+            var message = CBO.FillObject<Message>(dr);
+            this.mockInternalMessagingController.Setup(mc => mc.GetLastSentMessage(It.IsAny<UserInfo>())).Returns(message);
+            this.mockInternalMessagingController.Setup(mc => mc.GetDateTimeNow()).Returns(actualDate);
+            var result = this.mockInternalMessagingController.Object.WaitTimeForNextMessage(this.user12UserInfo);
+
+            Assert.That(result, Is.EqualTo(expected));
+        }
+
+        [Test]
+
+        public void GetInbox_Calls_DataService_GetMessageBoxView()
+        {
+            DataService.RegisterInstance(this.mockDataService.Object);
+
+            this.dtMessageConversationView.Clear();
+
+            this.user12UserInfo.PortalID = Constants.PORTAL_Zero;
+
+            this.mockInternalMessagingController.Setup(mc => mc.GetCurrentUserInfo()).Returns(this.user12UserInfo);
+            this.mockDataService.Setup(ds => ds.GetInBoxView(It.IsAny<int>(), Constants.PORTAL_Zero, It.IsAny<int>(), It.IsAny<int>(), It.IsAny<string>(), It.IsAny<bool>(), MessageReadStatus.Any, MessageArchivedStatus.Any, MessageSentStatus.Received)).Returns(this.dtMessageConversationView.CreateDataReader()).Verifiable();
+            this.mockInternalMessagingController.Object.GetInbox(0, 0, 0, string.Empty, false, MessageReadStatus.Any, MessageArchivedStatus.Any);
+            this.mockDataService.Verify();
+        }
+
+        [Test]
+
+        public void GetInbox_Calls_Overload_With_Default_Values()
+        {
+            // Arrange
+            DataService.RegisterInstance(this.mockDataService.Object);
+            this.dtMessageConversationView.Clear();
+            this.user12UserInfo.PortalID = Constants.PORTAL_Zero;
+            this.mockInternalMessagingController.Setup(mc => mc.GetCurrentUserInfo()).Returns(this.user12UserInfo);
+            this.mockDataService.Setup(ds => ds.GetInBoxView(It.IsAny<int>(), Constants.PORTAL_Zero, It.IsAny<int>(), It.IsAny<int>(), It.IsAny<string>(), It.IsAny<bool>(), MessageReadStatus.Any, MessageArchivedStatus.UnArchived, MessageSentStatus.Received)).Returns(this.dtMessageConversationView.CreateDataReader()).Verifiable();
+
+            // Act
+            this.mockInternalMessagingController.Object.GetInbox(this.user12UserInfo.UserID, 0, 0, string.Empty, false);
+
+            // Assert
+            this.mockDataService.Verify();
+        }
+
+        [Test]
+
+        public void GetRecentInbox_Calls_GetInbox_With_Default_Values()
+        {
+            // Arrange
+            DataService.RegisterInstance(this.mockDataService.Object);
+            this.dtMessageConversationView.Clear();
+            this.user12UserInfo.PortalID = Constants.PORTAL_Zero;
+            this.mockInternalMessagingController.Setup(mc => mc.GetCurrentUserInfo()).Returns(this.user12UserInfo);
+            this.mockDataService.Setup(ds => ds.GetInBoxView(It.IsAny<int>(), Constants.PORTAL_Zero, It.IsAny<int>(), It.IsAny<int>(), It.IsAny<string>(), It.IsAny<bool>(), MessageReadStatus.Any, MessageArchivedStatus.UnArchived, MessageSentStatus.Received)).Returns(this.dtMessageConversationView.CreateDataReader()).Verifiable();
+
+            // Act
+            this.mockInternalMessagingController.Object.GetRecentInbox(Constants.UserID_User12, 0, 0);
+
+            // Assert
+            this.mockDataService.Verify();
+        }
+
+        [Test]
+
+        public void GetRecentInbox_Calls_Overload_With_Default_Values()
+        {
+            // Arrange
+            DataService.RegisterInstance(this.mockDataService.Object);
+            this.dtMessageConversationView.Clear();
+            this.user12UserInfo.PortalID = Constants.PORTAL_Zero;
+            this.mockInternalMessagingController.Setup(mc => mc.GetCurrentUserInfo()).Returns(this.user12UserInfo);
+            this.mockDataService.Setup(ds => ds.GetInBoxView(It.IsAny<int>(), Constants.PORTAL_Zero, It.IsAny<int>(), It.IsAny<int>(), It.IsAny<string>(), It.IsAny<bool>(), MessageReadStatus.Any, MessageArchivedStatus.UnArchived, MessageSentStatus.Received)).Returns(this.dtMessageConversationView.CreateDataReader()).Verifiable();
+
+            // Act
+            this.mockInternalMessagingController.Object.GetRecentInbox(Constants.UserID_User12);
+
+            // Assert
+            this.mockDataService.Verify();
+        }
+
+        [Test]
+        public void CountArchivedMessagesByConversation_Calls_DataService_CountArchivedMessagesByConversation()
+        {
+            this.mockDataService.Setup(ds => ds.CountArchivedMessagesByConversation(It.IsAny<int>())).Verifiable();
+            this.internalMessagingController.CountArchivedMessagesByConversation(1);
+            this.mockDataService.Verify();
+        }
+
+        [Test]
+        public void CountMessagesByConversation_Calls_DataService_CountMessagesByConversation()
+        {
+            this.mockDataService.Setup(ds => ds.CountMessagesByConversation(It.IsAny<int>())).Verifiable();
+            this.internalMessagingController.CountMessagesByConversation(1);
+            this.mockDataService.Verify();
+        }
+
+        [Test]
+        public void CountConversations_Calls_DataService_CountTotalConversations()
+        {
+            this.mockDataService.Setup(ds => ds.CountTotalConversations(It.IsAny<int>(), It.IsAny<int>())).Verifiable();
+            this.internalMessagingController.CountConversations(Constants.UserID_User12, Constants.PORTAL_Zero);
+            this.mockDataService.Verify();
+        }
+
+        [Test]
+        public void CountUnreadMessages_Calls_DataService_CountNewThreads()
+        {
+            this.mockDataService.Setup(ds => ds.CountNewThreads(It.IsAny<int>(), It.IsAny<int>())).Verifiable();
+            this.internalMessagingController.CountUnreadMessages(Constants.UserID_User12, Constants.PORTAL_Zero);
+            this.mockDataService.Verify();
+        }
+
+        [Test]
+        public void CountSentMessages_Calls_DataService_CountSentMessages()
+        {
+            this.mockDataService.Setup(ds => ds.CountSentMessages(It.IsAny<int>(), It.IsAny<int>())).Verifiable();
+            this.internalMessagingController.CountSentMessages(Constants.UserID_User12, Constants.PORTAL_Zero);
+            this.mockDataService.Verify();
+        }
+
+        [Test]
+        public void CountArchivedMessages_Calls_DataService_CountArchivedMessages()
+        {
+            this.mockDataService.Setup(ds => ds.CountArchivedMessages(It.IsAny<int>(), It.IsAny<int>())).Verifiable();
+            this.internalMessagingController.CountArchivedMessages(Constants.UserID_User12, Constants.PORTAL_Zero);
+            this.mockDataService.Verify();
+        }
+
+        [Test]
+        public void DeleteMessageRecipient_Calls_DataService_DeleteMessageRecipientByMessageAndUser()
+        {
+            this.mockDataService.Setup(ds => ds.DeleteMessageRecipientByMessageAndUser(Constants.Messaging_MessageId_1, Constants.UserID_User12)).Verifiable();
+            this.internalMessagingController.DeleteMessageRecipient(Constants.Messaging_MessageId_1, Constants.UserID_User12);
+            this.mockDataService.Verify();
+        }
+
+        [Test]
+
+        public void GetMessageRecipients_Calls_DataService_GetMessageRecipientsByMessage()
+        {
+            this.dtMessageRecipients.Clear();
+
+            this.mockDataService
+                .Setup(ds => ds.GetMessageRecipientsByMessage(Constants.Messaging_MessageId_1))
+                .Returns(this.dtMessageRecipients.CreateDataReader())
+                .Verifiable();
+            this.internalMessagingController.GetMessageRecipients(Constants.Messaging_MessageId_1);
+            this.mockDataService.Verify();
+        }
+
+        private static Message CreateValidMessage()
+        {
+            var message = new Message
+            {
+                MessageID = 2,
+                Subject = "test",
+                Body = "body",
+                ConversationId = 1,
+                ReplyAllAllowed = false,
+                SenderUserID = 1,
+                NotificationTypeID = 1,
+            };
+            return message;
+        }
+
+        private void SetupDataProvider()
+        {
+            // Standard DataProvider Path for Logging
+            this.dataProvider.Setup(d => d.GetProviderPath()).Returns(string.Empty);
+
+            var dataTable = new DataTable("Languages");
+            var pkId = dataTable.Columns.Add("LanguageID", typeof(int));
+            dataTable.Columns.Add("CultureCode", typeof(string));
+            dataTable.Columns.Add("CultureName", typeof(string));
+            dataTable.Columns.Add("FallbackCulture", typeof(string));
+            dataTable.Columns.Add("CreatedByUserID", typeof(int));
+            dataTable.Columns.Add("CreatedOnDate", typeof(DateTime));
+            dataTable.Columns.Add("LastModifiedByUserID", typeof(int));
+            dataTable.Columns.Add("LastModifiedOnDate", typeof(DateTime));
+            dataTable.PrimaryKey = new[] { pkId };
+            dataTable.Rows.Add(1, "en-US", "English (United States)", null, -1, "2011-05-04 09:42:11.530", -1, "2011-05-04 09:42:11.530");
+
+            this.dataProvider.Setup(x => x.GetLanguages()).Returns(dataTable.CreateDataReader());
+        }
+
+        private void SetupUsers()
+        {
+            this.adminUserInfo = new UserInfo { DisplayName = Constants.UserDisplayName_Admin, UserID = Constants.UserID_Admin, Roles = new[] { Constants.RoleName_Administrators } };
+            this.hostUserInfo = new UserInfo { DisplayName = Constants.UserDisplayName_Host, UserID = Constants.UserID_Host, IsSuperUser = true };
+            this.user12UserInfo = new UserInfo { DisplayName = Constants.UserDisplayName_User12, UserID = Constants.UserID_User12 };
+            this.groupOwnerUserInfo = new UserInfo { DisplayName = Constants.UserDisplayName_FirstSocialGroupOwner, UserID = Constants.UserID_FirstSocialGroupOwner };
+        }
+
+        private void SetupPortalSettings()
+        {
+            var portalSettings = new PortalSettings
+            {
+                AdministratorRoleName = Constants.RoleName_Administrators,
+            };
+
+            this.portalController.Setup(pc => pc.GetCurrentPortalSettings()).Returns(portalSettings);
+        }
+
+        private void SetupCachingProvider()
+        {
+            this.mockCacheProvider.Setup(c => c.GetItem(It.IsAny<string>())).Returns<string>(key =>
+            {
+                if (key.Contains("Portal-1_"))
+                {
+                    var portals = new List<PortalInfo>();
+                    portals.Add(new PortalInfo() { PortalID = 0 });
+
+                    return portals;
+                }
+                else if (key.Contains("PortalGroups"))
+                {
+                    return new List<PortalGroupInfo>();
+                }
+
+                return null;
+            });
+        }
+
+        private void SetupRoleProvider()
+        {
+            var adminRoleInfoForAdministrators = new UserRoleInfo { RoleName = Constants.RoleName_Administrators, RoleID = Constants.RoleID_Administrators, UserID = Constants.UserID_Admin };
+            var adminRoleInfoforRegisteredUsers = new UserRoleInfo { RoleName = Constants.RoleName_RegisteredUsers, RoleID = Constants.RoleID_RegisteredUsers, UserID = Constants.UserID_User12 };
+            var user12RoleInfoforRegisteredUsers = new UserRoleInfo { RoleName = Constants.RoleName_RegisteredUsers, RoleID = Constants.RoleID_RegisteredUsers, UserID = Constants.UserID_User12 };
+            var userFirstSocialGroupOwner = new UserRoleInfo { RoleName = Constants.RoleName_FirstSocialGroup, RoleID = Constants.RoleID_FirstSocialGroup, UserID = Constants.UserID_FirstSocialGroupOwner, IsOwner = true };
+
+            this.mockRoleProvider.Setup(rp => rp.GetUserRoles(It.Is<UserInfo>(u => u.UserID == Constants.UserID_Admin), It.IsAny<bool>())).Returns(new List<UserRoleInfo> { adminRoleInfoForAdministrators, adminRoleInfoforRegisteredUsers });
+            this.mockRoleProvider.Setup(rp => rp.GetUserRoles(It.Is<UserInfo>(u => u.UserID == Constants.UserID_User12), It.IsAny<bool>())).Returns(new List<UserRoleInfo> { user12RoleInfoforRegisteredUsers });
+            this.mockRoleProvider.Setup(rp => rp.GetUserRoles(It.Is<UserInfo>(u => u.UserID == Constants.UserID_FirstSocialGroupOwner), It.IsAny<bool>())).Returns(new List<UserRoleInfo> { userFirstSocialGroupOwner });
+        }
+
+        private void SetupFileControllers()
+        {
+            this.folderManager.Setup(f => f.GetFolder(It.IsAny<int>())).Returns(new FolderInfo());
+            this.fileManager.Setup(f => f.GetFile(It.IsAny<int>())).Returns(new FileInfo());
+            this.folderPermissionController.Setup(f => f.CanViewFolder(It.IsAny<IFolderInfo>())).Returns(true);
+        }
+
+        private void SetupDataTables()
+        {
+            // Messages
+            this.dtMessages = new DataTable("Messages");
+            var pkMessagesMessageID = this.dtMessages.Columns.Add("MessageID", typeof(int));
+            this.dtMessages.Columns.Add("PortalId", typeof(int));
+            this.dtMessages.Columns.Add("NotificationTypeID", typeof(int));
+            this.dtMessages.Columns.Add("To", typeof(string));
+            this.dtMessages.Columns.Add("From", typeof(string));
+            this.dtMessages.Columns.Add("Subject", typeof(string));
+            this.dtMessages.Columns.Add("Body", typeof(string));
+            this.dtMessages.Columns.Add("ConversationId", typeof(int));
+            this.dtMessages.Columns.Add("ReplyAllAllowed", typeof(bool));
+            this.dtMessages.Columns.Add("SenderUserID", typeof(int));
+            this.dtMessages.Columns.Add("CreatedByUserID", typeof(int));
+            this.dtMessages.Columns.Add("CreatedOnDate", typeof(DateTime));
+            this.dtMessages.Columns.Add("LastModifiedByUserID", typeof(int));
+            this.dtMessages.Columns.Add("LastModifiedOnDate", typeof(DateTime));
+            this.dtMessages.PrimaryKey = new[] { pkMessagesMessageID };
+
+            // MessageRecipients
+            this.dtMessageRecipients = new DataTable("MessageRecipients");
+            var pkMessageRecipientID = this.dtMessageRecipients.Columns.Add("RecipientID", typeof(int));
+            this.dtMessageRecipients.Columns.Add("MessageID", typeof(int));
+            this.dtMessageRecipients.Columns.Add("UserID", typeof(int));
+            this.dtMessageRecipients.Columns.Add("Read", typeof(bool));
+            this.dtMessageRecipients.Columns.Add("Archived", typeof(bool));
+            this.dtMessageRecipients.Columns.Add("CreatedByUserID", typeof(int));
+            this.dtMessageRecipients.Columns.Add("CreatedOnDate", typeof(DateTime));
+            this.dtMessageRecipients.Columns.Add("LastModifiedByUserID", typeof(int));
+            this.dtMessageRecipients.Columns.Add("LastModifiedOnDate", typeof(DateTime));
+            this.dtMessageRecipients.PrimaryKey = new[] { pkMessageRecipientID };
+
+            // MessageAttachments
+            this.dtMessageAttachment = new DataTable("MessageAttachments");
+            var pkMessageAttachmentID = this.dtMessageAttachment.Columns.Add("MessageAttachmentID", typeof(int));
+            this.dtMessageAttachment.Columns.Add("MessageID", typeof(int));
+            this.dtMessageAttachment.Columns.Add("FileID", typeof(int));
+            this.dtMessageAttachment.Columns.Add("CreatedByUserID", typeof(int));
+            this.dtMessageAttachment.Columns.Add("CreatedOnDate", typeof(DateTime));
+            this.dtMessageAttachment.Columns.Add("LastModifiedByUserID", typeof(int));
+            this.dtMessageAttachment.Columns.Add("LastModifiedOnDate", typeof(DateTime));
+            this.dtMessageAttachment.PrimaryKey = new[] { pkMessageAttachmentID };
+
+            // Portal Settings
+            this.dtPortalSettings = new DataTable("PortalSettings");
+            this.dtPortalSettings.Columns.Add("SettingName", typeof(string));
+            this.dtPortalSettings.Columns.Add("SettingValue", typeof(string));
+            this.dtPortalSettings.Columns.Add("CultureCode", typeof(string));
+            this.dtPortalSettings.Columns.Add("CreatedByUserID", typeof(int));
+            this.dtPortalSettings.Columns.Add("CreatedOnDate", typeof(DateTime));
+            this.dtPortalSettings.Columns.Add("LastModifiedByUserID", typeof(int));
+            this.dtPortalSettings.Columns.Add("LastModifiedOnDate", typeof(DateTime));
+
+            // Message Conversation
+            this.dtMessageConversationView = new DataTable();
+            this.dtMessageConversationView.Columns.Add("RowNumber", typeof(int));
+            this.dtMessageConversationView.Columns.Add("AttachmentCount", typeof(int));
+            this.dtMessageConversationView.Columns.Add("NewThreadCount", typeof(int));
+            this.dtMessageConversationView.Columns.Add("ThreadCount", typeof(int));
+            this.dtMessageConversationView.Columns.Add("MessageID", typeof(int));
+            this.dtMessageConversationView.Columns.Add("To", typeof(string));
+            this.dtMessageConversationView.Columns.Add("From", typeof(string));
+            this.dtMessageConversationView.Columns.Add("Subject", typeof(string));
+            this.dtMessageConversationView.Columns.Add("Body", typeof(string));
+            this.dtMessageConversationView.Columns.Add("ConversationID", typeof(int));
+            this.dtMessageConversationView.Columns.Add("ReplyAllAllowed", typeof(bool));
+            this.dtMessageConversationView.Columns.Add("SenderUserID", typeof(int));
+            this.dtMessageConversationView.Columns.Add("CreatedByUserID", typeof(int));
+            this.dtMessageConversationView.Columns.Add("CreatedOnDate", typeof(DateTime));
+            this.dtMessageConversationView.Columns.Add("LastModifiedByUserID", typeof(int));
+            this.dtMessageConversationView.Columns.Add("LastModifiedOnDate", typeof(DateTime));
+
+            // Thread View
+            this.dtMessageThreadsView = new DataTable();
+            this.dtMessageThreadsView.Columns.Add("TotalThreads", typeof(int));
+            this.dtMessageThreadsView.Columns.Add("TotalNewThreads", typeof(int));
+            this.dtMessageThreadsView.Columns.Add("TotalArchivedThreads", typeof(int));
+        }
+    }
+}
+
+// ReSharper restore InconsistentNaming