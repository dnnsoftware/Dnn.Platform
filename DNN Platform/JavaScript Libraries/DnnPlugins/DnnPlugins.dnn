<dotnetnuke type="Package" version="5.0">
  <packages>
<<<<<<< HEAD
    <package name="DnnPlugins" type="JavaScript_Library" version="10.00.00" isSystem="true">
=======
    <package name="DnnPlugins" type="JavaScript_Library" version="09.13.08" isSystem="true">
>>>>>>> eef57f96
      <friendlyName>DNN jQuery Plugins</friendlyName>
      <description>A collection of jQuery plugins for DNN UI components (tabs, panels, tooltips, checkboxes, etc.)</description>
      <iconFile>Icons\Sigma\Extensions_32x32_Standard.png</iconFile>
      <owner>
        <name>.NET Foundation and Contributors</name>
        <organization>DNN Community</organization>
        <url>https://dnncommunity.org</url>
        <email>info@dnncommunity.org</email>
      </owner>
      <license src="LICENSE.txt" />
      <releaseNotes src="releaseNotes.txt" />
      <azureCompatible>true</azureCompatible>
      <dependencies>
          <dependency type="managedPackage" version="03.05.01">jQuery</dependency>
          <dependency type="managedPackage" version="03.04.00">jQuery-Migrate</dependency>
          <dependency type="managedPackage" version="01.13.02">jQuery-UI</dependency>
          <dependency type="managedPackage" version="01.10.01">HoverIntent</dependency>
      </dependencies>
      <components>
        <component type="JavaScript_Library">
          <javaScriptLibrary>
            <libraryName>DnnPlugins</libraryName>
            <fileName>dnn.jquery.js</fileName>
            <preferredScriptLocation>BodyTop</preferredScriptLocation>
          </javaScriptLibrary>
        </component>
        <component type="JavaScriptFile">
          <jsfiles>
            <libraryFolderName>DnnPlugins</libraryFolderName>
            <jsfile>
              <name>dnn.jquery.js</name>
            </jsfile>
          </jsfiles>
        </component>        
      </components>
    </package>
  </packages>
</dotnetnuke><|MERGE_RESOLUTION|>--- conflicted
+++ resolved
@@ -1,10 +1,6 @@
 <dotnetnuke type="Package" version="5.0">
   <packages>
-<<<<<<< HEAD
     <package name="DnnPlugins" type="JavaScript_Library" version="10.00.00" isSystem="true">
-=======
-    <package name="DnnPlugins" type="JavaScript_Library" version="09.13.08" isSystem="true">
->>>>>>> eef57f96
       <friendlyName>DNN jQuery Plugins</friendlyName>
       <description>A collection of jQuery plugins for DNN UI components (tabs, panels, tooltips, checkboxes, etc.)</description>
       <iconFile>Icons\Sigma\Extensions_32x32_Standard.png</iconFile>
