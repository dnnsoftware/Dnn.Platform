--- conflicted
+++ resolved
@@ -1,7 +1,6 @@
-<<<<<<< HEAD
 <dotnetnuke type="Package" version="5.0">
   <packages>
-    <package name="DnnPlugins" type="JavaScript_Library" version="10.00.00" isSystem="true">
+    <package name="DnnPlugins" type="JavaScript_Library" version="10.00.00" isSystem="true">
       <friendlyName>DNN jQuery Plugins</friendlyName>
       <description>A collection of jQuery plugins for DNN UI components (tabs, panels, tooltips, checkboxes, etc.)</description>
       <iconFile>Icons\Sigma\Extensions_32x32_Standard.png</iconFile>
@@ -39,47 +38,4 @@
       </components>
     </package>
   </packages>
-</dotnetnuke>
-=======
-<dotnetnuke type="Package" version="5.0">
-  <packages>
-    <package name="DnnPlugins" type="JavaScript_Library" version="09.13.06" isSystem="true">
-      <friendlyName>DNN jQuery Plugins</friendlyName>
-      <description>A collection of jQuery plugins for DNN UI components (tabs, panels, tooltips, checkboxes, etc.)</description>
-      <iconFile>Icons\Sigma\Extensions_32x32_Standard.png</iconFile>
-      <owner>
-        <name>.NET Foundation and Contributors</name>
-        <organization>DNN Community</organization>
-        <url>https://dnncommunity.org</url>
-        <email>info@dnncommunity.org</email>
-      </owner>
-      <license src="LICENSE.txt" />
-      <releaseNotes src="releaseNotes.txt" />
-      <azureCompatible>true</azureCompatible>
-      <dependencies>
-          <dependency type="managedPackage" version="03.05.01">jQuery</dependency>
-          <dependency type="managedPackage" version="03.04.00">jQuery-Migrate</dependency>
-          <dependency type="managedPackage" version="01.13.02">jQuery-UI</dependency>
-          <dependency type="managedPackage" version="01.10.01">HoverIntent</dependency>
-      </dependencies>
-      <components>
-        <component type="JavaScript_Library">
-          <javaScriptLibrary>
-            <libraryName>DnnPlugins</libraryName>
-            <fileName>dnn.jquery.js</fileName>
-            <preferredScriptLocation>BodyTop</preferredScriptLocation>
-          </javaScriptLibrary>
-        </component>
-        <component type="JavaScriptFile">
-          <jsfiles>
-            <libraryFolderName>DnnPlugins</libraryFolderName>
-            <jsfile>
-              <name>dnn.jquery.js</name>
-            </jsfile>
-          </jsfiles>
-        </component>        
-      </components>
-    </package>
-  </packages>
-</dotnetnuke>
->>>>>>> 020547c8
+</dotnetnuke>