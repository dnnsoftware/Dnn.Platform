--- conflicted
+++ resolved
@@ -187,7 +187,6 @@
 
 -- DNN-8333 END
 
-<<<<<<< HEAD
 /***** DNN-5147: update sp GetRoles, GetPortalRoles, GetUsersAdvancedSearch to check UserRoles' expire date. *****/
 IF  EXISTS (SELECT * FROM sys.objects WHERE object_id = OBJECT_ID(N'{databaseOwner}[{objectQualifier}GetRoles]') AND type in (N'P', N'PC'))
     DROP PROCEDURE {databaseOwner}[{objectQualifier}GetRoles]
@@ -1403,7 +1402,7 @@
 END
 GO
 /*DNN-7960 Changes End*/
-=======
+
 /***** DNN-7906: add foreign key on moduleid column in TabVersionDetails table. *****/
 DELETE tvd FROM {databaseOwner}[{objectQualifier}TabVersionDetails] tvd
 	LEFT JOIN {databaseOwner}[{objectQualifier}Modules] m ON m.ModuleID = tvd.ModuleId
@@ -1418,5 +1417,4 @@
 	ADD CONSTRAINT [FK_{objectQualifier}TabVersionDetails_{objectQualifier}Modules]
 	FOREIGN KEY([ModuleID])
 	REFERENCES {databaseOwner}[{objectQualifier}Modules] ([ModuleID]) ON DELETE CASCADE	
-GO
->>>>>>> f377fd32
+GO