<<<<<<< HEAD
<%@ Control Language="C#" AutoEventWireup="false" Inherits="DotNetNuke.Modules.Admin.Scheduler.EditSchedule" Codebehind="EditSchedule.ascx.cs" %>
<%@ Register TagPrefix="dnn" TagName="Label" Src="~/controls/LabelControl.ascx" %>
<%@ Register TagPrefix="dnn" Assembly="DotNetNuke" Namespace="DotNetNuke.UI.WebControls"%>
<%@ Register TagPrefix="dnn" Assembly="DotNetNuke.Web" Namespace="DotNetNuke.Web.UI.WebControls"%>
<div class="dnnForm dnnEditSchedule dnnClear" id="dnnEditSchedule">
    <fieldset>
        <div class="dnnFormItem">
            <dnn:Label ID="plFriendlyName" runat="server" ControlName="txtFriendlyName" />
            <asp:TextBox ID="txtFriendlyName" runat="server" />
        </div>
        <div class="dnnFormItem">
            <dnn:Label ID="plType" runat="server" ControlName="txtType" CssClass="dnnFormRequired" />
            <asp:TextBox ID="txtType" runat="server" />
            <asp:RequiredFieldValidator ID="valType" runat="server" Display="Dynamic" EnableClientScript="true" ControlToValidate="txtType" CssClass="dnnFormMessage dnnFormError" resourcekey="TypeRequired" />
        </div>
        <div class="dnnFormItem">
            <dnn:Label ID="plEnabled" runat="server" ControlName="chkEnabled" />
            <asp:CheckBox ID="chkEnabled" runat="server" AutoPostBack="True" />
        </div>
        <div class="dnnFormItem">
		   <dnn:Label ID="plScheduleStartDate" runat="server" ControlName="txtStartDate" />
		   <dnn:dnndatetimepicker ID="startScheduleDatePicker" runat="server"/>&nbsp;
		</div>  
        <div class="dnnFormItem timeMeasurement">
            <dnn:Label ID="plTimeLapse" runat="server" ControlName="txtTimeLapse" />
            <asp:TextBox ID="txtTimeLapse" runat="server" MaxLength="10" CssClass="dnnSmallSizeComboBox" />
            <asp:RequiredFieldValidator ID="TimeLapseRequiredValidator" CssClass="dnnFormMessage dnnFormError" EnableViewState="false" runat="server" resourcekey="TimeLapseRequired.ErrorMessage" Display="Dynamic" ControlToValidate="txtTimeLapse" />
            <asp:RangeValidator runat="server" ControlToValidate="txtTimeLapse" Display="Dynamic" ID="TimeLapseValidator" EnableViewState="false" MinimumValue="1" MaximumValue="999999" Type="Integer" CssClass="dnnFormMessage dnnFormError" resourcekey="TimeLapseValidator.ErrorMessage"></asp:RangeValidator>
            <dnn:DnnComboBox ID="ddlTimeLapseMeasurement" runat="server" CssClass="dnnSmallSizeComboBox">
                <Items>
                    <dnn:DnnComboBoxItem resourcekey="Seconds" Value="s" />
                    <dnn:DnnComboBoxItem resourcekey="Minutes" Value="m" />
                    <dnn:DnnComboBoxItem resourcekey="Hours" Value="h" />
                    <dnn:DnnComboBoxItem resourcekey="Days" Value="d" />
                    <dnn:DnnComboBoxItem resourcekey="Weeks" Value="w" />
                    <dnn:DnnComboBoxItem resourcekey="Months" Value="mo" />
                    <dnn:DnnComboBoxItem resourcekey="Years" Value="y" />
                </Items>
            </dnn:DnnComboBox>
        </div>
        <div class="dnnFormItem timeMeasurement">
            <dnn:Label ID="plRetryTimeLapse" runat="server" ControlName="txtRetryTimeLapse" />
            <asp:TextBox ID="txtRetryTimeLapse" runat="server" MaxLength="10" CssClass="dnnSmallSizeComboBox"/>
            <asp:RequiredFieldValidator ID="RetryTimeLapseRequireValidator" CssClass="dnnFormMessage dnnFormError" EnableViewState="false" runat="server" resourcekey="RetryTimeLapseRequired.ErrorMessage" Display="Dynamic" ControlToValidate="txtRetryTimeLapse" />
            <asp:RangeValidator runat="server" ControlToValidate="txtRetryTimeLapse" Display="Dynamic" ID="RetryTimeLapseValidator" EnableViewState="false" MinimumValue="0" MaximumValue="999999" Type="Integer" CssClass="dnnFormMessage dnnFormError" resourcekey="RetryTimeLapseValidator.ErrorMessage"></asp:RangeValidator>
            <dnn:DnnComboBox ID="ddlRetryTimeLapseMeasurement" runat="server" CssClass="dnnSmallSizeComboBox">
                <Items>
                    <dnn:DnnComboBoxItem resourcekey="Seconds" Value="s" />
                    <dnn:DnnComboBoxItem resourcekey="Minutes" Value="m" />
                    <dnn:DnnComboBoxItem resourcekey="Hours" Value="h" />
                    <dnn:DnnComboBoxItem resourcekey="Days" Value="d" />
                    <dnn:DnnComboBoxItem resourcekey="Weeks" Value="w" />
                    <dnn:DnnComboBoxItem resourcekey="Months" Value="mo" />
                    <dnn:DnnComboBoxItem resourcekey="Years" Value="y" />
                </Items>
            </dnn:DnnComboBox>
        </div>
        <div class="dnnFormItem">
            <dnn:Label ID="plRetainHistoryNum" runat="server" ControlName="ddlRetainHistoryNum" />
            <dnn:DnnComboBox ID="ddlRetainHistoryNum" runat="server">
                <Items>
                    <dnn:DnnComboBoxItem Value="0" resourcekey="None" />
                    <dnn:DnnComboBoxItem Value="1" Text="1" />
                    <dnn:DnnComboBoxItem Value="5" Text="5" />
                    <dnn:DnnComboBoxItem Value="10" Text="10" />
                    <dnn:DnnComboBoxItem Value="25" Text="25" />
                    <dnn:DnnComboBoxItem Value="50" Text="50" />
                    <dnn:DnnComboBoxItem Value="100" Text="100" />
                    <dnn:DnnComboBoxItem Value="250" Text="250" />
                    <dnn:DnnComboBoxItem Value="500" Text="500" />
                    <dnn:DnnComboBoxItem Value="-1" resourcekey="All" />
                </Items>
            </dnn:DnnComboBox>
        </div>
        <div class="dnnFormItem">
            <dnn:Label ID="plAttachToEvent" runat="server" ControlName="ddlAttachToEvent" />
            <dnn:DnnComboBox ID="ddlAttachToEvent" runat="server" >
                <Items>
                    <dnn:DnnComboBoxItem resourcekey="None" Value="" />
                    <dnn:DnnComboBoxItem resourcekey="APPLICATION_START" Value="APPLICATION_START" />
                </Items>
            </dnn:DnnComboBox>
        </div>
        <div class="dnnFormItem">
            <dnn:Label ID="plCatchUpEnabled" runat="server" ControlName="chkCatchUpEnabled" />
            <asp:CheckBox ID="chkCatchUpEnabled" runat="server" />
        </div>
        <div class="dnnFormItem">
            <dnn:Label ID="plObjectDependencies" runat="server" ControlName="txtObjectDependencies" />
            <asp:TextBox ID="txtObjectDependencies" runat="server" MaxLength="150" />
        </div>
        <div class="dnnFormItem">
            <dnn:Label ID="plServers" runat="server" ControlName="txtServers" />
            <asp:TextBox ID="txtServers" runat="server" />
        </div>
    </fieldset>
    <ul class="dnnActions dnnClear">
    	<li><asp:LinkButton id="cmdUpdate" runat="server" CssClass="dnnPrimaryAction" resourcekey="cmdUpdate" /></li>
        <li><asp:LinkButton id="cmdRun" runat="server" CssClass="dnnSecondaryAction" resourcekey="cmdRun" Causesvalidation="False"/></li>
        <li><asp:LinkButton id="cmdDelete" runat="server" CssClass="dnnSecondaryAction" resourcekey="cmdDelete" Causesvalidation="False" /></li>
        <li><asp:HyperLink id="cmdCancel" runat="server" CssClass="dnnSecondaryAction" resourcekey="cmdCancel" /></li>
    </ul>
</div>
<script type="text/javascript">
/*globals jQuery */
(function ($) {
    var yesText = '<%= Localization.GetSafeJSString("Yes.Text", Localization.SharedResourceFile) %>';
    var noText = '<%= Localization.GetSafeJSString("No.Text", Localization.SharedResourceFile) %>';
    var titleText = '<%= Localization.GetSafeJSString("Confirm.Text", Localization.SharedResourceFile) %>';
	$('#<%= cmdDelete.ClientID %>').dnnConfirm({
	    text: '<%= Localization.GetSafeJSString("DeleteItem.Text", Localization.SharedResourceFile) %>',
		yesText: yesText,
		noText: noText,
		title: titleText
	});
} (jQuery));
=======
<%@ Control Language="C#" AutoEventWireup="false" Inherits="DotNetNuke.Modules.Admin.Scheduler.EditSchedule" Codebehind="EditSchedule.ascx.cs" %>
<%@ Register TagPrefix="dnn" TagName="Label" Src="~/controls/LabelControl.ascx" %>
<%@ Register TagPrefix="dnn" Assembly="DotNetNuke" Namespace="DotNetNuke.UI.WebControls"%>
<%@ Register TagPrefix="dnn" Assembly="DotNetNuke.Web" Namespace="DotNetNuke.Web.UI.WebControls"%>
<div class="dnnForm dnnEditSchedule dnnClear" id="dnnEditSchedule">
    <fieldset>
        <div class="dnnFormItem">
            <dnn:Label ID="plFriendlyName" runat="server" ControlName="txtFriendlyName" />
            <asp:TextBox ID="txtFriendlyName" runat="server" />
        </div>
        <div class="dnnFormItem">
            <dnn:Label ID="plType" runat="server" ControlName="txtType" CssClass="dnnFormRequired" />
            <asp:TextBox ID="txtType" runat="server" />
            <asp:RequiredFieldValidator ID="valType" runat="server" Display="Dynamic" EnableClientScript="true" ControlToValidate="txtType" CssClass="dnnFormMessage dnnFormError" resourcekey="TypeRequired" />
        </div>
        <div class="dnnFormItem">
            <dnn:Label ID="plEnabled" runat="server" ControlName="chkEnabled" />
            <asp:CheckBox ID="chkEnabled" runat="server" AutoPostBack="True" />
        </div>
        <div class="dnnFormItem">
		   <dnn:Label ID="plScheduleStartDate" runat="server" ControlName="txtStartDate" />
		   <dnn:dnndatetimepicker ID="startScheduleDatePicker" runat="server"/>&nbsp;
		</div>  
        <div class="dnnFormItem timeMeasurement">
            <dnn:Label ID="plTimeLapse" runat="server" ControlName="txtTimeLapse" CssClass="dnnFormRequired" />
            <asp:TextBox ID="txtTimeLapse" runat="server" MaxLength="10" CssClass="dnnSmallSizeComboBox" />
            <asp:RequiredFieldValidator ID="TimeLapseRequiredValidator" CssClass="dnnFormMessage dnnFormError" EnableViewState="false" runat="server" resourcekey="TimeLapseRequired.ErrorMessage" Display="Dynamic" ControlToValidate="txtTimeLapse" />
            <asp:RangeValidator runat="server" ControlToValidate="txtTimeLapse" Display="Dynamic" ID="TimeLapseValidator" EnableViewState="false" MinimumValue="1" MaximumValue="999999" Type="Integer" CssClass="dnnFormMessage dnnFormError" resourcekey="TimeLapseValidator.ErrorMessage"></asp:RangeValidator>
            <dnn:DnnComboBox ID="ddlTimeLapseMeasurement" runat="server" CssClass="dnnSmallSizeComboBox">
                <Items>
                    <dnn:DnnComboBoxItem resourcekey="Seconds" Value="s" />
                    <dnn:DnnComboBoxItem resourcekey="Minutes" Value="m" />
                    <dnn:DnnComboBoxItem resourcekey="Hours" Value="h" />
                    <dnn:DnnComboBoxItem resourcekey="Days" Value="d" />
                    <dnn:DnnComboBoxItem resourcekey="Weeks" Value="w" />
                    <dnn:DnnComboBoxItem resourcekey="Months" Value="mo" />
                    <dnn:DnnComboBoxItem resourcekey="Years" Value="y" />
                </Items>
            </dnn:DnnComboBox>
        </div>
        <div class="dnnFormItem timeMeasurement">
            <dnn:Label ID="plRetryTimeLapse" runat="server" ControlName="txtRetryTimeLapse" CssClass="dnnFormRequired" />
            <asp:TextBox ID="txtRetryTimeLapse" runat="server" MaxLength="10" CssClass="dnnSmallSizeComboBox" OnTextChanged="VisibilityRetryTimeLapse" AutoPostBack="True"/>
            <asp:RequiredFieldValidator ID="RetryTimeLapseRequireValidator" CssClass="dnnFormMessage dnnFormError" EnableViewState="false" runat="server" resourcekey="RetryTimeLapseRequired.ErrorMessage" Display="Dynamic" ControlToValidate="txtRetryTimeLapse" />
            <asp:RangeValidator runat="server" ControlToValidate="txtRetryTimeLapse" Display="Dynamic" ID="RetryTimeLapseValidator" EnableViewState="false" MinimumValue="0" MaximumValue="999999" Type="Integer" CssClass="dnnFormMessage dnnFormError" resourcekey="RetryTimeLapseValidator.ErrorMessage"></asp:RangeValidator>
            <dnn:DnnComboBox ID="ddlRetryTimeLapseMeasurement" runat="server" CssClass="dnnSmallSizeComboBox">
                <Items>
                    <dnn:DnnComboBoxItem resourcekey="Seconds" Value="s" />
                    <dnn:DnnComboBoxItem resourcekey="Minutes" Value="m" />
                    <dnn:DnnComboBoxItem resourcekey="Hours" Value="h" />
                    <dnn:DnnComboBoxItem resourcekey="Days" Value="d" />
                    <dnn:DnnComboBoxItem resourcekey="Weeks" Value="w" />
                    <dnn:DnnComboBoxItem resourcekey="Months" Value="mo" />
                    <dnn:DnnComboBoxItem resourcekey="Years" Value="y" />
                </Items>
            </dnn:DnnComboBox>
        </div>
        <div class="dnnFormItem">
            <dnn:Label ID="plRetainHistoryNum" runat="server" ControlName="ddlRetainHistoryNum" />
            <dnn:DnnComboBox ID="ddlRetainHistoryNum" runat="server">
                <Items>
                    <dnn:DnnComboBoxItem Value="0" resourcekey="None" />
                    <dnn:DnnComboBoxItem Value="1" Text="1" />
                    <dnn:DnnComboBoxItem Value="5" Text="5" />
                    <dnn:DnnComboBoxItem Value="10" Text="10" />
                    <dnn:DnnComboBoxItem Value="25" Text="25" />
                    <dnn:DnnComboBoxItem Value="50" Text="50" />
                    <dnn:DnnComboBoxItem Value="100" Text="100" />
                    <dnn:DnnComboBoxItem Value="250" Text="250" />
                    <dnn:DnnComboBoxItem Value="500" Text="500" />
                    <dnn:DnnComboBoxItem Value="-1" resourcekey="All" />
                </Items>
            </dnn:DnnComboBox>
        </div>
        <div class="dnnFormItem">
            <dnn:Label ID="plAttachToEvent" runat="server" ControlName="ddlAttachToEvent" />
            <dnn:DnnComboBox ID="ddlAttachToEvent" runat="server" >
                <Items>
                    <dnn:DnnComboBoxItem resourcekey="None" Value="" />
                    <dnn:DnnComboBoxItem resourcekey="APPLICATION_START" Value="APPLICATION_START" />
                </Items>
            </dnn:DnnComboBox>
        </div>
        <div class="dnnFormItem">
            <dnn:Label ID="plCatchUpEnabled" runat="server" ControlName="chkCatchUpEnabled" />
            <asp:CheckBox ID="chkCatchUpEnabled" runat="server" />
        </div>
        <div class="dnnFormItem">
            <dnn:Label ID="plObjectDependencies" runat="server" ControlName="txtObjectDependencies" />
            <asp:TextBox ID="txtObjectDependencies" runat="server" MaxLength="150" />
        </div>
        <div class="dnnFormItem">
            <dnn:Label ID="plServers" runat="server" ControlName="txtServers" />
            <asp:TextBox ID="txtServers" runat="server" />
        </div>
    </fieldset>
    <ul class="dnnActions dnnClear">
    	<li><asp:LinkButton id="cmdUpdate" runat="server" CssClass="dnnPrimaryAction" resourcekey="cmdUpdate" /></li>
        <li><asp:LinkButton id="cmdRun" runat="server" CssClass="dnnSecondaryAction" resourcekey="cmdRun" Causesvalidation="False"/></li>
        <li><asp:LinkButton id="cmdDelete" runat="server" CssClass="dnnSecondaryAction" resourcekey="cmdDelete" Causesvalidation="False" /></li>
        <li><asp:HyperLink id="cmdCancel" runat="server" CssClass="dnnSecondaryAction" resourcekey="cmdCancel" /></li>
    </ul>
</div>
<script type="text/javascript">
/*globals jQuery */
(function ($) {
    var yesText = '<%= Localization.GetSafeJSString("Yes.Text", Localization.SharedResourceFile) %>';
    var noText = '<%= Localization.GetSafeJSString("No.Text", Localization.SharedResourceFile) %>';
    var titleText = '<%= Localization.GetSafeJSString("Confirm.Text", Localization.SharedResourceFile) %>';
	$('#<%= cmdDelete.ClientID %>').dnnConfirm({
	    text: '<%= Localization.GetSafeJSString("DeleteItem.Text", Localization.SharedResourceFile) %>',
		yesText: yesText,
		noText: noText,
		title: titleText
	});
} (jQuery));
>>>>>>> b8cece75
</script><|MERGE_RESOLUTION|>--- conflicted
+++ resolved
@@ -1,4 +1,3 @@
-<<<<<<< HEAD
 <%@ Control Language="C#" AutoEventWireup="false" Inherits="DotNetNuke.Modules.Admin.Scheduler.EditSchedule" Codebehind="EditSchedule.ascx.cs" %>
 <%@ Register TagPrefix="dnn" TagName="Label" Src="~/controls/LabelControl.ascx" %>
 <%@ Register TagPrefix="dnn" Assembly="DotNetNuke" Namespace="DotNetNuke.UI.WebControls"%>
@@ -23,7 +22,7 @@
 		   <dnn:dnndatetimepicker ID="startScheduleDatePicker" runat="server"/>&nbsp;
 		</div>  
         <div class="dnnFormItem timeMeasurement">
-            <dnn:Label ID="plTimeLapse" runat="server" ControlName="txtTimeLapse" />
+            <dnn:Label ID="plTimeLapse" runat="server" ControlName="txtTimeLapse" CssClass="dnnFormRequired" />
             <asp:TextBox ID="txtTimeLapse" runat="server" MaxLength="10" CssClass="dnnSmallSizeComboBox" />
             <asp:RequiredFieldValidator ID="TimeLapseRequiredValidator" CssClass="dnnFormMessage dnnFormError" EnableViewState="false" runat="server" resourcekey="TimeLapseRequired.ErrorMessage" Display="Dynamic" ControlToValidate="txtTimeLapse" />
             <asp:RangeValidator runat="server" ControlToValidate="txtTimeLapse" Display="Dynamic" ID="TimeLapseValidator" EnableViewState="false" MinimumValue="1" MaximumValue="999999" Type="Integer" CssClass="dnnFormMessage dnnFormError" resourcekey="TimeLapseValidator.ErrorMessage"></asp:RangeValidator>
@@ -40,7 +39,7 @@
             </dnn:DnnComboBox>
         </div>
         <div class="dnnFormItem timeMeasurement">
-            <dnn:Label ID="plRetryTimeLapse" runat="server" ControlName="txtRetryTimeLapse" />
+            <dnn:Label ID="plRetryTimeLapse" runat="server" ControlName="txtRetryTimeLapse" CssClass="dnnFormRequired" />
             <asp:TextBox ID="txtRetryTimeLapse" runat="server" MaxLength="10" CssClass="dnnSmallSizeComboBox"/>
             <asp:RequiredFieldValidator ID="RetryTimeLapseRequireValidator" CssClass="dnnFormMessage dnnFormError" EnableViewState="false" runat="server" resourcekey="RetryTimeLapseRequired.ErrorMessage" Display="Dynamic" ControlToValidate="txtRetryTimeLapse" />
             <asp:RangeValidator runat="server" ControlToValidate="txtRetryTimeLapse" Display="Dynamic" ID="RetryTimeLapseValidator" EnableViewState="false" MinimumValue="0" MaximumValue="999999" Type="Integer" CssClass="dnnFormMessage dnnFormError" resourcekey="RetryTimeLapseValidator.ErrorMessage"></asp:RangeValidator>
@@ -115,122 +114,4 @@
 		title: titleText
 	});
 } (jQuery));
-=======
-<%@ Control Language="C#" AutoEventWireup="false" Inherits="DotNetNuke.Modules.Admin.Scheduler.EditSchedule" Codebehind="EditSchedule.ascx.cs" %>
-<%@ Register TagPrefix="dnn" TagName="Label" Src="~/controls/LabelControl.ascx" %>
-<%@ Register TagPrefix="dnn" Assembly="DotNetNuke" Namespace="DotNetNuke.UI.WebControls"%>
-<%@ Register TagPrefix="dnn" Assembly="DotNetNuke.Web" Namespace="DotNetNuke.Web.UI.WebControls"%>
-<div class="dnnForm dnnEditSchedule dnnClear" id="dnnEditSchedule">
-    <fieldset>
-        <div class="dnnFormItem">
-            <dnn:Label ID="plFriendlyName" runat="server" ControlName="txtFriendlyName" />
-            <asp:TextBox ID="txtFriendlyName" runat="server" />
-        </div>
-        <div class="dnnFormItem">
-            <dnn:Label ID="plType" runat="server" ControlName="txtType" CssClass="dnnFormRequired" />
-            <asp:TextBox ID="txtType" runat="server" />
-            <asp:RequiredFieldValidator ID="valType" runat="server" Display="Dynamic" EnableClientScript="true" ControlToValidate="txtType" CssClass="dnnFormMessage dnnFormError" resourcekey="TypeRequired" />
-        </div>
-        <div class="dnnFormItem">
-            <dnn:Label ID="plEnabled" runat="server" ControlName="chkEnabled" />
-            <asp:CheckBox ID="chkEnabled" runat="server" AutoPostBack="True" />
-        </div>
-        <div class="dnnFormItem">
-		   <dnn:Label ID="plScheduleStartDate" runat="server" ControlName="txtStartDate" />
-		   <dnn:dnndatetimepicker ID="startScheduleDatePicker" runat="server"/>&nbsp;
-		</div>  
-        <div class="dnnFormItem timeMeasurement">
-            <dnn:Label ID="plTimeLapse" runat="server" ControlName="txtTimeLapse" CssClass="dnnFormRequired" />
-            <asp:TextBox ID="txtTimeLapse" runat="server" MaxLength="10" CssClass="dnnSmallSizeComboBox" />
-            <asp:RequiredFieldValidator ID="TimeLapseRequiredValidator" CssClass="dnnFormMessage dnnFormError" EnableViewState="false" runat="server" resourcekey="TimeLapseRequired.ErrorMessage" Display="Dynamic" ControlToValidate="txtTimeLapse" />
-            <asp:RangeValidator runat="server" ControlToValidate="txtTimeLapse" Display="Dynamic" ID="TimeLapseValidator" EnableViewState="false" MinimumValue="1" MaximumValue="999999" Type="Integer" CssClass="dnnFormMessage dnnFormError" resourcekey="TimeLapseValidator.ErrorMessage"></asp:RangeValidator>
-            <dnn:DnnComboBox ID="ddlTimeLapseMeasurement" runat="server" CssClass="dnnSmallSizeComboBox">
-                <Items>
-                    <dnn:DnnComboBoxItem resourcekey="Seconds" Value="s" />
-                    <dnn:DnnComboBoxItem resourcekey="Minutes" Value="m" />
-                    <dnn:DnnComboBoxItem resourcekey="Hours" Value="h" />
-                    <dnn:DnnComboBoxItem resourcekey="Days" Value="d" />
-                    <dnn:DnnComboBoxItem resourcekey="Weeks" Value="w" />
-                    <dnn:DnnComboBoxItem resourcekey="Months" Value="mo" />
-                    <dnn:DnnComboBoxItem resourcekey="Years" Value="y" />
-                </Items>
-            </dnn:DnnComboBox>
-        </div>
-        <div class="dnnFormItem timeMeasurement">
-            <dnn:Label ID="plRetryTimeLapse" runat="server" ControlName="txtRetryTimeLapse" CssClass="dnnFormRequired" />
-            <asp:TextBox ID="txtRetryTimeLapse" runat="server" MaxLength="10" CssClass="dnnSmallSizeComboBox" OnTextChanged="VisibilityRetryTimeLapse" AutoPostBack="True"/>
-            <asp:RequiredFieldValidator ID="RetryTimeLapseRequireValidator" CssClass="dnnFormMessage dnnFormError" EnableViewState="false" runat="server" resourcekey="RetryTimeLapseRequired.ErrorMessage" Display="Dynamic" ControlToValidate="txtRetryTimeLapse" />
-            <asp:RangeValidator runat="server" ControlToValidate="txtRetryTimeLapse" Display="Dynamic" ID="RetryTimeLapseValidator" EnableViewState="false" MinimumValue="0" MaximumValue="999999" Type="Integer" CssClass="dnnFormMessage dnnFormError" resourcekey="RetryTimeLapseValidator.ErrorMessage"></asp:RangeValidator>
-            <dnn:DnnComboBox ID="ddlRetryTimeLapseMeasurement" runat="server" CssClass="dnnSmallSizeComboBox">
-                <Items>
-                    <dnn:DnnComboBoxItem resourcekey="Seconds" Value="s" />
-                    <dnn:DnnComboBoxItem resourcekey="Minutes" Value="m" />
-                    <dnn:DnnComboBoxItem resourcekey="Hours" Value="h" />
-                    <dnn:DnnComboBoxItem resourcekey="Days" Value="d" />
-                    <dnn:DnnComboBoxItem resourcekey="Weeks" Value="w" />
-                    <dnn:DnnComboBoxItem resourcekey="Months" Value="mo" />
-                    <dnn:DnnComboBoxItem resourcekey="Years" Value="y" />
-                </Items>
-            </dnn:DnnComboBox>
-        </div>
-        <div class="dnnFormItem">
-            <dnn:Label ID="plRetainHistoryNum" runat="server" ControlName="ddlRetainHistoryNum" />
-            <dnn:DnnComboBox ID="ddlRetainHistoryNum" runat="server">
-                <Items>
-                    <dnn:DnnComboBoxItem Value="0" resourcekey="None" />
-                    <dnn:DnnComboBoxItem Value="1" Text="1" />
-                    <dnn:DnnComboBoxItem Value="5" Text="5" />
-                    <dnn:DnnComboBoxItem Value="10" Text="10" />
-                    <dnn:DnnComboBoxItem Value="25" Text="25" />
-                    <dnn:DnnComboBoxItem Value="50" Text="50" />
-                    <dnn:DnnComboBoxItem Value="100" Text="100" />
-                    <dnn:DnnComboBoxItem Value="250" Text="250" />
-                    <dnn:DnnComboBoxItem Value="500" Text="500" />
-                    <dnn:DnnComboBoxItem Value="-1" resourcekey="All" />
-                </Items>
-            </dnn:DnnComboBox>
-        </div>
-        <div class="dnnFormItem">
-            <dnn:Label ID="plAttachToEvent" runat="server" ControlName="ddlAttachToEvent" />
-            <dnn:DnnComboBox ID="ddlAttachToEvent" runat="server" >
-                <Items>
-                    <dnn:DnnComboBoxItem resourcekey="None" Value="" />
-                    <dnn:DnnComboBoxItem resourcekey="APPLICATION_START" Value="APPLICATION_START" />
-                </Items>
-            </dnn:DnnComboBox>
-        </div>
-        <div class="dnnFormItem">
-            <dnn:Label ID="plCatchUpEnabled" runat="server" ControlName="chkCatchUpEnabled" />
-            <asp:CheckBox ID="chkCatchUpEnabled" runat="server" />
-        </div>
-        <div class="dnnFormItem">
-            <dnn:Label ID="plObjectDependencies" runat="server" ControlName="txtObjectDependencies" />
-            <asp:TextBox ID="txtObjectDependencies" runat="server" MaxLength="150" />
-        </div>
-        <div class="dnnFormItem">
-            <dnn:Label ID="plServers" runat="server" ControlName="txtServers" />
-            <asp:TextBox ID="txtServers" runat="server" />
-        </div>
-    </fieldset>
-    <ul class="dnnActions dnnClear">
-    	<li><asp:LinkButton id="cmdUpdate" runat="server" CssClass="dnnPrimaryAction" resourcekey="cmdUpdate" /></li>
-        <li><asp:LinkButton id="cmdRun" runat="server" CssClass="dnnSecondaryAction" resourcekey="cmdRun" Causesvalidation="False"/></li>
-        <li><asp:LinkButton id="cmdDelete" runat="server" CssClass="dnnSecondaryAction" resourcekey="cmdDelete" Causesvalidation="False" /></li>
-        <li><asp:HyperLink id="cmdCancel" runat="server" CssClass="dnnSecondaryAction" resourcekey="cmdCancel" /></li>
-    </ul>
-</div>
-<script type="text/javascript">
-/*globals jQuery */
-(function ($) {
-    var yesText = '<%= Localization.GetSafeJSString("Yes.Text", Localization.SharedResourceFile) %>';
-    var noText = '<%= Localization.GetSafeJSString("No.Text", Localization.SharedResourceFile) %>';
-    var titleText = '<%= Localization.GetSafeJSString("Confirm.Text", Localization.SharedResourceFile) %>';
-	$('#<%= cmdDelete.ClientID %>').dnnConfirm({
-	    text: '<%= Localization.GetSafeJSString("DeleteItem.Text", Localization.SharedResourceFile) %>',
-		yesText: yesText,
-		noText: noText,
-		title: titleText
-	});
-} (jQuery));
->>>>>>> b8cece75
 </script>