{
  "name": "dnn-text-overflow-wrapper-new",
<<<<<<< HEAD
  "version": "0.0.6",
=======
  "version": "0.0.7",
>>>>>>> 9aa82212
  "description": "DNN Text Overflow Wrapper New. Appends ellipsis and adds tooltip.",
  "main": "index.js",
  "scripts": {
    "test": "echo \"Error: no test specified\" && exit 1",
    "eslint": "eslint ./src/**/*.jsx",
    "prepublishOnly": "npm-run-all prepublishOnly:*",
    "prepublishOnly:eslint": "eslint ./src/**/*.jsx",
    "prepublishOnly:babel": "babel src -d lib --source-maps",
    "prepublishOnly:copy-less": "cpy **/*.less ../lib/ --cwd=src --parents"
  },
  "license": "MIT",
  "repository": {
    "type": "git",
    "url": "https://github.com/dnnsoftware/Dnn.React.Common"
  },
  "babel": {
    "presets": [
      "es2015",
      "react"
    ],
    "plugins": [
      "transform-object-assign",
      "transform-object-rest-spread"
    ]
  },
  "devDependencies": {
    "babel-cli": "^6.18.0",
    "babel-core": "6.24.0",
    "babel-eslint": "^8.0.1",
    "babel-preset-es2015": "6.6.0",
    "babel-preset-react": "6.5.0",
    "cpy-cli": "^1.0.1",
    "eslint": "2.10.2",
<<<<<<< HEAD
    "eslint-config-dnn": "0.0.5",
    "eslint-import-resolver-webpack": "^0.3.2",
    "eslint-loader": "1.3.0",
    "eslint-plugin-filenames": "^1.0.0",
    "eslint-plugin-import": "^1.10.2",
    "eslint-plugin-react": "5.1.1",
    "eslint-plugin-spellcheck": "0.0.7",
    "less": "2.7.1",
    "less-loader": "2.2.3",
    "style-loader": "0.13.1",
    "webpack": "1.13.0"
=======
    "babel-plugin-transform-object-assign": "^6.22.0",
    "babel-plugin-transform-object-rest-spread": "^6.26.0",
    "eslint-config-dnn": "0.0.7",
    "eslint-import-resolver-node": "^0.3.1",
    "eslint-plugin-babel": "^4.1.2",
    "eslint-plugin-import": "^2.7.0",
    "npm-run-all": "^4.1.1"
>>>>>>> 9aa82212
  },
  "dependencies": {
    "dnn-global-styles": "0.0.5",
    "react": "^15.3.0",
    "react-tooltip": "^3.4.0"
  }

}<|MERGE_RESOLUTION|>--- conflicted
+++ resolved
@@ -1,10 +1,6 @@
 {
   "name": "dnn-text-overflow-wrapper-new",
-<<<<<<< HEAD
-  "version": "0.0.6",
-=======
   "version": "0.0.7",
->>>>>>> 9aa82212
   "description": "DNN Text Overflow Wrapper New. Appends ellipsis and adds tooltip.",
   "main": "index.js",
   "scripts": {
@@ -38,19 +34,6 @@
     "babel-preset-react": "6.5.0",
     "cpy-cli": "^1.0.1",
     "eslint": "2.10.2",
-<<<<<<< HEAD
-    "eslint-config-dnn": "0.0.5",
-    "eslint-import-resolver-webpack": "^0.3.2",
-    "eslint-loader": "1.3.0",
-    "eslint-plugin-filenames": "^1.0.0",
-    "eslint-plugin-import": "^1.10.2",
-    "eslint-plugin-react": "5.1.1",
-    "eslint-plugin-spellcheck": "0.0.7",
-    "less": "2.7.1",
-    "less-loader": "2.2.3",
-    "style-loader": "0.13.1",
-    "webpack": "1.13.0"
-=======
     "babel-plugin-transform-object-assign": "^6.22.0",
     "babel-plugin-transform-object-rest-spread": "^6.26.0",
     "eslint-config-dnn": "0.0.7",
@@ -58,12 +41,10 @@
     "eslint-plugin-babel": "^4.1.2",
     "eslint-plugin-import": "^2.7.0",
     "npm-run-all": "^4.1.1"
->>>>>>> 9aa82212
   },
   "dependencies": {
     "dnn-global-styles": "0.0.5",
     "react": "^15.3.0",
     "react-tooltip": "^3.4.0"
   }
-
 }