{
  "name": "dnn-collapsible-row",
  "version": "0.0.7",
  "description": "DNN Collapsible Row",
  "main": "index.js",
  "scripts": {
    "test": "echo \"Error: no test specified\" && exit 1",
    "eslint": "eslint ./src/**/*.jsx",
    "prepublishOnly": "npm-run-all prepublishOnly:*",
    "prepublishOnly:eslint": "eslint ./src/**/*.jsx",
    "prepublishOnly:babel": "babel src -d lib --source-maps",
    "prepublishOnly:copy-less": "cpy **/*.less ../lib/ --cwd=src --parents"
  },
  "license": "MIT",
  "repository": {
    "type": "git",
    "url": "https://github.com/dnnsoftware/Dnn.React.Common"
  },
  "babel": {
    "presets": [
      "es2015",
      "react"
    ],
    "plugins": [
      "transform-object-assign",
      "transform-object-rest-spread"
    ]
  },
  "devDependencies": {
    "react": "^15.3.2",
    "react-dom": "^15.3.2",
    "babel-cli": "^6.18.0",
    "babel-core": "6.24.0",
    "babel-eslint": "^8.0.1",
    "babel-plugin-transform-object-assign": "^6.22.0",
    "babel-plugin-transform-object-rest-spread": "^6.26.0",
    "babel-preset-es2015": "6.6.0",
    "babel-preset-react": "6.5.0",
    "cpy-cli": "^1.0.1",
    "eslint": "2.10.2",
    "eslint-config-dnn": "^0.0.7",
    "eslint-import-resolver-node": "^0.3.1",
    "eslint-plugin-babel": "^4.1.2",
    "eslint-plugin-import": "^2.8.0",
    "npm-run-all": "^4.1.1",
    "react": "^15.3.0",
    "react-dom": "^15.3.0"
  },
  "dependencies": {
<<<<<<< HEAD
    "dnn-button": "^0.0.8",
    "react-collapse": "^4.0.3",
    "dnn-global-styles": "^0.0.5"
=======
    "dnn-button": "0.0.8",
    "dnn-global-styles": "0.0.5",
    "react-collapse": "^4.0.3",
    "react-motion": "^0.5.2"
>>>>>>> fb54f254
  },
  "peerDependencies": {
    "react": "^15.3.0",
    "react-dom": "^15.3.0"
  }
}<|MERGE_RESOLUTION|>--- conflicted
+++ resolved
@@ -42,21 +42,13 @@
     "eslint-import-resolver-node": "^0.3.1",
     "eslint-plugin-babel": "^4.1.2",
     "eslint-plugin-import": "^2.8.0",
-    "npm-run-all": "^4.1.1",
-    "react": "^15.3.0",
-    "react-dom": "^15.3.0"
+    "npm-run-all": "^4.1.1"
   },
   "dependencies": {
-<<<<<<< HEAD
-    "dnn-button": "^0.0.8",
-    "react-collapse": "^4.0.3",
-    "dnn-global-styles": "^0.0.5"
-=======
     "dnn-button": "0.0.8",
     "dnn-global-styles": "0.0.5",
     "react-collapse": "^4.0.3",
     "react-motion": "^0.5.2"
->>>>>>> fb54f254
   },
   "peerDependencies": {
     "react": "^15.3.0",
