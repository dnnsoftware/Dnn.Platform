{
  "name": "dnn-dropdown",
  "version": "1.0.16",
  "description": "DNN Dropdown Component",
  "main": "index.js",
  "scripts": {
<<<<<<< HEAD
    "test": "jest",
    "build": "set NODE_ENV=production&&webpack -p",
    "analyze": "set NODE_ENV=production&&webpack -p --profile --json > stats.json&&webpack-bundle-analyzer stats.json"
=======
    "test": "echo \"Error: no test specified\" && exit 1",
    "eslint": "eslint ./src/**/*.jsx",
    "prepublishOnly": "npm-run-all prepublishOnly:*",
    "prepublishOnly:eslint": "eslint ./src/**/*.jsx",
    "prepublishOnly:babel": "babel src -d lib --source-maps",
    "prepublishOnly:copy-less": "cpy **/*.less ../lib/ --cwd=src --parents"
>>>>>>> 85b3edc1
  },
  "license": "MIT",
  "repository": {
    "type": "git",
    "url": "https://github.com/dnnsoftware/Dnn.React.Common"
  },
  "babel": {
    "presets": [
      "es2015",
      "react"
    ],
    "plugins": [
      "transform-object-assign",
      "transform-object-rest-spread"
    ]
  },
  "devDependencies": {
<<<<<<< HEAD
    "babel-core": "6.24.1",
    "babel-eslint": "^8.0.1",
    "babel-jest": "^21.2.0",
    "babel-loader": "6.2.4",
    "babel-preset-es2015": "6.6.0",
    "babel-preset-react": "6.5.0",
    "css-loader": "0.23.1",
    "dnn-global-styles": "0.0.5",
    "dnn-svg-icons": "^0.1.19",
    "enzyme": "^3.1.0",
    "enzyme-adapter-react-15.4": "^1.0.1",
    "enzyme-to-json": "^3.1.1",
    "eslint": "^2.13.1",
    "eslint-config-dnn": "*",
    "eslint-import-resolver-webpack": "^0.3.2",
    "eslint-loader": "1.3.0",
    "eslint-plugin-filenames": "^1.0.0",
    "eslint-plugin-import": "^1.10.2",
    "eslint-plugin-jest": "^21.2.0",
    "eslint-plugin-react": "5.1.1",
    "eslint-plugin-spellcheck": "0.0.7",
    "jest": "^21.2.1",
    "less": "2.7.1",
    "less-loader": "2.2.3",
    "loadash": "^1.0.0",
    "react": "~15.3.1",
    "react-addons-test-utils": "~15.3.1",
    "react-collapse": "^4.0.3",
    "react-custom-scrollbars": "^4.1.2",
    "react-dom": "~15.3.1",
    "react-height": "^3.0.0",
    "react-motion": "^0.5.2",
    "react-test-renderer": "~15.3.1",
    "scroll": "^2.0.0",
    "style-loader": "0.13.1",
    "webpack": "1.13.0",
    "webpack-bundle-analyzer": "^2.9.0"
  },
  "dependencies": {}
=======
    "babel-cli": "^6.18.0",
    "babel-core": "6.24.0",
    "babel-eslint": "^8.0.1",
    "babel-plugin-transform-object-assign": "^6.22.0",
    "babel-plugin-transform-object-rest-spread": "^6.26.0",
    "babel-preset-es2015": "6.6.0",
    "babel-preset-react": "6.5.0",
    "cpy-cli": "^1.0.1",
    "eslint": "2.10.2",
    "eslint-config-dnn": "^0.0.7",
    "eslint-import-resolver-node": "^0.3.1",
    "eslint-plugin-babel": "^4.1.2",
    "eslint-plugin-import": "^2.8.0",
    "npm-run-all": "^4.1.1"
  },
  "dependencies": {
    "dnn-global-styles": "0.0.5",
    "dnn-svg-icons": "0.1.20",
    "lodash": "4.17.4",
    "react": "^15.3.2",
    "react-collapse": "~4.0.3",
    "react-custom-scrollbars": "~4.1.2",
    "react-dom": "^15.3.2",
    "react-motion": "^0.4.4",
    "scroll": "^2.0.0"
  }
>>>>>>> 85b3edc1
}<|MERGE_RESOLUTION|>--- conflicted
+++ resolved
@@ -4,18 +4,12 @@
   "description": "DNN Dropdown Component",
   "main": "index.js",
   "scripts": {
-<<<<<<< HEAD
     "test": "jest",
-    "build": "set NODE_ENV=production&&webpack -p",
-    "analyze": "set NODE_ENV=production&&webpack -p --profile --json > stats.json&&webpack-bundle-analyzer stats.json"
-=======
-    "test": "echo \"Error: no test specified\" && exit 1",
     "eslint": "eslint ./src/**/*.jsx",
     "prepublishOnly": "npm-run-all prepublishOnly:*",
     "prepublishOnly:eslint": "eslint ./src/**/*.jsx",
     "prepublishOnly:babel": "babel src -d lib --source-maps",
     "prepublishOnly:copy-less": "cpy **/*.less ../lib/ --cwd=src --parents"
->>>>>>> 85b3edc1
   },
   "license": "MIT",
   "repository": {
@@ -33,47 +27,6 @@
     ]
   },
   "devDependencies": {
-<<<<<<< HEAD
-    "babel-core": "6.24.1",
-    "babel-eslint": "^8.0.1",
-    "babel-jest": "^21.2.0",
-    "babel-loader": "6.2.4",
-    "babel-preset-es2015": "6.6.0",
-    "babel-preset-react": "6.5.0",
-    "css-loader": "0.23.1",
-    "dnn-global-styles": "0.0.5",
-    "dnn-svg-icons": "^0.1.19",
-    "enzyme": "^3.1.0",
-    "enzyme-adapter-react-15.4": "^1.0.1",
-    "enzyme-to-json": "^3.1.1",
-    "eslint": "^2.13.1",
-    "eslint-config-dnn": "*",
-    "eslint-import-resolver-webpack": "^0.3.2",
-    "eslint-loader": "1.3.0",
-    "eslint-plugin-filenames": "^1.0.0",
-    "eslint-plugin-import": "^1.10.2",
-    "eslint-plugin-jest": "^21.2.0",
-    "eslint-plugin-react": "5.1.1",
-    "eslint-plugin-spellcheck": "0.0.7",
-    "jest": "^21.2.1",
-    "less": "2.7.1",
-    "less-loader": "2.2.3",
-    "loadash": "^1.0.0",
-    "react": "~15.3.1",
-    "react-addons-test-utils": "~15.3.1",
-    "react-collapse": "^4.0.3",
-    "react-custom-scrollbars": "^4.1.2",
-    "react-dom": "~15.3.1",
-    "react-height": "^3.0.0",
-    "react-motion": "^0.5.2",
-    "react-test-renderer": "~15.3.1",
-    "scroll": "^2.0.0",
-    "style-loader": "0.13.1",
-    "webpack": "1.13.0",
-    "webpack-bundle-analyzer": "^2.9.0"
-  },
-  "dependencies": {}
-=======
     "babel-cli": "^6.18.0",
     "babel-core": "6.24.0",
     "babel-eslint": "^8.0.1",
@@ -82,12 +35,18 @@
     "babel-preset-es2015": "6.6.0",
     "babel-preset-react": "6.5.0",
     "cpy-cli": "^1.0.1",
+    "enzyme": "^3.1.1",
+    "enzyme-adapter-react-15.4": "^1.0.5",
+    "enzyme-to-json": "^3.2.2",
     "eslint": "2.10.2",
     "eslint-config-dnn": "^0.0.7",
     "eslint-import-resolver-node": "^0.3.1",
     "eslint-plugin-babel": "^4.1.2",
     "eslint-plugin-import": "^2.8.0",
-    "npm-run-all": "^4.1.1"
+    "eslint-plugin-jest": "^21.2.0",
+    "jest": "^21.2.1",
+    "npm-run-all": "^4.1.2",
+    "react-addons-test-utils": "^15.6.2"
   },
   "dependencies": {
     "dnn-global-styles": "0.0.5",
@@ -95,10 +54,9 @@
     "lodash": "4.17.4",
     "react": "^15.3.2",
     "react-collapse": "~4.0.3",
-    "react-custom-scrollbars": "~4.1.2",
+    "react-custom-scrollbars": "^4.2.1",
     "react-dom": "^15.3.2",
     "react-motion": "^0.4.4",
     "scroll": "^2.0.0"
   }
->>>>>>> 85b3edc1
 }