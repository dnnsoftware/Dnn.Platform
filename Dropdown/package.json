{
  "name": "dnn-dropdown",
  "version": "1.0.17",
  "description": "DNN Dropdown Component",
  "main": "index.js",
  "scripts": {
    "test": "jest",
    "eslint": "eslint ./src/**/*.jsx",
    "prepublishOnly": "npm-run-all prepublishOnly:*",
    "prepublishOnly:eslint": "eslint ./src/**/*.jsx",
    "prepublishOnly:babel": "babel src -d lib --source-maps",
    "prepublishOnly:copy-less": "cpy **/*.less ../lib/ --cwd=src --parents"
  },
  "license": "MIT",
  "repository": {
    "type": "git",
    "url": "https://github.com/dnnsoftware/Dnn.React.Common"
  },
  "babel": {
    "presets": [
      "es2015",
      "react"
    ],
    "plugins": [
      "transform-object-assign",
      "transform-object-rest-spread"
    ]
  },
  "devDependencies": {
    "react": "^15.3.2",
    "react-dom": "^15.3.2",
    "babel-cli": "^6.18.0",
    "babel-core": "6.24.0",
    "babel-eslint": "^8.0.1",
    "babel-plugin-transform-object-assign": "^6.22.0",
    "babel-plugin-transform-object-rest-spread": "^6.26.0",
    "babel-preset-es2015": "6.6.0",
    "babel-preset-react": "6.5.0",
    "cpy-cli": "^1.0.1",
    "enzyme": "^3.1.1",
    "enzyme-adapter-react-15.4": "^1.0.5",
    "enzyme-to-json": "^3.2.2",
    "eslint": "2.10.2",
    "eslint-config-dnn": "^0.0.7",
    "eslint-import-resolver-node": "^0.3.1",
    "eslint-plugin-babel": "^4.1.2",
    "eslint-plugin-import": "^2.8.0",
    "eslint-plugin-jest": "^21.2.0",
    "jest": "^21.2.1",
    "npm-run-all": "^4.1.2",
    "react-addons-test-utils": "^15.6.2"
  },
  "dependencies": {
    "dnn-global-styles": "0.0.5",
    "dnn-svg-icons": "0.1.20",
    "lodash": "4.17.4",
<<<<<<< HEAD
    "react-collapse": "~4.0.3",
    "react-custom-scrollbars": "~4.1.2",
=======
    "react": "^15.6.2",
    "react-collapse": "~4.0.3",
    "react-custom-scrollbars": "^4.2.1",
    "react-dom": "^15.6.2",
>>>>>>> 26a23f80
    "react-motion": "^0.4.4",
    "scroll": "^2.0.0"
  },
  "peerDependencies": {
    "react": "^15.3.0",
    "react-dom": "^15.3.0"
  }
}<|MERGE_RESOLUTION|>--- conflicted
+++ resolved
@@ -27,8 +27,8 @@
     ]
   },
   "devDependencies": {
-    "react": "^15.3.2",
-    "react-dom": "^15.3.2",
+    "react": "^15.6.2",
+    "react-dom": "^15.6.2",
     "babel-cli": "^6.18.0",
     "babel-core": "6.24.0",
     "babel-eslint": "^8.0.1",
@@ -54,15 +54,9 @@
     "dnn-global-styles": "0.0.5",
     "dnn-svg-icons": "0.1.20",
     "lodash": "4.17.4",
-<<<<<<< HEAD
-    "react-collapse": "~4.0.3",
-    "react-custom-scrollbars": "~4.1.2",
-=======
-    "react": "^15.6.2",
     "react-collapse": "~4.0.3",
     "react-custom-scrollbars": "^4.2.1",
     "react-dom": "^15.6.2",
->>>>>>> 26a23f80
     "react-motion": "^0.4.4",
     "scroll": "^2.0.0"
   },
