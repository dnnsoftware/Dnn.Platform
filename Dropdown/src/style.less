@import "~dnn-global-styles/index";
.dnn-dropdown {
    position: relative;
    display: inline-block;
    cursor: pointer;
    &.disabled {
        background: @mercury;
        color: @mountainMist;
        svg {
            fill: @mountainMist;
        }
        cursor: not-allowed;
        .collapsible-label {
            cursor: not-allowed;
        }
    }
    &.open {
        .collapsible-content {
            background: @white;
            border: 1px solid @alto;
            margin-top: 3px;
        }
        &.with-border {
            border: 1px solid @curiousBlue;
        }
    }
    &.with-border {
        border: 1px solid @mountainMist;
        .collapsible-content {
            box-shadow: none;
            margin-top: 0;
            &.open {
                border: 1px solid @alto;
                border-top: none;
            }
        }
        &.disabled {
            border: 1px solid @mercury;
        }
    }
    &.large {
        padding: 12px 40px 12px 15px;
        .dropdown-icon {
            top: 15px;
        }
        .collapsible-label {
            font-size: 14px;
        }
        .collapsible-content {
            top: 43px;
            ul {
                li {
                    padding: 11px 15px;
                }
            }
        }
    }
    .dropdown-icon {
        position: absolute;
        width: 13px;
        height: 13px;
        right: 10px;
        top: 9px;
        svg {
            fill: @rollingStone;
        }
    }
    .collapsible-label {
        cursor: pointer;
        font-family: inherit;
        position: relative;
        width: 100%;
        font-size: 13px;
        border: none;
        color: @bulgarianRose;
        overflow: hidden;
        text-overflow: ellipsis;
        padding: 8px 40px 8px 15px;
        &.no-wrap {
            white-space: nowrap;
        }
        .dropdown-prepend {
            > strong {
                margin-right: 5px;
            }
        }
    }
    .collapsible-content {
        position: absolute;
        padding: 0;
        left: -1px;
        top: 102%;
        width: 100%;
        box-sizing: content-box;
        background-color: @white;
        z-index: 1000;
        -webkit-box-shadow: 0px 0px 20px 0px rgba(0, 0, 0, 0.2);
        -moz-box-shadow: 0px 0px 20px 0px rgba(0, 0, 0, 0.2);
        box-shadow: 0px 0px 20px 0px rgba(0, 0, 0, 0.2);
        ul {
<<<<<<< HEAD
            padding: 15px 0 15px 0 !important;
=======
            padding: 15px 0 15px 0;
>>>>>>> 142f2e82
            li {
                padding: 6px 15px 6px 15px;
                text-indent: 0px;
                cursor: pointer;
                font-size: 13px;
                color: @rollingStone;
                white-space:nowrap;
                text-overflow: ellipsis;
                overflow-x: hidden;
                /*
                 * Chrome hack
                 */
                display: inline-block;
                width: 100%;
                box-sizing: border-box;
                &.selected {
                    color: @curiousBlue;
                }
                &:hover {
                    background-color: @gallery;
                    color: @curiousBlue;
                }
            }
        }
    }
}<|MERGE_RESOLUTION|>--- conflicted
+++ resolved
@@ -98,11 +98,7 @@
         -moz-box-shadow: 0px 0px 20px 0px rgba(0, 0, 0, 0.2);
         box-shadow: 0px 0px 20px 0px rgba(0, 0, 0, 0.2);
         ul {
-<<<<<<< HEAD
-            padding: 15px 0 15px 0 !important;
-=======
             padding: 15px 0 15px 0;
->>>>>>> 142f2e82
             li {
                 padding: 6px 15px 6px 15px;
                 text-indent: 0px;
