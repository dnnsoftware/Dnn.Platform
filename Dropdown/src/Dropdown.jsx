--- conflicted
+++ resolved
@@ -228,11 +228,7 @@
             const domElement = ReactDOM.findDOMNode(optionRef);
             let offset = domElement.offsetTop;
             if (eventKey == "ArrowUp") {
-<<<<<<< HEAD
-                offset = domElement.offsetBottom;
-=======
                 offset = domElement.offsetTop - domElement.clientHeight*2;
->>>>>>> 9917a7f8
             }
             scroll.top(ReactDOM.findDOMNode(this.scrollBar).childNodes[0], offset);
         }
