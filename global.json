{
  "sdk": {
<<<<<<< HEAD
    "version": "7.0.202",
=======
    "version": "8.0.100",
>>>>>>> cca47561
    "allowPrerelease": false,
    "rollForward": "latestMinor"
  }
}<|MERGE_RESOLUTION|>--- conflicted
+++ resolved
@@ -1,11 +1,7 @@
-{
-  "sdk": {
-<<<<<<< HEAD
-    "version": "7.0.202",
-=======
-    "version": "8.0.100",
->>>>>>> cca47561
-    "allowPrerelease": false,
-    "rollForward": "latestMinor"
-  }
+{
+  "sdk": {
+    "version": "8.0.100",
+    "allowPrerelease": false,
+    "rollForward": "latestMinor"
+  }
 }