﻿// Licensed to the .NET Foundation under one or more agreements.
// The .NET Foundation licenses this file to you under the MIT license.
// See the LICENSE file in the project root for more information
<<<<<<< HEAD
// 

using System.Reflection;

// General Information about an assembly is controlled through the following 
=======
using System.Reflection;

// General Information about an assembly is controlled through the following
>>>>>>> 017ae581
// set of attributes. Change these attribute values to modify the information
// associated with an assembly.

// Review the values of the assembly attributes
[assembly: AssemblyCompany(".NET Foundation")]
[assembly: AssemblyProduct("https://dnncommunity.org")]
[assembly: AssemblyCopyright("DNN Platform is copyright 2002-2020 by .NET Foundation. All Rights Reserved.")]
[assembly: AssemblyTrademark("DNN")]
[assembly: AssemblyVersion("9.6.2.0")]
[assembly: AssemblyFileVersion("9.6.2.0")]
[assembly: AssemblyInformationalVersion("9.6.2.0 Custom build")]
<|MERGE_RESOLUTION|>--- conflicted
+++ resolved
@@ -1,25 +1,19 @@
-﻿// Licensed to the .NET Foundation under one or more agreements.
-// The .NET Foundation licenses this file to you under the MIT license.
-// See the LICENSE file in the project root for more information
-<<<<<<< HEAD
-// 
-
-using System.Reflection;
-
-// General Information about an assembly is controlled through the following 
-=======
-using System.Reflection;
-
-// General Information about an assembly is controlled through the following
->>>>>>> 017ae581
-// set of attributes. Change these attribute values to modify the information
-// associated with an assembly.
-
-// Review the values of the assembly attributes
-[assembly: AssemblyCompany(".NET Foundation")]
-[assembly: AssemblyProduct("https://dnncommunity.org")]
-[assembly: AssemblyCopyright("DNN Platform is copyright 2002-2020 by .NET Foundation. All Rights Reserved.")]
-[assembly: AssemblyTrademark("DNN")]
-[assembly: AssemblyVersion("9.6.2.0")]
-[assembly: AssemblyFileVersion("9.6.2.0")]
-[assembly: AssemblyInformationalVersion("9.6.2.0 Custom build")]
+﻿// Licensed to the .NET Foundation under one or more agreements.
+// The .NET Foundation licenses this file to you under the MIT license.
+// See the LICENSE file in the project root for more information
+// 
+
+using System.Reflection;
+
+// General Information about an assembly is controlled through the following 
+// set of attributes. Change these attribute values to modify the information
+// associated with an assembly.
+
+// Review the values of the assembly attributes
+[assembly: AssemblyCompany(".NET Foundation")]
+[assembly: AssemblyProduct("https://dnncommunity.org")]
+[assembly: AssemblyCopyright("DNN Platform is copyright 2002-2020 by .NET Foundation. All Rights Reserved.")]
+[assembly: AssemblyTrademark("DNN")]
+[assembly: AssemblyVersion("9.6.2.0")]
+[assembly: AssemblyFileVersion("9.6.2.0")]
+[assembly: AssemblyInformationalVersion("9.6.2.0 Custom build")]