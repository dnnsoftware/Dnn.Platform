#addin nuget:?package=Cake.XdtTransform&version=0.18.1&loaddependencies=true
#addin nuget:?package=Cake.FileHelpers&version=3.2.0
#addin nuget:?package=Cake.Powershell&version=0.4.8

<<<<<<< HEAD
#addin nuget:?package=Dnn.CakeUtils&version=1.1.0
=======
#addin nuget:?package=Dnn.CakeUtils&version=1.1.1
>>>>>>> dbeb24c9
#tool "nuget:?package=GitVersion.CommandLine&version=5.0.1"
#tool "nuget:?package=Microsoft.TestPlatform&version=15.7.0"
#tool "nuget:?package=NUnitTestAdapter&version=2.1.1"

<<<<<<< HEAD
=======
#load "local:?path=Build/Cake/ci.cake"
>>>>>>> dbeb24c9
#load "local:?path=Build/Cake/compiling.cake"
#load "local:?path=Build/Cake/create-database.cake"
#load "local:?path=Build/Cake/database.cake"
#load "local:?path=Build/Cake/devsite.cake"
#load "local:?path=Build/Cake/external.cake"
#load "local:?path=Build/Cake/nuget.cake"
#load "local:?path=Build/Cake/packaging.cake"
#load "local:?path=Build/Cake/settings.cake"
#load "local:?path=Build/Cake/testing.cake"
#load "local:?path=Build/Cake/thirdparty.cake"
#load "local:?path=Build/Cake/unit-tests.cake"
#load "local:?path=Build/Cake/version.cake"

//////////////////////////////////////////////////////////////////////
// ARGUMENTS
//////////////////////////////////////////////////////////////////////

var target = Argument("target", "Default");
var configuration = Argument("configuration", "Release");
var targetBranchCk = Argument("CkBranch", "development");

//////////////////////////////////////////////////////////////////////
// PREPARATION
//////////////////////////////////////////////////////////////////////

// Define directories.
var tempFolder = "./Temp/";
var tempDir = Directory(tempFolder);
var artifactsFolder = "./Artifacts/";
var artifactsDir = Directory(artifactsFolder);
var websiteFolder = "./Website/";
var websiteDir = Directory(websiteFolder);

// Define versioned files (manifests) to backup and revert on build
var manifestFiles = GetFiles("./**/*.dnn");
manifestFiles.Add(GetFiles("./SolutionInfo.cs"));

//////////////////////////////////////////////////////////////////////
// TASKS
//////////////////////////////////////////////////////////////////////

Task("CleanWebsite")
<<<<<<< HEAD
    .Does(() =>
	{
		CleanDirectory(websiteDir);
	});

Task("CleanTemp")
    .Does(() =>
	{
		CleanDirectory(tempDir);
	});
    
Task("CleanArtifacts")
    .Does(() =>
	{
		CleanDirectory(artifactsDir);
	});

Task("Build")
	.IsDependentOn("CompileSource")
    .Does(() =>
	{
	});
    
Task("BuildWithDatabase")
    .IsDependentOn("CleanArtifacts")
	.IsDependentOn("CompileSource")
	.IsDependentOn("CreateInstall")
	.IsDependentOn("CreateUpgrade")
	.IsDependentOn("CreateDeploy")
    .IsDependentOn("CreateSymbols")
    .IsDependentOn("CreateDatabase")
    .Does(() =>
	{
	});
    
Task("BuildInstallUpgradeOnly")
    .IsDependentOn("CleanArtifacts")
	.IsDependentOn("CompileSource")
	.IsDependentOn("CreateInstall")
	.IsDependentOn("CreateUpgrade")
=======
>>>>>>> dbeb24c9
    .Does(() =>
	{
		CleanDirectory(websiteDir);
	});

<<<<<<< HEAD
Task("BuildAll")
    .IsDependentOn("CleanArtifacts")
	.IsDependentOn("BackupManifests")
	.IsDependentOn("CreateInstall")
	.IsDependentOn("CreateUpgrade")
    .IsDependentOn("CreateDeploy")
    .IsDependentOn("CreateSymbols")
    .IsDependentOn("CreateNugetPackages")
	.IsDependentOn("RestoreManifests")
    .Does(() =>
	{
	});

Task("BackupManifests")
	.Does( () => {
		if (!System.IO.File.Exists("manifestsBackup.zip")) {
			Zip("./", "manifestsBackup.zip", manifestFiles);
		}
	});

Task("RestoreManifests")
	.Does( () => {
		DeleteFiles(manifestFiles);
		Unzip("./manifestsBackup.zip", "./");
		DeleteFiles("./manifestsBackup.zip");
=======
Task("CleanTemp")
    .Does(() =>
	{
		CleanDirectory(tempDir);
	});
    
Task("CleanArtifacts")
    .Does(() =>
	{
		CleanDirectory(artifactsDir);
>>>>>>> dbeb24c9
	});

//////////////////////////////////////////////////////////////////////
// TASK TARGETS
//////////////////////////////////////////////////////////////////////

Task("Default")
    .IsDependentOn("BuildAll");

//////////////////////////////////////////////////////////////////////
// EXECUTION
//////////////////////////////////////////////////////////////////////

RunTarget(target);<|MERGE_RESOLUTION|>--- conflicted
+++ resolved
@@ -2,19 +2,12 @@
 #addin nuget:?package=Cake.FileHelpers&version=3.2.0
 #addin nuget:?package=Cake.Powershell&version=0.4.8
 
-<<<<<<< HEAD
-#addin nuget:?package=Dnn.CakeUtils&version=1.1.0
-=======
 #addin nuget:?package=Dnn.CakeUtils&version=1.1.1
->>>>>>> dbeb24c9
 #tool "nuget:?package=GitVersion.CommandLine&version=5.0.1"
 #tool "nuget:?package=Microsoft.TestPlatform&version=15.7.0"
 #tool "nuget:?package=NUnitTestAdapter&version=2.1.1"
 
-<<<<<<< HEAD
-=======
 #load "local:?path=Build/Cake/ci.cake"
->>>>>>> dbeb24c9
 #load "local:?path=Build/Cake/compiling.cake"
 #load "local:?path=Build/Cake/create-database.cake"
 #load "local:?path=Build/Cake/database.cake"
@@ -57,7 +50,6 @@
 //////////////////////////////////////////////////////////////////////
 
 Task("CleanWebsite")
-<<<<<<< HEAD
     .Does(() =>
 	{
 		CleanDirectory(websiteDir);
@@ -75,76 +67,6 @@
 		CleanDirectory(artifactsDir);
 	});
 
-Task("Build")
-	.IsDependentOn("CompileSource")
-    .Does(() =>
-	{
-	});
-    
-Task("BuildWithDatabase")
-    .IsDependentOn("CleanArtifacts")
-	.IsDependentOn("CompileSource")
-	.IsDependentOn("CreateInstall")
-	.IsDependentOn("CreateUpgrade")
-	.IsDependentOn("CreateDeploy")
-    .IsDependentOn("CreateSymbols")
-    .IsDependentOn("CreateDatabase")
-    .Does(() =>
-	{
-	});
-    
-Task("BuildInstallUpgradeOnly")
-    .IsDependentOn("CleanArtifacts")
-	.IsDependentOn("CompileSource")
-	.IsDependentOn("CreateInstall")
-	.IsDependentOn("CreateUpgrade")
-=======
->>>>>>> dbeb24c9
-    .Does(() =>
-	{
-		CleanDirectory(websiteDir);
-	});
-
-<<<<<<< HEAD
-Task("BuildAll")
-    .IsDependentOn("CleanArtifacts")
-	.IsDependentOn("BackupManifests")
-	.IsDependentOn("CreateInstall")
-	.IsDependentOn("CreateUpgrade")
-    .IsDependentOn("CreateDeploy")
-    .IsDependentOn("CreateSymbols")
-    .IsDependentOn("CreateNugetPackages")
-	.IsDependentOn("RestoreManifests")
-    .Does(() =>
-	{
-	});
-
-Task("BackupManifests")
-	.Does( () => {
-		if (!System.IO.File.Exists("manifestsBackup.zip")) {
-			Zip("./", "manifestsBackup.zip", manifestFiles);
-		}
-	});
-
-Task("RestoreManifests")
-	.Does( () => {
-		DeleteFiles(manifestFiles);
-		Unzip("./manifestsBackup.zip", "./");
-		DeleteFiles("./manifestsBackup.zip");
-=======
-Task("CleanTemp")
-    .Does(() =>
-	{
-		CleanDirectory(tempDir);
-	});
-    
-Task("CleanArtifacts")
-    .Does(() =>
-	{
-		CleanDirectory(artifactsDir);
->>>>>>> dbeb24c9
-	});
-
 //////////////////////////////////////////////////////////////////////
 // TASK TARGETS
 //////////////////////////////////////////////////////////////////////
