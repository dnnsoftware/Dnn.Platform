--- conflicted
+++ resolved
@@ -1,10 +1,6 @@
 {
   "name": "dnn-file-upload",
-<<<<<<< HEAD
   "version": "0.1.17",
-=======
-  "version": "0.1.16",
->>>>>>> 78edf63b
   "description": "DNN File Uploader",
   "main": "index.js",
   "scripts": {
