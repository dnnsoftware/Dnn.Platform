{
  "name": "dnn-persona-bar-page-header",
<<<<<<< HEAD
  "version": "0.0.30",
=======
  "version": "0.0.31",
>>>>>>> 9aa82212
  "description": "DNN Persona Bar Page Header",
  "main": "index.js",
  "scripts": {
    "eslint": "eslint ./src/**/*.jsx",
    "prepublishOnly": "npm-run-all prepublishOnly:*",
    "prepublishOnly:eslint": "eslint ./src/**/*.jsx",
    "prepublishOnly:babel": "babel src -d lib --source-maps",
    "prepublishOnly:copy-less": "cpy **/*.less ../lib/ --cwd=src --parents"
  },
  "license": "MIT",
  "repository": {
    "type": "git",
    "url": "https://github.com/dnnsoftware/Dnn.React.Common"
  },
  "babel": {
    "presets": [
      "es2015",
      "react"
    ],
    "plugins": [
      "transform-object-assign",
      "transform-object-rest-spread"
    ]
  },
  "devDependencies": {
    "babel-cli": "^6.18.0",
    "babel-core": "6.24.0",
    "babel-eslint": "^8.0.1",
    "babel-preset-es2015": "6.6.0",
    "babel-preset-react": "6.5.0",
    "cpy-cli": "^1.0.1",
    "eslint": "2.10.2",
    "babel-plugin-transform-object-assign": "^6.22.0",
    "babel-plugin-transform-object-rest-spread": "^6.26.0",
    "eslint-config-dnn": "0.0.7",
    "eslint-import-resolver-node": "^0.3.1",
    "eslint-plugin-babel": "^4.1.2",
    "eslint-plugin-import": "^2.7.0",
    "npm-run-all": "^4.1.1"
  },
  "dependencies": {
    "react": "^15.3.2",
    "dnn-global-styles": "0.0.5",
    "dnn-text-overflow-wrapper-new": "0.0.7"
  }

}<|MERGE_RESOLUTION|>--- conflicted
+++ resolved
@@ -1,10 +1,6 @@
 {
   "name": "dnn-persona-bar-page-header",
-<<<<<<< HEAD
-  "version": "0.0.30",
-=======
   "version": "0.0.31",
->>>>>>> 9aa82212
   "description": "DNN Persona Bar Page Header",
   "main": "index.js",
   "scripts": {
@@ -50,5 +46,4 @@
     "dnn-global-styles": "0.0.5",
     "dnn-text-overflow-wrapper-new": "0.0.7"
   }
-
 }