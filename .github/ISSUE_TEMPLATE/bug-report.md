--- conflicted
+++ resolved
@@ -42,12 +42,7 @@
 -->
 * [ ] 10.00.00 alpha build
 * [ ] 09.08.00 release candidate
-<<<<<<< HEAD
-* [ ] 09.07.02 release candidate
-* [ ] 09.07.01 latest supported release
-=======
 * [ ] 09.07.02 latest supported release
->>>>>>> 9c8bdb06
 
 ## Affected browser
 <!-- 
