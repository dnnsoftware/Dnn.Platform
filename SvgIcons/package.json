--- conflicted
+++ resolved
@@ -1,10 +1,6 @@
 {
   "name": "dnn-svg-icons",
-<<<<<<< HEAD
-  "version": "0.1.19",
-=======
   "version": "0.1.20",
->>>>>>> 9aa82212
   "description": "DNN Svg Icons",
   "main": "index.js",
   "scripts": {
