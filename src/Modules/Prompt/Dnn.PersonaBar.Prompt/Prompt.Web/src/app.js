const Cookies = require('./js-cookie');
const Commands = require('./commands');

class DnnPrompt {
  constructor(vsn, wrapper, util, params) {
    const self = this;

    self.version = vsn;
    self.util = util;
    self.wrapper = wrapper;
    console.log(self.util);
    self.params = params;
    self.tabId = null;
    self.history = []; // Command history
    // restore history if it exists
    if (sessionStorage) {
      if (sessionStorage.getItem('kb-prompt-console-history')) {
        self.history = JSON.parse(sessionStorage.getItem('kb-prompt-console-history'));
      }
    }
    self.cmdOffset = 0; // reverse offset into history
    self.commands = Commands;
    self.commandNames = null;
    self.initCommands();

    self.createElements();
    self.wireEvents();
    self.showGreeting();
    self.busy(false);
    self.focus();
  }

  wireEvents() {
    const self = this;

    // intermediary functions so that 'this' points to class and not event source
    self.keyDownHandler = function (e) {
      self.onKeyDown(e);
    };
    self.clickHandler = function (e) {
      self.onClickHandler(e);
    };

    // register on parent doc so panel can be loaded with keypress combo
    window.parent.document.addEventListener('keydown', self.keyDownHandler);
    document.addEventListener('keydown', self.keyDownHandler);
    self.ctrlEl.addEventListener('click', self.clickHandler);
  }

  onClickHandler(e) {
    if (e.target.classList.contains("kb-prompt-cmd-insert")) {
      // insert command and set focus
      this.inputEl.value = e.target.dataset.cmd.replace(/'/g, '"');
      this.inputEl.focus();
    } else {
      this.focus();
    }
  }

  onKeyDown(e) {
    const self = this;
    // CTRL + `
    if (e.ctrlKey && e.keyCode === 192) {
      if (self.wrapper[0].offsetLeft <= 0) {
        self.util.loadPanel("Dnn.Prompt", {
          moduleName: "Dnn.Prompt",
          folderName: "",
          identifier: "Dnn.Prompt",
          path: "Prompt"
        });
      } else {
        self.util.closePersonaBar();
      }
      return;
    }

    if (self.isBusy) return;

    // All other keys, only trap if focus is in console.
    if (self.inputEl === document.activeElement) {
      switch (e.keyCode) {
        case 13: // enter key
          return self.runCmd();
        case 38: // Up arrow
          if ((self.history.length + self.cmdOffset > 0)) {
            self.cmdOffset--;
            self.inputEl.value = self.history[self.history.length + self.cmdOffset];
            e.preventDefault();
          }
          break;
        case 40: // Down arrow
          if ((self.cmdOffset < -1)) {
            self.cmdOffset++;
            self.inputEl.value = self.history[self.history.length + self.cmdOffset];
            e.preventDefault();
          }
          break;
      }
    }
  }

  runCmd() {
    const self = this;
    const txt = self.inputEl.value.trim();

    if (!self.tabId) {
      self.tabId = dnn.getVar("sf_tabId");
    }

    self.cmdOffset = 0; // reset history index
    self.inputEl.value = ""; // clearn input for future commands.
    self.writeLine(txt, "cmd"); // Write cmd to output
    if (txt === "") {
      return;
    } // don't process if cmd is emtpy
    self.history.push(txt); // Add cmd to history
    if (sessionStorage) {
      sessionStorage.setItem('kb-prompt-console-history', JSON.stringify(self.history));
    }

<<<<<<< HEAD
    // Client Command
    const tokens = txt.split(" "),
        cmd = tokens[0].toUpperCase();
=======
        if (cmd === "EXIT") { this.util.closePersonaBar() }
        if (cmd === "CLS" || cmd === "CLEAR-SCREEN") { self.outputEl.innerHTML = ""; return; }
        if (cmd === "CONFIG") { self.configConsole(tokens); return; }
        if (cmd === "CLH" || cmd === "CLEAR-HISTORY") {
            self.history = [];
            sessionStorage.removeItem('kb-prompt-console-history'); self.writeLine("Session command history cleared"); return;
        }
        if (cmd === "SET-MODE") { self.changeUserMode(tokens); return; }
        // using if/else to allow reload if hash in URL and also prevent 'syntax invalid' message;
        if (cmd === "RELOAD") {
            location.reload(true);
        } else {
            // Server Command 
            self.busy(true);
            // special handling for 'goto' command
            var bRedirect = false;
            if (cmd === "GOTO") { bRedirect = true; }

            var afVal = this.util.sf.antiForgeryToken;

            var path = 'API/PersonaBar/Command/Cmd';
            if (this.util.sf) { path = this.util.sf.getSiteRoot() + path } else { path = '/' + path };

            fetch(path, {
                method: 'post',
                headers: new Headers({
                    'Content-Type': 'application/json',
                    'RequestVerificationToken': afVal
                }),
                credentials: 'include',
                body: JSON.stringify({ cmdLine: txt, currentPage: self.tabId })
            })
                .then(function (response) { return response.json(); })
                .then(function (result) {
                    if (result.Message) {
                        // dnn web api error
                        result.output = result.Message;
                        result.isError = true;
                    }
                    var output = result.output;
                    var style = result.isError ? "error" : "ok";
                    var data = result.data;
                    var fieldOrder = (result.fieldOrder) ? result.fieldOrder : null;

                    console.log('fieldOrder', fieldOrder);

                    if (bRedirect) {
                        window.location.href = output;
                    } else {
                        if (data) {
                            var html = self.renderData(data, fieldOrder);
                            self.writeHtml(html);
                            if (output) { self.writeLine(output); }
                        } else if (result.isHtml) {
                            self.writeHtml(output);
                        } else {
                            self.writeLine(output, style);
                            self.newLine(); // a little extra white space
                        }
                    }

                    if (result.mustReload) {
                        self.writeHtml('<div><strong>Relaoding in 3 seconds</strong></div>');
                        setTimeout(() => location.reload(true), 3000);
                    }
                })
                .catch(function () { self.writeLine("Error sending request to server", "error") })
                .then(function () {
                    // finally
                    self.busy(false);
                    self.focus();
                });

            self.inputEl.blur(); // remove focus from input elment
        }
>>>>>>> 85d0b235

    if (cmd === "CLS" || cmd === "CLEAR-SCREEN") {
      self.outputEl.innerHTML = "";
      return;
    }
    if (cmd === "EXIT") {
      this.util.closePersonaBar();
      return;
    }
    if (cmd === "HELP") {
      self.renderHelp(tokens);
      return;
    }
    if (cmd === "CONFIG") {
      self.configConsole(tokens);
      return;
    }
    if (cmd === "CLH" || cmd === "CLEAR-HISTORY") {
      self.history = [];
      sessionStorage.removeItem('kb-prompt-console-history');
      self.writeLine("Session command history cleared");
      return;
    }
    if (cmd === "SET-MODE") {
      self.changeUserMode(tokens);
      return;
    }
<<<<<<< HEAD
    // using if/else to allow reload if hash in URL and also prevent 'syntax invalid' message;
    if (cmd === "RELOAD") {
      location.reload(true);
    } else {
      // Server Command
      self.busy(true);
      // special handling for 'goto' command
      let bRedirect = false;
      if (cmd === "GOTO") {
        bRedirect = true;
      }

      const afVal = this.util.sf.antiForgeryToken;

      let path = 'API/PersonaBar/Command/Cmd';
      if (this.util.sf) {
        path = this.util.sf.getSiteRoot() + path
      } else {
        path = '/' + path
      }

      fetch(path, {
        method: 'post',
        headers: new Headers({
          'Content-Type': 'application/json',
          'RequestVerificationToken': afVal
        }),
        credentials: 'include',
        body: JSON.stringify({cmdLine: txt, currentPage: self.tabId})
      })
      .then(function (response) {
        return response.json();
      })
      .then(function (result) {
        if (result.Message) {
          // dnn web api error
          result.output = result.Message;
          result.isError = true;
=======

    renderData(data, fieldOrder) {
        if (data.length > 1) {
            return this.renderTable(data, fieldOrder);
        } else if (data.length == 1) {
            return this.renderObject(data[0], fieldOrder);
>>>>>>> 85d0b235
        }
        const output = result.output;
        const style = result.isError ? "error" : "ok";
        const data = result.data;

<<<<<<< HEAD
        if (bRedirect) {
          window.location.href = output;
        } else {
          if (data) {
            const html = self.renderData(data);
            self.writeHtml(html);
            if (output) {
              self.writeLine(output);
=======
    renderTable(rows, fieldOrder) {
        if (!rows || !rows.length) { return; }
        var linkFields = this.extractLinkFields(rows[0]);
        
        var columns = fieldOrder;
        if (!columns || !columns.length) {
            // get columns from first row
            columns = [];
            var row = rows[0];
            for (var key in row) {
                if (!key.startsWith("__")) {
                    columns.push(key);
                }
>>>>>>> 85d0b235
            }
          } else if (result.isHtml) {
            self.writeHtml(output);
          } else {
            self.writeLine(output, style);
          }
        }

<<<<<<< HEAD
        if (result.mustReload) {
          self.writeHtml('<div class="kb-prompt-ok"><strong>Reloading in 3 seconds</strong></div>');
          setTimeout(() => location.reload(true), 3000);
=======
        // build header
        var out = '<table class="kb-prompt-tbl"><thead><tr>';
        for (var col in columns) {
            out += `<th>${columns[col]}</th>`;
        }
        out += '</tr></thead><tbody>';

        // build rows
        for (var i = 0; i < rows.length; i++) {
            var row = rows[i];
            out += '<tr>';
            // only use specified columns
            for (var fld in columns) {
                var fldName = columns[fld];
                var fldVal = row[fldName] ? row[fldName] : '';
                var cmd = row["__" + fldName] ? row["__" + fldName] : null;
                if (cmd) {
                    out += `<td><a href="#" class="kb-prompt-cmd-insert" data-cmd="${cmd}" title="${cmd.replace(/'/g, '&quot;')}">${fldVal}</a></td>`;
                } else {
                    out += `<td> ${fldVal}</td>`;
                }
            }
            out += '</tr>'
>>>>>>> 85d0b235
        }
      })
      .catch(function () {
        self.writeLine("Error sending request to server", "error")
      })
      .then(function () {
        // finally
        self.busy(false);
        self.focus();
      });

      self.inputEl.blur(); // remove focus from input elment
    }

  }

  focus() {
    this.inputEl.focus();
  }

  scrollToBottom() {
    this.ctrlEl.scrollTop = this.ctrlEl.scrollHeight;
  }

  newLine() {
    this.outputEl.appendChild(document.createElement('br'));
    this.scrollToBottom();
  }

  writeLine(txt, cssSuffix) {
    let span = document.createElement('span');
    cssSuffix = cssSuffix || 'ok';
    span.className = 'kb-prompt-' + cssSuffix;
    span.innerText = txt;
    this.outputEl.appendChild(span);
    this.newLine();
  }

  writeHtml(markup) {
    let div = document.createElement('div');
    div.innerHTML = markup;
    this.outputEl.appendChild(div);
    this.newLine();
  }

  renderData(data) {
    if (data.length > 1) {
      return this.renderTable(data);
    } else if (data.length == 1) {
      return this.renderObject(data[0]);
    }
    return "";
  }

  renderTable(rows) {
    let out = '<table class="kb-prompt-tbl"><thead><tr>';
    let linkFields = [];
    // find any command link fields
    for (let fld in rows[0]) {
      if (fld.startsWith("__")) {
        linkFields.push(fld.slice(2));
      }
    }

<<<<<<< HEAD
    for (let i = 0; i < rows.length; i++) {
      let row = rows[i];
      if (i == 0) {
        for (let key in row) {
          if (key.startsWith("__")) {
            out += `<th>${key.slice(2)}</th>`;
          } else {
            if (linkFields.indexOf(key) === -1) {
              out += `<th>${key}</th>`;
            }
          }
        }
        out += '</tr></thead><tbody>';
      }
      out += '<tr>';
      for (let key in row) {
        if (key.startsWith("__")) {
          out += `<td><a href="#" class="kb-prompt-cmd-insert" data-cmd="${row[key]}" title="${row[key].replace(/'/g, '&quot;')}">${row[key.slice(2)]}</a></td>`;
        } else if (linkFields.indexOf(key) === -1) {
          out += `<td>${row[key]}</td>`;
=======
    renderObject(data, fieldOrder) {
        var linkFields = this.extractLinkFields(data);

        var out = '<table class="kb-prompt-tbl">'
        for (var key in data) {
            if (key.startsWith("__")) {
                out += `<tr><td class="kb-prompt-lbl">${key.slice(2)}</td><td>:</td><td><a href="#" class="kb-prompt-cmd-insert" data-cmd="${data[key]}" title="${data[key].replace(/'/g, '&quot;')}">${data[key.slice(2)]}</a></td></tr>`;
            } else {
                if (linkFields.indexOf(key) === -1) {
                    out += `<tr><td class="kb-prompt-lbl">${key}</td><td>:</td><td>${data[key]}</td></tr>`;
                }
            }

>>>>>>> 85d0b235
        }
      }
      out += '</tr>'

<<<<<<< HEAD
=======
    extractLinkFields(row) {
        var linkFields = [];
        if (!row || !row.length) { return linkFields; }

        // find any command link fields
        for (var fld in row) {
            if (fld.startsWith("__")) {
                linkFields.push(fld.slice(2));
            }
        }
        return linkFields;
    }

    showGreeting() {
        this.writeLine('Prompt [' + this.version + '] Type \'help\' to get a list of commands', 'cmd');
        this.newLine();
>>>>>>> 85d0b235
    }
    out += '</tbody></table>'
    return out;
  }

  renderObject(data) {
    let linkFields = [];
    // find any link fields
    for (let fld in data) {
      if (fld.startsWith("__")) {
        linkFields.push(fld.slice(2));
      }
    }
    let out = '<table class="kb-prompt-tbl">'
    for (let key in data) {
      if (key.startsWith("__")) {
        out += `<tr><td class="kb-prompt-lbl">${key.slice(2)}</td><td>:</td><td><a href="#" class="kb-prompt-cmd-insert" data-cmd="${data[key]}" title="${data[key].replace(/'/g, '&quot;')}">${data[key.slice(2)]}</a></td></tr>`;
      } else {
        if (linkFields.indexOf(key) === -1) {
          out += `<tr><td class="kb-prompt-lbl">${key}</td><td>:</td><td>${data[key]}</td></tr>`;
        }
      }

    }
    out += '</table>';
    return out;
  }

  renderHelp(tokens) {
    const self = this;
    let path = 'DesktopModules/Admin/Dnn.PersonaBar/Modules/Dnn.Prompt/help/'
    if (!tokens || tokens.length == 1) {
      // render list of help commands
      path += 'index.html';
    } else {
      path += tokens[1] + '.html';
    }

    if (this.util.sf) {
      path = this.util.sf.getSiteRoot() + path
    } else {
      path = '/' + path
    }
    self.busy(true);
    fetch(path, {
      method: 'get',
      headers: new Headers({
        'Content-Type': 'text/html',
      }),
      credentials: 'include',
    })
    .then(function(response) {
      if (response.status == 200) { return response.text(); }
      return '<div class="kb-prompt-error">Unable to find help for that command</div>';
    })
    .then(function (html) {
      self.writeHtml(html);
    })
    .catch(function () {
      self.writeLine("Error sending request to server", "error")
    })
    .then(function () {
      // finally
      self.busy(false);
      self.focus();
    });

  }

  showGreeting() {
    this.writeLine('Prompt [' + this.version + '] Type \'help\' to get a list of commands', 'cmd');
    this.newLine();
  }

  createElements() {
    const self = this;
    const doc = document;

    // Create and store CLI elements
    //self.ctrlEl = doc.createElement("div"); //CLI control outer frame
    self.ctrlEl = doc.getElementById("prompt"); //CLI control outer frame
    self.outputEl = doc.createElement("div"); //div holding cosole output
    self.inputEl = doc.createElement("input"); //Input control
    self.busyEl = doc.createElement("div"); // Indicate busy/loading


    // Add CSS
    self.ctrlEl.className = "kb-prompt";
    self.outputEl.className = "kb-prompt-output";
    self.inputEl.className = "kb-prompt-input";
    self.busyEl.className = "kb-prompt-busy"

    self.inputEl.setAttribute("spellcheck", "false");

    // Assemble HTML
    self.ctrlEl.appendChild(self.outputEl);
    self.ctrlEl.appendChild(self.inputEl);
    self.ctrlEl.appendChild(self.busyEl);

    // Hide control and add to DOM
    // var isVisible = Cookies.get("kb-prompt-console-visible") === "true";
    // if (isVisible) {
    self.ctrlEl.style.display = "block";
    // } else {
    //     self.ctrlEl.style.display = "none";
    // }
    //doc.body.appendChild(self.ctrlEl);
    const consoleHeight = Cookies.get("kb-prompt-console-height");
    if (consoleHeight) {
      self.configConsole(['config', consoleHeight]);
    }
    // if (isVisible) { self.inputEl.focus(); }
  }

  initCommands() {
    // eventually get this from the server
    this.commands = [
      {name: 'cls', flags: []},
      {name: 'console', flags: []},
      {name: 'reload', flags: []},
      {name: 'get-module', flags: ['id']},
      {name: 'list-modules', flags: ['name', 'title', 'all']},
      {name: 'get-page', flags: ['id', 'name', 'parentid']},
      {name: 'list-pages', flags: ['parentid']},
      {name: 'set-page', flags: ['description', 'id', 'keywords', 'name', 'title', 'visible']},
      {name: 'get-portal', flags: ['id']},
      {name: 'list-roles', flags: []},
      {name: 'new-role', flags: ['autoassign', 'description', 'name', 'public']},
      {name: 'set-role', flags: ['description', 'id', 'name', 'public']},
      {name: 'get-task', flags: ['id']},
      {name: 'list-tasks', flags: ['enabled', 'name']},
      {name: 'set-task', flags: ['enabled', 'id']},
      {name: 'add-roles', flags: ['end', 'id', 'roles', 'start']},
      {name: 'delete-user', flags: ['id', 'notify']},
      {name: 'get-user', flags: ['email', 'id', 'username']},
      {name: 'list-users', flags: ['email', 'role', 'email']},
      {
        name: 'new-user',
        flags: ['approved', 'displayname', 'email', 'firstname', 'lastname', 'notify', 'password', 'username']
      },
      {name: 'purge-user', flags: ['id']},
      {name: 'reset-password', flags: ['id', 'notify']},
      {name: 'restore-user', flags: ['id']}
    ];
    let out = [];
    for (let i = 0; i < this.commands.length; i++) {
      out.push(this.commands[i].name);
    }
    this.commandNames = out;

  }

  busy(b) {
    this.isBusy = b;
    this.busyEl.style.display = b ? "block" : "none";
    this.inputEl.style.display = b ? "none" : "block";
  }

  isFlag(token) {
    return (token && token.startsWith('--'));
  }

  getFlag(flag, tokens) {
    let token = null;
    if (!tokens || tokens.length) {
      return null;
    }
    for (let i = 1; i < tokens.length; i++) {
      token = tokens[i];
      // did we find the flag name?
      if (this.isFlag(token) && (token.toUpperCase() === flag.toUpperCase())) {
        // is there a value to be had?
        if ((i + 1) < tokens.length) {
          if (!this.isFlag(tokens[i + 1])) {
            return tokens[i + 1];
          } else {
            // next token is a flag and not a value. return nothing.
            return null;
          }
        } else {
          // found but no value
          return null;
        }
      }
    }
    // not found
    return null;
  }

  hasFlag(flag, tokens) {
    if (!tokens || tokens.length) return false;
    for (let i = 0; i < tokens.length; i++) {
      if (tokens[i].toUpperCase === flag.toUpperCase()) {
        return true;
      }
    }
    return false;
  }

  // client commands
  configConsole(tokens) {
    let height = null;
    if (this.hasFlag("--height")) {
      height = this.getFlag("--height", tokens);
    } else if (!this.isFlag(tokens[1])) {
      height = tokens[1];
    }

    if (height) {
      this.ctrlEl.style.height = height;
      Cookies.set("kb-prompt-console-height", height)
    }
  }

  changeUserMode(tokens) {
    if (!tokens && tokens.length >= 2) {
      return;
    }
    let mode = null;
    if (this.hasFlag("--mode")) {
      mode = this.getFlag("--mode", tokens);
    } else if (!this.isFlag(tokens[1])) {
      mode = tokens[1];
    }
    if (mode) {
      const service = dnn.controlBar.getService();
      const serviceUrl = dnn.controlBar.getServiceUrl(service);
      $.ajax({
        url: serviceUrl + 'ToggleUserMode',
        type: 'POST',
        data: {UserMode: mode},
        beforeSend: service.setModuleHeaders,
        success: function () {
          window.location.href = window.location.href;
        },
        error: function (xhr) {
          dnn.controlBar.responseError(xhr);
        }
      });
    }
  }
}

window.DnnPrompt = DnnPrompt;<|MERGE_RESOLUTION|>--- conflicted
+++ resolved
@@ -118,87 +118,9 @@
       sessionStorage.setItem('kb-prompt-console-history', JSON.stringify(self.history));
     }
 
-<<<<<<< HEAD
     // Client Command
     const tokens = txt.split(" "),
         cmd = tokens[0].toUpperCase();
-=======
-        if (cmd === "EXIT") { this.util.closePersonaBar() }
-        if (cmd === "CLS" || cmd === "CLEAR-SCREEN") { self.outputEl.innerHTML = ""; return; }
-        if (cmd === "CONFIG") { self.configConsole(tokens); return; }
-        if (cmd === "CLH" || cmd === "CLEAR-HISTORY") {
-            self.history = [];
-            sessionStorage.removeItem('kb-prompt-console-history'); self.writeLine("Session command history cleared"); return;
-        }
-        if (cmd === "SET-MODE") { self.changeUserMode(tokens); return; }
-        // using if/else to allow reload if hash in URL and also prevent 'syntax invalid' message;
-        if (cmd === "RELOAD") {
-            location.reload(true);
-        } else {
-            // Server Command 
-            self.busy(true);
-            // special handling for 'goto' command
-            var bRedirect = false;
-            if (cmd === "GOTO") { bRedirect = true; }
-
-            var afVal = this.util.sf.antiForgeryToken;
-
-            var path = 'API/PersonaBar/Command/Cmd';
-            if (this.util.sf) { path = this.util.sf.getSiteRoot() + path } else { path = '/' + path };
-
-            fetch(path, {
-                method: 'post',
-                headers: new Headers({
-                    'Content-Type': 'application/json',
-                    'RequestVerificationToken': afVal
-                }),
-                credentials: 'include',
-                body: JSON.stringify({ cmdLine: txt, currentPage: self.tabId })
-            })
-                .then(function (response) { return response.json(); })
-                .then(function (result) {
-                    if (result.Message) {
-                        // dnn web api error
-                        result.output = result.Message;
-                        result.isError = true;
-                    }
-                    var output = result.output;
-                    var style = result.isError ? "error" : "ok";
-                    var data = result.data;
-                    var fieldOrder = (result.fieldOrder) ? result.fieldOrder : null;
-
-                    console.log('fieldOrder', fieldOrder);
-
-                    if (bRedirect) {
-                        window.location.href = output;
-                    } else {
-                        if (data) {
-                            var html = self.renderData(data, fieldOrder);
-                            self.writeHtml(html);
-                            if (output) { self.writeLine(output); }
-                        } else if (result.isHtml) {
-                            self.writeHtml(output);
-                        } else {
-                            self.writeLine(output, style);
-                            self.newLine(); // a little extra white space
-                        }
-                    }
-
-                    if (result.mustReload) {
-                        self.writeHtml('<div><strong>Relaoding in 3 seconds</strong></div>');
-                        setTimeout(() => location.reload(true), 3000);
-                    }
-                })
-                .catch(function () { self.writeLine("Error sending request to server", "error") })
-                .then(function () {
-                    // finally
-                    self.busy(false);
-                    self.focus();
-                });
-
-            self.inputEl.blur(); // remove focus from input elment
-        }
->>>>>>> 85d0b235
 
     if (cmd === "CLS" || cmd === "CLEAR-SCREEN") {
       self.outputEl.innerHTML = "";
@@ -226,7 +148,6 @@
       self.changeUserMode(tokens);
       return;
     }
-<<<<<<< HEAD
     // using if/else to allow reload if hash in URL and also prevent 'syntax invalid' message;
     if (cmd === "RELOAD") {
       location.reload(true);
@@ -265,29 +186,82 @@
           // dnn web api error
           result.output = result.Message;
           result.isError = true;
-=======
+        }
+        const output = result.output;
+        const style = result.isError ? "error" : "ok";
+        const data = result.data;
+                    var fieldOrder = (result.fieldOrder) ? result.fieldOrder : null;
+                    if (bRedirect) {
+                        window.location.href = output;
+                    } else {
+                        if (data) {
+                            var html = self.renderData(data);
+                            self.writeHtml(html);
+                            if (output) { self.writeLine(output); }
+                        } else if (result.isHtml) {
+                            self.writeHtml(output);
+                        } else {
+                            self.writeLine(output, style);
+                        }
+                    }
+
+        if (result.mustReload) {
+          self.writeHtml('<div class="kb-prompt-ok"><strong>Reloading in 3 seconds</strong></div>');
+          setTimeout(() => location.reload(true), 3000);
+        }
+      })
+      .catch(function () {
+        self.writeLine("Error sending request to server", "error")
+      })
+      .then(function () {
+        // finally
+        self.busy(false);
+        self.focus();
+      });
+
+      self.inputEl.blur(); // remove focus from input elment
+    }
+
+  }
+
+  focus() {
+    this.inputEl.focus();
+  }
+
+  scrollToBottom() {
+    this.ctrlEl.scrollTop = this.ctrlEl.scrollHeight;
+  }
+
+  newLine() {
+    this.outputEl.appendChild(document.createElement('br'));
+    this.scrollToBottom();
+  }
+
+  writeLine(txt, cssSuffix) {
+    let span = document.createElement('span');
+    cssSuffix = cssSuffix || 'ok';
+    span.className = 'kb-prompt-' + cssSuffix;
+    span.innerText = txt;
+    this.outputEl.appendChild(span);
+    this.newLine();
+  }
+
+  writeHtml(markup) {
+    let div = document.createElement('div');
+    div.innerHTML = markup;
+    this.outputEl.appendChild(div);
+    this.newLine();
+  }
 
     renderData(data, fieldOrder) {
         if (data.length > 1) {
             return this.renderTable(data, fieldOrder);
         } else if (data.length == 1) {
             return this.renderObject(data[0], fieldOrder);
->>>>>>> 85d0b235
-        }
-        const output = result.output;
-        const style = result.isError ? "error" : "ok";
-        const data = result.data;
-
-<<<<<<< HEAD
-        if (bRedirect) {
-          window.location.href = output;
-        } else {
-          if (data) {
-            const html = self.renderData(data);
-            self.writeHtml(html);
-            if (output) {
-              self.writeLine(output);
-=======
+        }
+        return "";
+    }
+
     renderTable(rows, fieldOrder) {
         if (!rows || !rows.length) { return; }
         var linkFields = this.extractLinkFields(rows[0]);
@@ -301,20 +275,9 @@
                 if (!key.startsWith("__")) {
                     columns.push(key);
                 }
->>>>>>> 85d0b235
             }
-          } else if (result.isHtml) {
-            self.writeHtml(output);
-          } else {
-            self.writeLine(output, style);
-          }
-        }
-
-<<<<<<< HEAD
-        if (result.mustReload) {
-          self.writeHtml('<div class="kb-prompt-ok"><strong>Reloading in 3 seconds</strong></div>');
-          setTimeout(() => location.reload(true), 3000);
-=======
+        }
+
         // build header
         var out = '<table class="kb-prompt-tbl"><thead><tr>';
         for (var col in columns) {
@@ -338,93 +301,11 @@
                 }
             }
             out += '</tr>'
->>>>>>> 85d0b235
-        }
-      })
-      .catch(function () {
-        self.writeLine("Error sending request to server", "error")
-      })
-      .then(function () {
-        // finally
-        self.busy(false);
-        self.focus();
-      });
-
-      self.inputEl.blur(); // remove focus from input elment
-    }
-
-  }
-
-  focus() {
-    this.inputEl.focus();
-  }
-
-  scrollToBottom() {
-    this.ctrlEl.scrollTop = this.ctrlEl.scrollHeight;
-  }
-
-  newLine() {
-    this.outputEl.appendChild(document.createElement('br'));
-    this.scrollToBottom();
-  }
-
-  writeLine(txt, cssSuffix) {
-    let span = document.createElement('span');
-    cssSuffix = cssSuffix || 'ok';
-    span.className = 'kb-prompt-' + cssSuffix;
-    span.innerText = txt;
-    this.outputEl.appendChild(span);
-    this.newLine();
-  }
-
-  writeHtml(markup) {
-    let div = document.createElement('div');
-    div.innerHTML = markup;
-    this.outputEl.appendChild(div);
-    this.newLine();
-  }
-
-  renderData(data) {
-    if (data.length > 1) {
-      return this.renderTable(data);
-    } else if (data.length == 1) {
-      return this.renderObject(data[0]);
-    }
-    return "";
-  }
-
-  renderTable(rows) {
-    let out = '<table class="kb-prompt-tbl"><thead><tr>';
-    let linkFields = [];
-    // find any command link fields
-    for (let fld in rows[0]) {
-      if (fld.startsWith("__")) {
-        linkFields.push(fld.slice(2));
-      }
-    }
-
-<<<<<<< HEAD
-    for (let i = 0; i < rows.length; i++) {
-      let row = rows[i];
-      if (i == 0) {
-        for (let key in row) {
-          if (key.startsWith("__")) {
-            out += `<th>${key.slice(2)}</th>`;
-          } else {
-            if (linkFields.indexOf(key) === -1) {
-              out += `<th>${key}</th>`;
-            }
-          }
-        }
-        out += '</tr></thead><tbody>';
-      }
-      out += '<tr>';
-      for (let key in row) {
-        if (key.startsWith("__")) {
-          out += `<td><a href="#" class="kb-prompt-cmd-insert" data-cmd="${row[key]}" title="${row[key].replace(/'/g, '&quot;')}">${row[key.slice(2)]}</a></td>`;
-        } else if (linkFields.indexOf(key) === -1) {
-          out += `<td>${row[key]}</td>`;
-=======
+        }
+        out += '</tbody></table>'
+        return out;
+    }
+
     renderObject(data, fieldOrder) {
         var linkFields = this.extractLinkFields(data);
 
@@ -437,53 +318,6 @@
                     out += `<tr><td class="kb-prompt-lbl">${key}</td><td>:</td><td>${data[key]}</td></tr>`;
                 }
             }
-
->>>>>>> 85d0b235
-        }
-      }
-      out += '</tr>'
-
-<<<<<<< HEAD
-=======
-    extractLinkFields(row) {
-        var linkFields = [];
-        if (!row || !row.length) { return linkFields; }
-
-        // find any command link fields
-        for (var fld in row) {
-            if (fld.startsWith("__")) {
-                linkFields.push(fld.slice(2));
-            }
-        }
-        return linkFields;
-    }
-
-    showGreeting() {
-        this.writeLine('Prompt [' + this.version + '] Type \'help\' to get a list of commands', 'cmd');
-        this.newLine();
->>>>>>> 85d0b235
-    }
-    out += '</tbody></table>'
-    return out;
-  }
-
-  renderObject(data) {
-    let linkFields = [];
-    // find any link fields
-    for (let fld in data) {
-      if (fld.startsWith("__")) {
-        linkFields.push(fld.slice(2));
-      }
-    }
-    let out = '<table class="kb-prompt-tbl">'
-    for (let key in data) {
-      if (key.startsWith("__")) {
-        out += `<tr><td class="kb-prompt-lbl">${key.slice(2)}</td><td>:</td><td><a href="#" class="kb-prompt-cmd-insert" data-cmd="${data[key]}" title="${data[key].replace(/'/g, '&quot;')}">${data[key.slice(2)]}</a></td></tr>`;
-      } else {
-        if (linkFields.indexOf(key) === -1) {
-          out += `<tr><td class="kb-prompt-lbl">${key}</td><td>:</td><td>${data[key]}</td></tr>`;
-        }
-      }
 
     }
     out += '</table>';
@@ -535,6 +369,19 @@
     this.writeLine('Prompt [' + this.version + '] Type \'help\' to get a list of commands', 'cmd');
     this.newLine();
   }
+    extractLinkFields(row) {
+        var linkFields = [];
+        if (!row || !row.length) { return linkFields; }
+
+        // find any command link fields
+        for (var fld in row) {
+            if (fld.startsWith("__")) {
+                linkFields.push(fld.slice(2));
+            }
+        }
+        return linkFields;
+    }
+
 
   createElements() {
     const self = this;
