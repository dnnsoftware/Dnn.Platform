import ActionTypes from "../constants/actionTypes/pageActionTypes";
import PageListActionTypes from "../constants/actionTypes/pageListActionTypes";
import SearchListActionTypes from "../constants/actionTypes/searchListActionTypes";
import responseStatus from "../constants/responseStatus";
import PagesService from "../services/pageService";
import utils from "../utils";
import Localization from "../localization";
import debounce from "lodash/debounce";
import cloneDeep from "lodash/cloneDeep";
import securityService from "../services/securityService";
import permissionTypes from "../services/permissionTypes";
import Promise from "promise";


function updateUrlPreview(value, dispatch) {
    PagesService.getPageUrlPreview(value).then(response => {
        dispatch({
            type: ActionTypes.CHANGE_FIELD_VALUE,
            urlPreviewChange: true,
            field: "url",
            value: response.Url
        });
    }).catch(() => {
        dispatch({
            type: ActionTypes.ERROR_LOADING_PAGE
        });
    });
}

const debouncedUpdateUrlPreview = debounce(updateUrlPreview, 500);

const loadPage = function (dispatch, pageId) {
    return new Promise((resolve)=>{
            if (!securityService.userHasPermission(permissionTypes.MANAGE_PAGE)) {
            dispatch({
                type: ActionTypes.LOADED_PAGE,
                data: {
                    page: {
                        tabId: utils.getCurrentPageId(),
                        name: utils.getCurrentPageName()
                    }
                }
            });
            resolve();
            return;
        }

        PagesService.getPage(pageId).then(response => {
            dispatch({
                type: ActionTypes.LOADED_PAGE,
                data: {
                    page: response
                }
            });
            resolve(response);
        }).catch((error) => {
            dispatch({
                type: ActionTypes.ERROR_LOADING_PAGE,
                data: { error }
            });
            resolve();
        });

    });
};

const pageActions = {
    getPageList(id) {
        return (dispatch) => PagesService.getPageList(id).then(pageList => {
            dispatch({
                type: PageListActionTypes.SAVE,
                data: { pageList }
            });
        });
    },
<<<<<<< HEAD
    searchPageList(searchKey){
        return (dispatch) => PagesService.searchPageList(searchKey).then((searchList)=>{
=======

    searchPageList(searchKey) {
        return (dispatch) => PagesService.searchPageList(searchKey).then((searchList) => {
>>>>>>> fdb5aee2
            dispatch({
                type: SearchListActionTypes.SAVE_SEARCH_LIST,
                data: { searchList }
            });
        });
    },

    searchAndFilterPageList(params) {
        return (dispatch) => PagesService.searchAndFilterPageList(params).then((searchList)=>{
            searchList= searchList.Results;
            dispatch({
                type: SearchListActionTypes.SAVE_SEARCH_LIST,
                data: {searchList}
            });
        });
    },

    getWorkflowsList(){
        return (dispatch) => PagesService.getWorkflowsList();
    },

    getPage(id) {
        return (dispatch) => PagesService.getPage(id);
    },

    getCurrentSelectedPage(){
        return (dispatch) => dispatch({
            type: ActionTypes.GET_CURRENT_SELECTED_PAGE,
            data:{}
        });
    },
    getChildPageList(id) {
        return () => PagesService.getChildPageList(id);
    },

    updatePageListStore(pageList) {
        return (dispatch) => {
            dispatch({
                type: PageListActionTypes.SAVE,
                data: { pageList }
            });
        };
    },

    selectPageSettingTab(selectedPageSettingTab) {
        return (dispatch) => {
            dispatch({
                type: ActionTypes.SELECT_PAGE_SETTING_TAB,
                selectedPageSettingTab
            });
        };
    },

    loadPage(pageId) {
        return (dispatch) => {
            return loadPage(dispatch, pageId);
        };
    },

    viewPage(id, url) {
        PagesService.openPageInEditMode(id, url);
        return (dispatch) => {

        };
    },

    duplicatePage() {
        return (dispatch, getState) => {
            const { pages } = getState();
            const duplicatedPage = cloneDeep(pages.selectedPage);

            duplicatedPage.templateTabId = duplicatedPage.tabId;
            duplicatedPage.tabId = 0;
            duplicatedPage.name = "";
            duplicatedPage.url = "";

            dispatch({
                type: ActionTypes.LOADED_PAGE,
                data: {
                    page: duplicatedPage
                }
            });
        };
    },


    getNewPage(parentPage) {
        return (dispatch) => PagesService.getNewPage(parentPage).then((page) => {
            dispatch({
                type: ActionTypes.LOADED_PAGE,
                data: { page }
            });
        });
    },

    cancelPage() {
        return (dispatch) => {
            dispatch({
                type: ActionTypes.CANCEL_PAGE,
                data: {}
            });
        };
    },

    deletePage(page) {
        return (dispatch) => {
            dispatch({
                type: ActionTypes.DELETE_PAGE
            });

            PagesService.deletePage(page).then(response => {

                if (response.Status === responseStatus.ERROR) {
                    utils.notifyError(response.Message, 3000);
                    return;
                }

                dispatch({
                    type: ActionTypes.DELETED_PAGE
                });
                if (page.tabId !== 0 && page.tabId === utils.getCurrentPageId()) {
                    window.top.location.href = utils.getDefaultPageUrl();
                }

            }).catch((error) => {
                dispatch({
                    type: ActionTypes.ERROR_DELETING_PAGE,
                    data: { error }
                });
            });
        };
    },
    createPage() {

        return (dispatch, getState) => {
            dispatch({
                type: ActionTypes.SAVE_PAGE
            });
            const { pages } = getState();
            const selectedPage = pages.selectedPage;

            PagesService.savePage(selectedPage, pages.urlChanged).then(response => {

                if (response.Status === responseStatus.ERROR) {
                    utils.notifyError(response.Message, 3000);
                    return;
                }

                if (selectedPage.tabId > 0) {
                    utils.notify(Localization.get("PageUpdatedMessage"));
                }
                PagesService.openPageInEditMode(response.Page.id, response.Page.url);

            }).catch((error) => {
                dispatch({
                    type: ActionTypes.ERROR_SAVING_PAGE,
                    data: { error }
                });
            });
        };
    },

    updatePage(page, callback) {
        return (dispatch, getState) => {

            const { pages } = getState();

            PagesService.savePage(page, pages.urlChanged).then(response => {

                if (response.Status === responseStatus.ERROR) {
                    utils.notifyError(response.Message, 3000);
                    return;
                }

                if (page.tabId > 0) {
                    utils.notify(Localization.get("PageUpdatedMessage"));
                }

                dispatch({
                    type: ActionTypes.SAVE_PAGE,
                    data: null
                });

                callback(page);

            }).catch((error) => {
                dispatch({
                    type: ActionTypes.ERROR_SAVING_PAGE,
                    data: { error }
                });
            });
        };
    },


    changePageField(key, value) {

        return (dispatch, getState) => {
            const { pages } = getState();

            dispatch({
                type: ActionTypes.CHANGE_FIELD_VALUE,
                field: key,
                value
            });

            if (key === "name" &&
                pages.selectedPage.tabId === 0 &&
                !pages.urlChanged &&
                pages.selectedPage.pageType === "normal") {
                debouncedUpdateUrlPreview(value, dispatch);
            }
        };
    },

    changePageType(value) {
        return {
            type: ActionTypes.CHANGE_FIELD_VALUE,
            field: "pageType",
            value
        };
    },

    changePermissions(permissions) {
        return (dispatch) => {
            dispatch({
                type: ActionTypes.CHANGE_PERMISSIONS,
                permissions
            });
        };
    },

    fetchCacheProviderList() {
        return (dispatch, getState) => {
            if (!getState().pages.cacheProviderList) {
                dispatch({
                    type: ActionTypes.FETCH_CACHE_PROVIDER_LIST
                });

                PagesService.getCacheProviderList().then(cacheProviderList => {
                    dispatch({
                        type: ActionTypes.FETCHED_CACHE_PROVIDER_LIST,
                        data: { cacheProviderList }
                    });
                }).catch((error) => {
                    dispatch({
                        type: ActionTypes.ERROR_FETCHING_CACHE_PROVIDER_LIST,
                        data: { error }
                    });
                });
            }
        };
    },

    deletePageModule(module) {
        return (dispatch, getState) => {
            dispatch({
                type: ActionTypes.DELETING_PAGE_MODULE
            });

            const pageId = getState().pages.selectedPage.tabId;
            const moduleToDelete = {
                moduleId: module.id,
                pageId
            };
            PagesService.deletePageModule(moduleToDelete).then(() => {
                utils.notify(Localization.get("DeletePageModuleSuccess").replace("[MODULETITLE]", module.title));
                dispatch({
                    type: ActionTypes.DELETED_PAGE_MODULE,
                    data: { module }
                });
            }).catch((error) => {
                dispatch({
                    type: ActionTypes.ERROR_DELETING_PAGE_MODULE,
                    data: { error }
                });
            });
        };
    },

    editingPageModule(module) {
        return {
            type: ActionTypes.EDITING_PAGE_MODULE,
            data: { module }
        };
    },

    cancelEditingPageModule() {
        return {
            type: ActionTypes.CANCEL_EDITING_PAGE_MODULE,
            data: {}
        };
    },

    copyAppearanceToDescendantPages() {
        return (dispatch, getState) => {
            dispatch({
                type: ActionTypes.COPYING_APPEARANCE_TO_DESCENDANT_PAGES
            });

            const state = getState();
            const page = state.pages.selectedPage;
            const { defaultPortalLayout, defaultPortalContainer } = state.theme;
            const theme = {
                skinSrc: page.skinSrc || defaultPortalLayout,
                containerSrc: page.containerSrc || defaultPortalContainer
            };

            if (!theme.skinSrc || !theme.containerSrc) {
                utils.notifyError(Localization.get("PleaseSelectLayoutContainer"));
                return;
            }

            PagesService.copyAppearanceToDescendantPages(page.tabId, theme).then(() => {
                utils.notify(Localization.get("CopyAppearanceToDescendantPagesSuccess"));
                dispatch({
                    type: ActionTypes.COPIED_APPEARANCE_TO_DESCENDANT_PAGES,
                    data: {}
                });
            }).catch((error) => {
                dispatch({
                    type: ActionTypes.ERROR_COPYING_APPEARANCE_TO_DESCENDANT_PAGES,
                    data: { error }
                });
            });
        };
    },

    copyPermissionsToDescendantPages() {
        return (dispatch, getState) => {
            dispatch({
                type: ActionTypes.COPYING_PERMISSIONS_TO_DESCENDANT_PAGES
            });

            const page = getState().pages.selectedPage;
            PagesService.copyPermissionsToDescendantPages(page.tabId).then(() => {
                utils.notify(Localization.get("CopyPermissionsToDescendantPagesSuccess"));
                dispatch({
                    type: ActionTypes.COPIED_PERMISSIONS_TO_DESCENDANT_PAGES,
                    data: {}
                });
            }).catch((error) => {
                dispatch({
                    type: ActionTypes.ERROR_COPYING_PERMISSIONS_TO_DESCENDANT_PAGES,
                    data: { error }
                });
            });
        };
    },

    getCachedPageCount(cacheProvider) {
        return (dispatch, getState) => {
            const page = getState().pages.selectedPage;
            PagesService.getCachedPageCount(cacheProvider, page.tabId).then(data => {
                dispatch({
                    type: ActionTypes.RETRIEVED_CACHED_PAGE_COUNT,
                    data: {
                        cachedPageCount: data.Count
                    }
                });
            });
        };
    },

    clearCache(cacheProvider) {
        return (dispatch, getState) => {
            const page = getState().pages.selectedPage;
            PagesService.clearCache(cacheProvider, page.tabId).then(() => {
                dispatch({
                    type: ActionTypes.CLEARED_CACHED_PAGE,
                    data: {
                        cachedPageCount: 0
                    }
                });
            });
        };
    },

    clearSelectedPage() {
        return (dispatch) => {
            dispatch({
                type: ActionTypes.CLEAR_SELECTED_PAGE,
                data: {}
            });
        };
    },

    movePage({ Action, PageId, ParentId, RelatedPageId }) {
        return PagesService.movePage({ Action, PageId, ParentId, RelatedPageId });
    }
};

export default pageActions;<|MERGE_RESOLUTION|>--- conflicted
+++ resolved
@@ -73,14 +73,9 @@
             });
         });
     },
-<<<<<<< HEAD
-    searchPageList(searchKey){
-        return (dispatch) => PagesService.searchPageList(searchKey).then((searchList)=>{
-=======
-
+    
     searchPageList(searchKey) {
         return (dispatch) => PagesService.searchPageList(searchKey).then((searchList) => {
->>>>>>> fdb5aee2
             dispatch({
                 type: SearchListActionTypes.SAVE_SEARCH_LIST,
                 data: { searchList }
