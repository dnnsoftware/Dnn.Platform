import React, {
    Component
} from "react";
import Scrollbars from "react-custom-scrollbars";
import {
    PersonaBarPageTreeview
} from "./PersonaBarPageTreeview";
import {
    PersonaBarPageTreeMenu
} from "./PersonaBarPageTreeMenu";
import {
    PersonaBarPageTreeParentExpand
} from "./PersonaBarPageTreeParentExpand";
import responseStatus from "../../../constants/responseStatus";
import utils from "../../../utils";

import {
    PropTypes
} from "prop-types";
import Promise from "promise";
import GridCell from "dnn-grid-cell";
import "./styles.less";
import _ from "lodash";


export class PersonaBarPageTreeviewInteractor extends Component {

    constructor() {
        super();
        this.state = {
            rootLoaded: false,
            isTreeviewExpanded: true,
            initialCollapse: true,
            debounceAmount: 50,
            dragDebounce: false,
            dragOverDebounce: false,
            setMouseCoordDebounce: false,
            pageX: 0,
            pageY: 0
        };
        this.origin = window.origin;
    }

    componentDidMount() {
        this.init();

    }

    componentWillReceiveProps(newProps) {
        let setTreeViewExpanded = null;
        const {
            activePage
        } = newProps;
        const pageList = JSON.parse(JSON.stringify(newProps.pageList));
        this.setState({
            pageList: pageList,
            rootLoaded: true
        });

        if (activePage) {
            this.props._traverse((item, list, updateStore) => {
                item.selected = false;
                if (item.id === activePage.tabId) {
                    item.selected = true;
                    this.setState({
                        pageList: list
                    });
                }
            });
        }

        if (!this.state.initialCollapse) {
            this.props._traverse((item) => {
                if (item.isOpen) {
                    setTreeViewExpanded = true;
                }
            });

            (setTreeViewExpanded) ? this.setState({
                isTreeviewExpanded: true
            }) : this.setState({
                isTreeviewExpanded: false
            });
        }
    }

    init() {
        this.setState({
            activePage: this.props.activePage
        });
    }

    getPageInfo(id) {
        return new Promise((resolve) => {
            const {
                setActivePage,
                getPage
            } = this.props;
            const origin = window.location.origin;

            getPage(id)
                .then((data) => {
                    this.setState({
                        activePage: data
                    });
                    return setActivePage(data);
                }).then(() => resolve());
        });
    }

    toggleParentCollapsedState(id) {
        this.setState({
            initialCollapse: false
        });
        let setTreeViewExpanded = null;
        this.props._traverse((item, listItem, updateStore) => {
            (item.id === id) ? item.isOpen = !item.isOpen : null;
            updateStore(listItem);
        });
    }

    onSelection(id) {
        this.props._traverse((item, listItem, updateStore) => {
            (item.id === id && item.canManagePage) ? item.selected = true : item.selected = false;
            item.selected ? this.props.onSelection(id) : null;
            delete item.showInContextMenu;
            updateStore(listItem);
        });
    }

    onDuplicatePage(listItem) {
        let updateReduxStore = null;
        let pageList = null;
        this.props._traverse((item, list, updateStore) => {
            delete item.showInContextMenu;
            updateReduxStore = updateStore;
            pageList = list;
        });

        updateReduxStore(pageList);
        this.props.onDuplicatePage(listItem);
    }

    getListItemLI(item) {
        const element = document.getElementById(`list-item-${item.name}-${item.id}`);
        return element;
    }

    getListItemTitle(item) {
        const element = document.getElementById(`list-item-title-${item.name}-${item.id}`);
        return element;
    }

    _fadeOutTooltips() {
        const tooltips = document.getElementsByClassName("__react_component_tooltip");
        for (let i = 0; i < tooltips.length; i++) {
            tooltips[i].style.transition = "all .5s";
            tooltips[i].style.opacity = 0;
        }
    }

    _fadeInTooltips() {
        const tooltips = document.getElementsByClassName("__react_component_tooltip");
        const run = () => {
            for (let i = 0; i < tooltips.length; i++) {
                tooltips[i].style.opacity = 1;
            }
        };

        setTimeout(() => run(), 1000);
    }

    setMouseCoordinates(e) {
        const capture = () => {
            this.setState({ setMouseCoordDebounce: true, pageX: e.pageX, pageY: e.pageY });
            setTimeout(() => this.setState({ setMouseCoordDebounce: false }), this.state.debounceAmount);
        };
        const nothing = () => { };

        !this.state.dragOverDebounce ? capture() : nothing();
    }


    createClonedElement(e, item) {
        const element = this.getListItemLI(item);
        this.clonedElement = element.cloneNode(true);
        this.clonedElement.id = "cloned";
        this.clonedElement.style.transition = "all";
        this.clonedElement.style.top = `${this.state.pageY}px`;
        this.clonedElement.style.left = `${this.state.pageX}px`;
        this.clonedElement.classList.add("dnn-persona-bar-treeview-dragged");
        document.body.appendChild(this.clonedElement);
    }

    onDragEnter(e) {
        e.preventDefault();

    }

    onDragStart(e, item) {
        //this._fadeOutTooltips();

        const userAgent = window.navigator.userAgent;
        let type = "text/plain";
<<<<<<< HEAD
        
=======

>>>>>>> d947fa92
        if (userAgent.indexOf('Trident')) {
            type = 'Text';
        }


        e.dataTransfer.setData ? e.dataTransfer.setData(type, 'node') : null;


        const left = () => {
            const img = new Image();
            if (e.dataTransfer.setDragImage && !userAgent.indexOf("AppleWebkit")){
                e.dataTransfer.setDragImage(img, 0, 0);
            }

            this.createClonedElement(e, item);

            this.props._traverse((li, list, updateStore) => {
                li.selected = false;
                delete li.showInContextMenu;
                if (li.id === item.id) {
                    li.selected = true;
                    li.isOpen = false;
                    this.setState({
                        draggedItem: li,
                        pageList: list,
                        activePage: item
                    }, () => updateStore(list));
                }
            });
        };

        const right = () => {
            this.props.showCancelDialog(item.id);
        };

        (!this.props.selectedPageDirty) ? left() : right();
    }

    onDrag(e) {
        const move = () => {
            this.setState({ dragDebounce: true });
            const { pageX, pageY } = this.state;
            const elm = this.clonedElement;

            e = { pageX, pageY };
            elm.style.top = `${e.pageY - 10}px`;
            elm.style.left = `${e.pageX - 10}px`;
            setTimeout(() => this.setState({ dragDebounce: false }), this.state.debounceAmount);
        };

        const nothing = () => { };
        !this.state.dragDebounce ? move() : nothing();
    }

    onDragEnd(e, item) {
        e.preventDefault();

        let pageList = null;
        let runUpdateStore = null;
        this.removeClone();
        this.props._traverse((item, list, updateStore) => {
            item.onDragOverState = false;
            pageList = list;
            runUpdateStore = updateStore;
        });
        this.setState({
            pageList
        }, () => runUpdateStore(pageList));
    }

    onDragLeave(e, item) {
        let pageList = null;
        this.props._traverse((pageListItem, list, updateStore) => {
            if (pageListItem.id === item.id) {
                pageListItem.onDragOverState = false;
                pageList = list;
                this.setState({
                    pageList: pageList
                }, () => updateStore(pageList));
            }
        });
    }

    onDragOver(e, item) {
        e.preventDefault();
        this.setMouseCoordinates(e);
        let pageList = null;

        const action = () => {
            this.setState({ dragOverDebounce: true });
            this.props._traverse((pageListItem, list, updateStore) => {
                pageListItem.onDragOverState = false;
                if (pageListItem.id === item.id) {
                    pageListItem.onDragOverState = true;
                    pageList = list;
                    this.setState({
                        pageList: pageList,
                        dragOverItem: item
                    }, () => updateStore(pageList));
                }
            });
            setTimeout(() => this.setState({ dragOverDebounce: false }), this.state.debounceAmount);
        };

        const noaction = () => { };
        !this.state.dragOverDebounce ? action() : noaction();
    }

    onDrop(e, item) {
        e.preventDefault();
        e.target.classList.remove("list-item-dragover");
        //this._fadeInTooltips();
        this.removeClone();

        const left = () => {
            let activePage = Object.assign({}, this.state.activePage);
            let pageList = null;
            let runUpdateStore = null;
            this.props._traverse((pageListItem, list, updateStore) => {
                pageListItem.onDragOverState = false;
                pageList = list;
                runUpdateStore = updateStore;
            });
            this.setState({
                pageList
            }, () => runUpdateStore(pageList));

            this.getPageInfo(activePage.id)
                .then((data) => {
                    let activePage = Object.assign({}, this.state.activePage);
                    activePage.oldParentId = activePage.parentId;
                    activePage.parentId = item.id;
                    return this.props.saveDropState(activePage);
                })
                .then(this.getPageInfo.bind(this, activePage.id))
                .then(() => this.setState({
                    activePage: activePage,
                    droppedItem: item
                }));
        };

        const right = () => null;
        (item.id !== this.state.draggedItem.id) ? left() : right();
    }


    onMovePage({
        e,
        Action,
        PageId,
        ParentId,
        RelatedPageId
    }) {

        e.preventDefault();
        const {
            onMovePage
        } = this.props;

        onMovePage({
            Action,
            PageId,
            ParentId,
            RelatedPageId
        })
            .then((response) => {
                this.removeDropZones();
                if (response.Status === responseStatus.ERROR) {
                    utils.notifyError(response.Message, 3000);
                    return 0;
                }
                return 1;
            }).then((response) => {
                response === 1 && this.reOrderPage({
                    Action,
                    PageId,
                    ParentId,
                    RelatedPageId
                });
            });
    }

    removeClone() {
        this.clonedElement ? document.body.removeChild(this.clonedElement) : null;
        this.clonedElement = null;
    }

    removeDropZones() {
        return new Promise((resolve, reject) => {
            let pageList = null;
            let runUpdateStore = null;
            this.props._traverse((item, list, updateStore) => {
                item.onDragOverState = false;
                pageList = list;
                runUpdateStore = updateStore;
            });

            this.setState({
                pageList
            }, () => {
                runUpdateStore(pageList);
                resolve();
            });
        });
    }

    reOrderPage({
        Action,
        PageId,
        ParentId,
        RelatedPageId
    }) {
        return new Promise((resolve, reject) => {

            let cachedItem = null;
            let itemIndex = null;
            let pageList = null;
            let newParentId = null;
            let newSiblingIndex = null;
            let runUpdateStore = null;

            const removeFromPageList = () => new Promise((rez) => {
                this.props._traverse((item, list, updateStore) => { // remove item from pagelist and cache
                    runUpdateStore = updateStore;
                    switch (true) {
                        case item.id === RelatedPageId && Action === "before":
                            newParentId = item.parentId;
                            this.props._traverse((child, list, updateStore) => {
                                if (child.id === PageId) {
                                    const parentId = child.parentId;
                                    this.props._traverse((parent, list) => {
                                        if (parent.id == parentId) {
                                            parent.childListItems.forEach((elm, index) => {
                                                if (elm.id === child.id) {
                                                    cachedItem = child;
                                                    const arr1 = parent.childListItems.slice(0, index);
                                                    const arr2 = parent.childListItems.slice(index + 1);
                                                    const copy = [...arr1, ...arr2];
                                                    parent.childCount--;
                                                    parent.childListItems = copy;
                                                    pageList = list;
                                                }
                                            });
                                        }
                                    });
                                }

                            });

                            break;

                        case item.id === RelatedPageId:
                            newParentId = item.parentId;
                            return;

                        case ParentId === -1 && item.parentId === -1:
                            list.forEach((child, index) => {
                                if (child.id === PageId) {
                                    cachedItem = child;
                                    itemIndex = index;
                                    const arr1 = list.slice(0, index);
                                    const arr2 = list.slice(index + 1);
                                    const copy = [...arr1, ...arr2];
                                    pageList = copy;
                                }
                            });
                            return;

                        case item.id === ParentId:
                            item.childListItems.forEach((child, index) => {
                                if (child.id === PageId) {
                                    child.selected = true;
                                    cachedItem = child;
                                    itemIndex = index;
                                    const arr1 = item.childListItems.slice(0, itemIndex);
                                    const arr2 = item.childListItems.slice(itemIndex + 1);
                                    item.childCount--;
                                    item.childListItems = [...arr1, ...arr2];
                                    pageList = list;
                                }
                            });
                            return;

                        default:
                            list.forEach((item) => {
                                if (item.id === ParentId) {
                                    item.childListItems.forEach((child, index) => {
                                        if (child.id === PageId) {
                                            cachedItem = child;
                                            itemIndex = index;
                                            item.childCount--;
                                            const arr1 = item.childListItems.slice(0, itemIndex);
                                            const arr2 = item.childListItems.slice(itemIndex + 1);
                                            item.childListItems = [...arr1, ...arr2];
                                            pageList = list;
                                        }
                                    });
                                }
                            });
                    }
                });

                this.setState({
                    pageList: pageList
                }, () => {
                    this.getPageInfo(cachedItem.id).then(() => {
                        cachedItem.url = `${window.origin}/${this.state.activePage.url}`;
                        if (pageList)
                            runUpdateStore(pageList);
                        rez();
                    });
                });
            });


            const updateNewParent = () => new Promise((rez) => {
                this.props._traverse((item, list, updateStore) => {
                    runUpdateStore = updateStore;
                    switch (true) {
                        case item.id === newParentId:
                            item.childListItems.forEach((child, index) => {
                                if (child.id === RelatedPageId) {
                                    newSiblingIndex = index;
                                    item.childCount++;
                                    (Action === "after") ? newSiblingIndex++ : null;

                                    const arr1 = item.childListItems.slice(0, newSiblingIndex);
                                    const arr2 = item.childListItems.slice(newSiblingIndex);
                                    cachedItem.parentId = item.id;
                                    item.childListItems = [...arr1, cachedItem, ...arr2];
                                    pageList = list;
                                }
                            });
                            return;
                        case ParentId === -1 || newParentId === -1:
                            list.forEach((child, index) => {
                                if (child.id === RelatedPageId) {
                                    newSiblingIndex = index;
                                    (Action === "after") ? newSiblingIndex++ : null;

                                    const arr1 = list.slice(0, newSiblingIndex);
                                    const arr2 = list.slice(newSiblingIndex);
                                    cachedItem.parentId = -1;
                                    const listCopy = [...arr1, cachedItem, ...arr2];
                                    pageList = listCopy;
                                }
                            });
                            return;
                        default:
                            list.forEach((child, index) => {
                                if (child.id === RelatedPageId && child.parentId === -1) {
                                    newSiblingIndex = index;
                                    (Action === "after") ? newSiblingIndex++ : null;

                                    const arr1 = list.slice(0, index);
                                    const arr2 = list.slice(index);
                                    cachedItem.parentId = -1;
                                    const listCopy = [...arr1, cachedItem, ...arr2];
                                    pageList = listCopy;
                                }
                            });
                    }
                });
                this.setState({
                    pageList
                }, () => {
                    runUpdateStore(pageList);
                    rez();
                });
            });

            removeFromPageList()
                .then(() => updateNewParent())
                .then(() => resolve());
        });
    }


    getChildListItems(id) {
        return new Promise((resolve, reject) => {
            const left = () => {
                this.props.getChildPageList(id)
                    .then((childListItems) => {
                        this.props._traverse((item, listItems, updateStore) => {
                            const left = () => item.childListItems = childListItems;
                            const right = () => null;
                            (item.id === id) ? left() : right();
                            this.setState({
                                pageList: listItems
                            }, () => {
                                updateStore(listItems);
                                resolve();
                            });
                        });
                    });
            };

            const right = () => resolve();

            this.props._traverse((item) => (item.id === id && !item.hasOwnProperty('childListItems')) ? left() : right());
            this.toggleParentCollapsedState(id);

        });

    }

    addNewPageData(pageData) {
        const pageListArray = this.state.pageList.concat();
        const parentId = pageData.parentId;
    }


    toggleExpandAll() {
        let pageList = null;
        let runUpdateStore = null;
        const {
            isTreeviewExpanded
        } = this.state;

        this.props._traverse((item, list, updateStore) => {
            if (item.hasOwnProperty("childListItems") && item.childListItems.length > 0) {
                item.isOpen = (isTreeviewExpanded) ? false : true;
                updateStore(list);
                this.setState({
                    isTreeviewExpanded: !this.state.isTreeviewExpanded
                });
            }
        });
    }

    render_treeview() {
        return (
            <span className="dnn-persona-bar-treeview-ul tree" onMouseOver={(e) => this.setState({ pageX: e.pageX, pageY: e.pageY })} >
                {this.state.rootLoaded ?
                    <PersonaBarPageTreeview
                        draggedItem={this.state.draggedItem}
                        droppedItem={this.state.droppedItem}
                        dragOverItem={this.state.dragOverItem}
                        listItems={this.state.pageList}
                        setEmptyPageMessage={this.props.setEmptyPageMessage}
                        getChildListItems={this.getChildListItems.bind(this)}
                        onSelection={this.onSelection.bind(this)}
                        onDragEnter={this.onDragEnter.bind(this)}
                        onDrag={this.onDrag.bind(this)}
                        onDragStart={this.onDragStart.bind(this)}
                        onDragOver={this.onDragOver.bind(this)}
                        onDragLeave={this.onDragLeave.bind(this)}
                        onDragEnd={this.onDragEnd.bind(this)}
                        onDrop={this.onDrop.bind(this)}
                        onMovePage={this.onMovePage.bind(this)}
                        getPageInfo={this.getPageInfo.bind(this)}
                        Localization={this.props.Localization}
                    />
                    : null}
            </span>
        );
    }

    render_treemenu() {
        return (
            <span className="dnn-persona-bar-treeview-ul" >
                {this.state.rootLoaded ?
                    <PersonaBarPageTreeMenu
                        CallCustomAction={this.props.CallCustomAction}
                        onAddPage={this.props.onAddPage}
                        onViewPage={this.props.onViewPage}
                        onViewEditPage={this.props.onViewEditPage}
                        onDuplicatePage={this.onDuplicatePage.bind(this)}
                        listItems={this.state.pageList}
                        _traverse={this.props._traverse.bind(this)}
                        pageInContextComponents={this.props.pageInContextComponents}
                    /> : null}

            </span>
        );
    }

    render_tree_parent_expand() {
        return (
            <span
                className="dnn-persona-bar-treeview-ul" >
                {this.state.rootLoaded ? <PersonaBarPageTreeParentExpand listItems={this.state.pageList} getChildListItems={this.getChildListItems.bind(this)} /> : null}
            </span>
        );
    }

    render_collapseExpand() {
        return (
            <div
                onClick={this.toggleExpandAll.bind(this)}
                className={(this.state.initialCollapse) ? "collapse-expand initial" : "collapse-expand"} >
                [{this.state.isTreeviewExpanded ? "COLLAPSE ALL" : "EXPAND ALL"}]
            </div>
        );
    }

    render() {
        return (
            <GridCell
                columnSize={30}
                className="dnn-persona-bar-treeview"
                style={{ "zIndex": 1000 }} >

                {this.render_collapseExpand()}

                <GridCell columnSize={15} >
                    <div className="dnn-persona-bar-treeview-menu" >
                        {this.render_tree_parent_expand()}
                    </div>
                </GridCell>

                <GridCell
                    columnSize={55}
                    style={{ marginLeft: "-2px" }} >
                    <Scrollbars
                        className="scrollArea content-horizontal"
                        autoHeight autoHide={false} autoHeightMin={100}
                        autoHeightMax={9999}
                        renderThumbVertical={props => <div {...props} className="thumb-vertical" style={{ display: "none" }} />}>
                        {this.render_treeview()}
                    </Scrollbars>
                </GridCell>

                <GridCell columnSize={30} >
                    <div
                        className="dnn-persona-bar-treeview-menu selection-arrows"
                        style={{ float: "right" }} >
                        {this.render_treemenu()}
                    </div>
                </GridCell>

            </GridCell>
        );
    }
}

PersonaBarPageTreeviewInteractor.propTypes = {
    _traverse: PropTypes.func.isRequired,
    showCancelDialog: PropTypes.func.showCancelDialog,
    setEmptyPageMessage: PropTypes.func.setEmptyPageMessage,
    selectedPageDirty: PropTypes.bool.isRequired,
    activePage: PropTypes.object.isRequired,
    getPage: PropTypes.func.isRequired,
    onSelection: PropTypes.func.isRequired,
    onMovePage: PropTypes.func.isRequired,
    onAddPage: PropTypes.func.isRequired,
    onViewPage: PropTypes.func.isRequired,
    onViewEditPage: PropTypes.func.isRequired,
    onDuplicatePage: PropTypes.func.isRequired,
    CallCustomAction: PropTypes.func.isRequired,
    setActivePage: PropTypes.func.isRequired,
    saveDropState: PropTypes.func.isRequired,
    getChildPageList: PropTypes.func.isRequired,
    getPageList: PropTypes.func.isRequired,
    pageInContextComponents: PropTypes.array.isRequired,
    Localization: PropTypes.func.isRequired
};<|MERGE_RESOLUTION|>--- conflicted
+++ resolved
@@ -198,22 +198,16 @@
     }
 
     onDragStart(e, item) {
-        //this._fadeOutTooltips();
 
         const userAgent = window.navigator.userAgent;
         let type = "text/plain";
-<<<<<<< HEAD
-        
-=======
-
->>>>>>> d947fa92
+
         if (userAgent.indexOf('Trident')) {
             type = 'Text';
         }
 
 
         e.dataTransfer.setData ? e.dataTransfer.setData(type, 'node') : null;
-
 
         const left = () => {
             const img = new Image();
@@ -349,7 +343,7 @@
         };
 
         const right = () => null;
-        (item.id !== this.state.draggedItem.id) ? left() : right();
+        (item.id !== this.state.draggedItem.id && item.id != this.state.draggedItem.parentId) ? left() : right();
     }
 
 
