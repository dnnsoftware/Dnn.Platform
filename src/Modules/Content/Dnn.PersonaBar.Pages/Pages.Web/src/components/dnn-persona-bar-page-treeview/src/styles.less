--- conflicted
+++ resolved
@@ -235,10 +235,7 @@
     width: 20px;
     height:28px;
     display: inline-block;
-<<<<<<< HEAD
-
-=======
->>>>>>> c4d3e6bb
+
     div{
         height:28px;
     }
