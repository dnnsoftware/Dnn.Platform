import React, { Component, PropTypes } from "react";
import Picker, { WeekdayPropTypes, DateUtils } from "react-day-picker";
import "./style.less";


<<<<<<< HEAD
const DayPicker = (newProps) => {

    const { onDayClick } = newProps;
    return (
        <div className="dnn-day-picker">
            <Picker onDayClick={onDayClick} />
        </div>);
=======
const DayPicker = () => {
    return(<div className="dnn-day-picker"> <Picker /></div>);
>>>>>>> 2dec2528
};


DayPicker.PropTypes = {
    onDayClick: PropTypes.func.isRequired
};

export default DayPicker;
<|MERGE_RESOLUTION|>--- conflicted
+++ resolved
@@ -3,20 +3,12 @@
 import "./style.less";
 
 
-<<<<<<< HEAD
 const DayPicker = (newProps) => {
-
     const { onDayClick } = newProps;
     return (
         <div className="dnn-day-picker">
             <Picker onDayClick={onDayClick} />
         </div>);
-=======
-const DayPicker = () => {
-    return(<div className="dnn-day-picker"> <Picker /></div>);
->>>>>>> 2dec2528
-};
-
 
 DayPicker.PropTypes = {
     onDayClick: PropTypes.func.isRequired
