--- conflicted
+++ resolved
@@ -1259,15 +1259,10 @@
                     <PersonaBarPage fullWidth={true} isOpen={props.selectedView === panels.MAIN_PANEL}>
                         <PersonaBarPageHeader title={Localization.get("Pages")}>
                             {securityService.isSuperUser() && <Button type="primary" disabled={(selectedPage && selectedPage.tabId === 0) ? true : false} size="large" onClick={this.onAddPage.bind(this)}>{Localization.get("AddPage")}</Button>}
-<<<<<<< HEAD
-                            <Dropdown options={options} className="header-dropdown" label={defaultLabel} onSelect={(data) => onSelect(data)} withBorder={true} />
-                            <BreadCrumbs items={this.props.selectedPagePath || []} onSelectedItem={this.onBreadcrumbSelect.bind(this)} />
-=======
                             { 
                                 selectedPage && <Dropdown options={options} className="header-dropdown" label={defaultLabel} onSelect={(data)=> onSelect(data) } withBorder={true} />
                             }                            
                             <BreadCrumbs items={this.props.selectedPagePath || []} onSelectedItem={this.onSelection.bind(this)} />
->>>>>>> 60f797a4
                         </PersonaBarPageHeader>
                         {toggleSearchMoreFlyout ? this.render_more_flyout() : null}
                         <GridCell columnSize={100} style={{ padding: "20px" }}>
