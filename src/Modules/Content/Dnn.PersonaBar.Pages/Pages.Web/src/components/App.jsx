--- conflicted
+++ resolved
@@ -735,13 +735,8 @@
                     <SaveAsTemplateButton
                         type="secondary"
                         size="large"
-<<<<<<< HEAD
-                        disabled={this.onEditMode()}
+                        disabled={this.onEditMode() || this.state.inSearch}
                         onClick={this.onLoadSavePageAsTemplate.bind(this)}
-=======
-                        disabled={this.onEditMode() || this.state.inSearch}
-                        onClick={onLoadSavePageAsTemplate}
->>>>>>> fae5e45b
                         onShowPageSettingsCallback={onShowPageSettings}
                         onHidePageSettings={onHidePageSettings}
                         onSaveAsPlatformTemplate={onLoadSavePageAsTemplate}>
