
import React, { Component, PropTypes } from "react";
import ReactDOM from "react-dom";
import { connect } from "react-redux";
import { bindActionCreators } from "redux";
import PersonaBarPageHeader from "dnn-persona-bar-page-header";
import PersonaBarPageBody from "dnn-persona-bar-page-body";
import PersonaBarPage from "dnn-persona-bar-page";
import {
    pageActions as PageActions,
    addPagesActions as AddPagesActions,
    templateActions as TemplateActions,
    visiblePanelActions as VisiblePanelActions,
    languagesActions as LanguagesActions,
    pageHierarchyActions as PageHierarchyActions
} from "../actions";
import PageSettings from "./PageSettings/PageSettings";
import AddPages from "./AddPages/AddPages";
import Localization from "../localization";
import PageList from "./PageList/PageList";
import SaveAsTemplate from "./SaveAsTemplate/SaveAsTemplate";
import Button from "dnn-button";
import utils from "../utils";
import panels from "../constants/panels";
import Sec from "./Security/Sec";
import securityService from "../services/securityService";
import permissionTypes from "../services/permissionTypes";
import BreadCrumbs from "./BreadCrumbs";

import GridCell from "dnn-grid-cell";

import PageDetails from "./PageDetails/PageDetails";
import Promise from "promise";

import { PagesSearchIcon, PagesVerticalMore, CalendarIcon, ArrowBack, TreeEye, TreeEdit, TreeAnalytics } from "dnn-svg-icons";
import Dropdown from "dnn-dropdown";
import DayPicker from "./DayPicker/src/DayPicker";
import { XIcon } from "dnn-svg-icons";

import "./style.less";

import DropdownDayPicker from "./DropdownDayPicker/DropdownDayPicker";

import { PersonaBarPageTreeviewInteractor } from "./dnn-persona-bar-page-treeview";

function getSelectedTabBeingViewed(viewTab) {
    switch (viewTab) {
        case "details":
            return 0;
        case "permissions":
            return 1;
        case "localization":
            return 2;
        case "advanced":
            return 3;
    }
}


class App extends Component {
    constructor() {
        super();
        const date = new Date();
        this.state = {
            referral: "",
            referralText: "",
            busy: false,
            headerDropdownSelection: "Save Page Template",
<<<<<<< HEAD
=======

>>>>>>> 456aaf49
            toggleSearchMoreFlyout: false,
            DropdownCalendarIsActive: null,

            inSearch: false,
            searchTerm: "",

            startDate: date,
            endDate: date,
            defaultDate: date,
            startAndEndDateDirty: false,

            filterByPageType: null,
            filterByPublishStatus: null,
            filterByWorkflow: null,
            workflowList: [],

            tags: "",
            filters: [],
            searchFields: {}
        };

        this.shouldRunRecursive = true;

    }

    componentDidMount() {
        const { props } = this;
        const viewName = utils.getViewName();
        const viewParams = utils.getViewParams();
        window.dnn.utility.setConfirmationDialogPosition();
        window.dnn.utility.closeSocialTasks();
        this.props.getPageList();
        const selectedPageId = utils.getCurrentPageId();
        selectedPageId && this.props.onLoadPage(selectedPageId).then(() => this.buildTree(selectedPageId));

        if (viewName === "edit") {
            props.onLoadPage(utils.getCurrentPageId());
        }

        if(!utils.isPlatform){
            this.props.getWorkflowsList();
        }

        //Resolve tab being viewed, if view params are present.
        this.resolveTabBeingViewed(viewParams);

        //Listen to event fired to view page settings (from site settings)
        document.addEventListener("viewPageSettings", this.resolveTabBeingViewed.bind(this), false);

    }

    //Update referral text if coming from a referral. (ex: "SiteSettings", resx.get("BackToLanguages"))
    updateReferral(referral, referralText) {
        this.setState({
            referral,
            referralText
        });
    }

    //Method to go back to referral panel.
    goToReferralPanel(referral) {
        let personaBar = window.parent.dnn ? window.parent.dnn.PersonaBar : null;
        if (personaBar) {
            personaBar.openPanel(referral, {}); //Open, panel should already be rendered, so no need to pass params.
            this.updateReferral("", "");
        }
    }

    //Call method to go back to referral panel
    backToReferral(referral) {
        this.goToReferralPanel(referral);
    }

    //Resolves tab being viewed if view params are present.
    resolveTabBeingViewed(viewParams) {

        if (!viewParams) {
            return;
        }
        if (viewParams.pageId) {
            this.props.onLoadPage(viewParams.pageId);

        }
        if (viewParams.viewTab) {
            this.selectPageSettingTab(getSelectedTabBeingViewed(viewParams.viewTab));
        }
        if (viewParams.referral) {
            this.updateReferral(viewParams.referral, viewParams.referralText);
        }
    }

    componentWillMount() {
        let { selectedPage } = this.props;
        if (securityService.userHasPermission(permissionTypes.MANAGE_PAGE, selectedPage)) {
            this.props.getContentLocalizationEnabled();
        }
    }

    componentWillUnmount() {
        document.removeEventListener("viewPageSettings");
    }


    componentWillReceiveProps(newProps) {
        this.notifyErrorIfNeeded(newProps);
        window.dnn.utility.closeSocialTasks();
        const { selectedPage } = newProps;

        if (selectedPage && this.shouldRunRecursive) {
            this.shouldRunRecursive = false;
            this.buildTree(selectedPage.tabId);
        }
    }

    buildTree(selectedId) {
        const buildTree = (hierarchy) => {
            const callAPI = () => {
                const parentId = hierarchy.shift();
                parentId && setTimeout(() => execute(), 100);
                const execute = () => this.props.getChildPageList(parentId)
                    .then(data => {
                        this._traverse((item, list, update) => {
                            const left = () => {
                                item.childListItems = data;
                                item.isOpen = true;
                                item.hasChildren = true;
                                update(list);
                                callAPI();
                            };

                            const right = () => update(list);

                            item.id === data[0].parentId ? left() : right();
                        });
                    });
            };
            callAPI();
        };
        this.props.getPageHierarchy(selectedId).then(buildTree);
    }
    notifyErrorIfNeeded(newProps) {
        if (newProps.error !== this.props.error) {
            const errorMessage = (newProps.error && newProps.error.message) || Localization.get("AnErrorOccurred");
            utils.notifyError(errorMessage);
        }
    }

    onPageSettings(pageId) {
        const { props } = this;
        props.onLoadPage(pageId);
    }

    onCreatePage(input) {
        let self = this;
        this.props.onCreatePage(() => { self.setEmptyStateMessage(); });
    }

    onUpdatePage(input) {
        this.shouldRunRecursive = false;
        return new Promise((resolve) => {
            const update = (input && input.tabId) ? input : this.props.selectedPage;
            let newList = null;
            let cachedItem = null;

            const removeFromOldParent = () => {
                const left = () => {
                    const { pageList } = this.props;
                    pageList.forEach((item, index) => {
                        if (item.id == update.tabId) {
                            cachedItem = item;
                            const arr1 = pageList.slice(0, index);
                            const arr2 = pageList.slice(index + 1);
                            const newPageList = [...arr1, ...arr2];
                            this.props.updatePageListStore(newPageList);
                        }
                    });
                };


                const right = () => {
                    this._traverse((item, list, updateStore) => {
                        if (item.id == update.oldParentId) {
                            item.childListItems.forEach((child, index) => {
                                if (child.id === update.tabId) {
                                    cachedItem = child;
                                    const arr1 = item.childListItems.slice(0, index);
                                    const arr2 = item.childListItems.slice(index + 1);
                                    item.childListItems = [...arr1, ...arr2];
                                    item.childCount--;
                                    updateStore(list);
                                }
                            });
                        }
                    });
                };

                (update.oldParentId == 1 || update.parentId == 1) ? left() : right();
            };

            const addToNewParent = () => {

                this._traverse((item, list, updateStore) => {
                    if (item.id == update.parentId) {
                        (cachedItem) ? cachedItem.parentId = item.id : null;

                        switch (true) {
                            case item.childCount > 0 && !item.childListItems:
                                this.props.getChildPageList(item.id).then((data) => {
                                    item.isOpen = true;
                                    item.childListItems = data;
                                    updateStore(list);
                                });
                                break;
                            case item.childCount == 0 && !item.childListItems:
                                item.childCount++;
                                item.childListItems = [];
                                item.childListItems.push(cachedItem);
                                break;
                            case Array.isArray(item.childListItems) === true:
                                item.childCount++;
                                item.childListItems.push(cachedItem);
                                this.props.onLoadPage(cachedItem.id);
                                break;
                        }
                        item.isOpen = true;
                        updateStore(list);
                    }
                });
            };

            this.props.onUpdatePage(update, (page) => {
                if (update.oldParentId) {
                    removeFromOldParent();
                    addToNewParent();
                }

                this._traverse((item, list, updateStore) => {
                    if (item.id === update.tabId) {
                        item.name = update.name;
                        item.pageType = update.pageType;
                        item.url = update.url;
                        updateStore(list);
                    }
                });

                this.props.onLoadPage(update.tabId);
                resolve();
            });
        });
    }

    onChangeParentId(newParentId) {
        this.onChangePageField('oldParentId', this.props.selectedPage.parentId);
    }

    onSearchClick() {
        const { searchFields, searchTerm } = this.state;
        const search = Object.keys(searchFields).length ? searchFields : { searchKey: searchTerm };
        this.props.searchAndFilterPageList(search);
    }

    onSearchWhileTyping(searchKey) {
        const searchFields = Object.keys(this.state.searchFields).length ? this.state.searchFields : { searchKey };
        this.props.searchAndFilterPageList(searchFields);
    }

    onSearchFocus() {

    }

    onSearchFieldChange(e) {
        this.setState({ searchTerm: e.target.value }, () => {
            const { searchTerm } = this.state;
            switch (true) {
                case searchTerm.length > 3:
                    this.onSearchWhileTyping(searchTerm);
                    this.setState({ inSearch: true });
                    return;
                case searchTerm.length === 0:
                    this.setState({ inSearch: false });
                    return;
            }
        });
    }

    onSearchBlur() {
        const { searchTerm } = this.state;
        searchTerm ? this.setState({ inSearch: true }) : this.setState({ inSearch: false });
    }

    onAddPage(parentPage) {
        this.clearEmptyStateMessage();
        this.selectPageSettingTab(0);

        const addPage = () => {
            const { props } = this;
            const { selectedPage } = props;
            let runUpdateStore = null;
            let pageList = null;

            this._traverse((item, list, updateStore) => {
                item.selected = false;
                pageList = list;
                runUpdateStore = updateStore;
            });

            runUpdateStore(pageList);

            if (selectedPage && selectedPage.tabId !== 0 && props.selectedPageDirty) {
                const onConfirm = () => this.props.getNewPage(parentPage);
                utils.confirm(
                    Localization.get("CancelWithoutSaving"),
                    Localization.get("Close"),
                    Localization.get("Cancel"),
                    onConfirm);

            } else {
                props.getNewPage(parentPage);
            }
        };

        const noPermission = () => this.setEmptyStateMessage("You do not have permission to add a child page to this parent");
        parentPage.canAddPage === undefined || parentPage.canAddPage ? addPage() : noPermission();
    }

    onCancelSettings() {
        const { props } = this;
        if (props.selectedPageDirty) {
            this.showCancelWithoutSavingDialog();
        }
        else {
            if (props.selectedPage.tabId === 0 && props.selectedPage.isCopy && props.selectedPage.templateTabId) {
                this.props.onCancelPage(props.selectedPage.templateTabId);
            }
            else {
                this.props.onCancelPage();
            }
        }
    }

    onDeleteSettings() {
        const { props } = this;
        const { selectedPage } = props;

        const left = () => {
            return () => {
                this._traverse((item, list, updateStore) => {
                    if (item.id === props.selectedPage.parentId) {
                        let itemIndex = null;
                        item.childCount--;
                        (item.childCount === 0) ? item.isOpen = false : null;

                        item.childListItems.forEach((child, index) => {
                            if (child.id === props.selectedPage.tabId) {
                                itemIndex = index;
                            }
                        });
                        const arr1 = item.childListItems.slice(0, itemIndex);
                        const arr2 = item.childListItems.slice(itemIndex + 1);
                        item.childListItems = [...arr1, ...arr2];
                        props.onDeletePage(props.selectedPage, item.url);
                        updateStore(list);
                        props.onCancelPage();
                    }
                });
            };
        };

        const right = () => {
            return () => {
                let itemIndex;
                const pageList = JSON.parse(JSON.stringify(this.props.pageList));
                pageList.forEach((item, index) => {
                    if (item.id === selectedPage.tabId) {
                        itemIndex = index;
                    }
                });

                const arr1 = pageList.slice(0, itemIndex);
                const arr2 = pageList.slice(itemIndex + 1);
                const update = [...arr1, ...arr2];
                this.props.onDeletePage(props.selectedPage, utils.getDefaultPageUrl());
                this.props.updatePageListStore(update);
                this.props.onCancelPage();
            };
        };

        const onDelete = (selectedPage.parentId !== 1) ? left() : right();

        utils.confirm(
            Localization.get("DeletePageConfirm"),
            Localization.get("Delete"),
            Localization.get("Cancel"),
            onDelete);
    }

    onClearCache() {
        const { props } = this;
        props.onClearCache();
    }

    showCancelWithoutSavingDialog() {
        const { props } = this;
        const onConfirm = () => {
            if (props.selectedPage.tabId === 0 && props.selectedPage.isCopy && props.selectedPage.templateTabId) {
                this.props.onCancelPage(props.selectedPage.templateTabId);
            }
            else {
                this.props.onCancelPage();
            }
        };
        utils.confirm(
            Localization.get("CancelWithoutSaving"),
            Localization.get("Close"),
            Localization.get("Cancel"),
            onConfirm);
    }


    showCancelWithoutSavingDialogInEditMode(input) {
        const id = (typeof input === "object") ? this.props.selectedPage.tabId : input;
        if (this.props.selectedPageDirty) {
            const onConfirm = () => {
                this.props.onLoadPage(id).then((data) => {
                    this._traverse((item, list, updateStore) => {
                        if (item.id === id) {
                            Object.keys(this.props.selectedPage).forEach((key) => item[key] = this.props.selectedPage[key]);
                            this.props.updatePageListStore(list);
                            this.selectPageSettingTab(0);
                        }
                    });
                });
            };

            utils.confirm(
                Localization.get("CancelWithoutSaving"),
                Localization.get("Continue"),
                Localization.get("Go Back"),
                onConfirm);

        } else {
            this.props.onCancelPage();
            this.props.changeSelectedPagePath("");
        }
    }

    isNewPage() {
        const { selectedPage } = this.props;
        return selectedPage.tabId === 0;
    }

    getPageTitle() {
        const { selectedPage } = this.props;
        return this.isNewPage() ?
            Localization.get("AddPage") :
            selectedPage.name;
    }

    getSettingsButtons() {
        const { selectedPage, settingsButtonComponents, onLoadSavePageAsTemplate, onDuplicatePage, onShowPanel, onHidePanel } = this.props;
        const SaveAsTemplateButton = settingsButtonComponents.SaveAsTemplateButton || Button;
        const deleteAction = this.onDeleteSettings.bind(this);

        return (
            <div className="heading-buttons">
                <Sec permission={permissionTypes.ADD_PAGE} onlyForNotSuperUser={true} selectedPage={selectedPage}>
                    <Button type="primary" size="large" onClick={this.onAddPage.bind(this)}>{Localization.get("AddPage")}</Button>
                </Sec>
                <Sec permission={permissionTypes.EXPORT_PAGE} selectedPage={selectedPage}>
                    <SaveAsTemplateButton
                        type="secondary"
                        size="large"
                        onClick={onLoadSavePageAsTemplate}
                        onShowPanelCallback={onShowPanel}
                        onHidePanelCallback={onHidePanel}
                        onSaveAsPlatformTemplate={onLoadSavePageAsTemplate}>
                        {Localization.get("SaveAsTemplate")}
                    </SaveAsTemplateButton>
                </Sec>
                <Sec permission={permissionTypes.COPY_PAGE} selectedPage={selectedPage}>
                    <Button
                        type="secondary"
                        size="large"
                        onClick={onDuplicatePage}>
                        {Localization.get("DuplicatePage")}
                    </Button>
                </Sec>
                {!securityService.userHasPermission(permissionTypes.MANAGE_PAGE, selectedPage) &&
                    <Sec permission={permissionTypes.DELETE_PAGE} onlyForNotSuperUser={true} selectedPage={selectedPage}>
                        <Button
                            type="secondary"
                            size="large"
                            onClick={deleteAction}>
                            {Localization.get("Delete")}
                        </Button>
                    </Sec>
                }
            </div>
        );
    }

    selectPageSettingTab(index) {
        this.props.selectPageSettingTab(index);
    }


    getAddPages() {
        const { props } = this;

        return (<PersonaBarPage isOpen={props.selectedView === panels.ADD_MULTIPLE_PAGES_PANEL} fullWidth={true}>
            <PersonaBarPageHeader title={Localization.get("AddMultiplePages")}>
            </PersonaBarPageHeader>
            <PersonaBarPageBody backToLinkProps={{
                text: securityService.isSuperUser() && Localization.get("BackToPages"),
                onClick: props.onCancelAddMultiplePages
            }}>
                <AddPages
                    bulkPage={props.bulkPage}
                    onCancel={props.onCancelAddMultiplePages}
                    onSave={props.onSaveMultiplePages}
                    onChangeField={props.onChangeAddMultiplePagesField}
                    components={props.multiplePagesComponents} />
            </PersonaBarPageBody>
        </PersonaBarPage>);
    }

    getSaveAsTemplatePage() {
        const { props } = this;
        const pageName = props.selectedPage && props.selectedPage.name;
        const backToLabel = Localization.get("BackToPageSettings") + ": " + pageName;

        return (<PersonaBarPage isOpen={props.selectedView === panels.SAVE_AS_TEMPLATE_PANEL}>
            <PersonaBarPageHeader title={Localization.get("SaveAsTemplate")}>
            </PersonaBarPageHeader>
            <PersonaBarPageBody backToLinkProps={{
                text: backToLabel,
                onClick: props.onCancelSavePageAsTemplate
            }}>
                <SaveAsTemplate
                    onCancel={props.onCancelSavePageAsTemplate} />
            </PersonaBarPageBody>
        </PersonaBarPage>);
    }

    getAdditionalPanels() {
        const additionalPanels = [];
        const { props } = this;

        if (props.additionalPanels) {
            for (let i = 0; i < props.additionalPanels.length; i++) {
                const panel = props.additionalPanels[i];
                if (props.selectedView === panel.panelId) {
                    const Component = panel.component;
                    additionalPanels.push(
                        <Component
                            onCancel={props.onCancelSavePageAsTemplate}
                            selectedPage={props.selectedPage}
                            store={panel.store} />
                    );
                }
            }
        }

        return additionalPanels;
    }

    _traverse(comparator, pageListCopy) {
        let listItems = pageListCopy || JSON.parse(JSON.stringify(this.props.pageList));
        const cachedChildListItems = [];
        cachedChildListItems.push(listItems);
        const condition = cachedChildListItems.length > 0;

        const loop = () => {
            const childItem = cachedChildListItems.length ? cachedChildListItems.shift() : null;
            const left = () => childItem.forEach(item => {
                comparator(item, listItems, (pageList) => this.props.updatePageListStore(pageList));
                Array.isArray(item.childListItems) ? cachedChildListItems.push(item.childListItems) : null;
                condition ? loop() : exit();
            });
            const right = () => null;
            childItem ? left() : right();
        };

        const exit = () => null;

        loop();
        return;
    }

    setActivePage(pageInfo) {
        return new Promise((resolve) => {
            this.selectPageSettingTab(0);
            pageInfo.id = pageInfo.id || pageInfo.tabId;
            pageInfo.tabId = pageInfo.tabId || pageInfo.id;
            this.props.onLoadPage(pageInfo.tabId);
            resolve();
        });
    }

    onSelection(pageId) {
        const { selectedPage, selectedPageDirty } = this.props;
        this.selectPageSettingTab(0);
        this.shouldRunRecursive = false;
        const left = () => {
            if (!selectedPage || selectedPage.tabId !== pageId) {
                this.props.onLoadPage(pageId).then((data) => {
                    const selectedPath = data.hierarchy.split(">").map((d) => {
                        return { name: d, tabId: data.tabId };
                    });
                    this.props.changeSelectedPagePath(selectedPath);

                });
                this.selectPageSettingTab(0);
            }
        };
        const right = () => (pageId !== selectedPage.tabId) ? this.showCancelWithoutSavingDialogInEditMode(pageId) : null;
        (!selectedPageDirty) ? left() : right();
    }

    onChangePageField(key, value) {
        this.props.onChangePageField(key, value);
    }

    onMovePage({ Action, PageId, ParentId, RelatedPageId }) {
        return PageActions.movePage({ Action, PageId, ParentId, RelatedPageId });
    }

    CallCustomAction(action) {
        const { selectedPage, selectedPageDirty } = this.props;
        const callAction = () => {
            if (selectedPage && selectedPage.tabId !== 0 && selectedPageDirty) {
                const onConfirm = () => {
                    action();
                };
                utils.confirm(
                    Localization.get("CancelWithoutSaving"),
                    Localization.get("Close"),
                    Localization.get("Cancel"),
                    onConfirm);

            } else {
                action();
            }
        };
        callAction();
    }

    onDuplicatePage(item) {
        const { selectedPage, selectedPageDirty } = this.props;
        const message = Localization.get("NoPermissionCopyPage");
        const duplicate = () => {
            if (selectedPage && selectedPage.tabId !== 0 && selectedPageDirty) {
                const onConfirm = () => {
                    this.props.onDuplicatePage(true);
                };
                utils.confirm(
                    Localization.get("CancelWithoutSaving"),
                    Localization.get("Close"),
                    Localization.get("Cancel"),
                    onConfirm);

            } else {
                this.props.onDuplicatePage(false);
            }
        };
        const noPermission = () => this.setEmptyStateMessage(message);
        item.canCopyPage ? duplicate() : noPermission();
    }

    onViewEditPage(item) {
        const { selectedPageDirty } = this.props;
        const viewPage = () => PageActions.viewPage(item.id, item.url);

        const left = () => {
            utils.confirm(
                Localization.get("CancelWithoutSaving"),
                Localization.get("Close"),
                Localization.get("Cancel"),
                viewPage);
        };

        const right = () => viewPage();
        const proceed = () => selectedPageDirty ? left() : right();

        this.clearEmptyStateMessage();
        const message = Localization.get("NoPermissionEditPage");
        const noPermission = () => this.setEmptyStateMessage(message);
        item.canAddContentToPage ? proceed() : noPermission();

    }

    onViewPage(item) {
        const { selectedPageDirty } = this.props;
        const view = () => {
            //this.props.onLoadPage(item.id);
            utils.getUtilities().closePersonaBar(function () {
                window.parent.location = item.url;
            });
        };

        const left = () => {
            utils.confirm(
                Localization.get("CancelWithoutSaving"),
                Localization.get("Close"),
                Localization.get("Cancel"),
                view);
        };

        const right = () => view();
        const proceed = () => selectedPageDirty ? left() : right();

        this.clearEmptyStateMessage();
        const message = Localization.get("NoPermissionViewPage");
        const noPermission = () => this.setEmptyStateMessage(message);
        item.canViewPage ? proceed() : noPermission();

    }

    setEmptyStateMessage(emptyStateMessage) {
        this.setState({ emptyStateMessage });
        this.props.clearSelectedPage();
    }

    clearEmptyStateMessage() {
        this.setState({ emptyStateMessage: null });
    }

    onSearchMoreFlyoutClick() {
        this.setState({ toggleSearchMoreFlyout: !this.state.toggleSearchMoreFlyout }, () => {
            const { toggleSearchMoreFlyout } = this.state;
            !toggleSearchMoreFlyout ? this.setState({ DropdownCalendarIsActive: null }) : null;
        });
    }

    toggleDropdownCalendar(bool) {
        typeof (bool) == "boolean" ? this.setState({ DropdownCalendarIsActive: bool }) : this.setState({ DropdownCalendarIsActive: !this.state.DropdownCalendarIsActive });
    }


    onDayClick(newDay, isEndDate) {
        this.setState({ startAndEndDateDirty: true });
        const right = () => {
            const condition = newDay.getTime() < this.state.endDate.getTime();
            condition ? this.setState({ startDate: newDay }) : this.setState({ startDate: newDay, endDate: newDay });
        };

        const left = () => {
            const condition = newDay.getTime() >= this.state.startDate.getTime();
            condition ? this.setState({ endDate: newDay }) : null;
        };
        isEndDate ? left() : right();
    }

    generateFilters() {
<<<<<<< HEAD
        const { filterByPageType, filterByPublishStatus, filterByWorkflow, filterByWorkflowName, startDate, endDate, startAndEndDateDirty } = this.state;
        const filters = this.state.tags.split(",")
                            .filter(e => !!e)
                            .map((tag)=>{
                                return {ref: `tag-${tag}`, tag: `${tag}`};
                            });

        filterByPageType ? filters.push({ ref: "filterByPageType", tag: `Page Type: ${filterByPageType}` }) : null;
        filterByPublishStatus ? filters.push({ ref: "filterByPublishStatus", tag: `Published Status: ${filterByPublishStatus}` }) : null;
        filterByWorkflow ? filters.push({ ref: "filterByWorkflow", tag: `Workflow: ${filterByWorkflowName}` }) : null;

        if (startAndEndDateDirty) {
            const fullStartDate = `${startDate.getDay()+1}/${startDate.getMonth() + 1}/${startDate.getFullYear()}`;
            const fullEndDate = `${endDate.getDay()+1}/${endDate.getMonth() + 1}/${endDate.getFullYear()}`;
            const left = () => filters.push({ ref: "startAndEndDateDirty", tag: `Date Range: ${fullStartDate} ${fullEndDate} ` });
=======
        const { filterByPageType, filterByPublishStatus, filterByWorkflow, startDate, endDate, startAndEndDateDirty } = this.state;
        const filters = this.state.tags.split(",");
        filterByPageType ? filters.push({ ref: "filterByPageType", tag: `Page Type: ${filterByPageType}` }) : null;
        filterByPublishStatus ? filters.push({ ref: "filterByPublishStatus", tag: `Published Status: ${filterByPublishStatus}` }) : null;
        filterByWorkflow ? filters.push({ ref: "filterByWorkflow", tag: `Workflow: ${filterByWorkflow}` }) : null;

        if (startAndEndDateDirty) {
            const fullStartDate = `${startDate.getDay()}/${startDate.getMonth() + 1}/${startDate.getFullYear()}`;
            const fullEndDate = `${endDate.getDay()}/${endDate.getMonth() + 1}/${endDate.getFullYear()}`;

            const left = () => filters.push({ ref: "startAndEndDateDirty", tag: `Date Range: ${fullStartDate} - ${fullEndDate} ` });
>>>>>>> 456aaf49
            const right = () => filters.push({ ref: "startAndEndDateDirty", tag: `From Date: ${fullStartDate}` });

            fullStartDate != fullEndDate ? left() : right();
        }

        this.setState({ filters, DropdownCalendarIsActive: null, toggleSearchMoreFlyout: false });
    }

    saveSearchFilters(searchFields) {
        return new Promise((resolve) => this.setState({ searchFields }, () => resolve()));
    }

    onSave() {
<<<<<<< HEAD
        let { searchTerm, filterByPageType, filterByPublishStatus, filterByWorkflow, startDate, endDate, startAndEndDateDirty, tags } = this.state;
        const searchDateRange = startAndEndDateDirty ? { publishDateStart: startDate, publishDateEnd: endDate } : {};

        if(tags){
            tags  = tags[0]=="," ? tags.replace(",", "") : tags;
            tags  = tags[tags.length-1]=="," ? tags.split(",").filter(t => !!t).join() : tags;
        }
=======
        const { searchTerm, filterByPageType, filterByPublishStatus, filterByWorkflow, startDate, endDate, startAndEndDateDirty, tags } = this.state;
        const searchDateRange = startAndEndDateDirty ? { publishDateStart: startDate, publishDateEnd: endDate } : {};
        let search = { tags: tags, searchKey: searchTerm, pageType: filterByPageType, publishStatus: filterByPublishStatus, workflowId: filterByWorkflow };
>>>>>>> 456aaf49


        let search = { tags: tags, searchKey: searchTerm, pageType: filterByPageType, publishStatus: filterByPublishStatus, workflowId: filterByWorkflow };
        search = Object.assign({}, search, searchDateRange);
<<<<<<< HEAD

=======
>>>>>>> 456aaf49
        for (let prop in search) {
            if (!search[prop]) {
                delete search[prop];
            }
        }

        this.generateFilters();
        this.saveSearchFilters(search).then(() => this.props.searchAndFilterPageList(search));
        this.setState({ inSearch: true });
    }


    onBreadcrumbSelect(name) {
    }

    render_PagesDetailEditor() {

        const render_emptyState = () => {
            const DefaultMessage = Localization.get("NoPageSelected");
            return (
                <div className="empty-page-state">
                    <div className="empty-page-state-message">
                        <h1>{this.state.emptyStateMessage || DefaultMessage}</h1>
                        <p>Select a page in the tree to manage its settings here.</p>
                    </div>
                </div>
            );
        };


        const render_pageDetails = () => {
            const { props, state } = this;
            const { isContentLocalizationEnabled } = props;
            return (
                <PageSettings
                    selectedPage={this.props.selectedPage}
                    AllowContentLocalization={isContentLocalizationEnabled}
                    selectedPageErrors={{}}
                    selectedPageDirty={props.selectedPageDirty}
                    onCancel={this.showCancelWithoutSavingDialogInEditMode.bind(this)}
                    onDelete={this.onDeleteSettings.bind(this)}
                    onSave={this.onUpdatePage.bind(this)}
                    selectedPageSettingTab={props.selectedPageSettingTab}
                    selectPageSettingTab={this.selectPageSettingTab.bind(this)}
                    onChangeField={this.onChangePageField.bind(this)}
                    onChangeParentId={this.onChangeParentId.bind(this)}
                    onPermissionsChanged={props.onPermissionsChanged}
                    onChangePageType={props.onChangePageType.bind(this)}
                    onDeletePageModule={props.onDeletePageModule}
                    onEditingPageModule={props.onEditingPageModule}
                    onCancelEditingPageModule={props.onCancelEditingPageModule}
                    editingSettingModuleId={props.editingSettingModuleId}
                    onCopyAppearanceToDescendantPages={props.onCopyAppearanceToDescendantPages}
                    onCopyPermissionsToDescendantPages={props.onCopyPermissionsToDescendantPages}
                    pageDetailsFooterComponents={props.pageDetailsFooterComponents}
                    pageTypeSelectorComponents={props.pageTypeSelectorComponents}
                    onGetCachedPageCount={props.onGetCachedPageCount}
                    onClearCache={props.onClearCache}
                    onModuleCopyChange={props.onModuleCopyChange}
                />
            );
        };
        const { selectedPage } = this.props;
        return (
            <GridCell columnSize={100} className="treeview-page-details" >
                {(selectedPage && selectedPage.tabId) ? render_pageDetails() : render_emptyState()}
            </GridCell>
        );
    }

    render_addPageEditor() {
        const { props } = this;
        const cancelAction = this.onCancelSettings.bind(this);
        const deleteAction = this.onDeleteSettings.bind(this);
        const AllowContentLocalization = !!props.isContentLocalizationEnabled;
        return (
            <GridCell columnSize={100} className="treeview-page-details" >
                <PageSettings selectedPage={props.selectedPage}
                    AllowContentLocalization={AllowContentLocalization}
                    selectedPageErrors={props.selectedPageErrors}
                    selectedPageDirty={props.selectedPageDirty}
                    onCancel={cancelAction}
                    onDelete={deleteAction}
                    onSave={this.onCreatePage.bind(this)}
                    selectedPageSettingTab={props.selectedPageSettingTab}
                    selectPageSettingTab={this.selectPageSettingTab.bind(this)}
                    onChangeField={this.onChangePageField.bind(this)}
                    onChangeParentId={this.onChangeParentId.bind(this)}
                    onPermissionsChanged={props.onPermissionsChanged}
                    onChangePageType={props.onChangePageType}
                    onDeletePageModule={props.onDeletePageModule}
                    onEditingPageModule={props.onEditingPageModule}
                    onCancelEditingPageModule={props.onCancelEditingPageModule}
                    editingSettingModuleId={props.editingSettingModuleId}
                    onCopyAppearanceToDescendantPages={props.onCopyAppearanceToDescendantPages}
                    onCopyPermissionsToDescendantPages={props.onCopyPermissionsToDescendantPages}
                    pageDetailsFooterComponents={props.pageDetailsFooterComponents}
                    pageTypeSelectorComponents={props.pageTypeSelectorComponents}
                    onGetCachedPageCount={props.onGetCachedPageCount}
                    onClearCache={props.onClearCache}
                    onModuleCopyChange={props.onModuleCopyChange} />
            </GridCell>
        );
    }


    render_pageList() {
        return (
            <PageList onPageSettings={this.onPageSettings.bind(this)} />
        );
    }

    /* eslint-disable react/no-danger */
    render_more_flyout() {
        const { startDate, endDate } = this.state;
        const startMonth = startDate.getMonth() + 1;

        const endMonth = endDate.getMonth() + 1;
        const selectedMonth = (endMonth > startMonth) ? endDate : startDate;

        const filterByPageTypeOptions = [
            { value: null, label: "None" },
            { value: "Normal", label: "Normal" },
            { value: "URL", label: "URL" },
            { value: "File", label: "File" }
        ];

        let filterByPageStatusOptions = [
            { value: "Published", label: Localization.get("lblPublished") }
        ];
        let filterByDateText = "FilterByModifiedDateText";
        let workflowList = [];
        if (!utils.isPlatform()) {
            filterByPageStatusOptions = ([{ value: null, label: Localization.get("lblNone") }]).concat(filterByPageStatusOptions.concat([{ value: "Draft", label: Localization.get("lblDraft") }]));
            filterByDateText = "FilterByPublishDateText";
            if (this.props.workflowList.length <= 0) {
                this.props.getWorkflowsList();
            }
        }
        this.props.workflowList.length ? workflowList = this.props.workflowList.map((item => { return { value: item.workflowId, label: item.workflowName }; })) : null;
        const filterByWorkflowOptions = [{ value: null, label: Localization.get("lblNone") }].concat(workflowList);

        const generateTags = (e) => {
            this.setState({ tags: e.target.value });
        };

        const date = Date.now();

        const onApplyChangesDropdownDayPicker = () => {
            const { startAndEndDateDirty, startDate, endDate, defaultDate } = this.state;
            const fullStartDate = startDate.getDay() + startDate.getMonth() + startDate.getFullYear();
            const fullEndDate = endDate.getDay() + endDate.getMonth() + endDate.getFullYear();

            const condition = !startAndEndDateDirty && fullStartDate == fullEndDate;
            condition ? this.setState({ startAndEndDateDirty: true, DropdownCalendarIsActive: null }) : this.setState({ DropdownCalendarIsActive: null });
        };
        return (
            <div className="search-more-flyout">
                <GridCell columnSize={70} style={{ padding: "5px 5px 5px 10px" }}>
                    <h1>{Localization.get("lblGeneralFilters").toUpperCase()}</h1>
                </GridCell>
                <GridCell columnSize={30} style={{ paddingLeft: "10px" }}>
                    <h1>{Localization.get("lblTagFilters").toUpperCase()}</h1>
                </GridCell>
                <GridCell columnSize={70} style={{ padding: "5px" }}>
                    <GridCell columnSize={100} >
                        <GridCell columnSize={50} style={{ padding: "5px" }}>
                            <Dropdown
                                className="more-dropdown"
                                options={filterByPageTypeOptions}
                                label={this.state.filterByPageType ? this.state.filterByPageType : Localization.get("FilterbyPageTypeText")}
                                onSelect={(data) => this.setState({ filterByPageType: data.value })}
                                withBorder={true} />
                        </GridCell>
                        <GridCell columnSize={50} style={{ padding: "5px 5px 5px 15px" }}>
                            <DropdownDayPicker
                                onDayClick={this.onDayClick.bind(this)}
                                dropdownIsActive={this.state.DropdownCalendarIsActive}
                                applyChanges={() => onApplyChangesDropdownDayPicker()}
                                startDate={this.state.startDate}
                                endDate={this.state.endDate}
                                toggleDropdownCalendar={this.toggleDropdownCalendar.bind(this)}
                                CalendarIcon={CalendarIcon}
                                label={Localization.get(filterByDateText)}
                            />
                        </GridCell>
                    </GridCell>
                    <GridCell columnSize={100}>
                        <GridCell columnSize={50} style={{ padding: "5px" }}>
                            <Dropdown
                                className="more-dropdown"
                                options={filterByPageStatusOptions}
                                label={this.state.filterByPublishStatus ? this.state.filterByPublishStatus : Localization.get("FilterbyPublishStatusText")}
                                onSelect={(data) => this.setState({ filterByPublishStatus: data.value })}
                                withBorder={true} />
                        </GridCell>
                        {!utils.isPlatform() &&
                            <GridCell columnSize={50} style={{ padding: "5px 5px 5px 15px" }}>
                                <Dropdown
                                    className="more-dropdown"
                                    options={filterByWorkflowOptions}
                                    label={this.state.filterByWorkflowName ? this.state.filterByWorkflowName : Localization.get("FilterbyWorkflowText")}
                                    onSelect={(data) => this.setState({ filterByWorkflow: data.value, filterByWorkflowName: data.label })}
                                    withBorder={true} />
                            </GridCell>
                        }
                    </GridCell>
                </GridCell>
                <GridCell columnSize={30} style={{ paddingLeft: "10px", paddingTop: "10px" }}>
                    <textarea value={this.state.tags} onChange={(e) => generateTags(e)}></textarea>
                </GridCell>
                <GridCell columnSize={100} style={{ textAlign: "right" }}>
                    <Button style={{ marginRight: "5px" }} onClick={() => this.setState({ DropdownCalendarIsActive: null, toggleSearchMoreFlyout: false })}>{Localization.get("Cancel")}</Button>
                    <Button type="primary" onClick={() => this.onSave()}>{Localization.get("Save")}</Button>
                </GridCell>
            </div>);
    }

    render_searchResults() {
        const { searchList } = this.props;
        const render_card = (item) => {
            const onNameClick = (item) => {
                this.setState({ inSearch: false }, () => {
                    this.props.onLoadPage(item.id).then(() => this.buildTree(item.id));
                });
            };

            const publishedDate = new Date(item.publishDate.split(" ")[0]);

            const addToTags = (newTag) => {
               const condition =  this.state.tags.indexOf(newTag) === -1;
               const update = () => {
                   let tags =  this.state.tags;
                   tags = tags.length > 0 ? `${tags},${newTag}` : `${newTag}`;
                   this.setState({tags}, ()=>this.onSave());
               };

               condition ? update() : null;
            };


            return (
                <GridCell columnSize={100}>
                    <div className="search-item-card">
                        <div className="search-item-thumbnail">
                            <img src={item.thumbnail} />
                        </div>
                        <div className="search-item-details">
<<<<<<< HEAD
                            <div className="search-item-details-left">
                                <h1 onClick={() => onNameClick(item)}>{item.name}</h1>
                                <h2>{item.tabpath}</h2>
                            </div>
                            <div className="search-item-details-right">
                                <ul>
                                    <li onClick={() => this.onViewPage(item)}><div dangerouslySetInnerHTML={{ __html: TreeEye }} /></li>
                                    <li onClick={() => this.onViewEditPage(item)}><div dangerouslySetInnerHTML={{ __html: TreeEdit }} /></li>
                                    <li><div dangerouslySetInnerHTML={{ __html: TreeAnalytics }} /></li>
                                </ul>
                            </div>
=======
                            <h1>{item.name}</h1>
                            <h2>{item.tabpath}</h2>
>>>>>>> 456aaf49
                            <div className="search-item-details-list">
                                <ul>
                                    <li>
                                        <p>Page Type:</p>
<<<<<<< HEAD
                                        <p onClick={()=>{ this.setState({filterByPageType: item.pageType}, ()=>this.onSave()); }} >{item.pageType}</p>
                                    </li>
                                    <li>
                                        <p>Publish Status:</p>
                                        <p onClick={()=>{ this.setState({filterByPublishStatus: item.status}, ()=>this.onSave()); }} >{item.status}</p>
                                    </li>
                                    <li>
                                        <p >Publish Date:</p>
                                        <p onClick={()=>{ this.setState({startDate: publishedDate, endDate: publishedDate, startAndEndDateDirty:true}, ()=>this.onSave()); }}>{item.publishDate.split(" ")[0]}</p>
=======
                                        <p>{item.pageType}</p>
                                    </li>
                                    <li>
                                        <p>Publish Status:</p>
                                        <p>{item.status}</p>
                                    </li>
                                    <li>
                                        <p>Publish Date:</p>
                                        <p>{item.publishDate}</p>
>>>>>>> 456aaf49
                                    </li>
                                </ul>
                            </div>
                            <div className="search-item-details-list">
                                <ul>
                                    <li>
                                        <p>Workflow:</p>
<<<<<<< HEAD
                                        <p onClick={()=>{ this.setState({filterByWorkflow: item.workflowId, filterByWorkflowName: item.workflowName}, ()=>this.onSave()); }}>{item.workflowName}</p>
=======
                                        <p>{item.workflowName}</p>
>>>>>>> 456aaf49
                                    </li>
                                    <li>
                                        <p>Tags:</p>
                                        <p>{
                                            item.tags.map((tag) => {
                                                return (
                                                    <span>
                                                        <span style={{marginLeft:"5px"}} onClick={()=>addToTags(tag)}>
                                                            {tag}
                                                        </span>
                                                        <span style={{color:"#000"}}>
                                                            ,
                                                        </span>
                                                    </span>
                                                );
<<<<<<< HEAD
                                            })}
                                        </p>
=======
                                            })}</p>
>>>>>>> 456aaf49
                                    </li>
                                </ul>
                            </div>
                        </div>
                    </div>
                </GridCell>
            );
        };

        return (
            <GridCell columnSize={100} className="fade-in">
                <GridCell columnSize={100} style={{ padding: "20px" }}>
                    <GridCell columnSize={80} style={{ padding: "0px" }}>
                        <div className="tags-container">
                            {this.state.filters ? this.render_filters() : null}
                        </div>
                    </GridCell>
                    <GridCell columnSize={20} style={{ textAlign: "right", padding: "10px", fontWeight: "bold", animation: "fadeIn .15s ease-in forwards" }}>
                        <p>{`${searchList.length} ` + Localization.get("lblPagesFound").toUpperCase()}</p>
                    </GridCell>
                    <GridCell columnSize={100}>
                        {searchList.map((item) => {
                            return render_card(item);
                        })}
                    </GridCell>
                </GridCell>
            </GridCell>
        );
    }

    render_details() {
        const { selectedPage } = this.props;
        const { inSearch } = this.state;

        switch (true) {
            case inSearch:
                return this.render_searchResults();
            case selectedPage && selectedPage.tabId === 0:
                return this.render_addPageEditor();
            case !selectedPage:
            default:
                return this.render_PagesDetailEditor();
        }
    }

    render_filters() {
        const { filters } = this.state;
        return filters
            .filter(filter => !!filter)
            .map((filter) => {
<<<<<<< HEAD

                const deleteFilter = (prop) => {
                    const left = () => {
                        const update = {};
                        update[prop] = null;
                        this.setState(update, () => this.onSave());
                    };
                    const right = () => {
                        let {filters, tags} = this.state;
                        filters = filters.filter(f => f.ref!=prop);
                        const findTag = prop.split("-")[1];
                        const re = new RegExp(findTag);
                        tags = tags.indexOf(findTag) !== -1 ? tags.replace(re, "") : tags;

                        this.setState({filters, tags}, ()=>this.onSave());

                    };
                    const condition = prop.indexOf('tag') === -1;
                    condition ? left() : right();
                };

=======

                const deleteFilter = (prop) => {
                    const update = {};
                    update[prop] = null;
                    this.setState(update, () => this.onSave());
                };
>>>>>>> 456aaf49
                return (
                    <div className="filter-by-tags">
                        <div>{filter.tag}</div>
                        <div className="xIcon"
                            dangerouslySetInnerHTML={{ __html: XIcon }}
                            onClick={(e) => { deleteFilter(filter.ref); }}>

                        </div>
                    </div>
                );
            });
    }

    render() {

        const { props } = this;
        const { selectedPage } = props;
<<<<<<< HEAD
        const { inSearch, headerDropdownSelection, toggleSearchMoreFlyout, searchTerm } = this.state;
=======
        const { inSearch, headerDropdownSelection, toggleSearchMoreFlyout } = this.state;
>>>>>>> 456aaf49


        const additionalPanels = this.getAdditionalPanels();
        const isListPagesAllowed = securityService.canSeePagesList();
        let defaultLabel = "Save Page Template";
        const options = [{ value: true, label: "Evoq Page Template" }, { value: true, label: "Export as XML" }];
        const onSelect = (selected) => this.setState({ headerDropdownSelection: selected.label });

        /* eslint-disable react/no-danger */
        return (

            <div className="pages-app personaBar-mainContainer">
                {props.selectedView === panels.MAIN_PANEL && isListPagesAllowed &&
                    <PersonaBarPage fullWidth={true} isOpen={props.selectedView === panels.MAIN_PANEL}>
                        <PersonaBarPageHeader title={Localization.get("Pages")}>
                            {securityService.isSuperUser() && <Button type="primary" disabled={(selectedPage && selectedPage.tabId === 0) ? true : false} size="large" onClick={this.onAddPage.bind(this)}>{Localization.get("AddPage")}</Button>}
                            {
                                selectedPage && <Dropdown options={options} className="header-dropdown" label={defaultLabel} onSelect={(data) => onSelect(data)} withBorder={true} />
                            }
                            <BreadCrumbs items={this.props.selectedPagePath || []} onSelectedItem={this.onSelection.bind(this)} />
                        </PersonaBarPageHeader>
                        {toggleSearchMoreFlyout ? this.render_more_flyout() : null}
                        <GridCell columnSize={100} style={{ padding: "20px" }}>
                            <div className="search-container">
                                {inSearch ?
                                    <div className="back-to-page" onClick={() => this.setState({ searchTerm: "", inSearch: false })}>
                                        <div dangerouslySetInnerHTML={{ __html: ArrowBack }} /> <p>{Localization.get("BackToPages")}</p>
                                    </div> : null}

                                <div className="search-box">
                                    <div className="search-input">
                                        <input
                                            type="text"
                                            value={searchTerm}
                                            onFocus={this.onSearchFocus.bind(this)}
                                            onChange={this.onSearchFieldChange.bind(this)}
                                            onBlur={this.onSearchBlur.bind(this)}
                                            onKeyPress={(e) => { e.key === "Enter" ? this.onSearchClick() : null; }}
                                            placeholder="Search" />
                                    </div>
                                    {searchTerm ?
                                        <div
                                            className="btn clear-search"
                                            style={{ fill: "#444" }}
                                            dangerouslySetInnerHTML={{ __html: XIcon }}
                                            onClick={() => this.setState({ searchTerm: "" }, ()=> this.onSave())}
                                        />

                                        : <div className="btn clear-search" />}
                                    <div
                                        className="btn search-btn"
                                        dangerouslySetInnerHTML={{ __html: PagesSearchIcon }}
                                        onClick={this.onSearchClick.bind(this)}
                                    >
                                    </div>
                                    <div
                                        className="btn search-btn"
                                        dangerouslySetInnerHTML={{ __html: PagesVerticalMore }}
                                        onClick={() => { this.onSearchMoreFlyoutClick(); }}
                                    />
                                </div>
                            </div>
                        </GridCell>
                        <GridCell columnSize={100} style={{ padding: "0px 20px 20px 20px" }} >
                            <GridCell columnSize={100} className="page-container">
                                <div className={(selectedPage && selectedPage.tabId === 0 || inSearch) ? "tree-container disabled" : "tree-container"}>
                                    <div>
                                        <PersonaBarPageTreeviewInteractor
                                            clearSelectedPage={this.props.clearSelectedPage}
                                            Localization={Localization}
                                            pageList={this.props.pageList}
                                            getChildPageList={this.props.getChildPageList}
                                            getPage={this.props.getPage.bind(this)}
                                            _traverse={this._traverse.bind(this)}
                                            showCancelDialog={this.showCancelWithoutSavingDialogInEditMode.bind(this)}
                                            selectedPageDirty={this.props.selectedPageDirty}
                                            activePage={this.props.selectedPage}
                                            setEmptyPageMessage={this.setEmptyStateMessage.bind(this)}
                                            setActivePage={this.setActivePage.bind(this)}
                                            saveDropState={this.onUpdatePage.bind(this)}
                                            onMovePage={this.onMovePage.bind(this)}
                                            onViewPage={this.onViewPage.bind(this)}
                                            onViewEditPage={this.onViewEditPage.bind(this)}
                                            onDuplicatePage={this.onDuplicatePage.bind(this)}
                                            onAddPage={this.onAddPage.bind(this)}
                                            onSelection={this.onSelection.bind(this)}
                                            pageInContextComponents={props.pageInContextComponents} />
                                    </div>
                                </div>
                                <GridCell columnSize={70}>
                                    {this.render_details()}
                                </GridCell>
                            </GridCell>
                        </GridCell>
                    </PersonaBarPage>
                }
                {props.selectedView === panels.PAGE_SETTINGS_PANEL && props.selectedPage &&
                    this.getSettingsPage()
                }
                {props.selectedView === panels.ADD_MULTIPLE_PAGES_PANEL &&
                    this.getAddPages()
                }
                {props.selectedView === panels.SAVE_AS_TEMPLATE_PANEL &&
                    this.getSaveAsTemplatePage()
                }
                {additionalPanels}
            </div>
        );
    }
}

App.propTypes = {
    dispatch: PropTypes.func.isRequired,
    pageList: PropTypes.array.isRequired,
    searchList: PropTypes.array.isRequired,
    searchPageList: PropTypes.func.isRequired,
    searchAndFilterPageList: PropTypes.func.isRequired,
    getChildPageList: PropTypes.func.isRequired,
    getWorkflowsList: PropTypes.func.isRequired,
    selectedView: PropTypes.number,
    selectedPage: PropTypes.object,
    selectedPageErrors: PropTypes.object,
    selectedPageDirty: PropTypes.boolean,
    bulkPage: PropTypes.object,
    editingSettingModuleId: PropTypes.number,
    onCancelPage: PropTypes.func.isRequired,
    onCreatePage: PropTypes.func.isRequired,
    onUpdatePage: PropTypes.func.isRequired,
    onDeletePage: PropTypes.func.isRequired,
    getPageList: PropTypes.func.isRequired,
    getPage: PropTypes.func.isRequired,
    updatePageListStore: PropTypes.func.isRequire,
    getNewPage: PropTypes.func.isRequired,
    onLoadPage: PropTypes.func.isRequired,
    onCancelAddMultiplePages: PropTypes.func.isRequired,
    onSaveMultiplePages: PropTypes.func.isRequired,
    onLoadAddMultiplePages: PropTypes.func.isRequired,
    onChangeAddMultiplePagesField: PropTypes.func.isRequired,
    onChangePageField: PropTypes.func.isRequired,
    onChangePageType: PropTypes.func.isRequired,
    onPermissionsChanged: PropTypes.func.isRequired,
    onDeletePageModule: PropTypes.func.isRequired,
    onEditingPageModule: PropTypes.func.isRequired,
    onCancelEditingPageModule: PropTypes.func.isRequired,
    onCopyAppearanceToDescendantPages: PropTypes.func.isRequired,
    onCopyPermissionsToDescendantPages: PropTypes.func.isRequired,
    onLoadSavePageAsTemplate: PropTypes.func.isRequired,
    onCancelSavePageAsTemplate: PropTypes.func.isRequired,
    onDuplicatePage: PropTypes.func.isRequired,
    error: PropTypes.object,
    multiplePagesComponents: PropTypes.array.isRequired,
    pageDetailsFooterComponents: PropTypes.array.isRequired,
    settingsButtonComponents: PropTypes.object.isRequired,
    pageTypeSelectorComponents: PropTypes.array.isRequired,
    pageInContextComponents: PropTypes.array.isRequired,
    selectedPageSettingTab: PropTypes.number,
    selectPageSettingTab: PropTypes.func,
    additionalPanels: PropTypes.array.isRequired,
    onShowPanel: PropTypes.func.isRequired,
    onHidePanel: PropTypes.func.isRequired,
    isContentLocalizationEnabled: PropTypes.object.isRequired,
    getContentLocalizationEnabled: PropTypes.func.isRequired,
    selectPage: PropTypes.func.isRequired,
    selectedPagePath: PropTypes.array.isRequired,
    changeSelectedPagePath: PropTypes.func.isRequired,
    onGetCachedPageCount: PropTypes.array.isRequired,
    onClearCache: PropTypes.func.isRequired,
    clearSelectedPage: PropTypes.func.isRequired,
    onModuleCopyChange: PropTypes.func,
    workflowList: PropTypes.array.isRequired,
    getPageHierarchy: PropTypes.func.isRequired
};

function mapStateToProps(state) {

    return {
        pageList: state.pageList.pageList,
        searchList: state.searchList.searchList,
        selectedView: state.visiblePanel.selectedPage,
        selectedPage: state.pages.selectedPage,
        selectedPageErrors: state.pages.errors,
        selectedPageDirty: state.pages.dirtyPage,
        bulkPage: state.addPages.bulkPage,
        editingSettingModuleId: state.pages.editingSettingModuleId,
        error: state.errors.error,
        multiplePagesComponents: state.extensions.multiplePagesComponents,
        pageDetailsFooterComponents: state.extensions.pageDetailsFooterComponents,
        pageInContextComponents: state.extensions.pageInContextComponents,
        settingsButtonComponents: state.extensions.settingsButtonComponents,
        pageTypeSelectorComponents: state.extensions.pageTypeSelectorComponents,
        selectedPageSettingTab: state.pages.selectedPageSettingTab,
        additionalPanels: state.extensions.additionalPanels,
        isContentLocalizationEnabled: state.languages.isContentLocalizationEnabled,
        selectedPagePath: state.pageHierarchy.selectedPagePath,
        workflowList: state.pages.workflowList
    };
}

function mapDispatchToProps(dispatch) {
    return bindActionCreators({
        getNewPage: PageActions.getNewPage,
        getPageList: PageActions.getPageList,
        searchPageList: PageActions.searchPageList,
        searchAndFilterPageList: PageActions.searchAndFilterPageList,
        getWorkflowsList: PageActions.getWorkflowsList,
        getPage: PageActions.getPage,
        viewPage: PageActions.viewPage,
        getChildPageList: PageActions.getChildPageList,
        updatePageListStore: PageActions.updatePageListStore,
        onCancelPage: PageActions.cancelPage,
        onCreatePage: PageActions.createPage,
        onUpdatePage: PageActions.updatePage,
        onDeletePage: PageActions.deletePage,
        selectPageSettingTab: PageActions.selectPageSettingTab,
        onLoadPage: PageActions.loadPage,
        onSaveMultiplePages: AddPagesActions.addPages,
        onCancelAddMultiplePages: AddPagesActions.cancelAddMultiplePages,
        onLoadAddMultiplePages: AddPagesActions.loadAddMultiplePages,
        onChangeAddMultiplePagesField: AddPagesActions.changeAddMultiplePagesField,
        onChangePageField: PageActions.changePageField,
        onChangePageType: PageActions.changePageType,
        onPermissionsChanged: PageActions.changePermissions,
        onDeletePageModule: PageActions.deletePageModule,
        onEditingPageModule: PageActions.editingPageModule,
        onCancelEditingPageModule: PageActions.cancelEditingPageModule,
        onCopyAppearanceToDescendantPages: PageActions.copyAppearanceToDescendantPages,
        onCopyPermissionsToDescendantPages: PageActions.copyPermissionsToDescendantPages,
        onLoadSavePageAsTemplate: TemplateActions.loadSavePageAsTemplate,
        onCancelSavePageAsTemplate: TemplateActions.cancelSavePageAsTemplate,
        onDuplicatePage: PageActions.duplicatePage,
        onShowPanel: VisiblePanelActions.showPanel,
        onHidePanel: VisiblePanelActions.hidePanel,
        getContentLocalizationEnabled: LanguagesActions.getContentLocalizationEnabled,
        selectPage: PageHierarchyActions.selectPage,
        changeSelectedPagePath: PageHierarchyActions.changeSelectedPagePath,
        onGetCachedPageCount: PageActions.getCachedPageCount,
        onClearCache: PageActions.clearCache,
        clearSelectedPage: PageActions.clearSelectedPage,
        onModuleCopyChange: PageActions.updatePageModuleCopy,
        getPageHierarchy: PageActions.getPageHierarchy

    }, dispatch);
}

export default connect(mapStateToProps, mapDispatchToProps)(App);<|MERGE_RESOLUTION|>--- conflicted
+++ resolved
@@ -66,10 +66,6 @@
             referralText: "",
             busy: false,
             headerDropdownSelection: "Save Page Template",
-<<<<<<< HEAD
-=======
-
->>>>>>> 456aaf49
             toggleSearchMoreFlyout: false,
             DropdownCalendarIsActive: null,
 
@@ -824,7 +820,6 @@
     }
 
     generateFilters() {
-<<<<<<< HEAD
         const { filterByPageType, filterByPublishStatus, filterByWorkflow, filterByWorkflowName, startDate, endDate, startAndEndDateDirty } = this.state;
         const filters = this.state.tags.split(",")
                             .filter(e => !!e)
@@ -840,19 +835,6 @@
             const fullStartDate = `${startDate.getDay()+1}/${startDate.getMonth() + 1}/${startDate.getFullYear()}`;
             const fullEndDate = `${endDate.getDay()+1}/${endDate.getMonth() + 1}/${endDate.getFullYear()}`;
             const left = () => filters.push({ ref: "startAndEndDateDirty", tag: `Date Range: ${fullStartDate} ${fullEndDate} ` });
-=======
-        const { filterByPageType, filterByPublishStatus, filterByWorkflow, startDate, endDate, startAndEndDateDirty } = this.state;
-        const filters = this.state.tags.split(",");
-        filterByPageType ? filters.push({ ref: "filterByPageType", tag: `Page Type: ${filterByPageType}` }) : null;
-        filterByPublishStatus ? filters.push({ ref: "filterByPublishStatus", tag: `Published Status: ${filterByPublishStatus}` }) : null;
-        filterByWorkflow ? filters.push({ ref: "filterByWorkflow", tag: `Workflow: ${filterByWorkflow}` }) : null;
-
-        if (startAndEndDateDirty) {
-            const fullStartDate = `${startDate.getDay()}/${startDate.getMonth() + 1}/${startDate.getFullYear()}`;
-            const fullEndDate = `${endDate.getDay()}/${endDate.getMonth() + 1}/${endDate.getFullYear()}`;
-
-            const left = () => filters.push({ ref: "startAndEndDateDirty", tag: `Date Range: ${fullStartDate} - ${fullEndDate} ` });
->>>>>>> 456aaf49
             const right = () => filters.push({ ref: "startAndEndDateDirty", tag: `From Date: ${fullStartDate}` });
 
             fullStartDate != fullEndDate ? left() : right();
@@ -866,7 +848,6 @@
     }
 
     onSave() {
-<<<<<<< HEAD
         let { searchTerm, filterByPageType, filterByPublishStatus, filterByWorkflow, startDate, endDate, startAndEndDateDirty, tags } = this.state;
         const searchDateRange = startAndEndDateDirty ? { publishDateStart: startDate, publishDateEnd: endDate } : {};
 
@@ -874,19 +855,10 @@
             tags  = tags[0]=="," ? tags.replace(",", "") : tags;
             tags  = tags[tags.length-1]=="," ? tags.split(",").filter(t => !!t).join() : tags;
         }
-=======
-        const { searchTerm, filterByPageType, filterByPublishStatus, filterByWorkflow, startDate, endDate, startAndEndDateDirty, tags } = this.state;
-        const searchDateRange = startAndEndDateDirty ? { publishDateStart: startDate, publishDateEnd: endDate } : {};
-        let search = { tags: tags, searchKey: searchTerm, pageType: filterByPageType, publishStatus: filterByPublishStatus, workflowId: filterByWorkflow };
->>>>>>> 456aaf49
 
 
         let search = { tags: tags, searchKey: searchTerm, pageType: filterByPageType, publishStatus: filterByPublishStatus, workflowId: filterByWorkflow };
         search = Object.assign({}, search, searchDateRange);
-<<<<<<< HEAD
-
-=======
->>>>>>> 456aaf49
         for (let prop in search) {
             if (!search[prop]) {
                 delete search[prop];
@@ -1135,7 +1107,6 @@
                             <img src={item.thumbnail} />
                         </div>
                         <div className="search-item-details">
-<<<<<<< HEAD
                             <div className="search-item-details-left">
                                 <h1 onClick={() => onNameClick(item)}>{item.name}</h1>
                                 <h2>{item.tabpath}</h2>
@@ -1147,15 +1118,10 @@
                                     <li><div dangerouslySetInnerHTML={{ __html: TreeAnalytics }} /></li>
                                 </ul>
                             </div>
-=======
-                            <h1>{item.name}</h1>
-                            <h2>{item.tabpath}</h2>
->>>>>>> 456aaf49
                             <div className="search-item-details-list">
                                 <ul>
                                     <li>
                                         <p>Page Type:</p>
-<<<<<<< HEAD
                                         <p onClick={()=>{ this.setState({filterByPageType: item.pageType}, ()=>this.onSave()); }} >{item.pageType}</p>
                                     </li>
                                     <li>
@@ -1165,17 +1131,6 @@
                                     <li>
                                         <p >Publish Date:</p>
                                         <p onClick={()=>{ this.setState({startDate: publishedDate, endDate: publishedDate, startAndEndDateDirty:true}, ()=>this.onSave()); }}>{item.publishDate.split(" ")[0]}</p>
-=======
-                                        <p>{item.pageType}</p>
-                                    </li>
-                                    <li>
-                                        <p>Publish Status:</p>
-                                        <p>{item.status}</p>
-                                    </li>
-                                    <li>
-                                        <p>Publish Date:</p>
-                                        <p>{item.publishDate}</p>
->>>>>>> 456aaf49
                                     </li>
                                 </ul>
                             </div>
@@ -1183,11 +1138,7 @@
                                 <ul>
                                     <li>
                                         <p>Workflow:</p>
-<<<<<<< HEAD
                                         <p onClick={()=>{ this.setState({filterByWorkflow: item.workflowId, filterByWorkflowName: item.workflowName}, ()=>this.onSave()); }}>{item.workflowName}</p>
-=======
-                                        <p>{item.workflowName}</p>
->>>>>>> 456aaf49
                                     </li>
                                     <li>
                                         <p>Tags:</p>
@@ -1203,12 +1154,8 @@
                                                         </span>
                                                     </span>
                                                 );
-<<<<<<< HEAD
                                             })}
                                         </p>
-=======
-                                            })}</p>
->>>>>>> 456aaf49
                                     </li>
                                 </ul>
                             </div>
@@ -1259,7 +1206,6 @@
         return filters
             .filter(filter => !!filter)
             .map((filter) => {
-<<<<<<< HEAD
 
                 const deleteFilter = (prop) => {
                     const left = () => {
@@ -1281,14 +1227,6 @@
                     condition ? left() : right();
                 };
 
-=======
-
-                const deleteFilter = (prop) => {
-                    const update = {};
-                    update[prop] = null;
-                    this.setState(update, () => this.onSave());
-                };
->>>>>>> 456aaf49
                 return (
                     <div className="filter-by-tags">
                         <div>{filter.tag}</div>
@@ -1306,11 +1244,7 @@
 
         const { props } = this;
         const { selectedPage } = props;
-<<<<<<< HEAD
         const { inSearch, headerDropdownSelection, toggleSearchMoreFlyout, searchTerm } = this.state;
-=======
-        const { inSearch, headerDropdownSelection, toggleSearchMoreFlyout } = this.state;
->>>>>>> 456aaf49
 
 
         const additionalPanels = this.getAdditionalPanels();
