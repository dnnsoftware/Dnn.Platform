
import React, { Component, PropTypes } from "react";
import ReactDOM from "react-dom";
import { connect } from "react-redux";
import { bindActionCreators } from "redux";
import PersonaBarPageHeader from "dnn-persona-bar-page-header";
import PersonaBarPageBody from "dnn-persona-bar-page-body";
import PersonaBarPage from "dnn-persona-bar-page";
import {
    pageActions as PageActions,
    addPagesActions as AddPagesActions,
    templateActions as TemplateActions,
    visiblePanelActions as VisiblePanelActions,
    languagesActions as LanguagesActions,
    pageHierarchyActions as PageHierarchyActions
} from "../actions";
import PageSettings from "./PageSettings/PageSettings";
import AddPages from "./AddPages/AddPages";
import Localization from "../localization";
import PageList from "./PageList/PageList";
import SaveAsTemplate from "./SaveAsTemplate/SaveAsTemplate";
import Button from "dnn-button";
import utils from "../utils";
import panels from "../constants/panels";
import Sec from "./Security/Sec";
import securityService from "../services/securityService";
import permissionTypes from "../services/permissionTypes";
import BreadCrumbs from "./BreadCrumbs";
import cloneDeep from 'lodash/clonedeep';
import GridCell from "dnn-grid-cell";
import OverflowText from "dnn-text-overflow-wrapper";
import PageDetails from "./PageDetails/PageDetails";
import Promise from "promise";

import { PagesSearchIcon, PagesVerticalMore, CalendarIcon, ArrowBack, EyeIcon, TreeEdit, TreeAnalytics } from "dnn-svg-icons";
import Dropdown from "dnn-dropdown";
import DayPicker from "./DayPicker/src/DayPicker";
import { XIcon } from "dnn-svg-icons";

import "./style.less";

import DropdownDayPicker from "./DropdownDayPicker/DropdownDayPicker";

import { PersonaBarPageTreeviewInteractor } from "./dnn-persona-bar-page-treeview";

function getSelectedTabBeingViewed(viewTab) {
    switch (viewTab) {
        case "details":
            return 0;
        case "permissions":
            return 1;
        case "localization":
            return 2;
        case "advanced":
            return 3;
    }
}


class App extends Component {
    constructor() {
        super();
        const date = new Date();
        this.state = {
            referral: "",
            referralText: "",
            busy: false,
            headerDropdownSelection: "Save Page Template",
            toggleSearchMoreFlyout: false,
            DropdownCalendarIsActive: null,

            inSearch: false,
            searchTerm: "",
            filtersUpdated: false,

            startDate: date,
            endDate: date,
            defaultDate: date,
            startAndEndDateDirty: false,

            filterByPageType: null,
            filterByPublishStatus: null,
            filterByWorkflow: null,
            workflowList: [],

            tags: "",
            filters: [],
            searchFields: {}
        };
        this.lastActivePageId = null;
        this.shouldRunRecursive = true;
        this.noPermissionSelectionPageId = null;
    }

    componentDidMount() {
        const { props } = this;
        const viewName = utils.getViewName();
        const viewParams = utils.getViewParams();
        window.dnn.utility.setConfirmationDialogPosition();
        window.dnn.utility.closeSocialTasks();
        this.props.getPageList();
        const selectedPageId = utils.getCurrentPageId();
        selectedPageId && !utils.getIsAdminHostSystemPage() && this.onLoadPage(selectedPageId);
        // , (data) => {
        //     this.shouldRunRecursive = false;
        //     this.buildTree(selectedPageId);
        // });

        if (viewName === "edit") {
            this.onLoadPage(utils.getCurrentPageId());
        }

        if (!utils.isPlatform()) {
            this.props.getWorkflowsList();
        }

        //Resolve tab being viewed, if view params are present.
        this.resolveTabBeingViewed(viewParams);

        //Listen to event fired to view page settings (from site settings)
        document.addEventListener("viewPageSettings", this.resolveTabBeingViewed.bind(this), false);

    }

    //Update referral text if coming from a referral. (ex: "SiteSettings", resx.get("BackToLanguages"))
    updateReferral(referral, referralText) {
        this.setState({
            referral,
            referralText
        });
    }

    //Method to go back to referral panel.
    goToReferralPanel(referral) {
        let personaBar = window.parent.dnn ? window.parent.dnn.PersonaBar : null;
        if (personaBar) {
            personaBar.openPanel(referral, {}); //Open, panel should already be rendered, so no need to pass params.
            this.updateReferral("", "");
        }
    }

    //Call method to go back to referral panel
    backToReferral(referral) {
        this.goToReferralPanel(referral);
    }

    //Resolves tab being viewed if view params are present.
    resolveTabBeingViewed(viewParams) {

        if (!viewParams) {
            return;
        }
        if (viewParams.pageId) {
            this.onLoadPage(viewParams.pageId);

        }
        if (viewParams.viewTab) {
            this.selectPageSettingTab(getSelectedTabBeingViewed(viewParams.viewTab));
        }
        if (viewParams.referral) {
            this.updateReferral(viewParams.referral, viewParams.referralText);
        }
    }

    componentWillMount() {
        let { selectedPage } = this.props;
        if (securityService.userHasPermission(permissionTypes.MANAGE_PAGE, selectedPage)) {
            this.props.getContentLocalizationEnabled();
        }
    }

    componentWillUnmount() {
        document.removeEventListener("viewPageSettings");
    }


    componentWillReceiveProps(newProps) {
        this.notifyErrorIfNeeded(newProps);
        window.dnn.utility.closeSocialTasks();
        const { selectedPage } = newProps;
        if (selectedPage && selectedPage.tabId > 0 && selectedPage.canManagePage !== undefined && !selectedPage.canManagePage) {
            this.noPermissionSelectionPageId = utils.getCurrentPageId();
            this.setEmptyStateMessage(Localization.get("NoPermissionEditPage"));
        }
        if (selectedPage && selectedPage.tabId > 0 && this.shouldRunRecursive) {
            this.shouldRunRecursive = false;
            this.buildTree(selectedPage.tabId);
        }
    }

    buildTree(selectedId) {
        const buildTreeInternal = (hierarchy) => {
            const callAPI = () => {
                const parentId = hierarchy.shift();
                parentId && setTimeout(() => execute(), 100);
                const execute = () => this.props.getChildPageList(parentId)
                    .then(data => {
                        this._traverse((item, list, update) => {
                            const left = () => {
                                item.childListItems = data;
                                item.isOpen = true;
                                item.hasChildren = true;
                                update(list);
                                callAPI();
                            };

                            const right = () => {
                                update(list);
                                this.buildBreadCrumbPath(selectedId);
                            };
                            (data.length > 0 && item.id === data[0].parentId && data[0].parentId !== selectedId) ? left() : right();
                        });
                    });
            };
            callAPI();
        };
        this.props.getPageHierarchy(selectedId).then(buildTreeInternal);
    }
    notifyErrorIfNeeded(newProps) {
        if (newProps.error !== this.props.error) {
            const errorMessage = (newProps.error && newProps.error.message) || Localization.get("AnErrorOccurred");
            utils.notifyError(errorMessage);
        }
    }

    onPageSettings(pageId) {
        const { props } = this;
        this.onLoadPage(pageId);
    }

    onCreatePage() {
        this.props.onCreatePage((page) => {
            if (page && page.canAddContentToPage || utils.getIsSuperUser()) {
                page.selected = true;
                if (page.parentId && page.parentId !== -1) {
                    this._traverse((item, list, updateStore) => {
                        if (item.id === page.parentId) {
                            switch (true) {
                                case item.childCount > 0 && !item.childListItems:
                                    this.props.getChildPageList(item.id).then((data) => {
                                        item.isOpen = true;
                                        item.childListItems = data;
                                        updateStore(list);
                                    });
                                    break;
                                case item.childCount === 0 && !item.childListItems:
                                    item.childCount++;
                                    item.childListItems = [];
                                    item.childListItems.push(page);
                                    this.onLoadPage(page.id);
                                    break;
                                case Array.isArray(item.childListItems) === true:
                                    item.childCount++;
                                    item.childListItems.push(page);
                                    this.onLoadPage(page.id);
                                    break;
                            }
                            item.isOpen = true;
                            updateStore(list);
                        }
                    });
                }
                else {
                    this.props.getPageList().then(() => {
                        this._traverse((item, list, updateStore) => {
                            if (item.id === page.id) {
                                item.isOpen = true;
                                item.selected = true;
                                updateStore(list);
                                this.onLoadPage(page.id);
                            }
                        });
                    });
                }
            }
            else {
                let self = this;
                self.setEmptyStateMessage();
            }
        });
    }

    onUpdatePage(input) {
        this.shouldRunRecursive = false;
        return new Promise((resolve) => {
            const update = (input && input.tabId) ? input : this.props.selectedPage;
            let newList = null;
            let cachedItem = null;

            const removeFromOldParent = () => {
                const left = () => {
                    const { pageList } = this.props;
                    pageList.forEach((item, index) => {
                        if (item.id == update.tabId) {
                            cachedItem = item;
                            const arr1 = pageList.slice(0, index);
                            const arr2 = pageList.slice(index + 1);
                            const newPageList = [...arr1, ...arr2];
                            this.props.updatePageListStore(newPageList);
                        }
                    });
                };


                const right = () => {

                    this._traverse((item, list, updateStore) => {
                        if (item.id == update.oldParentId) {
                            item.childListItems.forEach((child, index) => {
                                if (child.id === update.tabId) {
                                    cachedItem = child;
                                    const arr1 = item.childListItems.slice(0, index);
                                    const arr2 = item.childListItems.slice(index + 1);
                                    item.childListItems = [...arr1, ...arr2];
                                    item.childCount--;
                                    updateStore(list);
                                }
                            });
                        }
                    });
                };

                (update.oldParentId === -1 || update.parentId === -1) ? left() : right();
            };

            const addToNewParent = () => {

                this._traverse((item, list, updateStore) => {
                    if (item.id == update.parentId) {

                        (cachedItem) ? cachedItem.parentId = item.id : null;

                        switch (true) {
                            case item.childCount > 0 && !item.childListItems:
                                this.props.getChildPageList(item.id).then((data) => {
                                    item.isOpen = true;
                                    item.childListItems = data;
                                    updateStore(list);
                                });
                                break;
                            case item.childCount == 0 && !item.childListItems:
                                item.childCount++;
                                item.childListItems = [];
                                item.childListItems.push(cachedItem);
                                break;
                            case Array.isArray(item.childListItems) === true:
                                item.childCount++;
                                item.childListItems.push(cachedItem);
                                this.onLoadPage(cachedItem.id);
                                break;
                        }
                        item.isOpen = true;
                        updateStore(list);
                    }
                });
            };

            this.props.onUpdatePage(update, (page) => {
                if (update.oldParentId) {
                    if (page.id === utils.getCurrentPageId()) {
                        window.parent.location = page.url;
                    }
                    else {
                        removeFromOldParent();
                        addToNewParent();
                    }
                }

                this._traverse((item, list, updateStore) => {
                    if (item.id === update.tabId) {
                        item.name = page.name;
                        item.pageType = page.pageType;
                        item.url = page.url;
                        updateStore(list);
                    }
                });

                this.onLoadPage(update.tabId);
                resolve();
            });
        });
    }
    onLoadPage(pageId, callback) {
        const self = this;
        this.props.onLoadPage(pageId).then((data) => {
            self.buildBreadCrumbPath(data.tabId);
            if (typeof callback === "function")
                callback(data);
        });
    }
    onCancelPage(pageId) {
        this.props.changeSelectedPagePath("");
        this.props.onCancelPage(pageId);
    }

    onChangeParentId(newParentId) {
        this.onChangePageField('oldParentId', this.props.selectedPage.parentId);
    }

    onSearchFocus() {

    }

    onSearchFieldChange(e) {
        let self = this;
        const currentSearchTerm = this.state.searchTerm;
        const inSearch = this.state.inSearch;
        this.setState({ searchTerm: e.target.value, filtersUpdated: true }, () => {
            const { searchTerm } = this.state;
            switch (true) {
                case searchTerm.length > 3:
                    self.onSearch();
                    return;
                case currentSearchTerm.length > 0 && searchTerm.length === 0 && inSearch:
                    self.onSearch();
                    return;
            }
        });
    }

    onAddPage(parentPage) {
        this.clearEmptyStateMessage();
        this.selectPageSettingTab(0);

        const addPage = () => {

            const { props } = this;
            const { selectedPage } = props;
            let runUpdateStore = null;
            let pageList = null;

            this._traverse((item, list, updateStore) => {
                item.selected = false;
                pageList = list;
                runUpdateStore = updateStore;
            });

<<<<<<< HEAD
                runUpdateStore(pageList);
                const onConfirm = () => { this.props.changeSelectedPagePath(""); this.props.getNewPage(parentPage); };
                if (selectedPage && selectedPage.tabId !== 0 && props.selectedPageDirty) {
                    utils.confirm(
                        Localization.get("CancelWithoutSaving"),
                        Localization.get("Close"),
                        Localization.get("Cancel"),
                        onConfirm);

                } else {
                    onConfirm();
                }
            };
=======
            runUpdateStore(pageList);

            if (selectedPage && selectedPage.tabId !== 0 && props.selectedPageDirty) {
                const onConfirm = () => this.props.getNewPage(parentPage);
                utils.confirm(
                    Localization.get("CancelWithoutSaving"),
                    Localization.get("Close"),
                    Localization.get("Cancel"),
                    onConfirm);

            } else {
                props.getNewPage(parentPage);
            }
        };
>>>>>>> afb21639

        const noPermission = () => this.setEmptyStateMessage("You do not have permission to add a child page to this parent");
        parentPage.canAddPage === undefined || parentPage.canAddPage ? addPage() : noPermission();
    }

    onCancelSettings() {
        const { props } = this;
        if (props.selectedPageDirty) {
            this.showCancelWithoutSavingDialog();
        }
        else {
            if (props.selectedPage.tabId === 0 && props.selectedPage.isCopy && props.selectedPage.templateTabId) {
                this.onCancelPage(props.selectedPage.templateTabId);
            }
            else {
                this.onCancelPage();
            }
        }
    }

    onDeleteSettings() {
        const { props } = this;
        const { selectedPage } = props;

        const left = () => {
            return () => {
                this._traverse((item, list, updateStore) => {
                    if (item.id === props.selectedPage.parentId) {
                        let itemIndex = null;
                        item.childCount--;
                        (item.childCount === 0) ? item.isOpen = false : null;

                        item.childListItems.forEach((child, index) => {
                            if (child.id === props.selectedPage.tabId) {
                                itemIndex = index;
                            }
                        });
                        const arr1 = item.childListItems.slice(0, itemIndex);
                        const arr2 = item.childListItems.slice(itemIndex + 1);
                        item.childListItems = [...arr1, ...arr2];
                        props.onDeletePage(props.selectedPage, utils.getCurrentPageId() === props.selectedPage.tabId ? item.url : null);
                        updateStore(list);
                        this.onCancelPage();
                    }
                });
            };
        };

        const right = () => {
            return () => {
                let itemIndex;
                const pageList = JSON.parse(JSON.stringify(this.props.pageList));
                pageList.forEach((item, index) => {
                    if (item.id === selectedPage.tabId) {
                        itemIndex = index;
                    }
                });

                const arr1 = pageList.slice(0, itemIndex);
                const arr2 = pageList.slice(itemIndex + 1);
                const update = [...arr1, ...arr2];
                this.props.onDeletePage(props.selectedPage, utils.getCurrentPageId() === props.selectedPage.tabId ? utils.getDefaultPageUrl() : null);
                this.props.updatePageListStore(update);
                this.onCancelPage();
            };
        };

        const onDelete = (selectedPage.parentId !== -1) ? left() : right();

        utils.confirm(
            Localization.get("DeletePageConfirm"),
            Localization.get("Delete"),
            Localization.get("Cancel"),
            onDelete);
    }

    onClearCache() {
        const { props } = this;
        props.onClearCache();
    }

    showCancelWithoutSavingDialog() {
        const { props } = this;
        const onConfirm = () => {
            if (props.selectedPage.tabId === 0 && props.selectedPage.isCopy && props.selectedPage.templateTabId) {
                this.onCancelPage(props.selectedPage.templateTabId);
            }
            else {
                this.onCancelPage();
            }
        };
        utils.confirm(
            Localization.get("CancelWithoutSaving"),
            Localization.get("Close"),
            Localization.get("Cancel"),
            onConfirm);
    }


    showCancelWithoutSavingDialogInEditMode(input) {
        const id = (typeof input === "object") ? this.props.selectedPage.tabId : input;
        if (this.props.selectedPageDirty) {
            const onConfirm = () => {
                this.onLoadPage(id, (data) => {
                    this._traverse((item, list, updateStore) => {
                        if (item.id === id) {
                            Object.keys(this.props.selectedPage).forEach((key) => item[key] = this.props.selectedPage[key]);
                            this.props.updatePageListStore(list);
                            this.selectPageSettingTab(0);
                            this.lastActivePageId = null;
                        }
                    });
                });
            };

            utils.confirm(
                Localization.get("CancelWithoutSaving"),
                Localization.get("Continue"),
                Localization.get("Go Back"),
                onConfirm);

        } else {
<<<<<<< HEAD
            this.onCancelPage();
=======
            this.props.onCancelPage();
            this.lastActivePageId = null;
>>>>>>> afb21639
            this.props.changeSelectedPagePath("");

        }
    }

    isNewPage() {
        const { selectedPage } = this.props;
        return selectedPage.tabId === 0;
    }

    getPageTitle() {
        const { selectedPage } = this.props;
        return this.isNewPage() ?
            Localization.get("AddPage") :
            selectedPage.name;
    }

    getSettingsButtons() {
        const { selectedPage, settingsButtonComponents, onLoadSavePageAsTemplate, onDuplicatePage, onShowPanel, onHidePanel } = this.props;
        const SaveAsTemplateButton = settingsButtonComponents.SaveAsTemplateButton || Button;
        const deleteAction = this.onDeleteSettings.bind(this);

        return (
            <div className="heading-buttons">
                <Sec permission={permissionTypes.ADD_PAGE} onlyForNotSuperUser={true} selectedPage={selectedPage}>
                    <Button type="primary" size="large" onClick={this.onAddPage.bind(this)}>{Localization.get("AddPage")}</Button>
                </Sec>
                <Sec permission={permissionTypes.EXPORT_PAGE} selectedPage={selectedPage}>
                    <SaveAsTemplateButton
                        type="secondary"
                        size="large"
                        onClick={onLoadSavePageAsTemplate}
                        onShowPanelCallback={onShowPanel}
                        onHidePanelCallback={onHidePanel}
                        onSaveAsPlatformTemplate={onLoadSavePageAsTemplate}>
                        {Localization.get("SaveAsTemplate")}
                    </SaveAsTemplateButton>
                </Sec>
                <Sec permission={permissionTypes.COPY_PAGE} selectedPage={selectedPage}>
                    <Button
                        type="secondary"
                        size="large"
                        onClick={onDuplicatePage}>
                        {Localization.get("DuplicatePage")}
                    </Button>
                </Sec>
                {!securityService.userHasPermission(permissionTypes.MANAGE_PAGE, selectedPage) &&
                    <Sec permission={permissionTypes.DELETE_PAGE} onlyForNotSuperUser={true} selectedPage={selectedPage}>
                        <Button
                            type="secondary"
                            size="large"
                            onClick={deleteAction}>
                            {Localization.get("Delete")}
                        </Button>
                    </Sec>
                }
            </div>
        );
    }

    selectPageSettingTab(index) {
        this.props.selectPageSettingTab(index);
    }


    getAddPages() {
        const { props } = this;

        return (<PersonaBarPage isOpen={props.selectedView === panels.ADD_MULTIPLE_PAGES_PANEL} fullWidth={true}>
            <PersonaBarPageHeader title={Localization.get("AddMultiplePages")}>
            </PersonaBarPageHeader>
            <PersonaBarPageBody backToLinkProps={{
                text: securityService.isSuperUser() && Localization.get("BackToPages"),
                onClick: props.onCancelAddMultiplePages
            }}>
                <AddPages
                    bulkPage={props.bulkPage}
                    onCancel={props.onCancelAddMultiplePages}
                    onSave={props.onSaveMultiplePages}
                    onChangeField={props.onChangeAddMultiplePagesField}
                    components={props.multiplePagesComponents} />
            </PersonaBarPageBody>
        </PersonaBarPage>);
    }

    getSaveAsTemplatePage() {
        const { props } = this;
        const pageName = props.selectedPage && props.selectedPage.name;
        const backToLabel = Localization.get("BackToPageSettings") + ": " + pageName;

        return (<PersonaBarPage isOpen={props.selectedView === panels.SAVE_AS_TEMPLATE_PANEL}>
            <PersonaBarPageHeader title={Localization.get("SaveAsTemplate")}>
            </PersonaBarPageHeader>
            <PersonaBarPageBody backToLinkProps={{
                text: backToLabel,
                onClick: props.onCancelSavePageAsTemplate
            }}>
                <SaveAsTemplate
                    onCancel={props.onCancelSavePageAsTemplate} />
            </PersonaBarPageBody>
        </PersonaBarPage>);
    }

    getAdditionalPanels() {
        const additionalPanels = [];
        const { props } = this;

        if (props.additionalPanels) {
            for (let i = 0; i < props.additionalPanels.length; i++) {
                const panel = props.additionalPanels[i];
                if (props.selectedView === panel.panelId) {
                    const Component = panel.component;
                    additionalPanels.push(
                        <Component
                            onCancel={props.onCancelSavePageAsTemplate}
                            selectedPage={props.selectedPage}
                            store={panel.store} />
                    );
                }
            }
        }

        return additionalPanels;
    }

    _traverse(comparator, pageListCopy) {
        let listItems = pageListCopy || JSON.parse(JSON.stringify(this.props.pageList));
        const cachedChildListItems = [];
        cachedChildListItems.push(listItems);
        const condition = cachedChildListItems.length > 0;

        const loop = () => {
            const childItem = cachedChildListItems.length ? cachedChildListItems.shift() : null;
            const left = () => childItem.forEach(item => {
                comparator(item, listItems, (pageList) => this.props.updatePageListStore(pageList));
                Array.isArray(item.childListItems) ? cachedChildListItems.push(item.childListItems) : null;
                condition ? loop() : exit();
            });
            const right = () => null;
            childItem ? left() : right();
        };

        const exit = () => null;

        loop();
        return;
    }

    setActivePage(pageInfo) {
        return new Promise((resolve) => {
            this.selectPageSettingTab(0);
            pageInfo.id = pageInfo.id || pageInfo.tabId;
            pageInfo.tabId = pageInfo.tabId || pageInfo.id;
            this.onLoadPage(pageInfo.tabId);
            resolve();
        });
    }

    onSelection(pageId) {
        const { selectedPage, selectedPageDirty } = this.props;
        this.selectPageSettingTab(0);
        this.shouldRunRecursive = false;
        const left = () => {
            if (!selectedPage || selectedPage.tabId !== pageId) {
                this.onLoadPage(pageId);
                this.selectPageSettingTab(0);
            }
        };
        const right = () => (!selectedPage || pageId !== selectedPage.tabId) ? this.showCancelWithoutSavingDialogInEditMode(pageId) : null;
        (!selectedPageDirty) ? left() : right();
    }

    onNoPermissionSelection(pageId) {
        const setNoPermissionState = () => {
            this.onCancelPage();
            this.buildBreadCrumbPath(pageId);
            this.noPermissionSelectionPageId = pageId;
            this.setEmptyStateMessage(Localization.get("NoPermissionEditPage"));
        };
        if (this.props.selectedPageDirty) {
            utils.confirm(
                Localization.get("CancelWithoutSaving"),
                Localization.get("Continue"),
                Localization.get("Go Back"),
                setNoPermissionState);
        }
        else {
            setNoPermissionState();
        }
    }

    onChangePageField(key, value) {
        if (this.props.selectedPage[key] !== value) {
            this.props.onChangePageField(key, value);
        }
    }

    onMovePage({ Action, PageId, ParentId, RelatedPageId }) {
        return PageActions.movePage({ Action, PageId, ParentId, RelatedPageId });
    }

    CallCustomAction(action) {
        const { selectedPage, selectedPageDirty } = this.props;
        const callAction = () => {
            if (selectedPage && selectedPage.tabId !== 0 && selectedPageDirty) {
                const onConfirm = () => {
                    action();
                };
                utils.confirm(
                    Localization.get("CancelWithoutSaving"),
                    Localization.get("Close"),
                    Localization.get("Cancel"),
                    onConfirm);

            } else {
                action();
            }
        };
        callAction();
    }

    onDuplicatePage(item) {
        const { selectedPage, selectedPageDirty } = this.props;
        const message = Localization.get("NoPermissionCopyPage");
        const duplicate = () => {
            if (selectedPage && selectedPage.tabId !== 0 && selectedPageDirty) {
                const onConfirm = () => {
                    this.props.onDuplicatePage(true);
                };
                utils.confirm(
                    Localization.get("CancelWithoutSaving"),
                    Localization.get("Close"),
                    Localization.get("Cancel"),
                    onConfirm);

            } else {
                this.props.onDuplicatePage(false);
            }
        };
        const noPermission = () => this.setEmptyStateMessage(message);
        item.canCopyPage ? duplicate() : noPermission();
    }

    onViewEditPage(item) {
        const { selectedPageDirty } = this.props;
        const viewPage = () => PageActions.viewPage(item.id, item.url);

        const left = () => {
            utils.confirm(
                Localization.get("CancelWithoutSaving"),
                Localization.get("Close"),
                Localization.get("Cancel"),
                viewPage);
        };

        const right = () => viewPage();
        const proceed = () => selectedPageDirty ? left() : right();

        this.clearEmptyStateMessage();
        const message = Localization.get("NoPermissionEditPage");
        const noPermission = () => this.setEmptyStateMessage(message);
        item.canAddContentToPage ? proceed() : noPermission();

    }

    onViewPage(item) {
        const { selectedPageDirty } = this.props;
        const view = () => {
            //this.onLoadPage(item.id);
            utils.getUtilities().closePersonaBar(function () {
                window.parent.location = item.url;
            });
        };

        const left = () => {
            utils.confirm(
                Localization.get("CancelWithoutSaving"),
                Localization.get("Close"),
                Localization.get("Cancel"),
                view);
        };

        const right = () => view();
        const proceed = () => selectedPageDirty ? left() : right();

        this.clearEmptyStateMessage();
        const message = Localization.get("NoPermissionViewPage");
        const noPermission = () => this.setEmptyStateMessage(message);
        item.canViewPage ? proceed() : noPermission();

    }

    setEmptyStateMessage(emptyStateMessage) {
        this.setState({ emptyStateMessage });
        this.props.clearSelectedPage();
    }

    clearEmptyStateMessage() {
        this.noPermissionSelectionPageId = null;
        this.setState({ emptyStateMessage: null });
    }

    onSearchMoreFlyoutClick() {
        this.setState({ toggleSearchMoreFlyout: !this.state.toggleSearchMoreFlyout }, () => {
            const { toggleSearchMoreFlyout } = this.state;
            !toggleSearchMoreFlyout ? this.setState({ DropdownCalendarIsActive: null }) : null;
        });
    }

    toggleDropdownCalendar(bool) {
        typeof (bool) == "boolean" ? this.setState({ DropdownCalendarIsActive: bool }) : this.setState({ DropdownCalendarIsActive: !this.state.DropdownCalendarIsActive });
    }


    onDayClick(newDay, isEndDate) {
        this.setState({ startAndEndDateDirty: true });
        const right = () => {
            const condition = newDay.getTime() < this.state.endDate.getTime();
            condition ? this.setState({ startDate: newDay, filtersUpdated: true }) : this.setState({ startDate: newDay, endDate: newDay, filtersUpdated: true });
        };

        const left = () => {
            const condition = newDay.getTime() >= this.state.startDate.getTime();
            condition ? this.setState({ endDate: newDay, filtersUpdated: true }) : null;
        };
        isEndDate ? left() : right();
    }

    generateFilters() {
        const { filterByPageType, filterByPublishStatus, filterByWorkflow, filterByWorkflowName, startDate, endDate, startAndEndDateDirty } = this.state;
        const filters = this.state.tags.split(",")
            .filter(e => !!e)
            .map((tag) => {
                return { ref: `tag-${tag}`, tag: `${tag}` };
            });

        filterByPageType ? filters.push({ ref: "filterByPageType", tag: `${Localization.get("PageType")}: ${filterByPageType}` }) : null;
        filterByPublishStatus ? filters.push({ ref: "filterByPublishStatus", tag: `${Localization.get("lblPublishStatus")}: ${filterByPublishStatus}` }) : null;
        filterByWorkflow ? filters.push({ ref: "filterByWorkflow", tag: `${Localization.get("WorkflowTitle")}: ${filterByWorkflowName}` }) : null;

        if (startAndEndDateDirty) {
            let dateRangeText = Localization.get(utils.isPlatform() ? "ModifiedDateRange" : "PublishedDateRange");
            const fullStartDate = `${startDate.getDate()}/${startDate.getMonth() + 1}/${startDate.getFullYear()}`;
            const fullEndDate = `${endDate.getDate()}/${endDate.getMonth() + 1}/${endDate.getFullYear()}`;
            const left = () => filters.push({ ref: "startAndEndDateDirty", tag: `${dateRangeText}: ${fullStartDate} - ${fullEndDate} ` });
            const right = () => filters.push({ ref: "startAndEndDateDirty", tag: `${dateRangeText}: ${fullStartDate}` });

            fullStartDate != fullEndDate ? left() : right();
        }

        this.setState({ filters, DropdownCalendarIsActive: null, toggleSearchMoreFlyout: false });
    }
    getDateLabel() {
        let filterByDateText = utils.isPlatform() ? "FilterByModifiedDateText" : "FilterByPublishDateText";
        const { startDate, endDate, startAndEndDateDirty } = this.state;
        let label = Localization.get(filterByDateText);
        if (startAndEndDateDirty) {
            const fullStartDate = `${startDate.getDate()}/${startDate.getMonth() + 1}/${startDate.getFullYear()}`;
            const fullEndDate = `${endDate.getDate()}/${endDate.getMonth() + 1}/${endDate.getFullYear()}`;
            label = fullStartDate !== fullEndDate ? `${fullStartDate} - ${fullEndDate}` : `${fullStartDate}`;
        }
        return label;
    }
    saveSearchFilters(searchFields) {
        return new Promise((resolve) => this.setState({ searchFields }, () => resolve()));
    }

    onSearch() {
        const { selectedPage } = this.props;
        const { filtersUpdated } = this.state;
        if (filtersUpdated) {
            if (selectedPage) {
                this.lastActivePageId = selectedPage.tabId;
                if (this.props.selectedPageDirty) {
                    this.showCancelWithoutSavingDialogAndRun(() => {
                        this.doSearch();
                    }, () => {
                        this.clearSearch();
                    });
                } else {
                    this.doSearch();
                }
            }
            else {
                this.doSearch();
            }
        }
        this.setState({ DropdownCalendarIsActive: null, toggleSearchMoreFlyout: false });
    }

    doSearch() {
        const { selectedPage } = this.props;
        if (selectedPage) {
<<<<<<< HEAD
            this.onCancelPage();
=======
            this.lastActivePageId = selectedPage.tabId;
            this.props.onCancelPage();
>>>>>>> afb21639
        }

        let { filtersUpdated, inSearch, searchTerm, filterByPageType, filterByPublishStatus, filterByWorkflow, startDate, endDate, startAndEndDateDirty, tags } = this.state;
        if (filtersUpdated || !inSearch) {
            const fullStartDate = `${startDate.getDate() < 10 ? `0` + startDate.getDate() : startDate.getDate()}/${((startDate.getMonth() + 1) < 10 ? `0` + (startDate.getMonth() + 1) : (startDate.getMonth() + 1))}/${startDate.getFullYear()} 00:00:00`;
            const fullEndDate = `${endDate.getDate() < 10 ? `0` + endDate.getDate() : endDate.getDate()}/${((endDate.getMonth() + 1) < 10 ? `0` + (endDate.getMonth() + 1) : (endDate.getMonth() + 1))}/${endDate.getFullYear()} 23:59:59`;
            const searchDateRange = startAndEndDateDirty ? { publishDateStart: fullStartDate, publishDateEnd: fullEndDate } : {};

            if (tags) {
                tags = tags[0] == "," ? tags.replace(",", "") : tags;
                tags = tags[tags.length - 1] == "," ? tags.split(",").filter(t => !!t).join() : tags;
            }


            let search = { tags: tags, searchKey: searchTerm, pageType: filterByPageType, publishStatus: filterByPublishStatus, workflowId: filterByWorkflow };
            search = Object.assign({}, search, searchDateRange);
            for (let prop in search) {
                if (!search[prop]) {
                    delete search[prop];
                }
            }

            this.generateFilters();
            this.saveSearchFilters(search).then(() => this.props.searchAndFilterPageList(search));
            this.setState({ inSearch: true, filtersUpdated: false });
        }
    }
    clearSearch(callback) {
        let date = new Date();
        this.setState({
            toggleSearchMoreFlyout: false,
            DropdownCalendarIsActive: null,
            filtersUpdated: false,
            inSearch: false,
            searchTerm: "",
            startDate: date,
            endDate: date,
            defaultDate: date,
            startAndEndDateDirty: false,
            filterByPageType: null,
            filterByPublishStatus: null,
            filterByWorkflow: null,
            workflowList: [],
            tags: "",
            filters: [],
            searchFields: {}
        }, () => {
            if (typeof callback === "function") {
                callback();
            }
            else {
                const { selectedPage } = this.props;
                !selectedPage && this.lastActivePageId && this.props.onLoadPage(this.lastActivePageId);
            }
        });
    }
    showCancelWithoutSavingDialogAndRun(callback, cancelCallback) {

        const onConfirm = () => {
            if (typeof callback === "function") {
                callback();
            }
        };
        const onCancel = () => {
            if (typeof cancelCallback === "function") {
                cancelCallback();
            }
        };
        utils.confirm(
            Localization.get("CancelWithoutSaving"),
            Localization.get("Close"),
            Localization.get("Cancel"),
            onConfirm,
            onCancel);
    }
    buildBreadCrumbPath(pageId) {
        let page = {};
        let selectedPath = [];
        const buildBreadCrumbPathInternal = () => {
            const addNode = (tabId) => {
                this._traverse((item, list, update) => {
                    if (item.id === tabId) {
                        page = item;
                        return;
                    }
                });
                //page && page.name && page.id && 
                selectedPath.push({ name: page.name, tabId: (page.id !== pageId ? page.id : null) });
                const left = () => {
                    addNode(page.parentId);
                };
                const right = () => {
                    selectedPath.reverse();
                    this.props.changeSelectedPagePath(selectedPath);
                };
                page.parentId > 0 ? left() : right();
            };
            addNode(pageId);
        };
        buildBreadCrumbPathInternal();
    }
    onBreadcrumbSelect(name) {
    }

    render_PagesDetailEditor() {

        const render_emptyState = () => {
            const DefaultMessage = Localization.get("NoPageSelected");
            return (
                <div className="empty-page-state">
                    <div className="empty-page-state-message">
                        <h1>{this.state.emptyStateMessage || DefaultMessage}</h1>
                        <p>Select a page in the tree to manage its settings here.</p>
                    </div>
                </div>
            );
        };


        const render_pageDetails = () => {
            const { props, state } = this;
            const { isContentLocalizationEnabled } = props;
            return (
                <PageSettings
                    selectedPage={this.props.selectedPage}
                    AllowContentLocalization={isContentLocalizationEnabled}
                    selectedPageErrors={{}}
                    selectedPageDirty={props.selectedPageDirty}
                    onCancel={this.showCancelWithoutSavingDialogInEditMode.bind(this)}
                    onDelete={this.onDeleteSettings.bind(this)}
                    onSave={this.onUpdatePage.bind(this)}
                    selectedPageSettingTab={props.selectedPageSettingTab}
                    selectPageSettingTab={this.selectPageSettingTab.bind(this)}
                    onChangeField={this.onChangePageField.bind(this)}
                    onChangeParentId={this.onChangeParentId.bind(this)}
                    onPermissionsChanged={props.onPermissionsChanged}
                    onChangePageType={props.onChangePageType.bind(this)}
                    onDeletePageModule={props.onDeletePageModule}
                    onEditingPageModule={props.onEditingPageModule}
                    onCancelEditingPageModule={props.onCancelEditingPageModule}
                    editingSettingModuleId={props.editingSettingModuleId}
                    onCopyAppearanceToDescendantPages={props.onCopyAppearanceToDescendantPages}
                    onCopyPermissionsToDescendantPages={props.onCopyPermissionsToDescendantPages}
                    pageDetailsFooterComponents={props.pageDetailsFooterComponents}
                    pageTypeSelectorComponents={props.pageTypeSelectorComponents}
                    onGetCachedPageCount={props.onGetCachedPageCount}
                    onClearCache={props.onClearCache}
                    onModuleCopyChange={props.onModuleCopyChange}
                />
            );
        };
        const { selectedPage } = this.props;
        return (
            <GridCell columnSize={100} className="treeview-page-details" >
                {(selectedPage && selectedPage.tabId) ? render_pageDetails() : render_emptyState()}
            </GridCell>
        );
    }

    render_addPageEditor() {
        const { props } = this;
        const cancelAction = this.onCancelSettings.bind(this);
        const deleteAction = this.onDeleteSettings.bind(this);
        const AllowContentLocalization = !!props.isContentLocalizationEnabled;
        return (
            <GridCell columnSize={100} className="treeview-page-details" >
                <PageSettings selectedPage={props.selectedPage}
                    AllowContentLocalization={AllowContentLocalization}
                    selectedPageErrors={props.selectedPageErrors}
                    selectedPageDirty={props.selectedPageDirty}
                    onCancel={cancelAction}
                    onDelete={deleteAction}
                    onSave={this.onCreatePage.bind(this)}
                    selectedPageSettingTab={props.selectedPageSettingTab}
                    selectPageSettingTab={this.selectPageSettingTab.bind(this)}
                    onChangeField={this.onChangePageField.bind(this)}
                    onChangeParentId={this.onChangeParentId.bind(this)}
                    onPermissionsChanged={props.onPermissionsChanged}
                    onChangePageType={props.onChangePageType}
                    onDeletePageModule={props.onDeletePageModule}
                    onEditingPageModule={props.onEditingPageModule}
                    onCancelEditingPageModule={props.onCancelEditingPageModule}
                    editingSettingModuleId={props.editingSettingModuleId}
                    onCopyAppearanceToDescendantPages={props.onCopyAppearanceToDescendantPages}
                    onCopyPermissionsToDescendantPages={props.onCopyPermissionsToDescendantPages}
                    pageDetailsFooterComponents={props.pageDetailsFooterComponents}
                    pageTypeSelectorComponents={props.pageTypeSelectorComponents}
                    onGetCachedPageCount={props.onGetCachedPageCount}
                    onClearCache={props.onClearCache}
                    onModuleCopyChange={props.onModuleCopyChange} />
            </GridCell>
        );
    }


    render_pageList() {
        return (
            <PageList onPageSettings={this.onPageSettings.bind(this)} />
        );
    }
    distinct(list) {
        let distinctList = [];
        list.map((item) => {
            if (item.trim() !== "" && distinctList.indexOf(item.trim().toLowerCase()) === -1)
                distinctList.push(item.trim().toLowerCase());
        });
        return distinctList;
    }
    /* eslint-disable react/no-danger */
    render_more_flyout() {
        const filterByPageTypeOptions = [
            { value: "", label: Localization.get("lblAll") },
            { value: "Normal", label: Localization.get("lblNormal") },
            { value: "tab", label: Localization.get("Existing") },
            { value: "URL", label: Localization.get("lblUrl") },
            { value: "File", label: Localization.get("lblFile") }
        ];

        let filterByPageStatusOptions = [
            { value: "Published", label: Localization.get("lblPublished") }
        ];
        let workflowList = [];
        if (!utils.isPlatform()) {
            filterByPageStatusOptions = ([{ value: "", label: Localization.get("lblNone") }]).concat(filterByPageStatusOptions.concat([{ value: "Draft", label: Localization.get("lblDraft") }]));
            if (this.props.workflowList.length <= 0) {
                this.props.getWorkflowsList();
            }
        }
        this.props.workflowList.length ? workflowList = this.props.workflowList.map((item => { return { value: item.workflowId, label: item.workflowName }; })) : null;
        const filterByWorkflowOptions = [{ value: "", label: Localization.get("lblNone") }].concat(workflowList);

        const generateTags = (e) => {

            this.setState({ tags: e.target.value, filtersUpdated: true });
        };
        const filterTags = () => {
            let { tags } = this.state;
            this.setState({ tags: this.distinct(tags.split(",")).join(",") });
        };

        const onApplyChangesDropdownDayPicker = () => {
            const { startAndEndDateDirty, startDate, endDate } = this.state;
            const fullStartDate = startDate.getDate() + startDate.getMonth() + startDate.getFullYear();
            const fullEndDate = endDate.getDate() + endDate.getMonth() + endDate.getFullYear();

            const condition = !startAndEndDateDirty && fullStartDate === fullEndDate;
            condition ? this.setState({ startAndEndDateDirty: true, DropdownCalendarIsActive: null }) : this.setState({ DropdownCalendarIsActive: null });
        };
        return (
            <div className="search-more-flyout">
                <GridCell columnSize={70} style={{ padding: "5px 5px 5px 10px" }}>
                    <h1>{Localization.get("lblGeneralFilters").toUpperCase()}</h1>
                </GridCell>
                <GridCell columnSize={30} style={{ paddingLeft: "10px" }}>
                    <h1>{Localization.get("lblTagFilters").toUpperCase()}</h1>
                </GridCell>
                <GridCell columnSize={70} style={{ padding: "5px" }}>
                    <GridCell columnSize={100} >
                        <GridCell columnSize={50} style={{ padding: "5px" }}>
                            <Dropdown
                                className="more-dropdown"
                                options={filterByPageTypeOptions}
                                label={this.state.filterByPageType ? filterByPageTypeOptions.find(x => x.value === this.state.filterByPageType).label : Localization.get("FilterbyPageTypeText")}
                                value={this.state.filterByPageType !== "" && this.state.filterByPageType}
                                onSelect={(data) => { this.setState({ filterByPageType: data.value, filtersUpdated: true }); }}
                                withBorder={true}
                            />
                        </GridCell>
                        <GridCell columnSize={50} style={{ padding: "5px 5px 5px 15px" }}>
                            <Dropdown
                                className="more-dropdown"
                                options={filterByPageStatusOptions}
                                label={this.state.filterByPublishStatus ? filterByPageStatusOptions.find(x => x.value === this.state.filterByPublishStatus).label : Localization.get("FilterbyPublishStatusText")}
                                onSelect={(data) => this.setState({ filterByPublishStatus: data.value, filtersUpdated: true })}
                                value={this.state.filterByPublishStatus !== "" && this.state.filterByPublishStatus}
                                withBorder={true} />
                        </GridCell>
                    </GridCell>
                    <GridCell columnSize={100}>
                        <GridCell columnSize={50} style={{ padding: "5px" }}>
                            <DropdownDayPicker
                                onDayClick={this.onDayClick.bind(this)}
                                dropdownIsActive={this.state.DropdownCalendarIsActive}
                                applyChanges={() => onApplyChangesDropdownDayPicker()}
                                startDate={this.state.startDate}
                                endDate={this.state.endDate}
                                toggleDropdownCalendar={this.toggleDropdownCalendar.bind(this)}
                                CalendarIcon={CalendarIcon}
                                label={this.getDateLabel()}
                            />
                        </GridCell>
                        {!utils.isPlatform() &&
                            <GridCell columnSize={50} style={{ padding: "5px 5px 5px 15px" }}>
                                <Dropdown
                                    className="more-dropdown"
                                    options={filterByWorkflowOptions}
                                    label={this.state.filterByWorkflow ? filterByWorkflowOptions.find(x => x.value === this.state.filterByWorkflow).label : Localization.get("FilterbyWorkflowText")}
                                    onSelect={(data) => this.setState({ filterByWorkflow: data.value, filterByWorkflowName: data.label, filtersUpdated: true })}
                                    value={this.state.filterByWorkflow !== "" && this.state.filterByWorkflow}
                                    withBorder={true} />
                            </GridCell>
                        }
                    </GridCell>
                </GridCell>
                <GridCell columnSize={30} style={{ paddingLeft: "10px", paddingTop: "10px" }}>
                    <textarea placeholder={Localization.get("TagsInstructions")} value={this.state.tags} onChange={(e) => generateTags(e)} onBlur={() => filterTags()}></textarea>
                </GridCell>
                <GridCell columnSize={100} style={{ textAlign: "right" }}>
                    <Button style={{ marginRight: "5px" }} onClick={() => this.setState({ DropdownCalendarIsActive: null, toggleSearchMoreFlyout: false })}>{Localization.get("Cancel")}</Button>
                    <Button type="primary" onClick={() => this.onSearch()}>{Localization.get("Save")}</Button>
                </GridCell>
            </div>);
    }

    render_searchResults() {
        const { pageInContextComponents, searchList } = this.props;
        const render_card = (item) => {
            const onNameClick = (item) => {
                this.clearSearch(() => {
                    if (item.canManagePage) {
                        this.onLoadPage(item.id, (data) => { this.buildTree(item.id); });
                    }
                    else {
                        this.noPermissionSelectionPageId = item.id;
                        this.buildBreadCrumbPath(item.id);
                        this.setEmptyStateMessage(Localization.get("NoPermissionEditPage"));
                    }
                });
            };

            const publishedDate = new Date(item.publishDate.split(" ")[0]);

            const addToTags = (newTag) => {
                const condition = this.state.tags.indexOf(newTag) === -1;
                const update = () => {
                    let tags = this.state.tags;
                    tags = tags.length > 0 ? `${tags},${newTag}` : `${newTag}`;
                    tags = this.distinct(tags.split(",")).join(",");
                    this.setState({ tags, filtersUpdated: true }, () => this.onSearch());
                };

                condition ? update() : null;
            };
            let visibleMenus = [];
            item.canViewPage && visibleMenus.push(<li onClick={() => this.onViewPage(item)}><div title={Localization.get("View")} dangerouslySetInnerHTML={{ __html: EyeIcon }} /></li>);
            item.canAddContentToPage && visibleMenus.push(<li onClick={() => this.onViewEditPage(item)}><div title={Localization.get("Edit")} dangerouslySetInnerHTML={{ __html: TreeEdit }} /></li>);
            if (pageInContextComponents && securityService.isSuperUser() && !utils.isPlatform()) {
                let additionalMenus = cloneDeep(pageInContextComponents || []);
                additionalMenus && additionalMenus.map(additionalMenu => {
                    visibleMenus.push(<li onClick={() => (additionalMenu.OnClickAction && typeof additionalMenu.OnClickAction === "function")
                        && this.CallCustomAction(additionalMenu.OnClickAction)}><div title={additionalMenu.title} dangerouslySetInnerHTML={{ __html: additionalMenu.icon }} /></li>);
                });
            }
            return (
                <GridCell columnSize={100}>
                    <div className="search-item-card">
                        {!utils.isPlatform() &&
                            <div className="search-item-thumbnail">
                                <img src={item.thumbnail} />
                            </div>}
                        <div className={`search-item-details${utils.isPlatform() ? " full" : ""}`}>
                            <div className="search-item-details-left">
                                <h1 onClick={() => onNameClick(item)}><OverflowText text={item.name} /></h1>
                                <h2><OverflowText text={item.tabpath} /></h2>
                            </div>
                            <div className="search-item-details-right">
                                <ul>
                                    {visibleMenus}
                                </ul>
                            </div>
                            <div className="search-item-details-list">
                                <ul>
                                    <li>
                                        <p>{Localization.get("PageType")}:</p>
                                        <p title={item.pageType} onClick={() => { this.state.filterByPageType !== item.pageType && this.setState({ filterByPageType: item.pageType, filtersUpdated: true }, () => this.onSearch()); }} >{item.pageType}</p>
                                    </li>
                                    <li>
                                        <p>{Localization.get("lblPublishStatus")}:</p>
                                        <p title={item.publishStatus} onClick={() => { this.state.filterByPublishStatus !== item.publishStatus && this.setState({ filterByPublishStatus: item.publishStatus, filtersUpdated: true }, () => this.onSearch()); }} >{item.publishStatus}</p>
                                    </li>
                                    <li>
                                        <p >{Localization.get(utils.isPlatform() ? "lblModifiedDate" : "lblPublishDate")}:</p>
                                        <p title={item.publishDate} onClick={() => { (this.state.startDate.toString() !== new Date(item.publishDate.split(" ")[0]).toString() || this.state.startDate.toString() !== this.state.endDate.toString()) && this.setState({ startDate: publishedDate, endDate: publishedDate, startAndEndDateDirty: true, filtersUpdated: true }, () => this.onSearch()); }}>{item.publishDate.split(" ")[0]}</p>
                                    </li>
                                </ul>
                            </div>
                            <div className="search-item-details-list">
                                <ul>
                                    {!utils.isPlatform() && <li>
                                        <p >{Localization.get("WorkflowTitle")}:</p>
                                        <p title={item.workflowName} onClick={() => { this.state.filterByWorkflow !== item.workflowId && this.setState({ filterByWorkflow: item.workflowId, filterByWorkflowName: item.workflowName, filtersUpdated: true }, () => this.onSearch()); }}>{item.workflowName}</p>
                                    </li>
                                    }
                                    <li>
                                        <p>{Localization.get("Tags")}:</p>
                                        <p title={item.tags.join(",").trim(",")}>{
                                            item.tags.map((tag, count) => {
                                                return (
                                                    <span>
                                                        <span style={{ marginLeft: "5px" }} onClick={() => addToTags(tag)}>
                                                            {tag}
                                                        </span>
                                                        {count < (item.tags.length - 1) && <span style={{ color: "#000" }}>
                                                            ,
                                                        </span>}
                                                    </span>
                                                );
                                            })}
                                        </p>
                                    </li>
                                </ul>
                            </div>
                        </div>
                    </div>
                </GridCell >
            );
        };

        return (
            <GridCell columnSize={100} className="fade-in">
                <GridCell columnSize={100} style={{ padding: "20px" }}>
                    <GridCell columnSize={80} style={{ padding: "0px" }}>
                        <div className="tags-container">
                            {this.state.filters ? this.render_filters() : null}
                        </div>
                    </GridCell>
                    <GridCell columnSize={20} style={{ textAlign: "right", padding: "10px", fontWeight: "bold", animation: "fadeIn .15s ease-in forwards" }}>
                        <p>{searchList.length === 0 ? Localization.get("NoPagesFound") : (`${searchList.length} ` + Localization.get(searchList.length > 1 ? "lblPagesFound" : "lblPageFound").toUpperCase())}</p>
                    </GridCell>
                    <GridCell columnSize={100}>
                        {searchList.map((item) => {
                            return render_card(item);
                        })}
                    </GridCell>
                </GridCell>
            </GridCell>
        );
    }

    render_details() {
        const { selectedPage } = this.props;
        const { inSearch } = this.state;

        switch (true) {
            case inSearch:
                return this.render_searchResults();
            case selectedPage && selectedPage.tabId === 0:
                return this.render_addPageEditor();
            case !selectedPage:
            default:
                return this.render_PagesDetailEditor();
        }
    }

    render_filters() {
        const { filters } = this.state;
        return filters
            .filter(filter => !!filter)
            .map((filter) => {

                const deleteFilter = (prop) => {
                    const left = () => {
                        const update = {};
                        update[prop] = null;
                        if (prop === "startAndEndDateDirty") {
                            this.setState({ startDate: new Date(), endDate: new Date() });
                        }
                        this.setState({ filtersUpdated: true }, () => {
                            this.setState(update, () => this.onSearch());
                        });
                    };
                    const right = () => {
                        let { filters, tags } = this.state;
                        tags = this.distinct(tags.split(",")).join(",");
                        filters = filters.filter(f => f.ref != prop);
                        const findTag = prop.replace("tag-", "");
                        let tagList = tags.split(",");
                        tags = "";
                        tagList.map((tag) => {
                            if (tag !== findTag)
                                tags += tag + ",";
                        });
                        tags = tags !== "" ? tags.substring(0, tags.length - 1) : "";
                        this.setState({ filters, tags, filtersUpdated: true }, () => this.onSearch());

                    };
                    const condition = prop.indexOf('tag') === -1;
                    condition ? left() : right();
                };

                return (
                    <div className="filter-by-tags">
                        <OverflowText text={filter.tag} maxWidth={300} />
                        <div className="xIcon"
                            dangerouslySetInnerHTML={{ __html: XIcon }}
                            onClick={(e) => { deleteFilter(filter.ref); }}>

                        </div>
                    </div>
                );
            });
    }

    render() {

        const { props } = this;
        const { selectedPage } = props;
        const { inSearch, headerDropdownSelection, toggleSearchMoreFlyout, searchTerm } = this.state;


        const additionalPanels = this.getAdditionalPanels();
        const isListPagesAllowed = securityService.canSeePagesList();
        let defaultLabel = "Save Page Template";
        const options = [{ value: true, label: "Evoq Page Template" }, { value: true, label: "Export as XML" }];
        const onSelect = (selected) => this.setState({ headerDropdownSelection: selected.label });

        /* eslint-disable react/no-danger */
        return (

            <div className="pages-app personaBar-mainContainer">
                {props.selectedView === panels.MAIN_PANEL && isListPagesAllowed &&
                    <PersonaBarPage fullWidth={true} isOpen={props.selectedView === panels.MAIN_PANEL}>
                        <PersonaBarPageHeader title={Localization.get(inSearch ? "PagesSearchHeader" : "Pages")}>
                            {securityService.isSuperUser() && <Button type="primary" disabled={((selectedPage && selectedPage.tabId === 0) || inSearch) ? true : false} size="large" onClick={this.onAddPage.bind(this)}>{Localization.get("AddPage")}</Button>}
                            {
                                selectedPage && <Dropdown options={options} className="header-dropdown" label={defaultLabel} onSelect={(data) => onSelect(data)} withBorder={true} />
                            }
                            {!inSearch && <BreadCrumbs items={this.props.selectedPagePath || []} onSelectedItem={this.onSelection.bind(this)} />}
                        </PersonaBarPageHeader>
                        {toggleSearchMoreFlyout ? this.render_more_flyout() : null}
                        <GridCell columnSize={100} style={{ padding: "20px" }}>
                            <div className="search-container">
                                {inSearch ?
                                    <div className="dnn-back-to-link" onClick={() => this.clearSearch()}>
                                        <div className="dnn-back-to-arrow" dangerouslySetInnerHTML={{ __html: ArrowBack }} /> <span>{Localization.get("BackToPages").toUpperCase()}</span>
                                    </div> : null
                                }

                                <div className="search-box">
                                    <div className="search-input">
                                        <input
                                            type="text"
                                            value={searchTerm}
                                            onFocus={this.onSearchFocus.bind(this)}
                                            onChange={this.onSearchFieldChange.bind(this)}
                                            onKeyPress={(e) => { e.key === "Enter" ? this.onSearch() : null; }}
                                            placeholder="Search" />
                                    </div>
                                    {searchTerm ?
                                        <div
                                            className="btn clear-search"
                                            style={{ fill: "#444" }}
                                            dangerouslySetInnerHTML={{ __html: XIcon }}
                                            onClick={() => this.setState({ searchTerm: "", filtersUpdated: true }, () => this.onSearch())}
                                        />

                                        : <div className="btn clear-search" />}
                                    <div
                                        className="btn search-btn"
                                        dangerouslySetInnerHTML={{ __html: PagesSearchIcon }}
                                        onClick={this.onSearch.bind(this)}
                                    >
                                    </div>
                                    <div
                                        className="btn search-btn"
                                        dangerouslySetInnerHTML={{ __html: PagesVerticalMore }}
                                        onClick={() => { this.onSearchMoreFlyoutClick(); }}
                                    />
                                </div>
                            </div>
                        </GridCell>
                        <GridCell columnSize={100} style={{ padding: "0px 20px 20px 20px" }} >
                            <GridCell columnSize={100} className="page-container">
                                <div className={((selectedPage && selectedPage.tabId === 0) || inSearch) ? "tree-container disabled" : "tree-container"}>
                                    <div>
                                        <PersonaBarPageTreeviewInteractor
                                            clearSelectedPage={this.props.clearSelectedPage}
                                            Localization={Localization}
                                            pageList={this.props.pageList}
                                            getChildPageList={this.props.getChildPageList}
                                            getPage={this.props.getPage.bind(this)}
                                            _traverse={this._traverse.bind(this)}
                                            showCancelDialog={this.showCancelWithoutSavingDialogInEditMode.bind(this)}
                                            selectedPageDirty={this.props.selectedPageDirty}
                                            activePage={this.props.selectedPage}
                                            setEmptyPageMessage={this.setEmptyStateMessage.bind(this)}
                                            setActivePage={this.setActivePage.bind(this)}
                                            saveDropState={this.onUpdatePage.bind(this)}
                                            onMovePage={this.onMovePage.bind(this)}
                                            onViewPage={this.onViewPage.bind(this)}
                                            onViewEditPage={this.onViewEditPage.bind(this)}
                                            onDuplicatePage={this.onDuplicatePage.bind(this)}
                                            onAddPage={this.onAddPage.bind(this)}
                                            onSelection={this.onSelection.bind(this)}
                                            onNoPermissionSelection={this.onNoPermissionSelection.bind(this)}
                                            pageInContextComponents={props.pageInContextComponents}
                                            NoPermissionSelectionPageId={this.noPermissionSelectionPageId}
                                            enabled={!((selectedPage && selectedPage.tabId === 0) || inSearch)} />
                                    </div>
                                </div>
                                <GridCell columnSize={70}>
                                    {this.render_details()}
                                </GridCell>
                            </GridCell>
                        </GridCell>
                    </PersonaBarPage>
                }
                {props.selectedView === panels.PAGE_SETTINGS_PANEL && props.selectedPage &&
                    this.getSettingsPage()
                }
                {props.selectedView === panels.ADD_MULTIPLE_PAGES_PANEL &&
                    this.getAddPages()
                }
                {props.selectedView === panels.SAVE_AS_TEMPLATE_PANEL &&
                    this.getSaveAsTemplatePage()
                }
                {additionalPanels}
            </div>
        );
    }
}

App.propTypes = {
    dispatch: PropTypes.func.isRequired,
    pageList: PropTypes.array.isRequired,
    searchList: PropTypes.array.isRequired,
    searchPageList: PropTypes.func.isRequired,
    searchAndFilterPageList: PropTypes.func.isRequired,
    getChildPageList: PropTypes.func.isRequired,
    getWorkflowsList: PropTypes.func.isRequired,
    selectedView: PropTypes.number,
    selectedPage: PropTypes.object,
    selectedPageErrors: PropTypes.object,
    selectedPageDirty: PropTypes.boolean,
    bulkPage: PropTypes.object,
    editingSettingModuleId: PropTypes.number,
    onCancelPage: PropTypes.func.isRequired,
    onCreatePage: PropTypes.func.isRequired,
    onUpdatePage: PropTypes.func.isRequired,
    onDeletePage: PropTypes.func.isRequired,
    getPageList: PropTypes.func.isRequired,
    getPage: PropTypes.func.isRequired,
    updatePageListStore: PropTypes.func.isRequire,
    getNewPage: PropTypes.func.isRequired,
    onLoadPage: PropTypes.func.isRequired,
    onCancelAddMultiplePages: PropTypes.func.isRequired,
    onSaveMultiplePages: PropTypes.func.isRequired,
    onLoadAddMultiplePages: PropTypes.func.isRequired,
    onChangeAddMultiplePagesField: PropTypes.func.isRequired,
    onChangePageField: PropTypes.func.isRequired,
    onChangePageType: PropTypes.func.isRequired,
    onPermissionsChanged: PropTypes.func.isRequired,
    onDeletePageModule: PropTypes.func.isRequired,
    onEditingPageModule: PropTypes.func.isRequired,
    onCancelEditingPageModule: PropTypes.func.isRequired,
    onCopyAppearanceToDescendantPages: PropTypes.func.isRequired,
    onCopyPermissionsToDescendantPages: PropTypes.func.isRequired,
    onLoadSavePageAsTemplate: PropTypes.func.isRequired,
    onCancelSavePageAsTemplate: PropTypes.func.isRequired,
    onDuplicatePage: PropTypes.func.isRequired,
    error: PropTypes.object,
    multiplePagesComponents: PropTypes.array.isRequired,
    pageDetailsFooterComponents: PropTypes.array.isRequired,
    settingsButtonComponents: PropTypes.object.isRequired,
    pageTypeSelectorComponents: PropTypes.array.isRequired,
    pageInContextComponents: PropTypes.array.isRequired,
    selectedPageSettingTab: PropTypes.number,
    selectPageSettingTab: PropTypes.func,
    additionalPanels: PropTypes.array.isRequired,
    onShowPanel: PropTypes.func.isRequired,
    onHidePanel: PropTypes.func.isRequired,
    isContentLocalizationEnabled: PropTypes.object.isRequired,
    getContentLocalizationEnabled: PropTypes.func.isRequired,
    selectPage: PropTypes.func.isRequired,
    selectedPagePath: PropTypes.array.isRequired,
    changeSelectedPagePath: PropTypes.func.isRequired,
    onGetCachedPageCount: PropTypes.array.isRequired,
    onClearCache: PropTypes.func.isRequired,
    clearSelectedPage: PropTypes.func.isRequired,
    onModuleCopyChange: PropTypes.func,
    workflowList: PropTypes.array.isRequired,
    getPageHierarchy: PropTypes.func.isRequired
};

function mapStateToProps(state) {

    return {
        pageList: state.pageList.pageList,
        searchList: state.searchList.searchList,
        selectedView: state.visiblePanel.selectedPage,
        selectedPage: state.pages.selectedPage,
        selectedPageErrors: state.pages.errors,
        selectedPageDirty: state.pages.dirtyPage,
        bulkPage: state.addPages.bulkPage,
        editingSettingModuleId: state.pages.editingSettingModuleId,
        error: state.errors.error,
        multiplePagesComponents: state.extensions.multiplePagesComponents,
        pageDetailsFooterComponents: state.extensions.pageDetailsFooterComponents,
        pageInContextComponents: state.extensions.pageInContextComponents,
        settingsButtonComponents: state.extensions.settingsButtonComponents,
        pageTypeSelectorComponents: state.extensions.pageTypeSelectorComponents,
        selectedPageSettingTab: state.pages.selectedPageSettingTab,
        additionalPanels: state.extensions.additionalPanels,
        isContentLocalizationEnabled: state.languages.isContentLocalizationEnabled,
        selectedPagePath: state.pageHierarchy.selectedPagePath,
        workflowList: state.pages.workflowList
    };
}

function mapDispatchToProps(dispatch) {
    return bindActionCreators({
        getNewPage: PageActions.getNewPage,
        getPageList: PageActions.getPageList,
        searchPageList: PageActions.searchPageList,
        searchAndFilterPageList: PageActions.searchAndFilterPageList,
        getWorkflowsList: PageActions.getWorkflowsList,
        getPage: PageActions.getPage,
        viewPage: PageActions.viewPage,
        getChildPageList: PageActions.getChildPageList,
        updatePageListStore: PageActions.updatePageListStore,
        onCancelPage: PageActions.cancelPage,
        onCreatePage: PageActions.createPage,
        onUpdatePage: PageActions.updatePage,
        onDeletePage: PageActions.deletePage,
        selectPageSettingTab: PageActions.selectPageSettingTab,
        onLoadPage: PageActions.loadPage,
        onSaveMultiplePages: AddPagesActions.addPages,
        onCancelAddMultiplePages: AddPagesActions.cancelAddMultiplePages,
        onLoadAddMultiplePages: AddPagesActions.loadAddMultiplePages,
        onChangeAddMultiplePagesField: AddPagesActions.changeAddMultiplePagesField,
        onChangePageField: PageActions.changePageField,
        onChangePageType: PageActions.changePageType,
        onPermissionsChanged: PageActions.changePermissions,
        onDeletePageModule: PageActions.deletePageModule,
        onEditingPageModule: PageActions.editingPageModule,
        onCancelEditingPageModule: PageActions.cancelEditingPageModule,
        onCopyAppearanceToDescendantPages: PageActions.copyAppearanceToDescendantPages,
        onCopyPermissionsToDescendantPages: PageActions.copyPermissionsToDescendantPages,
        onLoadSavePageAsTemplate: TemplateActions.loadSavePageAsTemplate,
        onCancelSavePageAsTemplate: TemplateActions.cancelSavePageAsTemplate,
        onDuplicatePage: PageActions.duplicatePage,
        onShowPanel: VisiblePanelActions.showPanel,
        onHidePanel: VisiblePanelActions.hidePanel,
        getContentLocalizationEnabled: LanguagesActions.getContentLocalizationEnabled,
        selectPage: PageHierarchyActions.selectPage,
        changeSelectedPagePath: PageHierarchyActions.changeSelectedPagePath,
        onGetCachedPageCount: PageActions.getCachedPageCount,
        onClearCache: PageActions.clearCache,
        clearSelectedPage: PageActions.clearSelectedPage,
        onModuleCopyChange: PageActions.updatePageModuleCopy,
        getPageHierarchy: PageActions.getPageHierarchy

    }, dispatch);
}

export default connect(mapStateToProps, mapDispatchToProps)(App);<|MERGE_RESOLUTION|>--- conflicted
+++ resolved
@@ -435,25 +435,9 @@
                 runUpdateStore = updateStore;
             });
 
-<<<<<<< HEAD
-                runUpdateStore(pageList);
-                const onConfirm = () => { this.props.changeSelectedPagePath(""); this.props.getNewPage(parentPage); };
-                if (selectedPage && selectedPage.tabId !== 0 && props.selectedPageDirty) {
-                    utils.confirm(
-                        Localization.get("CancelWithoutSaving"),
-                        Localization.get("Close"),
-                        Localization.get("Cancel"),
-                        onConfirm);
-
-                } else {
-                    onConfirm();
-                }
-            };
-=======
             runUpdateStore(pageList);
-
+            const onConfirm = () => { this.props.changeSelectedPagePath(""); this.props.getNewPage(parentPage); };
             if (selectedPage && selectedPage.tabId !== 0 && props.selectedPageDirty) {
-                const onConfirm = () => this.props.getNewPage(parentPage);
                 utils.confirm(
                     Localization.get("CancelWithoutSaving"),
                     Localization.get("Close"),
@@ -461,10 +445,9 @@
                     onConfirm);
 
             } else {
-                props.getNewPage(parentPage);
-            }
-        };
->>>>>>> afb21639
+                onConfirm();
+            }
+        };
 
         const noPermission = () => this.setEmptyStateMessage("You do not have permission to add a child page to this parent");
         parentPage.canAddPage === undefined || parentPage.canAddPage ? addPage() : noPermission();
@@ -587,12 +570,7 @@
                 onConfirm);
 
         } else {
-<<<<<<< HEAD
             this.onCancelPage();
-=======
-            this.props.onCancelPage();
-            this.lastActivePageId = null;
->>>>>>> afb21639
             this.props.changeSelectedPagePath("");
 
         }
@@ -986,12 +964,7 @@
     doSearch() {
         const { selectedPage } = this.props;
         if (selectedPage) {
-<<<<<<< HEAD
             this.onCancelPage();
-=======
-            this.lastActivePageId = selectedPage.tabId;
-            this.props.onCancelPage();
->>>>>>> afb21639
         }
 
         let { filtersUpdated, inSearch, searchTerm, filterByPageType, filterByPublishStatus, filterByWorkflow, startDate, endDate, startAndEndDateDirty, tags } = this.state;
@@ -1044,7 +1017,7 @@
             }
             else {
                 const { selectedPage } = this.props;
-                !selectedPage && this.lastActivePageId && this.props.onLoadPage(this.lastActivePageId);
+                !selectedPage && this.lastActivePageId && this.onLoadPage(this.lastActivePageId);
             }
         });
     }
