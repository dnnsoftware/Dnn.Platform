
import React, { Component, PropTypes } from "react";
import ReactDOM from "react-dom";
import { connect } from "react-redux";
import { bindActionCreators } from "redux";
import PersonaBarPageHeader from "dnn-persona-bar-page-header";
import PersonaBarPage from "dnn-persona-bar-page";
import {
    pageActions as PageActions,
    addPagesActions as AddPagesActions,
    templateActions as TemplateActions,
    visiblePanelActions as VisiblePanelActions,
    visiblePageSettingsActions as VisiblePageSettingsActions,
    languagesActions as LanguagesActions,
    pageHierarchyActions as PageHierarchyActions
} from "../actions";
import PageSettings from "./PageSettings/PageSettings";
import AddPages from "./AddPages/AddPages";
import Localization from "../localization";
import PageList from "./PageList/PageList";
import SaveAsTemplate from "./SaveAsTemplate/SaveAsTemplate";
import Button from "dnn-button";
import utils from "../utils";
import panels from "../constants/panels";
import Sec from "./Security/Sec";
import securityService from "../services/securityService";
import permissionTypes from "../services/permissionTypes";
import BreadCrumbs from "./BreadCrumbs";
import cloneDeep from "lodash/clonedeep";
import GridCell from "dnn-grid-cell";
import OverflowText from "dnn-text-overflow-wrapper";
import Promise from "promise";

import { PagesSearchIcon, PagesVerticalMore, CalendarIcon, ArrowBack, EyeIcon, TreeEdit, TreeAnalytics } from "dnn-svg-icons";
import Dropdown from "dnn-dropdown";
import { XIcon } from "dnn-svg-icons";

import "./style.less";

import DropdownDayPicker from "./DropdownDayPicker/DropdownDayPicker";

import { PersonaBarPageTreeviewInteractor } from "./dnn-persona-bar-page-treeview";

function getSelectedTabBeingViewed(viewTab) {
    switch (viewTab) {
        case "details":
            return 0;
        case "permissions":
            return 1;
        case "localization":
            return 2;
        case "advanced":
            return 3;
    }
}


class App extends Component {
    constructor() {
        super();
        const date = new Date();
        this.state = {
            referral: "",
            referralText: "",
            busy: false,
            headerDropdownSelection: "Save Page Template",
            toggleSearchMoreFlyout: false,
            DropdownCalendarIsActive: null,

            inSearch: false,
            searchTerm: "",
            filtersUpdated: false,

            startDate: date,
            endDate: date,
            defaultDate: date,
            startAndEndDateDirty: false,

            filterByPageType: null,
            filterByPublishStatus: null,
            filterByWorkflow: null,
            workflowList: [],

            tags: "",
            filters: [],
            searchFields: {}
        };
        this.lastActivePageId = null;
        this.shouldRunRecursive = true;
        this.noPermissionSelectionPageId = null;
    }

    componentDidMount() {
        const viewName = utils.getViewName();
        const viewParams = utils.getViewParams();
        window.dnn.utility.setConfirmationDialogPosition();
        window.dnn.utility.closeSocialTasks();
        this.props.getPageList();
        const selectedPageId = utils.getCurrentPageId();
        selectedPageId && !utils.getIsAdminHostSystemPage() && this.onLoadPage(selectedPageId);
       
        if (viewName === "edit") {
            this.onLoadPage(utils.getCurrentPageId());
        }

        if (!utils.isPlatform()) {
            this.props.getWorkflowsList();
        }

        //Resolve tab being viewed, if view params are present.
        this.resolveTabBeingViewed(viewParams);

        //Listen to event fired to view page settings (from site settings)
        document.addEventListener("viewPageSettings", this.resolveTabBeingViewed.bind(this), false);

    }

    //Update referral text if coming from a referral. (ex: "SiteSettings", resx.get("BackToLanguages"))
    updateReferral(referral, referralText) {
        this.setState({
            referral,
            referralText
        });
    }

    //Method to go back to referral panel.
    goToReferralPanel(referral) {
        let personaBar = window.parent.dnn ? window.parent.dnn.PersonaBar : null;
        if (personaBar) {
            personaBar.openPanel(referral, {}); //Open, panel should already be rendered, so no need to pass params.
            this.updateReferral("", "");
        }
    }

    //Call method to go back to referral panel
    backToReferral(referral) {
        this.goToReferralPanel(referral);
    }

    //Resolves tab being viewed if view params are present.
    resolveTabBeingViewed(viewParams) {

        if (!viewParams) {
            return;
        }
        if (viewParams.pageId) {
            this.onLoadPage(viewParams.pageId);

        }
        if (viewParams.viewTab) {
            this.selectPageSettingTab(getSelectedTabBeingViewed(viewParams.viewTab));
        }
        if (viewParams.referral) {
            this.updateReferral(viewParams.referral, viewParams.referralText);
        }
    }

    componentWillMount() {
        let { selectedPage } = this.props;
        if (securityService.userHasPermission(permissionTypes.MANAGE_PAGE, selectedPage)) {
            this.props.getContentLocalizationEnabled();
        }
    }

    componentWillUnmount() {
        document.removeEventListener("viewPageSettings");
    }


    componentWillReceiveProps(newProps) {
        this.notifyErrorIfNeeded(newProps);
        window.dnn.utility.closeSocialTasks();
        const { selectedPage } = newProps;
        if (selectedPage && selectedPage.tabId > 0 && selectedPage.canManagePage !== undefined && !selectedPage.canManagePage) {
            this.noPermissionSelectionPageId = utils.getCurrentPageId();
            this.setEmptyStateMessage(Localization.get("NoPermissionEditPage"));
        }
        if (selectedPage && selectedPage.tabId > 0 && this.shouldRunRecursive) {
            this.shouldRunRecursive = false;
            this.buildTree(selectedPage.tabId);
        }
    }

    buildTree(selectedId) {
        const buildTreeInternal = (hierarchy) => {
            const callAPI = () => {
                const parentId = hierarchy.shift();
                parentId && setTimeout(() => execute(), 100);
                const execute = () => {
                    if (parentId !== selectedId) {
                        let page = null;
                        this._traverse((item, list, update) => {
                            if (item.id === parentId) {
                                item.isOpen = true;
                                item.hasChildren = true;
                                page = item;
                                update(list);
                                return;
                            }
                        });
                        if (!page || !page.childListItems) {
                            this.props.getChildPageList(parentId)
                                .then(data => {
                                    this._traverse((item, list, update) => {
                                        const left = () => {
                                            item.childListItems = data;
                                            item.isOpen = true;
                                            item.hasChildren = true;
                                            update(list);
                                            callAPI();
                                        };
                                        const right = () => { update(list); };
                                        (data.length > 0 && item.id === data[0].parentId) ? left() : right();
                                    });
                                });
                        } else {
                            callAPI();
                        }
                    } else {
                        this.buildBreadCrumbPath(selectedId);
                    }
                };
            };
            callAPI();
        };
        this.props.getPageHierarchy(selectedId).then(buildTreeInternal);
    }
    notifyErrorIfNeeded(newProps) {
        if (newProps.error !== this.props.error) {
            const errorMessage = (newProps.error && newProps.error.message) || Localization.get("AnErrorOccurred");
            utils.notifyError(errorMessage);
        }
    }

    onPageSettings(pageId) {
        const { props } = this;
        this.onLoadPage(pageId);
    }

    onCreatePage() {
        this.props.onCreatePage((page) => {
            if (page && page.canAddContentToPage || utils.getIsSuperUser()) {
                page.selected = true;
                if (page.parentId && page.parentId !== -1) {
                    this._traverse((item, list, updateStore) => {
                        if (item.id === page.parentId) {
                            switch (true) {
                                case item.childCount > 0 && !item.childListItems:
                                    this.props.getChildPageList(item.id).then((data) => {
                                        item.isOpen = true;
                                        item.childListItems = data;
                                        updateStore(list);
                                    });
                                    break;
                                case item.childCount === 0 && !item.childListItems:
                                    item.childCount++;
                                    item.childListItems = [];
                                    item.childListItems.push(page);
                                    this.onLoadPage(page.id);
                                    break;
                                case Array.isArray(item.childListItems) === true:
                                    item.childCount++;
                                    item.childListItems.push(page);
                                    this.onLoadPage(page.id);
                                    break;
                            }
                            item.isOpen = true;
                            updateStore(list);
                        }
                    });
                }
                else {
                    this.props.getPageList().then(() => {
                        this._traverse((item, list, updateStore) => {
                            if (item.id === page.id) {
                                item.isOpen = true;
                                item.selected = true;
                                updateStore(list);
                                this.onLoadPage(page.id);
                            }
                        });
                    });
                }
            }
            else {
                let self = this;
                self.setEmptyStateMessage();
            }
        });
    }

    onUpdatePage(input) {
        this.shouldRunRecursive = false;
        return new Promise((resolve) => {
            const update = (input && input.tabId) ? input : this.props.selectedPage;
            let newList = null;
            let cachedItem = null;

            const removeFromOldParent = () => {
                const left = () => {
                    const { pageList } = this.props;
                    pageList.forEach((item, index) => {
                        if (item.id == update.tabId) {
                            cachedItem = item;
                            const arr1 = pageList.slice(0, index);
                            const arr2 = pageList.slice(index + 1);
                            const newPageList = [...arr1, ...arr2];
                            this.props.updatePageListStore(newPageList);
                        }
                    });
                };


                const right = () => {

                    this._traverse((item, list, updateStore) => {
                        if (item.id == update.oldParentId) {
                            item.childListItems.forEach((child, index) => {
                                if (child.id === update.tabId) {
                                    cachedItem = child;
                                    const arr1 = item.childListItems.slice(0, index);
                                    const arr2 = item.childListItems.slice(index + 1);
                                    item.childListItems = [...arr1, ...arr2];
                                    item.childCount--;
                                    updateStore(list);
                                }
                            });
                        }
                    });
                };

                (update.oldParentId === -1 || update.parentId === -1) ? left() : right();
            };

            const addToNewParent = () => {
                if (update.parentId == -1) {
                    this._traverse((item, list, updateStore) => {
                        if (item.id === list[list.length - 1].id) {
                            (cachedItem) ? cachedItem.parentId = -1 : null;
                            const listCopy = [...list, cachedItem];
                            updateStore(listCopy);
                        }
                    });
                } else {
                    this._traverse((item, list, updateStore) => {
                        if (item.id == update.parentId) {

                            (cachedItem) ? cachedItem.parentId = item.id : null;

                            switch (true) {
                                case item.childCount > 0 && !item.childListItems:
                                    this.props.getChildPageList(item.id).then((data) => {
                                        item.isOpen = true;
                                        item.childListItems = data;
                                        updateStore(list);
                                    });
                                    break;
                                case item.childCount == 0 && !item.childListItems:
                                    item.childCount++;
                                    item.childListItems = [];
                                    item.childListItems.push(cachedItem);
                                    break;
                                case Array.isArray(item.childListItems) === true:
                                    item.childCount++;
                                    item.childListItems.push(cachedItem);
                                    this.onLoadPage(cachedItem.id);
                                    break;
                            }
                            item.isOpen = true;
                            updateStore(list);
                        }
                    });
                }
            };

            this.props.onUpdatePage(update, (page) => {
                if (update.oldParentId) {
                    if (page.id === utils.getCurrentPageId()) {
                        window.parent.location = page.url;
                    }
                    else {
                        removeFromOldParent();
                        addToNewParent();
                    }
                }

                this._traverse((item, list, updateStore) => {
                    if (item.id === update.tabId) {
                        item.name = page.name;
                        item.pageType = page.pageType;
                        item.url = page.url;
                        updateStore(list);
                    }
                });
                this.buildTree(update.tabId);
                //this.onLoadPage(update.tabId);
                resolve();
            });
        });
    }
    onLoadPage(pageId, callback) {
        const self = this;
        this.props.onLoadPage(pageId).then((data) => {
            self.buildBreadCrumbPath(data.tabId);
            if (typeof callback === "function")
                callback(data);
        });
    }
    onCancelPage(pageId) {
        this.props.changeSelectedPagePath("");
        this.props.onCancelPage(pageId);
    }

    onChangeParentId(newParentId) {
        this.onChangePageField('oldParentId', this.props.selectedPage.parentId);
    }

    onSearchFocus() {

    }

    onSearchFieldChange(e) {
        let self = this;
        const currentSearchTerm = this.state.searchTerm;
        const inSearch = this.state.inSearch;
        this.setState({ searchTerm: e.target.value, filtersUpdated: true }, () => {
            const { searchTerm } = this.state;
            switch (true) {
                case searchTerm.length > 3:
                    self.onSearch();
                    return;
                case currentSearchTerm.length > 0 && searchTerm.length === 0 && inSearch:
                    self.onSearch();
                    return;
            }
        });
    }

    onAddMultiplePage() {
        this.clearEmptyStateMessage();
        this.selectPageSettingTab(0);

        this.props.onLoadAddMultiplePages();
        
    }

    onEditMode(){
        const {selectedPage, selectedView} = this.props;
        return (selectedPage && selectedPage.tabId === 0 
            || selectedView === panels.SAVE_AS_TEMPLATE_PANEL
            || selectedView === panels.ADD_MULTIPLE_PAGES_PANEL 
            || selectedView === panels.CUSTOM_PAGE_DETAIL_PANEL);
    }

    onAddPage(parentPage) {
        this.clearEmptyStateMessage();
        this.selectPageSettingTab(0);

        const addPage = () => {

            const { props } = this;
            const { selectedPage } = props;
            let runUpdateStore = null;
            let pageList = null;

            this._traverse((item, list, updateStore) => {
                item.selected = false;
                pageList = list;
                runUpdateStore = updateStore;
            });

            runUpdateStore(pageList);
            const onConfirm = () => { this.props.changeSelectedPagePath(""); this.props.getNewPage(parentPage); };
            if (selectedPage && selectedPage.tabId !== 0 && props.selectedPageDirty) {
                utils.confirm(
                    Localization.get("CancelWithoutSaving"),
                    Localization.get("Close"),
                    Localization.get("Cancel"),
                    onConfirm);

            } else {
                onConfirm();
            }
        };

        const noPermission = () => this.setEmptyStateMessage("You do not have permission to add a child page to this parent");
        parentPage.canAddPage === undefined || parentPage.canAddPage ? addPage() : noPermission();
    }

    onCancelSettings() {
        const { props } = this;
        if (props.selectedPageDirty) {
            this.showCancelWithoutSavingDialog();
        }
        else {
            if (props.selectedPage.tabId === 0 && props.selectedPage.isCopy && props.selectedPage.templateTabId) {
                this.onCancelPage(props.selectedPage.templateTabId);
            }
            else {
                this.onCancelPage();
            }
        }
    }

    onDeleteSettings() {
        const { props } = this;
        const { selectedPage } = props;

        const left = () => {
            return () => {
                this._traverse((item, list, updateStore) => {
                    if (item.id === props.selectedPage.parentId) {
                        let itemIndex = null;
                        item.childCount--;
                        (item.childCount === 0) ? item.isOpen = false : null;

                        item.childListItems.forEach((child, index) => {
                            if (child.id === props.selectedPage.tabId) {
                                itemIndex = index;
                            }
                        });
                        const arr1 = item.childListItems.slice(0, itemIndex);
                        const arr2 = item.childListItems.slice(itemIndex + 1);
                        item.childListItems = [...arr1, ...arr2];
                        props.onDeletePage(props.selectedPage, utils.getCurrentPageId() === props.selectedPage.tabId ? item.url : null);
                        updateStore(list);
                        this.onCancelPage();
                    }
                });
            };
        };

        const right = () => {
            return () => {
                let itemIndex;
                const pageList = JSON.parse(JSON.stringify(this.props.pageList));
                pageList.forEach((item, index) => {
                    if (item.id === selectedPage.tabId) {
                        itemIndex = index;
                    }
                });

                const arr1 = pageList.slice(0, itemIndex);
                const arr2 = pageList.slice(itemIndex + 1);
                const update = [...arr1, ...arr2];
                this.props.onDeletePage(props.selectedPage, utils.getCurrentPageId() === props.selectedPage.tabId ? utils.getDefaultPageUrl() : null);
                this.props.updatePageListStore(update);
                this.onCancelPage();
            };
        };

        const onDelete = (selectedPage.parentId !== -1) ? left() : right();

        utils.confirm(
            Localization.get("DeletePageConfirm"),
            Localization.get("Delete"),
            Localization.get("Cancel"),
            onDelete);
    }

    onClearCache() {
        const { props } = this;
        props.onClearCache();
    }

    showCancelWithoutSavingDialog() {
        const { props } = this;
        const onConfirm = () => {
            if (props.selectedPage.tabId === 0 && props.selectedPage.isCopy && props.selectedPage.templateTabId) {
                this.onCancelPage(props.selectedPage.templateTabId);
            }
            else {
                this.onCancelPage();
            }
        };
        utils.confirm(
            Localization.get("CancelWithoutSaving"),
            Localization.get("Close"),
            Localization.get("Cancel"),
            onConfirm);
    }


    showCancelWithoutSavingDialogInEditMode(input) {
        const id = (typeof input === "object") ? this.props.selectedPage.tabId : input;
        if (this.props.selectedPageDirty) {
            const onConfirm = () => {
                this.onLoadPage(id, (data) => {
                    this._traverse((item, list, updateStore) => {
                        if (item.id === id) {
                            Object.keys(this.props.selectedPage).forEach((key) => item[key] = this.props.selectedPage[key]);
                            this.props.updatePageListStore(list);
                            this.selectPageSettingTab(0);
                            this.lastActivePageId = null;
                        }
                    });
                });
            };

            utils.confirm(
                Localization.get("CancelWithoutSaving"),
                Localization.get("Continue"),
                Localization.get("Go Back"),
                onConfirm);

        } else {
            this.onCancelPage();
            this.props.changeSelectedPagePath("");

        }
    }

    isNewPage() {
        const { selectedPage } = this.props;
        return selectedPage.tabId === 0;
    }

    getPageTitle() {
        const { selectedPage } = this.props;
        return this.isNewPage() ?
            Localization.get("AddPage") :
            selectedPage.name;
    }

    getSettingsButtons() {
        const { selectedPage, settingsButtonComponents, onLoadSavePageAsTemplate, onDuplicatePage, onShowPageSettings, onHidePageSettings } = this.props;
        const SaveAsTemplateButton = settingsButtonComponents.SaveAsTemplateButton || Button;
        
        return (
            <div className="heading-buttons">
                <Sec permission={permissionTypes.EXPORT_PAGE} selectedPage={selectedPage}>
                    <SaveAsTemplateButton
                        type="secondary"
                        size="large"
                        disabled={this.onEditMode()}
                        onClick={onLoadSavePageAsTemplate}
                        onShowPageSettingsCallback={onShowPageSettings}
                        onHidePageSettings={onHidePageSettings}
                        onSaveAsPlatformTemplate={onLoadSavePageAsTemplate}>
                        {Localization.get("SaveAsTemplate")}
                    </SaveAsTemplateButton>
                </Sec>

            </div>
        );
    }

    selectPageSettingTab(index) {
        this.props.selectPageSettingTab(index);
    }


    onSaveMultiplePages(){
        
        return this.props.onSaveMultiplePages(()=>{
            this.props.getPageList();
        });
    }

    getAddPages() {
        const { props } = this;
        return (
                <AddPages
                    bulkPage={props.bulkPage}
                    onCancel={props.onCancelAddMultiplePages}
                    onSave={this.onSaveMultiplePages.bind(this)}
                    onChangeField={props.onChangeAddMultiplePagesField}
                    components={props.multiplePagesComponents} />);
    }

    getSaveAsTemplatePage() {
        const { props } = this;

        return (
                <SaveAsTemplate
                    onCancel={props.onCancelSavePageAsTemplate} />);
    }

    getAdditionalPanels() {
        const additionalPanels = [];
        const { props } = this;

        if (props.additionalPanels) {
            for (let i = 0; i < props.additionalPanels.length; i++) {
                const panel = props.additionalPanels[i];
                if (props.selectedView === panel.panelId) {
                    const Component = panel.component;
                    additionalPanels.push(
                        <Component
                            onCancel={props.onCancelSavePageAsTemplate}
                            selectedPage={props.selectedPage}
                            store={panel.store} />
                    );
                }
            }
        }

        return additionalPanels;
    }

    _traverse(comparator, pageListCopy) {
        let listItems = pageListCopy || JSON.parse(JSON.stringify(this.props.pageList));
        const cachedChildListItems = [];
        cachedChildListItems.push(listItems);
        const condition = cachedChildListItems.length > 0;

        const loop = () => {
            const childItem = cachedChildListItems.length ? cachedChildListItems.shift() : null;
            const left = () => childItem.forEach(item => {
                comparator(item, listItems, (pageList) => this.props.updatePageListStore(pageList));
                Array.isArray(item.childListItems) ? cachedChildListItems.push(item.childListItems) : null;
                condition ? loop() : exit();
            });
            const right = () => null;
            childItem ? left() : right();
        };

        const exit = () => null;

        loop();
        return;
    }

    setActivePage(pageInfo) {
        return new Promise((resolve) => {
            this.selectPageSettingTab(0);
            pageInfo.id = pageInfo.id || pageInfo.tabId;
            pageInfo.tabId = pageInfo.tabId || pageInfo.id;
            this.onLoadPage(pageInfo.tabId);
            resolve();
        });
    }

    onSelection(pageId) {
        const { selectedPage, selectedPageDirty } = this.props;
        this.selectPageSettingTab(0);
        this.shouldRunRecursive = false;
        const left = () => {
            if (!selectedPage || selectedPage.tabId !== pageId) {
                this.onLoadPage(pageId);
                this.selectPageSettingTab(0);
            }
        };
        const right = () => (!selectedPage || pageId !== selectedPage.tabId) ? this.showCancelWithoutSavingDialogInEditMode(pageId) : null;
        (!selectedPageDirty) ? left() : right();
    }

    onNoPermissionSelection(pageId) {
        const setNoPermissionState = () => {
            this.onCancelPage();
            this.buildBreadCrumbPath(pageId);
            this.noPermissionSelectionPageId = pageId;
            this.setEmptyStateMessage(Localization.get("NoPermissionEditPage"));
        };
        if (this.props.selectedPageDirty) {
            utils.confirm(
                Localization.get("CancelWithoutSaving"),
                Localization.get("Continue"),
                Localization.get("Go Back"),
                setNoPermissionState);
        }
        else {
            setNoPermissionState();
        }
    }

    onChangePageField(key, value) {
        if (this.props.selectedPage[key] !== value) {
            this.props.onChangePageField(key, value);
        }
    }

    onMovePage({ Action, PageId, ParentId, RelatedPageId }) {
        return PageActions.movePage({ Action, PageId, ParentId, RelatedPageId });
    }

    CallCustomAction(action) {
        const { selectedPage, selectedPageDirty } = this.props;
        const callAction = () => {
            if (selectedPage && selectedPage.tabId !== 0 && selectedPageDirty) {
                const onConfirm = () => {
                    action();
                };
                utils.confirm(
                    Localization.get("CancelWithoutSaving"),
                    Localization.get("Close"),
                    Localization.get("Cancel"),
                    onConfirm);

            } else {
                action();
            }
        };
        callAction();
    }

    onDuplicatePage(item) {
        const { selectedPage, selectedPageDirty } = this.props;
        const message = Localization.get("NoPermissionCopyPage");
        const duplicate = () => {
            if (selectedPage && selectedPage.tabId !== 0 && selectedPageDirty) {
                const onConfirm = () => {
                    this.props.onDuplicatePage(true);
                };
                utils.confirm(
                    Localization.get("CancelWithoutSaving"),
                    Localization.get("Close"),
                    Localization.get("Cancel"),
                    onConfirm);

            } else {
                this.props.onDuplicatePage(false);
            }
        };
        const noPermission = () => this.setEmptyStateMessage(message);
        item.canCopyPage ? duplicate() : noPermission();
    }

    onViewEditPage(item) {
        const { selectedPageDirty } = this.props;
        const viewPage = () => PageActions.viewPage(item.id, item.url);

        const left = () => {
            utils.confirm(
                Localization.get("CancelWithoutSaving"),
                Localization.get("Close"),
                Localization.get("Cancel"),
                viewPage);
        };

        const right = () => viewPage();
        const proceed = () => selectedPageDirty ? left() : right();

        this.clearEmptyStateMessage();
        const message = Localization.get("NoPermissionEditPage");
        const noPermission = () => this.setEmptyStateMessage(message);
        item.canAddContentToPage ? proceed() : noPermission();

    }

    onViewPage(item) {
        const { selectedPageDirty } = this.props;
        const view = () => {
            //this.onLoadPage(item.id);
            utils.getUtilities().closePersonaBar(function () {
                window.parent.location = item.url;
            });
        };

        const left = () => {
            utils.confirm(
                Localization.get("CancelWithoutSaving"),
                Localization.get("Close"),
                Localization.get("Cancel"),
                view);
        };

        const right = () => view();
        const proceed = () => selectedPageDirty ? left() : right();

        this.clearEmptyStateMessage();
        const message = Localization.get("NoPermissionViewPage");
        const noPermission = () => this.setEmptyStateMessage(message);
        item.canViewPage ? proceed() : noPermission();

    }

    setEmptyStateMessage(emptyStateMessage) {
        this.setState({ emptyStateMessage });
        this.props.clearSelectedPage();
    }

    clearEmptyStateMessage() {
        this.noPermissionSelectionPageId = null;
        this.setState({ emptyStateMessage: null });
    }

    onSearchMoreFlyoutClick() {
        this.setState({ toggleSearchMoreFlyout: !this.state.toggleSearchMoreFlyout }, () => {
            const { toggleSearchMoreFlyout } = this.state;
            !toggleSearchMoreFlyout ? this.setState({ DropdownCalendarIsActive: null }) : null;
        });
    }

    toggleDropdownCalendar(bool) {
        typeof (bool) == "boolean" ? this.setState({ DropdownCalendarIsActive: bool }) : this.setState({ DropdownCalendarIsActive: !this.state.DropdownCalendarIsActive });
    }


    onDayClick(newDay, isEndDate) {
        this.setState({ startAndEndDateDirty: true });
        const right = () => {
            const condition = newDay.getTime() < this.state.endDate.getTime();
            condition ? this.setState({ startDate: newDay, filtersUpdated: true }) : this.setState({ startDate: newDay, endDate: newDay, filtersUpdated: true });
        };

        const left = () => {
            const condition = newDay.getTime() >= this.state.startDate.getTime();
            condition ? this.setState({ endDate: newDay, filtersUpdated: true }) : null;
        };
        isEndDate ? left() : right();
    }

    generateFilters() {
        const { filterByPageType, filterByPublishStatus, filterByWorkflow, filterByWorkflowName, startDate, endDate, startAndEndDateDirty } = this.state;
        const filters = this.state.tags.split(",")
            .filter(e => !!e)
            .map((tag) => {
                return { ref: `tag-${tag}`, tag: `${tag}` };
            });

        filterByPageType ? filters.push({ ref: "filterByPageType", tag: `${Localization.get("PageType")}: ${this.getPageTypeLabel(filterByPageType)}` }) : null;
        filterByPublishStatus ? filters.push({ ref: "filterByPublishStatus", tag: `${Localization.get("lblPublishStatus")}: ${this.getPublishStatusLabel(filterByPublishStatus)}` }) : null;
        filterByWorkflow ? filters.push({ ref: "filterByWorkflow", tag: `${Localization.get("WorkflowTitle")}: ${filterByWorkflowName}` }) : null;

        if (startAndEndDateDirty) {
            let dateRangeText = Localization.get(utils.isPlatform() ? "ModifiedDateRange" : "PublishedDateRange");
            const fullStartDate = `${startDate.getDate()}/${startDate.getMonth() + 1}/${startDate.getFullYear()}`;
            const fullEndDate = `${endDate.getDate()}/${endDate.getMonth() + 1}/${endDate.getFullYear()}`;
            const left = () => filters.push({ ref: "startAndEndDateDirty", tag: `${dateRangeText}: ${fullStartDate} - ${fullEndDate} ` });
            const right = () => filters.push({ ref: "startAndEndDateDirty", tag: `${dateRangeText}: ${fullStartDate}` });

            fullStartDate != fullEndDate ? left() : right();
        }

        this.setState({ filters, DropdownCalendarIsActive: null, toggleSearchMoreFlyout: false });
    }
    getDateLabel() {
        let filterByDateText = utils.isPlatform() ? "FilterByModifiedDateText" : "FilterByPublishDateText";
        const { startDate, endDate, startAndEndDateDirty } = this.state;
        let label = Localization.get(filterByDateText);
        if (startAndEndDateDirty) {
            const fullStartDate = `${startDate.getDate()}/${startDate.getMonth() + 1}/${startDate.getFullYear()}`;
            const fullEndDate = `${endDate.getDate()}/${endDate.getMonth() + 1}/${endDate.getFullYear()}`;
            label = fullStartDate !== fullEndDate ? `${fullStartDate} - ${fullEndDate}` : `${fullStartDate}`;
        }
        return label;
    }
    saveSearchFilters(searchFields) {
        return new Promise((resolve) => this.setState({ searchFields }, () => resolve()));
    }

    onSearch() {
        const { selectedPage } = this.props;
        const { filtersUpdated } = this.state;
        if (filtersUpdated) {
            if (selectedPage) {
                this.lastActivePageId = selectedPage.tabId;
                if (this.props.selectedPageDirty) {
                    this.showCancelWithoutSavingDialogAndRun(() => {
                        this.doSearch();
                    }, () => {
                        this.clearSearch();
                    });
                } else {
                    this.doSearch();
                }
            }
            else {
                this.doSearch();
            }
        }
        this.setState({ DropdownCalendarIsActive: null, toggleSearchMoreFlyout: false });
    }

    doSearch() {
        const { selectedPage } = this.props;
        if (selectedPage) {
            this.onCancelPage();
        }

        let { filtersUpdated, inSearch, searchTerm, filterByPageType, filterByPublishStatus, filterByWorkflow, startDate, endDate, startAndEndDateDirty, tags } = this.state;
        if (filtersUpdated || !inSearch) {
            const fullStartDate = `${startDate.getDate() < 10 ? `0` + startDate.getDate() : startDate.getDate()}/${((startDate.getMonth() + 1) < 10 ? `0` + (startDate.getMonth() + 1) : (startDate.getMonth() + 1))}/${startDate.getFullYear()} 00:00:00`;
            const fullEndDate = `${endDate.getDate() < 10 ? `0` + endDate.getDate() : endDate.getDate()}/${((endDate.getMonth() + 1) < 10 ? `0` + (endDate.getMonth() + 1) : (endDate.getMonth() + 1))}/${endDate.getFullYear()} 23:59:59`;
            const searchDateRange = startAndEndDateDirty ? { publishDateStart: fullStartDate, publishDateEnd: fullEndDate } : {};

            if (tags) {
                tags = tags[0] == "," ? tags.replace(",", "") : tags;
                tags = tags[tags.length - 1] == "," ? tags.split(",").filter(t => !!t).join() : tags;
            }


            let search = { tags: tags, searchKey: searchTerm, pageType: filterByPageType, publishStatus: filterByPublishStatus, workflowId: filterByWorkflow };
            search = Object.assign({}, search, searchDateRange);
            for (let prop in search) {
                if (!search[prop]) {
                    delete search[prop];
                }
            }

            this.generateFilters();
            this.saveSearchFilters(search).then(() => this.props.searchAndFilterPageList(search));
            this.setState({ inSearch: true, filtersUpdated: false });
        }
    }
    clearSearch(callback) {
        let date = new Date();
        this.setState({
            toggleSearchMoreFlyout: false,
            DropdownCalendarIsActive: null,
            filtersUpdated: false,
            inSearch: false,
            searchTerm: "",
            startDate: date,
            endDate: date,
            defaultDate: date,
            startAndEndDateDirty: false,
            filterByPageType: null,
            filterByPublishStatus: null,
            filterByWorkflow: null,
            workflowList: [],
            tags: "",
            filters: [],
            searchFields: {}
        }, () => {
            if (typeof callback === "function") {
                callback();
            }
            else {
                const { selectedPage } = this.props;
                !selectedPage && this.lastActivePageId && this.onLoadPage(this.lastActivePageId);
            }
        });
    }
    showCancelWithoutSavingDialogAndRun(callback, cancelCallback) {

        const onConfirm = () => {
            if (typeof callback === "function") {
                callback();
            }
        };
        const onCancel = () => {
            if (typeof cancelCallback === "function") {
                cancelCallback();
            }
        };
        utils.confirm(
            Localization.get("CancelWithoutSaving"),
            Localization.get("Close"),
            Localization.get("Cancel"),
            onConfirm,
            onCancel);
    }
    buildBreadCrumbPath(pageId) {
        let page = {};
        let selectedPath = [];
        const buildBreadCrumbPathInternal = () => {
            const addNode = (tabId) => {
                this._traverse((item, list, update) => {
                    if (item.id === tabId) {
                        page = item;
                        return;
                    }
                });
                //page && page.name && page.id && 
                selectedPath.push({ name: page.name, tabId: (page.id !== pageId ? page.id : null) });
                const left = () => {
                    addNode(page.parentId);
                };
                const right = () => {
                    selectedPath.reverse();
                    this.props.changeSelectedPagePath(selectedPath);
                };
                page.parentId > 0 ? left() : right();
            };
            addNode(pageId);
        };
        buildBreadCrumbPathInternal();
    }
    onBreadcrumbSelect(name) {
    }

    isOnInsertMode(){
        return false;
    }

    render_PagesDetailEditor() {

        const render_emptyState = () => {
            const DefaultMessage = Localization.get("NoPageSelected");
            return (
                <div className="empty-page-state">
                    <div className="empty-page-state-message">
                        <h1>{this.state.emptyStateMessage || DefaultMessage}</h1>
                        <p>Select a page in the tree to manage its settings here.</p>
                    </div>
                </div>
            );
        };


        const render_pageDetails = () => {
            const { props, state } = this;
            const { isContentLocalizationEnabled } = props;
            return (
                <PageSettings
                    selectedPage={this.props.selectedPage}
                    AllowContentLocalization={isContentLocalizationEnabled}
                    selectedPageErrors={{}}
                    selectedPageDirty={props.selectedPageDirty}
                    onCancel={this.showCancelWithoutSavingDialogInEditMode.bind(this)}
                    onDelete={this.onDeleteSettings.bind(this)}
                    onSave={this.onUpdatePage.bind(this)}
                    selectedPageSettingTab={props.selectedPageSettingTab}
                    selectPageSettingTab={this.selectPageSettingTab.bind(this)}
                    onChangeField={this.onChangePageField.bind(this)}
                    onChangeParentId={this.onChangeParentId.bind(this)}
                    onPermissionsChanged={props.onPermissionsChanged}
                    onChangePageType={props.onChangePageType.bind(this)}
                    onDeletePageModule={props.onDeletePageModule}
                    onEditingPageModule={props.onEditingPageModule}
                    onCancelEditingPageModule={props.onCancelEditingPageModule}
                    editingSettingModuleId={props.editingSettingModuleId}
                    onCopyAppearanceToDescendantPages={props.onCopyAppearanceToDescendantPages}
                    onCopyPermissionsToDescendantPages={props.onCopyPermissionsToDescendantPages}
                    pageDetailsFooterComponents={props.pageDetailsFooterComponents}
                    pageTypeSelectorComponents={props.pageTypeSelectorComponents}
                    onGetCachedPageCount={props.onGetCachedPageCount}
                    onClearCache={props.onClearCache}
                    onModuleCopyChange={props.onModuleCopyChange}
                    customPageSettingsComponents={props.customPageSettingsComponents}
                />
            );
        };
        const { selectedPage } = this.props;
        return (
            <GridCell columnSize={100} className="treeview-page-details" >
                {(selectedPage && selectedPage.tabId) ? render_pageDetails() : render_emptyState()}
            </GridCell>
        );
    }

    render_addPageEditor() {
        const { props } = this;
        const cancelAction = this.onCancelSettings.bind(this);
        const deleteAction = this.onDeleteSettings.bind(this);
        const AllowContentLocalization = !!props.isContentLocalizationEnabled;
        return (
            <GridCell columnSize={100} className="treeview-page-details" >
                <PageSettings selectedPage={props.selectedPage}
                    AllowContentLocalization={AllowContentLocalization}
                    selectedPageErrors={props.selectedPageErrors}
                    selectedPageDirty={props.selectedPageDirty}
                    onCancel={cancelAction}
                    onDelete={deleteAction}
                    onSave={this.onCreatePage.bind(this)}
                    selectedPageSettingTab={props.selectedPageSettingTab}
                    selectPageSettingTab={this.selectPageSettingTab.bind(this)}
                    onChangeField={this.onChangePageField.bind(this)}
                    onChangeParentId={this.onChangeParentId.bind(this)}
                    onPermissionsChanged={props.onPermissionsChanged}
                    onChangePageType={props.onChangePageType}
                    onDeletePageModule={props.onDeletePageModule}
                    onEditingPageModule={props.onEditingPageModule}
                    onCancelEditingPageModule={props.onCancelEditingPageModule}
                    editingSettingModuleId={props.editingSettingModuleId}
                    onCopyAppearanceToDescendantPages={props.onCopyAppearanceToDescendantPages}
                    onCopyPermissionsToDescendantPages={props.onCopyPermissionsToDescendantPages}
                    pageDetailsFooterComponents={props.pageDetailsFooterComponents}
                    pageTypeSelectorComponents={props.pageTypeSelectorComponents}
                    onGetCachedPageCount={props.onGetCachedPageCount}
                    onClearCache={props.onClearCache}
                    onModuleCopyChange={props.onModuleCopyChange} />
            </GridCell>
        );
    }


    render_pageList() {
        return (
            <PageList onPageSettings={this.onPageSettings.bind(this)} />
        );
    }
    distinct(list) {
        let distinctList = [];
        list.map((item) => {
            if (item.trim() !== "" && distinctList.indexOf(item.trim().toLowerCase()) === -1)
                distinctList.push(item.trim().toLowerCase());
        });
        return distinctList;
    }
    getFilterByPageTypeOptions() {
        return [
            { value: "", label: Localization.get("lblAll") },
            { value: "normal", label: Localization.get("lblNormal") },
            { value: "tab", label: Localization.get("Existing") },
            { value: "url", label: Localization.get("lblUrl") },
            { value: "file", label: Localization.get("lblFile") }
        ];
    }
    getFilterByPageStatusOptions() {
        let filterByPageStatusOptions = [
            { value: "published", label: Localization.get("lblPublished") }
        ];
        if (!utils.isPlatform()) {
            filterByPageStatusOptions = ([{ value: "", label: Localization.get("lblNone") }]).concat(filterByPageStatusOptions.concat([{ value: "draft", label: Localization.get("lblDraft") }]));
        }
        return filterByPageStatusOptions;
    }
    getFilterByWorkflowOptions() {
        let workflowList = [];
        if (!utils.isPlatform() && this.props.workflowList.length <= 0) {
            this.props.getWorkflowsList();
        }
        this.props.workflowList.length ? workflowList = this.props.workflowList.map((item => { return { value: item.workflowId, label: item.workflowName }; })) : null;
        return [{ value: "", label: Localization.get("lblNone") }].concat(workflowList);
    }
    getPageTypeLabel(pageType) {
        const filterByPageTypeOptions = this.getFilterByPageTypeOptions();
        return filterByPageTypeOptions.find(x => x.value === pageType.toLowerCase()) && filterByPageTypeOptions.find(x => x.value === pageType.toLowerCase()).label;
    }
    getPublishStatusLabel(publishStatus) {
        const filterByPublishStatusOptions = this.getFilterByPageStatusOptions();
        return filterByPublishStatusOptions.find(x => x.value === publishStatus.toLowerCase()) && filterByPublishStatusOptions.find(x => x.value === publishStatus.toLowerCase()).label || publishStatus;
    }

    /* eslint-disable react/no-danger */
    render_more_flyout() {
        const generateTags = (e) => {
            this.setState({ tags: e.target.value, filtersUpdated: true });
        };
        const filterTags = () => {
            let { tags } = this.state;
            this.setState({ tags: this.distinct(tags.split(",")).join(",") });
        };
        const onApplyChangesDropdownDayPicker = () => {
            const { startAndEndDateDirty, startDate, endDate } = this.state;
            const fullStartDate = startDate.getDate() + startDate.getMonth() + startDate.getFullYear();
            const fullEndDate = endDate.getDate() + endDate.getMonth() + endDate.getFullYear();
            const condition = !startAndEndDateDirty && fullStartDate === fullEndDate;
            condition ? this.setState({ startAndEndDateDirty: true, DropdownCalendarIsActive: null }) : this.setState({ DropdownCalendarIsActive: null });
        };
        return (
            <div className="search-more-flyout">
                <GridCell columnSize={70} style={{ padding: "5px 5px 5px 10px" }}>
                    <h1>{Localization.get("lblGeneralFilters").toUpperCase()}</h1>
                </GridCell>
                <GridCell columnSize={30} style={{ paddingLeft: "10px" }}>
                    <h1>{Localization.get("lblTagFilters").toUpperCase()}</h1>
                </GridCell>
                <GridCell columnSize={70} style={{ padding: "5px" }}>
                    <GridCell columnSize={100} >
                        <GridCell columnSize={50} style={{ padding: "5px" }}>
                            <Dropdown
                                className="more-dropdown"
                                options={this.getFilterByPageTypeOptions()}
                                label={this.state.filterByPageType ? this.getFilterByPageTypeOptions().find(x => x.value === this.state.filterByPageType.toLowerCase()).label : Localization.get("FilterbyPageTypeText")}
                                value={this.state.filterByPageType !== "" && this.state.filterByPageType}
                                onSelect={(data) => { this.setState({ filterByPageType: data.value, filtersUpdated: true }); }}
                                withBorder={true}
                            />
                        </GridCell>
                        <GridCell columnSize={50} style={{ padding: "5px 5px 5px 15px" }}>
                            <Dropdown
                                className="more-dropdown"
                                options={this.getFilterByPageStatusOptions()}
                                label={this.state.filterByPublishStatus ? this.getFilterByPageStatusOptions().find(x => x.value === this.state.filterByPublishStatus.toLowerCase()).label : Localization.get("FilterbyPublishStatusText")}
                                value={this.state.filterByPublishStatus !== "" && this.state.filterByPublishStatus}
                                onSelect={(data) => this.setState({ filterByPublishStatus: data.value, filtersUpdated: true })}
                                withBorder={true} />
                        </GridCell>
                    </GridCell>
                    <GridCell columnSize={100}>
                        <GridCell columnSize={50} style={{ padding: "5px" }}>
                            <DropdownDayPicker
                                onDayClick={this.onDayClick.bind(this)}
                                dropdownIsActive={this.state.DropdownCalendarIsActive}
                                applyChanges={() => onApplyChangesDropdownDayPicker()}
                                startDate={this.state.startDate}
                                endDate={this.state.endDate}
                                toggleDropdownCalendar={this.toggleDropdownCalendar.bind(this)}
                                CalendarIcon={CalendarIcon}
                                label={this.getDateLabel()}
                            />
                        </GridCell>
                        {!utils.isPlatform() &&
                            <GridCell columnSize={50} style={{ padding: "5px 5px 5px 15px" }}>
                                <Dropdown
                                    className="more-dropdown"
                                    options={this.getFilterByWorkflowOptions()}
                                    label={this.state.filterByWorkflow ? this.getFilterByWorkflowOptions().find(x => x.value === this.state.filterByWorkflow).label : Localization.get("FilterbyWorkflowText")}
                                    value={this.state.filterByWorkflow !== "" && this.state.filterByWorkflow}
                                    onSelect={(data) => this.setState({ filterByWorkflow: data.value, filterByWorkflowName: data.label, filtersUpdated: true })}
                                    withBorder={true} />
                            </GridCell>
                        }
                    </GridCell>
                </GridCell>
                <GridCell columnSize={30} style={{ paddingLeft: "10px", paddingTop: "10px" }}>
                    <textarea placeholder={Localization.get("TagsInstructions")} value={this.state.tags} onChange={(e) => generateTags(e)} onBlur={() => filterTags()}></textarea>
                </GridCell>
                <GridCell columnSize={100} style={{ textAlign: "right" }}>
                    <Button style={{ marginRight: "5px" }} onClick={() => this.setState({ DropdownCalendarIsActive: null, toggleSearchMoreFlyout: false })}>{Localization.get("Cancel")}</Button>
                    <Button type="primary" onClick={() => this.onSearch()}>{Localization.get("Save")}</Button>
                </GridCell>
            </div>);
    }

    render_searchResults() {
        const { pageInContextComponents, searchList } = this.props;
        const render_card = (item) => {
            const onNameClick = (item) => {
                this.clearSearch(() => {
                    if (item.canManagePage) {
                        this.onLoadPage(item.id, (data) => { this.buildTree(item.id); });
                    }
                    else {
                        this.noPermissionSelectionPageId = item.id;
                        this.buildBreadCrumbPath(item.id);
                        this.setEmptyStateMessage(Localization.get("NoPermissionEditPage"));
                    }
                });
            };

            const publishedDate = new Date(item.publishDate.split(" ")[0]);

            const addToTags = (newTag) => {
                const condition = this.state.tags.indexOf(newTag) === -1;
                const update = () => {
                    let tags = this.state.tags;
                    tags = tags.length > 0 ? `${tags},${newTag}` : `${newTag}`;
                    tags = this.distinct(tags.split(",")).join(",");
                    this.setState({ tags, filtersUpdated: true }, () => this.onSearch());
                };

                condition ? update() : null;
            };
            const getTabPath = (path) => {
                path = path.startsWith("/") ? path.substring(1) : path;
                return path.split("/").join(" / ");
            };


            let visibleMenus = [];
            item.canViewPage && visibleMenus.push(<li onClick={() => this.onViewPage(item)}><div title={Localization.get("View")} dangerouslySetInnerHTML={{ __html: EyeIcon }} /></li>);
            item.canAddContentToPage && visibleMenus.push(<li onClick={() => this.onViewEditPage(item)}><div title={Localization.get("Edit")} dangerouslySetInnerHTML={{ __html: TreeEdit }} /></li>);
            if (pageInContextComponents && securityService.isSuperUser() && !utils.isPlatform()) {
                let additionalMenus = cloneDeep(pageInContextComponents || []);
                additionalMenus && additionalMenus.map(additionalMenu => {
                    visibleMenus.push(<li onClick={() => (additionalMenu.OnClickAction && typeof additionalMenu.OnClickAction === "function")
                        && this.CallCustomAction(additionalMenu.OnClickAction)}><div title={additionalMenu.title} dangerouslySetInnerHTML={{ __html: additionalMenu.icon }} /></li>);
                });
            }
            return (
                <GridCell columnSize={100}>
                    <div className="search-item-card">
                        {!utils.isPlatform() &&
                            <div className="search-item-thumbnail">
                                <img src={item.thumbnail} />
                            </div>}
                        <div className={`search-item-details${utils.isPlatform() ? " full" : ""}`}>
                            <div className="search-item-details-left">
                                <h1 onClick={() => onNameClick(item)}><OverflowText text={item.name} /></h1>
                                <h2><OverflowText text={getTabPath(item.tabpath)} /></h2>
                            </div>
                            <div className="search-item-details-right">
                                <ul>
                                    {visibleMenus}
                                </ul>
                            </div>
                            <div className="search-item-details-list">
                                <ul>
                                    <li>
                                        <p>{Localization.get("PageType")}:</p>
                                        <p title={this.getPageTypeLabel(item.pageType)} onClick={() => { this.state.filterByPageType !== item.pageType && this.setState({ filterByPageType: item.pageType, filtersUpdated: true }, () => this.onSearch()); }} >{this.getPageTypeLabel(item.pageType)}</p>
                                    </li>
                                    <li>
                                        <p>{Localization.get("lblPublishStatus")}:</p>
                                        <p title={this.getPublishStatusLabel(item.publishStatus)} onClick={() => { this.state.filterByPublishStatus !== item.publishStatus && this.setState({ filterByPublishStatus: item.publishStatus, filtersUpdated: true }, () => this.onSearch()); }} >{this.getPublishStatusLabel(item.publishStatus)}</p>
                                    </li>
                                    <li>
                                        <p >{Localization.get(utils.isPlatform() ? "lblModifiedDate" : "lblPublishDate")}:</p>
                                        <p title={item.publishDate} onClick={() => { (this.state.startDate.toString() !== new Date(item.publishDate.split(" ")[0]).toString() || this.state.startDate.toString() !== this.state.endDate.toString()) && this.setState({ startDate: publishedDate, endDate: publishedDate, startAndEndDateDirty: true, filtersUpdated: true }, () => this.onSearch()); }}>{item.publishDate.split(" ")[0]}</p>
                                    </li>
                                </ul>
                            </div>
                            <div className="search-item-details-list">
                                <ul>
                                    {!utils.isPlatform() && <li>
                                        <p >{Localization.get("WorkflowTitle")}:</p>
                                        <p title={item.workflowName} onClick={() => { this.state.filterByWorkflow !== item.workflowId && this.setState({ filterByWorkflow: item.workflowId, filterByWorkflowName: item.workflowName, filtersUpdated: true }, () => this.onSearch()); }}>{item.workflowName}</p>
                                    </li>
                                    }
                                    <li style={{ width: !utils.isPlatform() ? "64%" : "99%" }}>
                                        <p>{Localization.get("Tags")}:</p>
                                        <p title={item.tags.join(",").trim(",")}>{
                                            item.tags.map((tag, count) => {
                                                return (
                                                    <span>
                                                        <span style={{ marginLeft: "5px" }} onClick={() => addToTags(tag)}>
                                                            {tag}
                                                        </span>
                                                        {count < (item.tags.length - 1) && <span style={{ color: "#000" }}>
                                                            ,
                                                        </span>}
                                                    </span>
                                                );
                                            })}
                                        </p>
                                    </li>
                                </ul>
                            </div>
                        </div>
                    </div>
                </GridCell >
            );
        };

        return (
            <GridCell columnSize={100} className="fade-in">
                <GridCell columnSize={100} style={{ padding: "20px" }}>
                    <GridCell columnSize={80} style={{ padding: "0px" }}>
                        <div className="tags-container">
                            {this.state.filters ? this.render_filters() : null}
                        </div>
                    </GridCell>
                    <GridCell columnSize={20} style={{ textAlign: "right", padding: "10px", fontWeight: "bold", animation: "fadeIn .15s ease-in forwards" }}>
                        <p>{searchList.length === 0 ? Localization.get("NoPageFound").toUpperCase() : (`${searchList.length} ` + Localization.get(searchList.length > 1 ? "lblPagesFound" : "lblPageFound").toUpperCase())}</p>
                    </GridCell>
                    <GridCell columnSize={100}>
                        {searchList.map((item) => {
                            return render_card(item);
                        })}
                    </GridCell>
                </GridCell>
            </GridCell>
        );
    }
    
    getAdditionalPageSettings() {
        const additionalPageSettings = [];

        const { props } = this;
        
        if (props.customPageSettingsComponents) {
            for (let i = 0; i < props.customPageSettingsComponents.length; i++) {
                const customPageSettings = props.customPageSettingsComponents[i];
                if (props.selectedCustomPageSettings.pageSettingsId === customPageSettings.panelId) {
                    const Component = customPageSettings.component;
                    additionalPageSettings.push(
                        <Component
                            onCancel={this.showCancelWithoutSavingDialogInEditMode.bind(this)}
                            selectedPage={props.selectedPage}
                            disabled={this.onEditMode()}
                            store={customPageSettings.store} />
                    );
                }
            }
        }

        return additionalPageSettings;
    }
    
    render_details() {
        const {selectedPage} = this.props;
        const {inSearch} = this.state;
        const {selectedView} = this.props;

        switch (true){
            case inSearch:
                return this.render_searchResults();
            case selectedPage && selectedPage.tabId === 0:
                return this.render_addPageEditor();
            case selectedView === panels.ADD_MULTIPLE_PAGES_PANEL:
                return this.getAddPages();
            case selectedView === panels.SAVE_AS_TEMPLATE_PANEL:
                return this.getSaveAsTemplatePage();
            case selectedView === panels.CUSTOM_PAGE_DETAIL_PANEL:
                return this.getAdditionalPageSettings();
            case !selectedPage:
            default:
                return this.render_PagesDetailEditor();
        }
    }

    render_filters() {
        const { filters } = this.state;
        return filters
            .filter(filter => !!filter)
            .map((filter) => {

                const deleteFilter = (prop) => {
                    const left = () => {
                        const update = {};
                        update[prop] = null;
                        if (prop === "startAndEndDateDirty") {
                            this.setState({ startDate: new Date(), endDate: new Date() });
                        }
                        this.setState({ filtersUpdated: true }, () => {
                            this.setState(update, () => this.onSearch());
                        });
                    };
                    const right = () => {
                        let { filters, tags } = this.state;
                        tags = this.distinct(tags.split(",")).join(",");
                        filters = filters.filter(f => f.ref != prop);
                        const findTag = prop.replace("tag-", "");
                        let tagList = tags.split(",");
                        tags = "";
                        tagList.map((tag) => {
                            if (tag !== findTag)
                                tags += tag + ",";
                        });
                        tags = tags !== "" ? tags.substring(0, tags.length - 1) : "";
                        this.setState({ filters, tags, filtersUpdated: true }, () => this.onSearch());

                    };
                    const condition = prop.indexOf('tag') === -1;
                    condition ? left() : right();
                };

                return (
                    <div className="filter-by-tags">
                        <OverflowText text={filter.tag} maxWidth={300} />
                        <div className="xIcon"
                            dangerouslySetInnerHTML={{ __html: XIcon }}
                            onClick={(e) => { deleteFilter(filter.ref); }}>

                        </div>
                    </div>
                );
            });
    }

    render() {

        const { props } = this;
        const { selectedPage } = props;
        const { inSearch, headerDropdownSelection, toggleSearchMoreFlyout, searchTerm } = this.state;

        const isListPagesAllowed = securityService.canSeePagesList();
       
         /* eslint-disable react/no-danger */
        return (

            <div className="pages-app personaBar-mainContainer">
                { isListPagesAllowed &&
                    <PersonaBarPage fullWidth={true} isOpen={true}>
                        <PersonaBarPageHeader title={Localization.get(inSearch ? "PagesSearchHeader" : "Pages")}>
                            {securityService.isSuperUser() &&
                                <div> 
                                    <Button type="primary" disabled={ this.onEditMode() } size="large" onClick={this.onAddPage.bind(this)}>{Localization.get("AddPage")}</Button>
                                    <Button type="secondary" disabled={ this.onEditMode() } size="large" onClick={this.onAddMultiplePage.bind(this)}>{Localization.get("AddMultiplePages")}</Button>
                                </div>
                            }
                            { 
                                selectedPage && this.getSettingsButtons()
                            }                            
                            {!inSearch && <BreadCrumbs items={this.props.selectedPagePath || []} onSelectedItem={this.onSelection.bind(this)} />}
                        </PersonaBarPageHeader>
                        {toggleSearchMoreFlyout ? this.render_more_flyout() : null}
                        <GridCell columnSize={100} style={{ padding: "30px 30px 16px 30px" }}>
                            <div className="search-container">
                                {inSearch ?
                                    <div className="dnn-back-to-link" onClick={() => this.clearSearch()}>
                                        <div className="dnn-back-to-arrow" dangerouslySetInnerHTML={{ __html: ArrowBack }} /> <span>{Localization.get("BackToPages").toUpperCase()}</span>
                                    </div> : null
                                }

                                <div className="search-box">
                                    <div className="search-input">
                                        <input
                                            type="text"
                                            value={searchTerm}
                                            onFocus={this.onSearchFocus.bind(this)}
                                            onChange={this.onSearchFieldChange.bind(this)}
                                            onKeyPress={(e) => { e.key === "Enter" ? this.onSearch() : null; }}
                                            placeholder="Search" />
                                    </div>
                                    {searchTerm ?
                                        <div
                                            className="btn clear-search"
                                            style={{ fill: "#444" }}
                                            dangerouslySetInnerHTML={{ __html: XIcon }}
                                            onClick={() => this.setState({ searchTerm: "", filtersUpdated: true }, () => this.onSearch())}
                                        />

                                        : <div className="btn clear-search" />}
                                    <div
                                        className="btn search-btn"
                                        dangerouslySetInnerHTML={{ __html: PagesSearchIcon }}
                                        onClick={this.onSearch.bind(this)}
                                    >
                                    </div>
                                    <div
                                        className="btn search-btn"
                                        dangerouslySetInnerHTML={{ __html: PagesVerticalMore }}
                                        onClick={() => { this.onSearchMoreFlyoutClick(); }}
                                    />
                                </div>
                            </div>
                        </GridCell>
<<<<<<< HEAD
                        <GridCell columnSize={100} style={{ padding: "0px 20px 20px 20px" }} >
                            <GridCell columnSize={100} className="page-container">
                                <div className={(this.onEditMode() ||inSearch) ? "tree-container disabled" : "tree-container"}>
                                    <div>
                                        <PersonaBarPageTreeviewInteractor
                                            clearSelectedPage={this.props.clearSelectedPage}
                                            Localization={Localization}
                                            pageList={this.props.pageList}
                                            getChildPageList={this.props.getChildPageList}
                                            getPage={this.props.getPage.bind(this)}
                                            _traverse={this._traverse.bind(this)}
                                            showCancelDialog={this.showCancelWithoutSavingDialogInEditMode.bind(this)}
                                            selectedPageDirty={this.props.selectedPageDirty}
                                            activePage={this.props.selectedPage}
                                            setEmptyPageMessage={this.setEmptyStateMessage.bind(this)}
                                            setActivePage={this.setActivePage.bind(this)}
                                            saveDropState={this.onUpdatePage.bind(this)}
                                            onMovePage={this.onMovePage.bind(this)}
                                            onViewPage={this.onViewPage.bind(this)}
                                            onViewEditPage={this.onViewEditPage.bind(this)}
                                            onDuplicatePage={this.onDuplicatePage.bind(this)}
                                            onAddPage={this.onAddPage.bind(this)}
                                            onSelection={this.onSelection.bind(this)}
                                            onNoPermissionSelection={this.onNoPermissionSelection.bind(this)}
                                            pageInContextComponents={props.pageInContextComponents}
                                            NoPermissionSelectionPageId={this.noPermissionSelectionPageId}
                                            enabled={!((selectedPage && selectedPage.tabId === 0) || inSearch)} />
                                    </div>
=======
                        <GridCell columnSize={100} style={{ padding: "0px 30px 30px 30px" }} >
                            <GridCell columnSize={1096} type={"px"} className="page-container">
                                <div className={((selectedPage && selectedPage.tabId === 0) || inSearch) ? "tree-container disabled" : "tree-container"}>
                                    <PersonaBarPageTreeviewInteractor
                                        clearSelectedPage={this.props.clearSelectedPage}
                                        Localization={Localization}
                                        pageList={this.props.pageList}
                                        getChildPageList={this.props.getChildPageList}
                                        getPage={this.props.getPage.bind(this)}
                                        _traverse={this._traverse.bind(this)}
                                        showCancelDialog={this.showCancelWithoutSavingDialogInEditMode.bind(this)}
                                        selectedPageDirty={this.props.selectedPageDirty}
                                        activePage={this.props.selectedPage}
                                        setEmptyPageMessage={this.setEmptyStateMessage.bind(this)}
                                        setActivePage={this.setActivePage.bind(this)}
                                        saveDropState={this.onUpdatePage.bind(this)}
                                        onMovePage={this.onMovePage.bind(this)}
                                        onViewPage={this.onViewPage.bind(this)}
                                        onViewEditPage={this.onViewEditPage.bind(this)}
                                        onDuplicatePage={this.onDuplicatePage.bind(this)}
                                        onAddPage={this.onAddPage.bind(this)}
                                        onSelection={this.onSelection.bind(this)}
                                        onNoPermissionSelection={this.onNoPermissionSelection.bind(this)}
                                        pageInContextComponents={props.pageInContextComponents}
                                        NoPermissionSelectionPageId={this.noPermissionSelectionPageId}
                                        enabled={!((selectedPage && selectedPage.tabId === 0) || inSearch)} />
>>>>>>> 8615d9a0
                                </div>
                                <GridCell columnSize={760} type={"px"}>
                                    {this.render_details()}
                                </GridCell>
                            </GridCell>
                        </GridCell>
                    </PersonaBarPage>
                }
               
            </div>
        );
    }
}

App.propTypes = {
    dispatch: PropTypes.func.isRequired,
    pageList: PropTypes.array.isRequired,
    searchList: PropTypes.array.isRequired,
    searchPageList: PropTypes.func.isRequired,
    searchAndFilterPageList: PropTypes.func.isRequired,
    getChildPageList: PropTypes.func.isRequired,
    getWorkflowsList: PropTypes.func.isRequired,
    selectedView: PropTypes.number,
    selectedPage: PropTypes.object,
    selectedPageErrors: PropTypes.object,
    selectedPageDirty: PropTypes.boolean,
    bulkPage: PropTypes.object,
    editingSettingModuleId: PropTypes.number,
    onCancelPage: PropTypes.func.isRequired,
    onCreatePage: PropTypes.func.isRequired,
    onUpdatePage: PropTypes.func.isRequired,
    onDeletePage: PropTypes.func.isRequired,
    getPageList: PropTypes.func.isRequired,
    getPage: PropTypes.func.isRequired,
    updatePageListStore: PropTypes.func.isRequire,
    getNewPage: PropTypes.func.isRequired,
    onLoadPage: PropTypes.func.isRequired,
    onCancelAddMultiplePages: PropTypes.func.isRequired,
    onSaveMultiplePages: PropTypes.func.isRequired,
    onLoadAddMultiplePages: PropTypes.func.isRequired,
    onChangeAddMultiplePagesField: PropTypes.func.isRequired,
    onChangePageField: PropTypes.func.isRequired,
    onChangePageType: PropTypes.func.isRequired,
    onPermissionsChanged: PropTypes.func.isRequired,
    onDeletePageModule: PropTypes.func.isRequired,
    onEditingPageModule: PropTypes.func.isRequired,
    onCancelEditingPageModule: PropTypes.func.isRequired,
    onCopyAppearanceToDescendantPages: PropTypes.func.isRequired,
    onCopyPermissionsToDescendantPages: PropTypes.func.isRequired,
    onLoadSavePageAsTemplate: PropTypes.func.isRequired,
    onCancelSavePageAsTemplate: PropTypes.func.isRequired,
    onDuplicatePage: PropTypes.func.isRequired,
    error: PropTypes.object,
    multiplePagesComponents: PropTypes.array.isRequired,
    pageDetailsFooterComponents: PropTypes.array.isRequired,
    settingsButtonComponents: PropTypes.object.isRequired,
    pageTypeSelectorComponents: PropTypes.array.isRequired,
    pageInContextComponents: PropTypes.array.isRequired,
    selectedPageSettingTab: PropTypes.number,
    selectPageSettingTab: PropTypes.func,
    additionalPanels: PropTypes.array.isRequired,
    onShowPanel: PropTypes.func.isRequired,
    onHidePanel: PropTypes.func.isRequired,
    onShowPageSettings: PropTypes.func,
    onHidePageSettings: PropTypes.func,
    isContentLocalizationEnabled: PropTypes.object.isRequired,
    getContentLocalizationEnabled: PropTypes.func.isRequired,
    selectPage: PropTypes.func.isRequired,
    selectedPagePath: PropTypes.array.isRequired,
    changeSelectedPagePath: PropTypes.func.isRequired,
    onGetCachedPageCount: PropTypes.array.isRequired,
    onClearCache: PropTypes.func.isRequired,
    clearSelectedPage: PropTypes.func.isRequired,
    onModuleCopyChange: PropTypes.func,
    workflowList: PropTypes.array.isRequired,
    customPageSettingsComponents: PropTypes.array,
    getPageHierarchy: PropTypes.func.isRequired
};

function mapStateToProps(state) {
    return {
        pageList: state.pageList.pageList,
        searchList: state.searchList.searchList,
        selectedView: state.visiblePanel.selectedPage,
        selectedCustomPageSettings : state.visiblePageSettings.panelId,
        selectedPage: state.pages.selectedPage,
        selectedPageErrors: state.pages.errors,
        selectedPageDirty: state.pages.dirtyPage,
        bulkPage: state.addPages.bulkPage,
        editingSettingModuleId: state.pages.editingSettingModuleId,
        error: state.errors.error,
        multiplePagesComponents: state.extensions.multiplePagesComponents,
        pageDetailsFooterComponents: state.extensions.pageDetailsFooterComponents,
        pageInContextComponents: state.extensions.pageInContextComponents,
        settingsButtonComponents: state.extensions.settingsButtonComponents,
        pageTypeSelectorComponents: state.extensions.pageTypeSelectorComponents,
        selectedPageSettingTab: state.pages.selectedPageSettingTab,
        additionalPanels: state.extensions.additionalPanels,
        isContentLocalizationEnabled: state.languages.isContentLocalizationEnabled,
        selectedPagePath: state.pageHierarchy.selectedPagePath,
        workflowList: state.pages.workflowList,
        customPageSettingsComponents : state.extensions.pageSettingsComponent
    };
}

function mapDispatchToProps(dispatch) {
    return bindActionCreators({
        getNewPage: PageActions.getNewPage,
        getPageList: PageActions.getPageList,
        searchPageList: PageActions.searchPageList,
        searchAndFilterPageList: PageActions.searchAndFilterPageList,
        getWorkflowsList: PageActions.getWorkflowsList,
        getPage: PageActions.getPage,
        viewPage: PageActions.viewPage,
        getChildPageList: PageActions.getChildPageList,
        updatePageListStore: PageActions.updatePageListStore,
        onCancelPage: PageActions.cancelPage,
        onCreatePage: PageActions.createPage,
        onUpdatePage: PageActions.updatePage,
        onDeletePage: PageActions.deletePage,
        selectPageSettingTab: PageActions.selectPageSettingTab,
        onLoadPage: PageActions.loadPage,
        onSaveMultiplePages: AddPagesActions.addPages,
        onCancelAddMultiplePages: AddPagesActions.cancelAddMultiplePages,
        onLoadAddMultiplePages: AddPagesActions.loadAddMultiplePages,
        onChangeAddMultiplePagesField: AddPagesActions.changeAddMultiplePagesField,
        onChangePageField: PageActions.changePageField,
        onChangePageType: PageActions.changePageType,
        onPermissionsChanged: PageActions.changePermissions,
        onDeletePageModule: PageActions.deletePageModule,
        onEditingPageModule: PageActions.editingPageModule,
        onCancelEditingPageModule: PageActions.cancelEditingPageModule,
        onCopyAppearanceToDescendantPages: PageActions.copyAppearanceToDescendantPages,
        onCopyPermissionsToDescendantPages: PageActions.copyPermissionsToDescendantPages,
        onLoadSavePageAsTemplate: TemplateActions.loadSavePageAsTemplate,
        onCancelSavePageAsTemplate: TemplateActions.cancelSavePageAsTemplate,
        onDuplicatePage: PageActions.duplicatePage,
        onShowPanel: VisiblePanelActions.showPanel, 
        onHidePanel: VisiblePanelActions.hidePanel,
        onShowPageSettings: VisiblePageSettingsActions.showCustomPageSettings,
        onHidePageSettings: VisiblePageSettingsActions.hideCustomPageSettings,
        getContentLocalizationEnabled: LanguagesActions.getContentLocalizationEnabled,
        selectPage: PageHierarchyActions.selectPage,
        changeSelectedPagePath: PageHierarchyActions.changeSelectedPagePath,
        onGetCachedPageCount: PageActions.getCachedPageCount,
        onClearCache: PageActions.clearCache,
        clearSelectedPage: PageActions.clearSelectedPage,
        onModuleCopyChange: PageActions.updatePageModuleCopy,
        getPageHierarchy: PageActions.getPageHierarchy

    }, dispatch);
}

export default connect(mapStateToProps, mapDispatchToProps)(App);<|MERGE_RESOLUTION|>--- conflicted
+++ resolved
@@ -1591,36 +1591,6 @@
                                 </div>
                             </div>
                         </GridCell>
-<<<<<<< HEAD
-                        <GridCell columnSize={100} style={{ padding: "0px 20px 20px 20px" }} >
-                            <GridCell columnSize={100} className="page-container">
-                                <div className={(this.onEditMode() ||inSearch) ? "tree-container disabled" : "tree-container"}>
-                                    <div>
-                                        <PersonaBarPageTreeviewInteractor
-                                            clearSelectedPage={this.props.clearSelectedPage}
-                                            Localization={Localization}
-                                            pageList={this.props.pageList}
-                                            getChildPageList={this.props.getChildPageList}
-                                            getPage={this.props.getPage.bind(this)}
-                                            _traverse={this._traverse.bind(this)}
-                                            showCancelDialog={this.showCancelWithoutSavingDialogInEditMode.bind(this)}
-                                            selectedPageDirty={this.props.selectedPageDirty}
-                                            activePage={this.props.selectedPage}
-                                            setEmptyPageMessage={this.setEmptyStateMessage.bind(this)}
-                                            setActivePage={this.setActivePage.bind(this)}
-                                            saveDropState={this.onUpdatePage.bind(this)}
-                                            onMovePage={this.onMovePage.bind(this)}
-                                            onViewPage={this.onViewPage.bind(this)}
-                                            onViewEditPage={this.onViewEditPage.bind(this)}
-                                            onDuplicatePage={this.onDuplicatePage.bind(this)}
-                                            onAddPage={this.onAddPage.bind(this)}
-                                            onSelection={this.onSelection.bind(this)}
-                                            onNoPermissionSelection={this.onNoPermissionSelection.bind(this)}
-                                            pageInContextComponents={props.pageInContextComponents}
-                                            NoPermissionSelectionPageId={this.noPermissionSelectionPageId}
-                                            enabled={!((selectedPage && selectedPage.tabId === 0) || inSearch)} />
-                                    </div>
-=======
                         <GridCell columnSize={100} style={{ padding: "0px 30px 30px 30px" }} >
                             <GridCell columnSize={1096} type={"px"} className="page-container">
                                 <div className={((selectedPage && selectedPage.tabId === 0) || inSearch) ? "tree-container disabled" : "tree-container"}>
@@ -1647,7 +1617,6 @@
                                         pageInContextComponents={props.pageInContextComponents}
                                         NoPermissionSelectionPageId={this.noPermissionSelectionPageId}
                                         enabled={!((selectedPage && selectedPage.tabId === 0) || inSearch)} />
->>>>>>> 8615d9a0
                                 </div>
                                 <GridCell columnSize={760} type={"px"}>
                                     {this.render_details()}
