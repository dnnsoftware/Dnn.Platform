--- conflicted
+++ resolved
@@ -307,8 +307,6 @@
             const removeFromOldParent = () => {
                 const left = () => {
                     const { pageList } = this.props;
-                    
-                    
                     pageList.forEach((item, index) => {
                         if (item.id == update.tabId) {
                             cachedItem = item;
@@ -322,11 +320,7 @@
 
 
                 const right = () => {
-<<<<<<< HEAD
-                    
-=======
-
->>>>>>> ac54a35f
+
                     this._traverse((item, list, updateStore) => {
                         if (item.id == update.oldParentId) {
                             item.childListItems.forEach((child, index) => {
@@ -359,31 +353,6 @@
                     this._traverse((item, list, updateStore) => {
                         if (item.id == update.parentId) {
 
-<<<<<<< HEAD
-                this._traverse((item, list, updateStore) => {
-                    if (item.id == update.parentId) {
-                        
-                        (cachedItem) ? cachedItem.parentId = item.id : null;
-
-                        switch (true) {
-                            case item.childCount > 0 && !item.childListItems:
-                                this.props.getChildPageList(item.id).then((data) => {
-                                    item.isOpen = true;
-                                    item.childListItems = data;
-                                    updateStore(list);
-                                });
-                                break;
-                            case item.childCount == 0 && !item.childListItems:
-                                item.childCount++;
-                                item.childListItems = [];
-                                item.childListItems.push(cachedItem);
-                                break;
-                            case Array.isArray(item.childListItems) === true:
-                                item.childCount++;
-                                item.childListItems.push(cachedItem);
-                                this.props.onLoadPage(cachedItem.id);
-                                break;
-=======
                             (cachedItem) ? cachedItem.parentId = item.id : null;
 
                             switch (true) {
@@ -407,7 +376,6 @@
                             }
                             item.isOpen = true;
                             updateStore(list);
->>>>>>> ac54a35f
                         }
                     });
                 }
@@ -1574,10 +1542,9 @@
         return (
 
             <div className="pages-app personaBar-mainContainer">
-<<<<<<< HEAD
                 { isListPagesAllowed &&
                     <PersonaBarPage fullWidth={true} isOpen={true}>
-                        <PersonaBarPageHeader title={Localization.get("Pages")}>
+                        <PersonaBarPageHeader title={Localization.get(inSearch ? "PagesSearchHeader" : "Pages")}>
                             {securityService.isSuperUser() &&
                                 <div> 
                                     <Button type="primary" disabled={ this.onEditMode() } size="large" onClick={this.onAddPage.bind(this)}>{Localization.get("AddPage")}</Button>
@@ -1587,17 +1554,7 @@
                             { 
                                 selectedPage && this.getSettingsButtons()
                             }                            
-                            <BreadCrumbs items={this.props.selectedPagePath || []} onSelectedItem={this.onSelection.bind(this)} />
-=======
-                {props.selectedView === panels.MAIN_PANEL && isListPagesAllowed &&
-                    <PersonaBarPage fullWidth={true} isOpen={props.selectedView === panels.MAIN_PANEL}>
-                        <PersonaBarPageHeader title={Localization.get(inSearch ? "PagesSearchHeader" : "Pages")}>
-                            {securityService.isSuperUser() && <Button type="primary" disabled={((selectedPage && selectedPage.tabId === 0) || inSearch) ? true : false} size="large" onClick={this.onAddPage.bind(this)}>{Localization.get("AddPage")}</Button>}
-                            {
-                                selectedPage && <Dropdown options={options} className="header-dropdown" label={defaultLabel} onSelect={(data) => onSelect(data)} withBorder={true} />
-                            }
                             {!inSearch && <BreadCrumbs items={this.props.selectedPagePath || []} onSelectedItem={this.onSelection.bind(this)} />}
->>>>>>> ac54a35f
                         </PersonaBarPageHeader>
                         {toggleSearchMoreFlyout ? this.render_more_flyout() : null}
                         <GridCell columnSize={100} style={{ padding: "20px" }}>
