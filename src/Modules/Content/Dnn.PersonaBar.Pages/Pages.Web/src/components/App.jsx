
import React, { Component, PropTypes } from "react";
import ReactDOM from "react-dom";
import { connect } from "react-redux";
import { bindActionCreators } from "redux";
import PersonaBarPageHeader from "dnn-persona-bar-page-header";
import PersonaBarPageBody from "dnn-persona-bar-page-body";
import PersonaBarPage from "dnn-persona-bar-page";
import {
    pageActions as PageActions,
    addPagesActions as AddPagesActions,
    templateActions as TemplateActions,
    visiblePanelActions as VisiblePanelActions,
    languagesActions as LanguagesActions,
    pageHierarchyActions as PageHierarchyActions
} from "../actions";
import PageSettings from "./PageSettings/PageSettings";
import AddPages from "./AddPages/AddPages";
import Localization from "../localization";
import PageList from "./PageList/PageList";
import SaveAsTemplate from "./SaveAsTemplate/SaveAsTemplate";
import Button from "dnn-button";
import utils from "../utils";
import panels from "../constants/panels";
import Sec from "./Security/Sec";
import securityService from "../services/securityService";
import permissionTypes from "../services/permissionTypes";
import BreadCrumbs from "./BreadCrumbs";

import GridCell from "dnn-grid-cell";

import PageDetails from "./PageDetails/PageDetails";
import Promise from "promise";

import { PagesSearchIcon, PagesVerticalMore, CalendarIcon } from "dnn-svg-icons";
import Dropdown from "dnn-dropdown";
import DayPicker from "./DayPicker/src/DayPicker";
import {XIcon} from "dnn-svg-icons";

import "./style.less";

import DropdownDayPicker from "./DropdownDayPicker/DropdownDayPicker";

import { PersonaBarPageTreeviewInteractor } from "./dnn-persona-bar-page-treeview";

function getSelectedTabBeingViewed(viewTab) {
    switch (viewTab) {
        case "details":
            return 0;
        case "permissions":
            return 1;
        case "localization":
            return 2;
        case "advanced":
            return 3;
    }
}


class App extends Component {
    constructor() {
        super();
        const date = new Date();
        this.state = {
            referral: "",
            referralText: "",
            busy: false,
            headerDropdownSelection: "Save Page Template",

            toggleSearchMoreFlyout:false,
            DropdownCalendarIsActive:null,

            inSearch: false,
            searchTerm: false,

            startDate: date,
            endDate: date,
            defaultDate: date,
            startAndEndDateDirty:false,

            filterByPageType: null,
            filterByPublishStatus: null,
            filterByWorkflow: null,

            workflowList: [],

            tags:"",
            filters:[],
            searchFields:{}
        };
    }

    componentDidMount() {
        const { props } = this;
        const viewName = utils.getViewName();
        const viewParams = utils.getViewParams();
        window.dnn.utility.setConfirmationDialogPosition();
        window.dnn.utility.closeSocialTasks();
        this.props.getPageList();


        if (viewName === "edit") {
            props.onLoadPage(utils.getCurrentPageId());
        }

        //Resolve tab being viewed, if view params are present.
        this.resolveTabBeingViewed(viewParams);

        //Listen to event fired to view page settings (from site settings)
        document.addEventListener("viewPageSettings", this.resolveTabBeingViewed.bind(this), false);
    }

    //Update referral text if coming from a referral. (ex: "SiteSettings", resx.get("BackToLanguages"))
    updateReferral(referral, referralText) {
        this.setState({
            referral,
            referralText
        });
    }

    //Method to go back to referral panel.
    goToReferralPanel(referral) {
        let personaBar = window.parent.dnn ? window.parent.dnn.PersonaBar : null;
        if (personaBar) {
            personaBar.openPanel(referral, {}); //Open, panel should already be rendered, so no need to pass params.
            this.updateReferral("", "");
        }
    }

    //Call method to go back to referral panel
    backToReferral(referral) {
        this.goToReferralPanel(referral);
    }

    //Resolves tab being viewed if view params are present.
    resolveTabBeingViewed(viewParams) {

        if (!viewParams) {
            return;
        }
        if (viewParams.pageId) {
            this.props.onLoadPage(viewParams.pageId);

        }
        if (viewParams.viewTab) {
            this.selectPageSettingTab(getSelectedTabBeingViewed(viewParams.viewTab));
        }
        if (viewParams.referral) {
            this.updateReferral(viewParams.referral, viewParams.referralText);
        }
    }

    componentWillMount() {
        this.props.getContentLocalizationEnabled();

    }

    componentWillUnmount() {
        document.removeEventListener("viewPageSettings");
    }


    componentWillReceiveProps(newProps) {
        this.notifyErrorIfNeeded(newProps);
        window.dnn.utility.closeSocialTasks();
<<<<<<< HEAD

=======
>>>>>>> a233eb4e
    }

    notifyErrorIfNeeded(newProps) {
        if (newProps.error !== this.props.error) {
            const errorMessage = (newProps.error && newProps.error.message) || Localization.get("AnErrorOccurred");
            utils.notifyError(errorMessage);
        }
    }

    onPageSettings(pageId) {
        const { props } = this;
        props.onLoadPage(pageId);
    }

    onCreatePage(input) {
        this.props.onCreatePage(input);
    }

    onUpdatePage(input) {
        return new Promise((resolve) => {
            const update = (input && input.tabId) ? input : this.props.selectedPage;
            let newList = null;
            let cachedItem = null;

            const removeFromOldParent = () => {
                const left = () => {
                    const { pageList } = this.props;
                    pageList.forEach((item, index) => {
                        if (item.id == update.tabId) {
                            cachedItem = item;
                            const arr1 = pageList.slice(0, index);
                            const arr2 = pageList.slice(index + 1);
                            const newPageList = [...arr1, ...arr2];
                            this.props.updatePageListStore(newPageList);
                        }
                    });
                };


                const right = () => {
                    this._traverse((item, list, updateStore) => {
                        if (item.id == update.oldParentId) {
                            item.childListItems.forEach((child, index) => {
                                if (child.id === update.tabId) {
                                    cachedItem = child;
                                    const arr1 = item.childListItems.slice(0, index);
                                    const arr2 = item.childListItems.slice(index + 1);
                                    item.childListItems = [...arr1, ...arr2];
                                    item.childCount--;
                                    updateStore(list);
                                }
                            });
                        }
                    });
                };

                (update.oldParentId == -1 || update.parentId == -1) ? left() : right();
            };

            const addToNewParent = () => {

                this._traverse((item, list, updateStore) => {
                    if (item.id == update.parentId) {
                        (cachedItem) ? cachedItem.parentId = item.id : null;

                        switch (true) {
                            case item.childCount > 0 && !item.childListItems:
                                this.props.getChildPageList(item.id).then((data) => {
                                    item.isOpen = true;
                                    item.childListItems = data;
                                    updateStore(list);
                                });
                                break;
                            case item.childCount == 0 && !item.childListItems:
                                item.childCount++;
                                item.childListItems = [];
                                item.childListItems.push(cachedItem);
                                break;
                            case Array.isArray(item.childListItems) === true:
                                item.childCount++;
                                item.childListItems.push(cachedItem);
                                this.props.onLoadPage(cachedItem.id);
                                break;
                        }
                        item.isOpen = true;
                        updateStore(list);
                    }
                });
            };

            this.props.onUpdatePage(update, (page) => {
                if (update.oldParentId) {
                    removeFromOldParent();
                    addToNewParent();
                }

                this._traverse((item, list, updateStore) => {
                    if (item.id == update.tabId) {
                        item.name = update.name;
                        item.pageType = update.pageType;
                        updateStore(list);
                    }
                });

                this.props.onLoadPage(update.tabId);
                resolve();
            });
        });
    }

    onChangeParentId(newParentId) {
        this.onChangePageField('oldParentId', this.props.selectedPage.parentId);
    }

    onSearchClick(){
        const {searchFields, searchTerm} = this.state;
        const search = Object.keys(searchFields).length ? searchFields : {searchKey:searchTerm};
        this.props.searchAndFilterPageList(search);
    }

    onSearchWhileTyping(searchKey){
        const searchFields = Object.keys(this.state.searchFields).length ? this.state.searchFields : {searchKey};
        this.props.searchAndFilterPageList(searchFields);
    }

    onSearchFocus(){

    }

    onSearchFieldChange(e){
        this.setState({searchTerm:e.target.value}, ()=>{
            const {searchTerm} = this.state;
            switch(true){
                case searchTerm.length > 3:
                    this.onSearchWhileTyping(searchTerm);
                    this.setState({inSearch:true});
                return;
                case searchTerm.length === 0:
                    this.setState({inSearch:false});
                return;
            }
        });
    }

    onSearchBlur(){
        const {searchTerm} = this.state;
        searchTerm ? this.setState({inSearch:true}) : this.setState({inSearch:false});
    }

    onAddPage(parentPage) {
        this.clearEmptyStateMessage();

        const addPage = () => {
            const { props } = this;
            const { selectedPage } = props;
            let runUpdateStore = null;
            let pageList = null;

            this._traverse((item, list, updateStore) => {
                item.selected = false;
                pageList = list;
                runUpdateStore = updateStore;
            });

            runUpdateStore(pageList);

            if (selectedPage && selectedPage.tabId !== 0 && props.selectedPageDirty) {
                const onConfirm = () => this.props.getNewPage(parentPage);
                utils.confirm(
                    Localization.get("CancelWithoutSaving"),
                    Localization.get("Close"),
                    Localization.get("Cancel"),
                    onConfirm);

            } else {
                props.getNewPage(parentPage);
            }
        };

        const noPermission = () => this.setEmptyStateMessage("You do not have permission to add a child page to this parent");
        parentPage.canAddPage === undefined || parentPage.canAddPage ? addPage() : noPermission();
    }

    onCancelSettings() {
        const { props } = this;
        if (props.selectedPageDirty) {
            this.showCancelWithoutSavingDialog();
        }
        else {
            if (props.selectedPage.tabId === 0 && props.selectedPage.isCopy && props.selectedPage.templateTabId) {
                this.props.onCancelPage(props.selectedPage.templateTabId);
            }
            else {
                this.props.onCancelPage();
            }
        }
    }

    onDeleteSettings() {
        const { props } = this;
        const { selectedPage } = props;

        const left = () => {
            return () => {
                this.props.onDeletePage(props.selectedPage);
                this._traverse((item, list, updateStore) => {
                    if (item.id === props.selectedPage.parentId) {
                        let itemIndex = null;
                        item.childCount--;
                        (item.childCount === 0) ? item.isOpen = false : null;

                        item.childListItems.forEach((child, index) => {
                            if (child.id === props.selectedPage.tabId) {
                                itemIndex = index;
                            }
                        });
                        const arr1 = item.childListItems.slice(0, itemIndex);
                        const arr2 = item.childListItems.slice(itemIndex + 1);
                        item.childListItems = [...arr1, ...arr2];
                        updateStore(list);
                        props.onCancelPage();
                    }
                });
            };
        };

        const right = () => {
            return () => {
                let itemIndex;
                const pageList = JSON.parse(JSON.stringify(this.props.pageList));
                pageList.forEach((item, index) => {
                    if (item.id === selectedPage.tabId) {
                        itemIndex = index;
                    }
                });

                const arr1 = pageList.slice(0, itemIndex);
                const arr2 = pageList.slice(itemIndex + 1);
                const update = [...arr1, ...arr2];
                this.props.onDeletePage(props.selectedPage);
                this.props.updatePageListStore(update);
                this.props.onCancelPage();
            };
        };

        const onDelete = (selectedPage.parentId !== -1) ? left() : right();

        utils.confirm(
            Localization.get("DeletePageConfirm"),
            Localization.get("Delete"),
            Localization.get("Cancel"),
            onDelete);
    }

    onClearCache() {
        const { props } = this;
        props.onClearCache();
    }

    showCancelWithoutSavingDialog() {
        const { props } = this;
        const onConfirm = () => {            
            if (props.selectedPage.tabId === 0 && props.selectedPage.isCopy && props.selectedPage.templateTabId) {
                this.props.onCancelPage(props.selectedPage.templateTabId);
            }
            else {
                this.props.onCancelPage();
            }
        };

        utils.confirm(
            Localization.get("CancelWithoutSaving"),
            Localization.get("Close"),
            Localization.get("Cancel"),
            onConfirm);
    }


    showCancelWithoutSavingDialogInEditMode(input) {
        const id = (typeof input ==="object") ? this.props.selectedPage.tabId : input;
        if (this.props.selectedPageDirty) {
            const onConfirm = () => {
<<<<<<< HEAD
                this.props.onLoadPage(id).then(()=>{
                    this.props.onLoadPage(input).then((data) => {
                        this._traverse((item, list, updateStore) => {
                            if (item.id === input) {
                                Object.keys(this.props.selectedPage).forEach((key) => item[key] = this.props.selectedPage[key]);
                                this.props.updatePageListStore(list);
                                this.selectPageSettingTab(0);

                            }
                        });
=======
                this.props.onLoadPage(id).then((data) => {
                    this._traverse((item, list, updateStore) => {
                        if (item.id === id) {
                            Object.keys(this.props.selectedPage).forEach((key) => item[key] = this.props.selectedPage[key]);
                            this.props.updatePageListStore(list);
                            this.selectPageSettingTab(0);
                        }
>>>>>>> a233eb4e
                    });

                });


            };

            utils.confirm(
                Localization.get("CancelWithoutSaving"),
                Localization.get("Continue"),
                Localization.get("Go Back"),
                onConfirm);

        } else {
            this.props.onLoadPage(id);
        }
    }

    isNewPage() {
        const { selectedPage } = this.props;
        return selectedPage.tabId === 0;
    }

    getPageTitle() {
        const { selectedPage } = this.props;
        return this.isNewPage() ?
            Localization.get("AddPage") :
            selectedPage.name;
    }

    getSettingsButtons() {
        const { settingsButtonComponents, onLoadSavePageAsTemplate, onDuplicatePage, onShowPanel, onHidePanel } = this.props;
        const SaveAsTemplateButton = settingsButtonComponents.SaveAsTemplateButton || Button;
        const deleteAction = this.onDeleteSettings.bind(this);

        return (
            <div className="heading-buttons">
                <Sec permission={permissionTypes.ADD_PAGE} onlyForNotSuperUser={true}>
                    <Button type="primary" size="large" onClick={this.onAddPage.bind(this)}>{Localization.get("AddPage")}</Button>
                </Sec>
                <Sec permission={permissionTypes.EXPORT_PAGE}>
                    <SaveAsTemplateButton
                        type="secondary"
                        size="large"
                        onClick={onLoadSavePageAsTemplate}
                        onShowPanelCallback={onShowPanel}
                        onHidePanelCallback={onHidePanel}
                        onSaveAsPlatformTemplate={onLoadSavePageAsTemplate}>
                        {Localization.get("SaveAsTemplate")}
                    </SaveAsTemplateButton>
                </Sec>
                <Sec permission={permissionTypes.COPY_PAGE}>
                    <Button
                        type="secondary"
                        size="large"
                        onClick={onDuplicatePage}>
                        {Localization.get("DuplicatePage")}
                    </Button>
                </Sec>
                {!securityService.userHasPermission(permissionTypes.MANAGE_PAGE) &&
                    <Sec permission={permissionTypes.DELETE_PAGE} onlyForNotSuperUser={true}>
                        <Button
                            type="secondary"
                            size="large"
                            onClick={deleteAction}>
                            {Localization.get("Delete")}
                        </Button>
                    </Sec>
                }
            </div>
        );
    }

    selectPageSettingTab(index) {
        this.props.selectPageSettingTab(index);
    }


    getAddPages() {
        const { props } = this;

        return (<PersonaBarPage isOpen={props.selectedView === panels.ADD_MULTIPLE_PAGES_PANEL} fullWidth={true}>
            <PersonaBarPageHeader title={Localization.get("AddMultiplePages")}>
            </PersonaBarPageHeader>
            <PersonaBarPageBody backToLinkProps={{
                text: securityService.isSuperUser() && Localization.get("BackToPages"),
                onClick: props.onCancelAddMultiplePages
            }}>
                <AddPages
                    bulkPage={props.bulkPage}
                    onCancel={props.onCancelAddMultiplePages}
                    onSave={props.onSaveMultiplePages}
                    onChangeField={props.onChangeAddMultiplePagesField}
                    components={props.multiplePagesComponents} />
            </PersonaBarPageBody>
        </PersonaBarPage>);
    }

    getSaveAsTemplatePage() {
        const { props } = this;
        const pageName = props.selectedPage && props.selectedPage.name;
        const backToLabel = Localization.get("BackToPageSettings") + ": " + pageName;

        return (<PersonaBarPage isOpen={props.selectedView === panels.SAVE_AS_TEMPLATE_PANEL}>
            <PersonaBarPageHeader title={Localization.get("SaveAsTemplate")}>
            </PersonaBarPageHeader>
            <PersonaBarPageBody backToLinkProps={{
                text: backToLabel,
                onClick: props.onCancelSavePageAsTemplate
            }}>
                <SaveAsTemplate
                    onCancel={props.onCancelSavePageAsTemplate} />
            </PersonaBarPageBody>
        </PersonaBarPage>);
    }

    getAdditionalPanels() {
        const additionalPanels = [];
        const { props } = this;

        if (props.additionalPanels) {
            for (let i = 0; i < props.additionalPanels.length; i++) {
                const panel = props.additionalPanels[i];
                if (props.selectedView === panel.panelId) {
                    const Component = panel.component;
                    additionalPanels.push(
                        <Component
                            onCancel={props.onCancelSavePageAsTemplate}
                            selectedPage={props.selectedPage}
                            store={panel.store} />
                    );
                }
            }
        }

        return additionalPanels;
    }

    _traverse(comparator) {
        let listItems = JSON.parse(JSON.stringify(this.props.pageList));
        const cachedChildListItems = [];
        cachedChildListItems.push(listItems);
        const condition = cachedChildListItems.length > 0;

        const loop = () => {
            const childItem = cachedChildListItems.length ? cachedChildListItems.shift() : null;
            const left = () => childItem.forEach(item => {
                comparator(item, listItems, (pageList) => this.props.updatePageListStore(pageList));
                Array.isArray(item.childListItems) ? cachedChildListItems.push(item.childListItems) : null;
                condition ? loop() : exit();
            });
            const right = () => null;
            childItem ? left() : right();
        };

        const exit = () => null;

        loop();
        return;
    }

    setActivePage(pageInfo) {
        return new Promise((resolve) => {
            this.selectPageSettingTab(0);
            pageInfo.id = pageInfo.id || pageInfo.tabId;
            pageInfo.tabId = pageInfo.tabId || pageInfo.id;
            this.props.onLoadPage(pageInfo.tabId);
            resolve();
        });
    }

    onSelection(pageId) {
        const { selectedPage, selectedPageDirty } = this.props;
        this.selectPageSettingTab(0);
        const left = () => {
            if (!selectedPage || selectedPage.tabId !== pageId) {
                this.props.onLoadPage(pageId).then((data) => {
                    const selectedPath = data.hierarchy.split(">").map((d)=> {
                        return {name: d, tabId:data.tabId};
                    });
                    this.props.changeSelectedPagePath(selectedPath);

                });
                this.selectPageSettingTab(0);
            }
        };
        const right = () => (pageId !== selectedPage.tabId) ? this.showCancelWithoutSavingDialogInEditMode(pageId) : null;
        (!selectedPageDirty) ? left() : right();
    }

    onChangePageField(key, value) {
        this.props.onChangePageField(key, value);
    }

    onMovePage({ Action, PageId, ParentId, RelatedPageId }) {
        return PageActions.movePage({ Action, PageId, ParentId, RelatedPageId });
    }
    CallCustomAction(action) {
        const { selectedPage, selectedPageDirty } = this.props;
        const callAction = () => {
            if (selectedPage && selectedPage.tabId !== 0 && selectedPageDirty) {
                const onConfirm = () => {
                    action();
                };
                utils.confirm(
                    Localization.get("CancelWithoutSaving"),
                    Localization.get("Close"),
                    Localization.get("Cancel"),
                    onConfirm);

            } else {
                action();
            }
        };
        callAction();
    }
    onDuplicatePage(item) {
        const { selectedPage, selectedPageDirty } = this.props;
        const message = Localization.get("NoPermissionCopyPage");
        const duplicate = () => {
            if (selectedPage && selectedPage.tabId !== 0 && selectedPageDirty) {
                const onConfirm = () => {
                    this.props.onDuplicatePage(true);
                };
                utils.confirm(
                    Localization.get("CancelWithoutSaving"),
                    Localization.get("Close"),
                    Localization.get("Cancel"),
                    onConfirm);

            } else {
                this.props.onDuplicatePage(false);
            }
        };
        const noPermission = () => this.setEmptyStateMessage(message);
        item.canCopyPage ? duplicate() : noPermission();
    }

    onViewEditPage(item) {
        const {selectedPageDirty} = this.props;
        const viewPage = () => PageActions.viewPage(item.id, item.url);

        const left = () => {
            utils.confirm(
                Localization.get("CancelWithoutSaving"),
                Localization.get("Close"),
                Localization.get("Cancel"),
                viewPage);
        };

        const right = () => viewPage();
        const proceed = () => selectedPageDirty ? left() : right();

        this.clearEmptyStateMessage();
        const message = Localization.get("NoPermissionEditPage");
        const noPermission = () => this.setEmptyStateMessage(message);
        item.canManagePage ? proceed() : noPermission();

    }

    onViewPage(item) {
        const {selectedPageDirty} = this.props;
        const view = () => {
            this.props.onLoadPage(item.id);
            utils.getUtilities().closePersonaBar(function () {
                window.parent.location=item.url;
            });
        };

        const left = () => {
            utils.confirm(
                Localization.get("CancelWithoutSaving"),
                Localization.get("Close"),
                Localization.get("Cancel"),
                view);
        };

        const right = () => view();
        const proceed = () => selectedPageDirty ? left() : right();

        this.clearEmptyStateMessage();
        const message = Localization.get("NoPermissionViewPage");
        const noPermission = () => this.setEmptyStateMessage(message);
        item.canViewPage ? proceed() : noPermission();

    }

    setEmptyStateMessage(emptyStateMessage) {
        this.setState({emptyStateMessage});
        this.props.clearSelectedPage();
    }

    clearEmptyStateMessage(){
        this.setState({emptyStateMessage:null});
    }

    onSearchMoreFlyoutClick() {
        this.setState({toggleSearchMoreFlyout: !this.state.toggleSearchMoreFlyout}, ()=>{
            const {toggleSearchMoreFlyout} = this.state;
            !toggleSearchMoreFlyout ? this.setState({DropdownCalendarIsActive: null}) : null;
        });
    }

    toggleDropdownCalendar(bool){
        typeof(bool) == "boolean" ? this.setState({DropdownCalendarIsActive:bool}) : this.setState({DropdownCalendarIsActive:!this.state.DropdownCalendarIsActive});
    }


    onDayClick(newDay, isEndDate){
        this.setState({startAndEndDateDirty:true});
        const right = () => {
            const condition = newDay.getTime() < this.state.endDate.getTime();
            condition ? this.setState({startDate:newDay}) : this.setState({startDate:newDay, endDate: newDay});
        };

        const left = () => {
            const condition =  newDay.getTime() >= this.state.startDate.getTime();
            condition ? this.setState({endDate:newDay}) : null;
        };
        isEndDate ? left() : right();
    }

    generateFilters(){
        const {filterByPageType, filterByPublishStatus, filterByWorkflow, startDate, endDate, startAndEndDateDirty} = this.state;
        const filters = this.state.tags.split(",");
        filterByPageType ? filters.push({ref: "filterByPageType", tag:`Page Type: ${filterByPageType}`}) : null;
        filterByPublishStatus ? filters.push({ref:"filterByPublishStatus", tag:`Published Status: ${filterByPublishStatus}`}) : null;
        filterByWorkflow ? filters.push({ref:"filterByWorkflow", tag:`Workflow: ${filterByWorkflow}`}) : null;

        if(startAndEndDateDirty){
            const fullStartDate = `${startDate.getDay()}/${startDate.getMonth()+1}/${startDate.getFullYear()}`;
            const fullEndDate = `${endDate.getDay()}/${endDate.getMonth()+1}/${endDate.getFullYear()}`;

            const left = () => filters.push({ref: "startAndEndDateDirty", tag:`Date Range: ${fullStartDate} - ${fullEndDate} `});
            const right = () => filters.push({ref: "startAndEndDateDirty", tag:`From Date: ${fullStartDate}`});

            fullStartDate != fullEndDate ? left() : right();
        }

        this.setState({filters, DropdownCalendarIsActive:null, toggleSearchMoreFlyout:false});
    }

    saveSearchFilters(searchFields){
        return new Promise((resolve) => this.setState({searchFields}, ()=> resolve()));
    }

    onSave () {
        const {searchTerm, filterByPageType, filterByPublishStatus, filterByWorkflow, startDate, endDate, startAndEndDateDirty, tags} = this.state;
        const searchDateRange = startAndEndDateDirty ? {publishDateStart: startDate, publishDateEnd:endDate} : {};
        let search = {tags:tags, searchKey:searchTerm, pageType:filterByPageType, publishStatus:filterByPublishStatus, workflowId:filterByWorkflow};

        search = Object.assign({}, search, searchDateRange);
        for(let prop in search){
            if(!search[prop]){
                delete search[prop];
            }
        }
        this.generateFilters();
        this.saveSearchFilters(search).then(()=> this.props.searchAndFilterPageList(search));
        this.setState({inSearch:true});
    }


    onBreadcrumbSelect(name){
    }

    render_PagesDetailEditor() {

        const render_emptyState = () => {
            const DefaultMessage = Localization.get("NoPageSelected");
            return (
                <div className="empty-page-state">
                    <div className="empty-page-state-message">
                        <h1>{ this.state.emptyStateMessage || DefaultMessage }</h1>
                        <p>Select a page in the tree to manage its settings here.</p>
                    </div>
                </div>
            );
        };


        const render_pageDetails = () => {
            const { props, state } = this;
            const {isContentLocalizationEnabled} = props;

            return (
                <PageSettings
                    selectedPage={this.props.selectedPage}
                    AllowContentLocalization={isContentLocalizationEnabled}
                    selectedPageErrors={{}}
                    selectedPageDirty={props.selectedPageDirty}
                    onCancel={this.showCancelWithoutSavingDialogInEditMode.bind(this)}
                    onDelete={this.onDeleteSettings.bind(this)}
                    onSave={this.onUpdatePage.bind(this)}
                    selectedPageSettingTab={props.selectedPageSettingTab}
                    selectPageSettingTab={this.selectPageSettingTab.bind(this)}
                    onChangeField={this.onChangePageField.bind(this)}
                    onChangeParentId={this.onChangeParentId.bind(this)}
                    onPermissionsChanged={props.onPermissionsChanged}
                    onChangePageType={props.onChangePageType.bind(this)}
                    onDeletePageModule={props.onDeletePageModule}
                    onEditingPageModule={props.onEditingPageModule}
                    onCancelEditingPageModule={props.onCancelEditingPageModule}
                    editingSettingModuleId={props.editingSettingModuleId}
                    onCopyAppearanceToDescendantPages={props.onCopyAppearanceToDescendantPages}
                    onCopyPermissionsToDescendantPages={props.onCopyPermissionsToDescendantPages}
                    pageDetailsFooterComponents={props.pageDetailsFooterComponents}
                    pageTypeSelectorComponents={props.pageTypeSelectorComponents}
                    onGetCachedPageCount={props.onGetCachedPageCount}
                    onClearCache={props.onClearCache}
                    onModuleCopyChange={props.onModuleCopyChange}
                />
            );
        };
        const { selectedPage } = this.props;
        return (
            <GridCell columnSize={100} className="treeview-page-details" >
                {(selectedPage && selectedPage.tabId) ? render_pageDetails() : render_emptyState()}
            </GridCell>
        );
    }

    render_addPageEditor() {
        const { props } = this;
        const cancelAction = this.onCancelSettings.bind(this);
        const deleteAction = this.onDeleteSettings.bind(this);
        const AllowContentLocalization = !!props.isContentLocalizationEnabled;
        return (
            <GridCell columnSize={100} className="treeview-page-details" >
                <PageSettings selectedPage={props.selectedPage }
                    AllowContentLocalization={AllowContentLocalization}
                    selectedPageErrors={props.selectedPageErrors}
                    selectedPageDirty={props.selectedPageDirty}
                    onCancel={cancelAction}
                    onDelete={deleteAction}
                    onSave={this.onCreatePage.bind(this)}
                    selectedPageSettingTab={props.selectedPageSettingTab}
                    selectPageSettingTab={this.selectPageSettingTab.bind(this)}
                    onChangeField={this.onChangePageField.bind(this)}
                    onChangeParentId={this.onChangeParentId.bind(this)}
                    onPermissionsChanged={props.onPermissionsChanged}
                    onChangePageType={props.onChangePageType}
                    onDeletePageModule={props.onDeletePageModule}
                    onEditingPageModule={props.onEditingPageModule}
                    onCancelEditingPageModule={props.onCancelEditingPageModule}
                    editingSettingModuleId={props.editingSettingModuleId}
                    onCopyAppearanceToDescendantPages={props.onCopyAppearanceToDescendantPages}
                    onCopyPermissionsToDescendantPages={props.onCopyPermissionsToDescendantPages}
                    pageDetailsFooterComponents={props.pageDetailsFooterComponents}
                    pageTypeSelectorComponents={props.pageTypeSelectorComponents}
                    onGetCachedPageCount={props.onGetCachedPageCount}
                    onClearCache={props.onClearCache} 
                    onModuleCopyChange={props.onModuleCopyChange}/>
            </GridCell>
        );
    }


    render_pageList() {
        return (
            <PageList onPageSettings={this.onPageSettings.bind(this)} />
        );
    }

    /* eslint-disable react/no-danger */
    render_more_flyout(){
        const {startDate, endDate} = this.state;
        const startMonth = startDate.getMonth()+1;

        const endMonth =  endDate.getMonth()+1;
        const selectedMonth = (endMonth > startMonth) ? endDate : startDate;

        const filterByPageTypeOptions = [
            {value: null, label:  "None"},
            {value: "Normal", label: "Normal"},
            {value: "URL", label: "URL"},
            {value: "File", label: "File"}
        ];

        let filterByPageStatusOptions = [
            {value: "Published", label: Localization.get("lblPublished")}
        ];
        let filterByDateText = "FilterByModifiedDateText";
        let workflowList = [];
        if (!utils.isPlatform())
        {
            filterByPageStatusOptions = ([{value: null, label: Localization.get("lblNone")}]).concat(filterByPageStatusOptions.concat([{value: "Draft", label: Localization.get("lblDraft")}]));
            filterByDateText = "FilterByPublishDateText";
            if (this.props.workflowList.length<=0){
                this.props.getWorkflowsList();   
            }
        }
        this.props.workflowList.length ? workflowList = this.props.workflowList.map((item => { return {value:item.workflowId, label:item.workflowName}; })) : null;
        const filterByWorkflowOptions = [{value: null, label: Localization.get("lblNone")}].concat(workflowList);

        const generateTags = (e) => {
            this.setState({tags:e.target.value});
        };

        const date = Date.now();

        const onApplyChangesDropdownDayPicker = () => {
            const {startAndEndDateDirty, startDate, endDate, defaultDate} = this.state;
            const fullStartDate = startDate.getDay()+startDate.getMonth()+startDate.getFullYear();
            const fullEndDate = endDate.getDay()+endDate.getMonth()+endDate.getFullYear();

            const condition = !startAndEndDateDirty && fullStartDate == fullEndDate;
            condition ? this.setState({startAndEndDateDirty:true, DropdownCalendarIsActive:null}) : this.setState({ DropdownCalendarIsActive:null});
        };
        return(
            <div className="search-more-flyout">
                <GridCell columnSize={70} style={{padding: "5px 5px 5px 10px"}}>
                    <h1>{Localization.get("lblGeneralFilters").toUpperCase()}</h1>
                </GridCell>
                <GridCell columnSize={30} style={{paddingLeft: "10px"}}>
                    <h1>{Localization.get("lblTagFilters").toUpperCase()}</h1>
                </GridCell>
                <GridCell columnSize={70} style={{padding: "5px"}}>
                    <GridCell columnSize={100} >
                        <GridCell columnSize={50} style={{padding: "5px"}}>
                             <Dropdown
                                className="more-dropdown"
                                options={filterByPageTypeOptions}
                                label={this.state.filterByPageType ? this.state.filterByPageType : Localization.get("FilterbyPageTypeText")}
                                onSelect={(data) => this.setState({filterByPageType:data.value}) }
                                withBorder={true} />
                        </GridCell>
                        <GridCell columnSize={50} style={{padding: "5px 5px 5px 15px"}}>
                            <DropdownDayPicker
                                onDayClick={this.onDayClick.bind(this)}
                                dropdownIsActive={this.state.DropdownCalendarIsActive}
                                applyChanges={()=>onApplyChangesDropdownDayPicker()}
                                startDate={this.state.startDate}
                                endDate={this.state.endDate}
                                toggleDropdownCalendar={this.toggleDropdownCalendar.bind(this)}
                                CalendarIcon={CalendarIcon}
                                label={Localization.get(filterByDateText)}
                                />
                        </GridCell>
                    </GridCell>
                    <GridCell columnSize={100}>
                        <GridCell columnSize={50} style={{padding: "5px"}}>
                            <Dropdown
                                className="more-dropdown"
                                options={filterByPageStatusOptions}
                                label={ this.state.filterByPublishStatus ? this.state.filterByPublishStatus : Localization.get("FilterbyPublishStatusText")}
                                onSelect={(data) => this.setState({filterByPublishStatus:data.value}) }
                                withBorder={true} />
                        </GridCell>
                    {!utils.isPlatform() &&
                        <GridCell columnSize={50} style={{padding: "5px 5px 5px 15px"}}>
                            <Dropdown
                                className="more-dropdown"
                                options={filterByWorkflowOptions}
                                label={ this.state.filterByWorkflowName ? this.state.filterByWorkflowName : Localization.get("FilterbyWorkflowText")}
                                onSelect={(data) => this.setState({filterByWorkflow: data.value, filterByWorkflowName: data.label}) }
                                withBorder={true} />
                        </GridCell>
                    }
                    </GridCell>
                </GridCell>
                <GridCell columnSize={30} style={{paddingLeft: "10px", paddingTop: "10px"}}>
                        <textarea value={this.state.tags} onChange={(e)=>generateTags(e)}></textarea>
                </GridCell>
                <GridCell columnSize={100} style={{textAlign:"right"}}>
                        <Button style={{marginRight: "5px"}} onClick={()=>this.setState({DropdownCalendarIsActive:null, toggleSearchMoreFlyout:false})}>{Localization.get("Cancel")}</Button>
                        <Button type="primary" onClick={()=>this.onSave()}>{Localization.get("Save")}</Button>
                </GridCell>
            </div>);
    }

    render_searchResults(){
        const {searchList} = this.props;
        const render_card = (item) => {

            return (
                    <GridCell columnSize={100}>
                        <div className="search-item-card">
                            <div className="search-item-thumbnail">
                                <img src={item.thumbnail} />
                            </div>
                            <div className="search-item-details">
                                <h1>{item.name}</h1>
                                <h2>{item.tabpath}</h2>
                                <div className="search-item-details-list">
                                    <ul>
                                        <li>
                                            <p>Page Type:</p>
                                            <p>{item.pageType}</p>
                                        </li>
                                        <li>
                                            <p>Publish Status:</p>
                                            <p>{item.status}</p>
                                        </li>
                                        <li>
                                            <p>Publish Date:</p>
                                            <p>{item.publishDate}</p>
                                        </li>
                                    </ul>
                                </div>
                                <div className="search-item-details-list">
                                    <ul>
                                        <li>
                                            <p>Workflow:</p>
                                            <p>{item.workflowName}</p>
                                        </li>
                                        <li>
                                            <p>Tags:</p>
                                            <p>{
                                                item.tags.map((tag)=>{
                                                return(
                                                    <span>
                                                        {tag},
                                                    </span>
                                                    );
                                            })}</p>
                                        </li>
                                    </ul>
                                </div>
                            </div>
                        </div>
                    </GridCell>
            );
        };

        return(
            <GridCell columnSize={100} className="fade-in">
                <GridCell columnSize={100} style={{padding:"20px"}}>
                    <GridCell columnSize={80} style={{padding: "0px"}}>
                        <div className="tags-container">
                            {this.state.filters ? this.render_filters() : null}
                        </div>
                    </GridCell>
                    <GridCell columnSize={20} style={{textAlign:"right", padding:"10px", fontWeight:"bold", animation: "fadeIn .15s ease-in forwards"}}>
                        <p>{`${searchList.length} ` + Localization.get("lblPagesFound").toUpperCase() }</p>
                    </GridCell>
                    <GridCell columnSize={100}>
                        {searchList.map((item)=>{
                            return render_card(item);
                        })}
                    </GridCell>
                </GridCell>
            </GridCell>
        );
    }

    render_details(){
        const {selectedPage} = this.props;
        const {inSearch} = this.state;

        switch(true){
            case inSearch:
                return this.render_searchResults();
            case selectedPage && selectedPage.tabId === 0:
                return this.render_addPageEditor();
            case !selectedPage:
            default:
                return this.render_PagesDetailEditor();
        }
    }

    render_filters(){
        const {filters} = this.state;
        return filters
        .filter(filter => !!filter)
        .map((filter)=>{

        const deleteFilter = (prop) => {
            const update = {};
                update[prop] = null;
                this.setState(update,()=>this.onSave());
            };
            return (
                <div className="filter-by-tags">
                    <div>{filter.tag}</div>
                    <div className="xIcon"
                            dangerouslySetInnerHTML={{__html: XIcon}}
                            onClick={(e)=>{ deleteFilter(filter.ref); } }>

                    </div>
                </div>
            );
        });
    }

    render() {

        const { props } = this;
        const { selectedPage } = props;
        const {inSearch, headerDropdownSelection, toggleSearchMoreFlyout} = this.state;


        const additionalPanels = this.getAdditionalPanels();
        const isListPagesAllowed = securityService.canSeePagesList();
        let defaultLabel = "Save Page Template";
        const options = [{value:true, label:"Evoq Page Template"}, {value:true, label:"Export as XML"}];
        const onSelect = (selected) => this.setState({headerDropdownSelection: selected.label});

         /* eslint-disable react/no-danger */
        return (
            <div className="pages-app personaBar-mainContainer">
                {props.selectedView === panels.MAIN_PANEL && isListPagesAllowed &&
                    <PersonaBarPage fullWidth={true} isOpen={props.selectedView === panels.MAIN_PANEL}>
                        <PersonaBarPageHeader title={Localization.get("Pages")}>
                            {securityService.isSuperUser() && <Button type="primary" disabled={(selectedPage && selectedPage.tabId === 0) ? true : false} size="large" onClick={this.onAddPage.bind(this)}>{Localization.get("AddPage")}</Button>}
                             <Dropdown options={options} className="header-dropdown" label={defaultLabel} onSelect={(data)=> onSelect(data) } withBorder={true} />
                            <BreadCrumbs items={this.props.selectedPagePath || []} onSelectedItem={this.onBreadcrumbSelect.bind(this)} />
                        </PersonaBarPageHeader>
                         { toggleSearchMoreFlyout ?  this.render_more_flyout() : null}
                        <GridCell columnSize={100} style={{padding:"20px"}}>
                            <div className="search-container">
                                <div className="search-box">
                                    <div className="search-input">
                                        <input
                                            type="text"
                                            onFocus={this.onSearchFocus.bind(this)}
                                            onChange={this.onSearchFieldChange.bind(this)}
                                            onBlur={this.onSearchBlur.bind(this)}
                                            onKeyPress={(e)=>{e.key ==="Enter" ? this.onSearchClick() : null; }}
                                            placeholder="Search"/>
                                    </div>
                                    <div
                                        className="btn search-btn"
                                        dangerouslySetInnerHTML={{ __html: PagesSearchIcon }}
                                        onClick={this.onSearchClick.bind(this)}
                                        >
                                    </div>
                                    <div
                                        className="btn search-btn"
                                        dangerouslySetInnerHTML={{ __html: PagesVerticalMore }}
                                        onClick={()=>{this.onSearchMoreFlyoutClick(); }}
                                        />
                                </div>
                            </div>
                        </GridCell>
                        <GridCell columnSize={100} style={{ padding: "0px 20px 20px 20px" }} >
                            <GridCell columnSize={100} className="page-container">
                                <div className={(selectedPage && selectedPage.tabId === 0 || inSearch) ? "tree-container disabled" : "tree-container"}>
                                    <div>
                                        <PersonaBarPageTreeviewInteractor
                                            Localization={Localization}
                                            pageList={this.props.pageList}
                                            getChildPageList={this.props.getChildPageList}
                                            getPage={this.props.getPage.bind(this)}
                                            _traverse={this._traverse.bind(this)}
                                            showCancelDialog={this.showCancelWithoutSavingDialogInEditMode.bind(this)}
                                            selectedPageDirty={this.props.selectedPageDirty}
                                            activePage={this.props.selectedPage}
                                            setEmptyPageMessage={this.setEmptyStateMessage.bind(this)}
                                            setActivePage={this.setActivePage.bind(this)}
                                            saveDropState={this.onUpdatePage.bind(this)}
                                            onMovePage={this.onMovePage.bind(this)}
                                            onViewPage={this.onViewPage.bind(this)}
                                            onViewEditPage={this.onViewEditPage.bind(this)}
                                            onDuplicatePage={this.onDuplicatePage.bind(this)}
                                            CallCustomAction={this.CallCustomAction.bind(this)}
                                            onAddPage={this.onAddPage.bind(this)}
                                            onSelection={this.onSelection.bind(this)}
                                            pageInContextComponents={props.pageInContextComponents} />
                                        </div>
                                </div>
                                <GridCell columnSize={70}>
                                  { this.render_details() }
                                </GridCell>
                            </GridCell>
                        </GridCell>
                    </PersonaBarPage>
                }
                {props.selectedView === panels.PAGE_SETTINGS_PANEL && props.selectedPage &&
                    this.getSettingsPage()
                }
                {props.selectedView === panels.ADD_MULTIPLE_PAGES_PANEL &&
                    this.getAddPages()
                }
                {props.selectedView === panels.SAVE_AS_TEMPLATE_PANEL &&
                    this.getSaveAsTemplatePage()
                }
                {additionalPanels}
            </div>
        );
    }
}

App.propTypes = {
    dispatch: PropTypes.func.isRequired,
    pageList: PropTypes.array.isRequired,
    searchList: PropTypes.array.isRequired,
    searchPageList: PropTypes.func.isRequired,
    searchAndFilterPageList: PropTypes.func.isRequired,
    getChildPageList: PropTypes.func.isRequired,
    getWorkflowsList: PropTypes.func.isRequired,
    selectedView: PropTypes.number,
    selectedPage: PropTypes.object,
    selectedPageErrors: PropTypes.object,
    selectedPageDirty: PropTypes.boolean,
    bulkPage: PropTypes.object,
    editingSettingModuleId: PropTypes.number,
    onCancelPage: PropTypes.func.isRequired,
    onCreatePage: PropTypes.func.isRequired,
    onUpdatePage: PropTypes.func.isRequired,
    onDeletePage: PropTypes.func.isRequired,
    getPageList: PropTypes.func.isRequired,
    getPage: PropTypes.func.isRequired,
    updatePageListStore: PropTypes.func.isRequire,
    getNewPage: PropTypes.func.isRequired,
    onLoadPage: PropTypes.func.isRequired,
    onCancelAddMultiplePages: PropTypes.func.isRequired,
    onSaveMultiplePages: PropTypes.func.isRequired,
    onLoadAddMultiplePages: PropTypes.func.isRequired,
    onChangeAddMultiplePagesField: PropTypes.func.isRequired,
    onChangePageField: PropTypes.func.isRequired,
    onChangePageType: PropTypes.func.isRequired,
    onPermissionsChanged: PropTypes.func.isRequired,
    onDeletePageModule: PropTypes.func.isRequired,
    onEditingPageModule: PropTypes.func.isRequired,
    onCancelEditingPageModule: PropTypes.func.isRequired,
    onCopyAppearanceToDescendantPages: PropTypes.func.isRequired,
    onCopyPermissionsToDescendantPages: PropTypes.func.isRequired,
    onLoadSavePageAsTemplate: PropTypes.func.isRequired,
    onCancelSavePageAsTemplate: PropTypes.func.isRequired,
    onDuplicatePage: PropTypes.func.isRequired,
    error: PropTypes.object,
    multiplePagesComponents: PropTypes.array.isRequired,
    pageDetailsFooterComponents: PropTypes.array.isRequired,
    settingsButtonComponents: PropTypes.object.isRequired,
    pageTypeSelectorComponents: PropTypes.array.isRequired,
    pageInContextComponents: PropTypes.array.isRequired,
    selectedPageSettingTab: PropTypes.number,
    selectPageSettingTab: PropTypes.func,
    additionalPanels: PropTypes.array.isRequired,
    onShowPanel: PropTypes.func.isRequired,
    onHidePanel: PropTypes.func.isRequired,
    isContentLocalizationEnabled: PropTypes.object.isRequired,
    getContentLocalizationEnabled: PropTypes.func.isRequired,
    selectPage: PropTypes.func.isRequired,
    selectedPagePath: PropTypes.array.isRequired,
    changeSelectedPagePath: PropTypes.func.isRequired,
    onGetCachedPageCount: PropTypes.array.isRequired,
    onClearCache: PropTypes.func.isRequired,
    clearSelectedPage: PropTypes.func.isRequired,
    onModuleCopyChange: PropTypes.func,
    workflowList: PropTypes.array.isRequired
};

function mapStateToProps(state) {

    return {
        pageList: state.pageList.pageList,
        searchList: state.searchList.searchList,
        selectedView: state.visiblePanel.selectedPage,
        selectedPage: state.pages.selectedPage,
        selectedPageErrors: state.pages.errors,
        selectedPageDirty: state.pages.dirtyPage,
        bulkPage: state.addPages.bulkPage,
        editingSettingModuleId: state.pages.editingSettingModuleId,
        error: state.errors.error,
        multiplePagesComponents: state.extensions.multiplePagesComponents,
        pageDetailsFooterComponents: state.extensions.pageDetailsFooterComponents,
        pageInContextComponents: state.extensions.pageInContextComponents,
        settingsButtonComponents: state.extensions.settingsButtonComponents,
        pageTypeSelectorComponents: state.extensions.pageTypeSelectorComponents,
        selectedPageSettingTab: state.pages.selectedPageSettingTab,
        additionalPanels: state.extensions.additionalPanels,
        isContentLocalizationEnabled: state.languages.isContentLocalizationEnabled,
        selectedPagePath: state.pageHierarchy.selectedPagePath,
        workflowList: state.pages.workflowList

    };
}

function mapDispatchToProps(dispatch) {
    return bindActionCreators({
        getNewPage: PageActions.getNewPage,
        getPageList: PageActions.getPageList,
        searchPageList: PageActions.searchPageList,
        searchAndFilterPageList: PageActions.searchAndFilterPageList,
        getWorkflowsList: PageActions.getWorkflowsList,
        getPage: PageActions.getPage,
        viewPage: PageActions.viewPage,
        getChildPageList: PageActions.getChildPageList,
        updatePageListStore: PageActions.updatePageListStore,
        onCancelPage: PageActions.cancelPage,
        onCreatePage: PageActions.createPage,
        onUpdatePage: PageActions.updatePage,
        onDeletePage: PageActions.deletePage,
        selectPageSettingTab: PageActions.selectPageSettingTab,
        onLoadPage: PageActions.loadPage,
        onSaveMultiplePages: AddPagesActions.addPages,
        onCancelAddMultiplePages: AddPagesActions.cancelAddMultiplePages,
        onLoadAddMultiplePages: AddPagesActions.loadAddMultiplePages,
        onChangeAddMultiplePagesField: AddPagesActions.changeAddMultiplePagesField,
        onChangePageField: PageActions.changePageField,
        onChangePageType: PageActions.changePageType,
        onPermissionsChanged: PageActions.changePermissions,
        onDeletePageModule: PageActions.deletePageModule,
        onEditingPageModule: PageActions.editingPageModule,
        onCancelEditingPageModule: PageActions.cancelEditingPageModule,
        onCopyAppearanceToDescendantPages: PageActions.copyAppearanceToDescendantPages,
        onCopyPermissionsToDescendantPages: PageActions.copyPermissionsToDescendantPages,
        onLoadSavePageAsTemplate: TemplateActions.loadSavePageAsTemplate,
        onCancelSavePageAsTemplate: TemplateActions.cancelSavePageAsTemplate,
        onDuplicatePage: PageActions.duplicatePage,
        onShowPanel: VisiblePanelActions.showPanel,
        onHidePanel: VisiblePanelActions.hidePanel,
        getContentLocalizationEnabled: LanguagesActions.getContentLocalizationEnabled,
        selectPage: PageHierarchyActions.selectPage,
        changeSelectedPagePath: PageHierarchyActions.changeSelectedPagePath,
        onGetCachedPageCount: PageActions.getCachedPageCount,
        onClearCache: PageActions.clearCache,
        clearSelectedPage: PageActions.clearSelectedPage,
        onModuleCopyChange: PageActions.updatePageModuleCopy



    }, dispatch);
}

export default connect(mapStateToProps, mapDispatchToProps)(App);<|MERGE_RESOLUTION|>--- conflicted
+++ resolved
@@ -163,10 +163,6 @@
     componentWillReceiveProps(newProps) {
         this.notifyErrorIfNeeded(newProps);
         window.dnn.utility.closeSocialTasks();
-<<<<<<< HEAD
-
-=======
->>>>>>> a233eb4e
     }
 
     notifyErrorIfNeeded(newProps) {
@@ -449,7 +445,6 @@
         const id = (typeof input ==="object") ? this.props.selectedPage.tabId : input;
         if (this.props.selectedPageDirty) {
             const onConfirm = () => {
-<<<<<<< HEAD
                 this.props.onLoadPage(id).then(()=>{
                     this.props.onLoadPage(input).then((data) => {
                         this._traverse((item, list, updateStore) => {
@@ -460,20 +455,9 @@
 
                             }
                         });
-=======
-                this.props.onLoadPage(id).then((data) => {
-                    this._traverse((item, list, updateStore) => {
-                        if (item.id === id) {
-                            Object.keys(this.props.selectedPage).forEach((key) => item[key] = this.props.selectedPage[key]);
-                            this.props.updatePageListStore(list);
-                            this.selectPageSettingTab(0);
-                        }
->>>>>>> a233eb4e
                     });
 
                 });
-
-
             };
 
             utils.confirm(
