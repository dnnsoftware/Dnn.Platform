--- conflicted
+++ resolved
@@ -761,10 +761,7 @@
             <PageList onPageSettings={this.onPageSettings.bind(this)} />
         );
     }
-<<<<<<< HEAD
-=======
-
->>>>>>> 2dec2528
+
     /* eslint-disable react/no-danger */
     render_more_flyout(){
         const options = [{value:true, label:"test"}];
