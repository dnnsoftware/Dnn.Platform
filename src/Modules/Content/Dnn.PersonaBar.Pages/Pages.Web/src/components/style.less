--- conflicted
+++ resolved
@@ -210,18 +210,11 @@
     }
     .search-container {
         border-bottom: 1px solid @alto;
-<<<<<<< HEAD
         height:54px;
         margin-top: 73px;
 
         .btn{
             float:left;
-=======
-        height: 40px;
-        margin-top: 110px;
-        .btn {
-            float: left;
->>>>>>> 53129782
             cursor: pointer;
             width: 30px;
             height: 30px;
@@ -282,15 +275,10 @@
                 }
             }
         }
-<<<<<<< HEAD
 
         .search-box{
             margin-top: 10px;
             float:right;
-=======
-        .search-box {
-            float: right;
->>>>>>> 53129782
             border-left: 1px solid @alto;
             width: 300px;
             .search-input {
@@ -360,11 +348,7 @@
         }
     }
     .treeview-page-details {
-<<<<<<< HEAD
-        padding:44px 0px 30px 0px;
-=======
-        padding: 20px;
->>>>>>> 53129782
+        padding:44px 2px 30px 0px;
     }
 }
 
