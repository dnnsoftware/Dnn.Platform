﻿define(['jquery', 'knockout', './extension', './config', 'jquery-ui.min', 'dnn.jquery'], function ($, ko, ext, cf) {
    'use strict';
    window.ko = ko;

    var isMobile;
    var identifier;
    var config = cf.init();
    function loadScript() {
<<<<<<< HEAD
        var url = "http://localhost:8080/dist/pages-bundle.js";
        //var url = "scripts/bundles/pages-bundle.js";
=======
        //var url = "http://localhost:8080/dist/pages-bundle.js"
        var url = "scripts/bundles/pages-bundle.js";
>>>>>>> a5a1e18e
        $.ajax({
            dataType: "script",
            cache: true,
            url: url
        });
    }
    var init = function (wrapper, util, params, callback) {
        identifier = params.identifier;
        window.dnn.initPages = function initializePages() {
            return {
                utilities: util,
                moduleName: "Pages",
                config: config
            };
        };

        loadScript();

        if (typeof callback === 'function') {
            callback();
        }
    };

    var initMobile = function (wrapper, util, params, callback) {
        isMobile = true;
        this.init(wrapper, util, params, callback);
    };

    var load = function (params, callback) {
        if (typeof callback === 'function') {
            callback();
        }
    };

    var loadMobile = function (params, callback) {
        isMobile = true;
        this.load(params, callback);
    };

    return {
        init: init,
        load: load,
        initMobile: initMobile,
        loadMobile: loadMobile
    };
});<|MERGE_RESOLUTION|>--- conflicted
+++ resolved
@@ -6,13 +6,8 @@
     var identifier;
     var config = cf.init();
     function loadScript() {
-<<<<<<< HEAD
-        var url = "http://localhost:8080/dist/pages-bundle.js";
-        //var url = "scripts/bundles/pages-bundle.js";
-=======
         //var url = "http://localhost:8080/dist/pages-bundle.js"
         var url = "scripts/bundles/pages-bundle.js";
->>>>>>> a5a1e18e
         $.ajax({
             dataType: "script",
             cache: true,
