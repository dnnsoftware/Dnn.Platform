﻿using System.Collections.Generic;
using Dnn.PersonaBar.Pages.Components.Dto;
using Dnn.PersonaBar.Pages.Services.Dto;
using DotNetNuke.Entities.Modules;
using DotNetNuke.Entities.Tabs;
using DotNetNuke.Entities.Portals;

namespace Dnn.PersonaBar.Pages.Components
{
    public interface IPagesController
    {
        bool IsValidTabPath(TabInfo tab, string newTabPath, string newTabName, out string errorMessage);
<<<<<<< HEAD

        IEnumerable<TabInfo> GetPageList(PortalSettings portalSettings, int parentId = -1, string searchKey = "", bool includeHidden = true, bool includeDeleted = false);

        IEnumerable<TabInfo> GetPageList(PortalSettings portalSettings, bool? deleted, string tabName, string tabTitle, string tabPath,
            string tabSkin, bool? visible, int parentId, out int total, string searchKey = "", int pageIndex = -1, int pageSize = 10);
=======
        
        IEnumerable<TabInfo> GetPageList(int parentId = -1, string searchKey = "", bool includeHidden = true, bool includeDeleted = false, bool includeSubpages = false);

        IEnumerable<TabInfo> GetPageList(bool? deleted, string tabName, string tabTitle, string tabPath,
            string tabSkin, bool? visible, int parentId, out int total, string searchKey = "", int pageIndex = -1, int pageSize = 10, bool includeSubpages = false);
>>>>>>> a3ca884a

        IEnumerable<TabInfo> SearchPages(out int totalRecords, string searchKey = "", string pageType = "", string tags = "", string publishStatus = "",
            string publishDateStart = "", string publishDateEnd = "", int workflowId = -1, int pageIndex = -1, int pageSize = -1);

        List<int> GetPageHierarchy(int pageId);

        TabInfo MovePage(PageMoveRequest request);

        void DeletePage(PageItem page);

        void EditModeForPage(int pageId, int userId);

        TabInfo SavePageDetails(PortalSettings portalSettings, PageSettings pageSettings);

        IEnumerable<ModuleInfo> GetModules(int pageId);

        PageSettings GetDefaultSettings(int pageId = 0);

        void DeleteTabModule(int pageId, int moduleId);

        /// <summary>
        /// Returns a clean tab relative url based on Advanced Management Url settings
        /// </summary>
        /// <param name="url">Url not cleaned, this could containes blank space or invalid characters</param>
        /// <returns>Cleaned Url</returns>
        string CleanTabUrl(string url);

        /// <summary>
        /// Copy the given theme to all descendant pages
        /// </summary>
        /// <param name="pageId">page identifier</param>
        /// <param name="theme">Theme</param>
        void CopyThemeToDescendantPages(int pageId, Theme theme);

        /// <summary>
        /// Copy the current page permissions to all descendant pages
        /// </summary>
        /// <param name="pageId">page identifier</param>
        void CopyPermissionsToDescendantPages(int pageId);

        IEnumerable<Url> GetPageUrls(int tabId);
        PageSettings GetPageSettings(int pageId);
        PageUrlResult CreateCustomUrl(SeoUrl dto);
        PageUrlResult UpdateCustomUrl(SeoUrl dto);
        PageUrlResult DeleteCustomUrl(UrlIdDto dto);

        PagePermissions GetPermissionsData(int pageId);
    }
}<|MERGE_RESOLUTION|>--- conflicted
+++ resolved
@@ -10,19 +10,11 @@
     public interface IPagesController
     {
         bool IsValidTabPath(TabInfo tab, string newTabPath, string newTabName, out string errorMessage);
-<<<<<<< HEAD
 
-        IEnumerable<TabInfo> GetPageList(PortalSettings portalSettings, int parentId = -1, string searchKey = "", bool includeHidden = true, bool includeDeleted = false);
+        IEnumerable<TabInfo> GetPageList(PortalSettings portalSettings, int parentId = -1, string searchKey = "", bool includeHidden = true, bool includeDeleted = false, bool includeSubpages = false);
 
         IEnumerable<TabInfo> GetPageList(PortalSettings portalSettings, bool? deleted, string tabName, string tabTitle, string tabPath,
-            string tabSkin, bool? visible, int parentId, out int total, string searchKey = "", int pageIndex = -1, int pageSize = 10);
-=======
-        
-        IEnumerable<TabInfo> GetPageList(int parentId = -1, string searchKey = "", bool includeHidden = true, bool includeDeleted = false, bool includeSubpages = false);
-
-        IEnumerable<TabInfo> GetPageList(bool? deleted, string tabName, string tabTitle, string tabPath,
             string tabSkin, bool? visible, int parentId, out int total, string searchKey = "", int pageIndex = -1, int pageSize = 10, bool includeSubpages = false);
->>>>>>> a3ca884a
 
         IEnumerable<TabInfo> SearchPages(out int totalRecords, string searchKey = "", string pageType = "", string tags = "", string publishStatus = "",
             string publishDateStart = "", string publishDateEnd = "", int workflowId = -1, int pageIndex = -1, int pageSize = -1);
