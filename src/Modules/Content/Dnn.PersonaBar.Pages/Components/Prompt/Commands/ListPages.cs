--- conflicted
+++ resolved
@@ -53,7 +53,7 @@
 
         public override void Init(string[] args, PortalSettings portalSettings, UserInfo userInfo, int activeTabId)
         {
-            
+
             ParentId = GetFlagValue<int?>(FlagParentId, "Parent Id", null, false, true, true);
             Deleted = GetFlagValue<bool?>(FlagDeleted, "Deleted", null);
             PageVisible = GetFlagValue<bool?>(FlagVisible, "Page Visible", null);
@@ -69,20 +69,13 @@
         {
             var max = Max <= 0 ? 10 : (Max > 500 ? 500 : Max);
 
-<<<<<<< HEAD
-            var lstOut = new List<PageModelBase>();
-            int total;
-            var lstTabs = PagesController.Instance.GetPageList(PortalSettings, Deleted, PageName, PageTitle, PagePath, PageSkin, PageVisible, ParentId ?? -1, out total, string.Empty, Page > 0 ? Page - 1 : 0, max);
-=======
             var lstOut = new List<PageModelBase>();
 
             int total;
 
             IEnumerable<DotNetNuke.Entities.Tabs.TabInfo> lstTabs;
 
-            lstTabs = PagesController.Instance.GetPageList(Deleted, PageName, PageTitle, PagePath, PageSkin, PageVisible, ParentId ?? -1, out total, string.Empty, Page > 0 ? Page - 1 : 0, max, ParentId == null);
-
->>>>>>> a3ca884a
+            lstTabs = PagesController.Instance.GetPageList(PortalSettings, Deleted, PageName, PageTitle, PagePath, PageSkin, PageVisible, ParentId ?? -1, out total, string.Empty, Page > 0 ? Page - 1 : 0, max, ParentId == null);
             var totalPages = total / max + (total % max == 0 ? 0 : 1);
             var pageNo = Page > 0 ? Page : 1;
             lstOut.AddRange(lstTabs.Select(tab => new PageModelBase(tab)));
