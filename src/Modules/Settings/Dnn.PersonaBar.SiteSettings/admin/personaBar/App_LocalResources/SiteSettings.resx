﻿<?xml version="1.0" encoding="utf-8"?>
<root>
  <!-- 
    Microsoft ResX Schema 
    
    Version 2.0
    
    The primary goals of this format is to allow a simple XML format 
    that is mostly human readable. The generation and parsing of the 
    various data types are done through the TypeConverter classes 
    associated with the data types.
    
    Example:
    
    ... ado.net/XML headers & schema ...
    <resheader name="resmimetype">text/microsoft-resx</resheader>
    <resheader name="version">2.0</resheader>
    <resheader name="reader">System.Resources.ResXResourceReader, System.Windows.Forms, ...</resheader>
    <resheader name="writer">System.Resources.ResXResourceWriter, System.Windows.Forms, ...</resheader>
    <data name="Name1"><value>this is my long string</value><comment>this is a comment</comment></data>
    <data name="Color1" type="System.Drawing.Color, System.Drawing">Blue</data>
    <data name="Bitmap1" mimetype="application/x-microsoft.net.object.binary.base64">
        <value>[base64 mime encoded serialized .NET Framework object]</value>
    </data>
    <data name="Icon1" type="System.Drawing.Icon, System.Drawing" mimetype="application/x-microsoft.net.object.bytearray.base64">
        <value>[base64 mime encoded string representing a byte array form of the .NET Framework object]</value>
        <comment>This is a comment</comment>
    </data>
                
    There are any number of "resheader" rows that contain simple 
    name/value pairs.
    
    Each data row contains a name, and value. The row also contains a 
    type or mimetype. Type corresponds to a .NET class that support 
    text/value conversion through the TypeConverter architecture. 
    Classes that don't support this are serialized and stored with the 
    mimetype set.
    
    The mimetype is used for serialized objects, and tells the 
    ResXResourceReader how to depersist the object. This is currently not 
    extensible. For a given mimetype the value must be set accordingly:
    
    Note - application/x-microsoft.net.object.binary.base64 is the format 
    that the ResXResourceWriter will generate, however the reader can 
    read any of the formats listed below.
    
    mimetype: application/x-microsoft.net.object.binary.base64
    value   : The object must be serialized with 
            : System.Runtime.Serialization.Formatters.Binary.BinaryFormatter
            : and then encoded with base64 encoding.
    
    mimetype: application/x-microsoft.net.object.soap.base64
    value   : The object must be serialized with 
            : System.Runtime.Serialization.Formatters.Soap.SoapFormatter
            : and then encoded with base64 encoding.

    mimetype: application/x-microsoft.net.object.bytearray.base64
    value   : The object must be serialized into a byte array 
            : using a System.ComponentModel.TypeConverter
            : and then encoded with base64 encoding.
    -->
  <xsd:schema id="root" xmlns="" xmlns:xsd="http://www.w3.org/2001/XMLSchema" xmlns:msdata="urn:schemas-microsoft-com:xml-msdata">
    <xsd:import namespace="http://www.w3.org/XML/1998/namespace" />
    <xsd:element name="root" msdata:IsDataSet="true">
      <xsd:complexType>
        <xsd:choice maxOccurs="unbounded">
          <xsd:element name="metadata">
            <xsd:complexType>
              <xsd:sequence>
                <xsd:element name="value" type="xsd:string" minOccurs="0" />
              </xsd:sequence>
              <xsd:attribute name="name" use="required" type="xsd:string" />
              <xsd:attribute name="type" type="xsd:string" />
              <xsd:attribute name="mimetype" type="xsd:string" />
              <xsd:attribute ref="xml:space" />
            </xsd:complexType>
          </xsd:element>
          <xsd:element name="assembly">
            <xsd:complexType>
              <xsd:attribute name="alias" type="xsd:string" />
              <xsd:attribute name="name" type="xsd:string" />
            </xsd:complexType>
          </xsd:element>
          <xsd:element name="data">
            <xsd:complexType>
              <xsd:sequence>
                <xsd:element name="value" type="xsd:string" minOccurs="0" msdata:Ordinal="1" />
                <xsd:element name="comment" type="xsd:string" minOccurs="0" msdata:Ordinal="2" />
              </xsd:sequence>
              <xsd:attribute name="name" type="xsd:string" use="required" msdata:Ordinal="1" />
              <xsd:attribute name="type" type="xsd:string" msdata:Ordinal="3" />
              <xsd:attribute name="mimetype" type="xsd:string" msdata:Ordinal="4" />
              <xsd:attribute ref="xml:space" />
            </xsd:complexType>
          </xsd:element>
          <xsd:element name="resheader">
            <xsd:complexType>
              <xsd:sequence>
                <xsd:element name="value" type="xsd:string" minOccurs="0" msdata:Ordinal="1" />
              </xsd:sequence>
              <xsd:attribute name="name" type="xsd:string" use="required" />
            </xsd:complexType>
          </xsd:element>
        </xsd:choice>
      </xsd:complexType>
    </xsd:element>
  </xsd:schema>
  <resheader name="resmimetype">
    <value>text/microsoft-resx</value>
  </resheader>
  <resheader name="version">
    <value>2.0</value>
  </resheader>
  <resheader name="reader">
    <value>System.Resources.ResXResourceReader, System.Windows.Forms, Version=4.0.0.0, Culture=neutral, PublicKeyToken=b77a5c561934e089</value>
  </resheader>
  <resheader name="writer">
    <value>System.Resources.ResXResourceWriter, System.Windows.Forms, Version=4.0.0.0, Culture=neutral, PublicKeyToken=b77a5c561934e089</value>
  </resheader>
  <data name="nav_SiteSettings.Text" xml:space="preserve">
    <value>Site Settings</value>
  </data>
  <data name="TabSiteInfo.Text" xml:space="preserve">
    <value>Site Info</value>
  </data>
  <data name="TabSiteBehavior.Text" xml:space="preserve">
    <value>Site Behavior</value>
  </data>
  <data name="TabLanguage.Text" xml:space="preserve">
    <value>Language</value>
  </data>
  <data name="TabSearch.Text" xml:space="preserve">
    <value>Search</value>
  </data>
  <data name="TabDefaultPages.Text" xml:space="preserve">
    <value>Default Pages</value>
  </data>
  <data name="TabMessaging.Text" xml:space="preserve">
    <value>Messaging</value>
  </data>
  <data name="TabUserProfiles.Text" xml:space="preserve">
    <value>User Profiles</value>
  </data>
  <data name="TabSiteAliases.Text" xml:space="preserve">
    <value>Site Aliases</value>
  </data>
  <data name="TabMore.Text" xml:space="preserve">
    <value>More</value>
  </data>
  <data name="TabBasicSettings.Text" xml:space="preserve">
    <value>Basic Settings</value>
  </data>
  <data name="TabSynonyms.Text" xml:space="preserve">
    <value>Synonyms</value>
  </data>
  <data name="TabIgnoreWords.Text" xml:space="preserve">
    <value>Ignore Words</value>
  </data>
  <data name="TabCrawling.Text" xml:space="preserve">
    <value>Crawling</value>
  </data>
  <data name="TabFileExtensions.Text" xml:space="preserve">
    <value>File Extensions</value>
  </data>
  <data name="plPortalName.Text" xml:space="preserve">
    <value>Site Title</value>
  </data>
  <data name="plPortalName.Help" xml:space="preserve">
    <value>Enter a site title. This title will show up in the Web browser Title Bar and will be a tooltip on the site Logo.</value>
  </data>
  <data name="plDescription.Text" xml:space="preserve">
    <value>Description</value>
  </data>
  <data name="plDescription.Help" xml:space="preserve">
    <value>Enter a description for the site here.</value>
  </data>
  <data name="plKeyWords.Text" xml:space="preserve">
    <value>Keywords</value>
  </data>
  <data name="plKeyWords.Help" xml:space="preserve">
    <value>Enter some keywords for your site (separated by commas).  These keywords are used by search engines to help index the site.</value>
  </data>
  <data name="plTimeZone.Text" xml:space="preserve">
    <value>Site Time Zone</value>
  </data>
  <data name="plTimeZone.Help" xml:space="preserve">
    <value>The TimeZone for the location of the site.</value>
  </data>
  <data name="plGUID.Text" xml:space="preserve">
    <value>GUID</value>
  </data>
  <data name="plGUID.Help" xml:space="preserve">
    <value>The globally unique identifier which can be used to identify this site.</value>
  </data>
  <data name="plFooterText.Text" xml:space="preserve">
    <value>Copyright</value>
  </data>
  <data name="plFooterText.Help" xml:space="preserve">
    <value>If supported by the theme this Copyright text is displayed on your site.</value>
  </data>
  <data name="plHomeDirectory.Text" xml:space="preserve">
    <value>Home Directory</value>
  </data>
  <data name="plHomeDirectory.Help" xml:space="preserve">
    <value>The location used for the storage of files in this site.</value>
  </data>
  <data name="plLogoIcon.Text" xml:space="preserve">
    <value>LOGO AND ICONS</value>
  </data>
  <data name="plLogo.Text" xml:space="preserve">
    <value>Site Logo</value>
  </data>
  <data name="plLogo.Help" xml:space="preserve">
    <value>Depending on the theme chosen, this image will typically appear in the top left corner of the page.</value>
  </data>
  <data name="plFavIcon.Text" xml:space="preserve">
    <value>Favicon</value>
  </data>
  <data name="plFavIcon.Help" xml:space="preserve">
    <value>The selected favicon will be applied to all pages in the site.</value>
  </data>
  <data name="plIconSet.Text" xml:space="preserve">
    <value>Icon Set</value>
  </data>
  <data name="plIconSet.Help" xml:space="preserve">
    <value>The selected iconset will be applied to all icons on the site.</value>
  </data>
  <data name="Save.Text" xml:space="preserve">
    <value>Save</value>
  </data>
  <data name="Cancel.Text" xml:space="preserve">
    <value>Cancel</value>
  </data>
  <data name="Yes.Text" xml:space="preserve">
    <value>Yes</value>
  </data>
  <data name="No.Text" xml:space="preserve">
    <value>No</value>
  </data>
  <data name="SettingsUpdateSuccess" xml:space="preserve">
    <value>Settings have been updated.</value>
  </data>
  <data name="SettingsError" xml:space="preserve">
    <value>Could not update settings. Please try later.</value>
  </data>
  <data name="SettingsRestoreWarning.Text" xml:space="preserve">
    <value>Are you sure you want to cancel your changes?</value>
  </data>
  <data name="valPortalName.ErrorMessage" xml:space="preserve">
    <value>You must provide a title for your site.</value>
  </data>
  <data name="PageOutputSettings.Text" xml:space="preserve">
    <value>PAGE OUTPUT SETTINGS</value>
  </data>
  <data name="plPageHeadText.Help" xml:space="preserve">
    <value>Enter any tags (i.e. META tags) that should be rendered in the "HEAD" tag of the HTML for this page.</value>
  </data>
  <data name="plPageHeadText.Text" xml:space="preserve">
    <value>HTML Page Header Tags</value>
  </data>
  <data name="plSplashTabId.Text" xml:space="preserve">
    <value>Splash Page</value>
  </data>
  <data name="plSplashTabId.Help" xml:space="preserve">
    <value>The Splash Page for your site.</value>
  </data>
  <data name="plHomeTabId.Text" xml:space="preserve">
    <value>Home Page</value>
  </data>
  <data name="plHomeTabId.Help" xml:space="preserve">
    <value>The Home Page for your site.</value>
  </data>
  <data name="plLoginTabId.Text" xml:space="preserve">
    <value>Login Page</value>
  </data>
  <data name="plLoginTabId.Help" xml:space="preserve">
    <value>The Login Page for your site. Only pages with the Account Login module are listed.</value>
  </data>
  <data name="plUserTabId.Text" xml:space="preserve">
    <value>User Profile Page</value>
  </data>
  <data name="plUserTabId.Help" xml:space="preserve">
    <value>The User Profile Page for your site.</value>
  </data>
  <data name="plRegisterTabId.Help" xml:space="preserve">
    <value>The user registration page for your site.</value>
  </data>
  <data name="plRegisterTabId.Text" xml:space="preserve">
    <value>Registration Page</value>
  </data>
  <data name="plSearchTabId.Help" xml:space="preserve">
    <value>The search results page for your site.</value>
  </data>
  <data name="plSearchTabId.Text" xml:space="preserve">
    <value>Search Results Page</value>
  </data>
  <data name="pl404TabId.Help" xml:space="preserve">
    <value>The 404 Error Page for your site.  Users will be redirected to this page if the URL they are navigating to results in a "Page Not Found" error.</value>
  </data>
  <data name="pl404TabId.Text" xml:space="preserve">
    <value>404 Error Page</value>
  </data>
  <data name="pl500TabId.Help" xml:space="preserve">
    <value>The 500 Error Page for your site.  Users will be redirected to this page if the URL they are navigating to results in an unexpected error.</value>
  </data>
  <data name="pl500TabId.Text" xml:space="preserve">
    <value>500 Error Page</value>
  </data>
  <data name="NoneSpecified.Text" xml:space="preserve">
    <value>None Specified</value>
  </data>
  <data name="plDisablePrivateMessage.Help" xml:space="preserve">
    <value>Select to prevent users from sending messages to specific users or groups. This restriction doesn't apply to Administrators or Super Users.</value>
  </data>
  <data name="plDisablePrivateMessage.Text" xml:space="preserve">
    <value>Disable Private Message</value>
  </data>
  <data name="plMsgThrottlingInterval.Text" xml:space="preserve">
    <value>Throttling Interval in Minutes</value>
  </data>
  <data name="plMsgThrottlingInterval.Help" xml:space="preserve">
    <value>Enter the number of minutes after which a user can send the next message. Zero indicates no restrictions. This restriction doesn't apply to Administrators or Super Users.</value>
  </data>
  <data name="plMsgRecipientLimit.Text" xml:space="preserve">
    <value>Recipient Limit</value>
  </data>
  <data name="plMsgRecipientLimit.Help" xml:space="preserve">
    <value>Maximum number of recipients allowed in To field. A message sent to a Role is considered as a single recipient.</value>
  </data>
  <data name="plMsgProfanityFilters.Text" xml:space="preserve">
    <value>Enable Profanity Filters</value>
  </data>
  <data name="plMsgProfanityFilters.Help" xml:space="preserve">
    <value>Enable to automatically convert profane (inappropriate) words and phrases into something equivalent. The list is managed on the  Host-&gt;List-&gt;ProfanityFilters and the Admin-&gt;List-&gt;ProfanityFilters pages.</value>
  </data>
  <data name="plMsgAllowAttachments.Text" xml:space="preserve">
    <value>Allow Attachments</value>
  </data>
  <data name="plMsgAllowAttachments.Help" xml:space="preserve">
    <value>Choose whether attachments can be attached to messages.</value>
  </data>
  <data name="plIncludeAttachments.Text" xml:space="preserve">
    <value>Include Attachments</value>
  </data>
  <data name="plIncludeAttachments.Help" xml:space="preserve">
    <value>Choose whether attachments are to be included with outgoing email.</value>
  </data>
  <data name="plMsgSendEmail.Text" xml:space="preserve">
    <value>Send Emails</value>
  </data>
  <data name="plMsgSendEmail.Help" xml:space="preserve">
    <value>Select if emails are to be sent to recipients for every message and notification.</value>
  </data>
  <data name="UserProfileSettings.Text" xml:space="preserve">
    <value>USER PROFILE SETTINGS</value>
  </data>
  <data name="UserProfileFields.Text" xml:space="preserve">
    <value>USER PROFILE FIELDS</value>
  </data>
  <data name="Profile_DefaultVisibility.Help" xml:space="preserve">
    <value>Select default profile visibility mode for user profile.</value>
  </data>
  <data name="Profile_DefaultVisibility.Text" xml:space="preserve">
    <value>Default Profile Visibility Mode</value>
  </data>
  <data name="Profile_DisplayVisibility.Help" xml:space="preserve">
    <value>Check this box to display the profile visibility control on the User Profile page.</value>
  </data>
  <data name="Profile_DisplayVisibility.Text" xml:space="preserve">
    <value>Display Profile Visibility</value>
  </data>
  <data name="redirectOldProfileUrlsLabel.Help" xml:space="preserve">
    <value>Check this box to force old style profile URLs to be redirected to custom URLs.</value>
  </data>
  <data name="redirectOldProfileUrlsLabel.Text" xml:space="preserve">
    <value>Redirect Old Profile URLs</value>
  </data>
  <data name="vanilyUrlPrefixLabel.Help" xml:space="preserve">
    <value>Enter a string to use to prefix vanity URLs.</value>
  </data>
  <data name="vanilyUrlPrefixLabel.Text" xml:space="preserve">
    <value>Vanity URL Prefix</value>
  </data>
  <data name="AllUsers.Text" xml:space="preserve">
    <value>All Users</value>
  </data>
  <data name="MembersOnly.Text" xml:space="preserve">
    <value>Members Only</value>
  </data>
  <data name="AdminOnly.Text" xml:space="preserve">
    <value>Admin Only</value>
  </data>
  <data name="FriendsAndGroups.Text" xml:space="preserve">
    <value>Friends and Groups</value>
  </data>
  <data name="VanityUrlExample.Text" xml:space="preserve">
    <value>myVanityURL</value>
  </data>
  <data name="Name.Header" xml:space="preserve">
    <value>Name</value>
  </data>
  <data name="DataType.Header" xml:space="preserve">
    <value>Data Type</value>
  </data>
  <data name="DefaultVisibility.Header" xml:space="preserve">
    <value>Default Visibility</value>
  </data>
  <data name="Required.Header" xml:space="preserve">
    <value>Required</value>
  </data>
  <data name="Visible.Header" xml:space="preserve">
    <value>Visible</value>
  </data>
  <data name="ProfilePropertyDefinition_PropertyName.Text" xml:space="preserve">
    <value>Field Name</value>
  </data>
  <data name="ProfilePropertyDefinition_PropertyName.Help" xml:space="preserve">
    <value>Enter a name for the property.</value>
  </data>
  <data name="ProfilePropertyDefinition_DataType.Text" xml:space="preserve">
    <value>Data Type</value>
  </data>
  <data name="ProfilePropertyDefinition_DataType.Help" xml:space="preserve">
    <value>Select the data type for this field.</value>
  </data>
  <data name="ProfilePropertyDefinition_PropertyCategory.Text" xml:space="preserve">
    <value>Property Category</value>
  </data>
  <data name="ProfilePropertyDefinition_PropertyCategory.Help" xml:space="preserve">
    <value>Enter the category for this property.  This will allow the related properties to be grouped when dislayed to the user.</value>
  </data>
  <data name="ProfilePropertyDefinition_Length.Text" xml:space="preserve">
    <value>Length</value>
  </data>
  <data name="ProfilePropertyDefinition_Length.Help" xml:space="preserve">
    <value>Enter the maximum length for this property.  This will only be applicable for specific data types.</value>
  </data>
  <data name="ProfilePropertyDefinition_DefaultValue.Text" xml:space="preserve">
    <value>Default Value</value>
  </data>
  <data name="ProfilePropertyDefinition_DefaultValue.Help" xml:space="preserve">
    <value>Optionally provide a default value for this property.</value>
  </data>
  <data name="ProfilePropertyDefinition_ValidationExpression.Text" xml:space="preserve">
    <value>Validation Expression</value>
  </data>
  <data name="ProfilePropertyDefinition_ValidationExpression.Help" xml:space="preserve">
    <value>You can provide a regular expression to validate the data entered for this property.</value>
  </data>
  <data name="ProfilePropertyDefinition_Required.Text" xml:space="preserve">
    <value>Required</value>
  </data>
  <data name="ProfilePropertyDefinition_Required.Help" xml:space="preserve">
    <value>Set whether this property is required.</value>
  </data>
  <data name="ProfilePropertyDefinition_ReadOnly.Help" xml:space="preserve">
    <value>Read only profile properties can be edited by the Administrator but are read-only to the user.</value>
  </data>
  <data name="ProfilePropertyDefinition_ReadOnly.Text" xml:space="preserve">
    <value>Read Only</value>
  </data>
  <data name="ProfilePropertyDefinition_Visible.Text" xml:space="preserve">
    <value>Visible</value>
  </data>
  <data name="ProfilePropertyDefinition_Visible.Help" xml:space="preserve">
    <value>Check this box if this property can be viewed and edited by the user or leave it unchecked if it is visible to Administrators only.</value>
  </data>
  <data name="ProfilePropertyDefinition_ViewOrder.Text" xml:space="preserve">
    <value>View Order</value>
  </data>
  <data name="ProfilePropertyDefinition_ViewOrder.Help" xml:space="preserve">
    <value>Enter a number to determine the view order for this property or leave blank to add.</value>
  </data>
  <data name="ProfilePropertyDefinition_DefaultVisibility.Help" xml:space="preserve">
    <value>You can set the default visibility of the profile property.  This is the initial value of the visibility and applies if the user does not modify it, when editing their profile.</value>
  </data>
  <data name="ProfilePropertyDefinition_DefaultVisibility.Text" xml:space="preserve">
    <value>Default Visibility</value>
  </data>
  <data name="ProfilePropertyDefinition_PropertyCategory.Required" xml:space="preserve">
    <value>The category is required.</value>
  </data>
  <data name="ProfilePropertyDefinition_PropertyName.Required" xml:space="preserve">
    <value>The field name is required.</value>
  </data>
  <data name="ProfilePropertyDefinition_DataType.Required" xml:space="preserve">
    <value>The data type is required.</value>
  </data>
  <data name="Next.Text" xml:space="preserve">
    <value>Next</value>
  </data>
  <data name="Localization.Help" xml:space="preserve">
    <value>LOCALIZATION: The next step is to manage the localization of this property.  Select the language you want to update, add new text or modify the existing text and then click Update.</value>
  </data>
  <data name="plLocales.Help" xml:space="preserve">
    <value>Select the language.</value>
  </data>
  <data name="plLocales.Text" xml:space="preserve">
    <value>Choose Language</value>
  </data>
  <data name="plPropertyHelp.Help" xml:space="preserve">
    <value>Enter the Help for this property in the selected language.</value>
  </data>
  <data name="plPropertyHelp.Text" xml:space="preserve">
    <value>Field Help</value>
  </data>
  <data name="plPropertyName.Help" xml:space="preserve">
    <value>Enter the text for the property's name in the selected language.</value>
  </data>
  <data name="plPropertyName.Text" xml:space="preserve">
    <value>Field Name</value>
  </data>
  <data name="plCategoryName.Help" xml:space="preserve">
    <value>Enter the text for the category's name in the selected language.</value>
  </data>
  <data name="plCategoryName.Text" xml:space="preserve">
    <value>Category Name</value>
  </data>
  <data name="plPropertyRequired.Help" xml:space="preserve">
    <value>Enter the error message to display for this field when the property is Required but not present.</value>
  </data>
  <data name="plPropertyRequired.Text" xml:space="preserve">
    <value>Required Error Message</value>
  </data>
  <data name="plPropertyValidation.Help" xml:space="preserve">
    <value>Enter the error message to display for this field when the property fails the Regular Expression Validation.</value>
  </data>
  <data name="plPropertyValidation.Text" xml:space="preserve">
    <value>Validation Error Message</value>
  </data>
  <data name="valPropertyName.ErrorMessage" xml:space="preserve">
    <value>You need enter a name for this property.</value>
  </data>
  <data name="PropertyDefinitionDeletedWarning.Text" xml:space="preserve">
    <value>Are you sure you want to delete this profile field?</value>
  </data>
  <data name="DeleteSuccess.Text" xml:space="preserve">
    <value>The profile field has been deleted.</value>
  </data>
  <data name="DeleteError.Text" xml:space="preserve">
    <value>Could not delete the profile field. Please try later.</value>
  </data>
  <data name="DuplicateName.Text" xml:space="preserve">
    <value>This property already exists.  Property names must be unique.  Please select a different name for this property.</value>
  </data>
  <data name="RequiredTextBox.Text" xml:space="preserve">
    <value>The required length must be an integer greater than or equal to 0. If you use a TextBox field, the required length must be greater than 0.</value>
  </data>
  <data name="portalAliasModeButtonListLabel.Help" xml:space="preserve">
    <value>This setting determines how the site responds to URLs which are defined as alias, but are not the default alias.  Canonical (the alias URL is handled as a Canonical URL), Redirect (redirects to default alias) or None (no additional action is taken).</value>
  </data>
  <data name="portalAliasModeButtonListLabel.Text" xml:space="preserve">
    <value>Site Alias Mapping Mode</value>
  </data>
  <data name="plAutoAddPortalAlias.Help" xml:space="preserve">
    <value>This setting determines how the site responds to URLs which are mapped to the site but are not currently in the list of aliases.  This setting is effective in single-site configuration only.  Select this option to automatically map new URL.</value>
  </data>
  <data name="plAutoAddPortalAlias.Text" xml:space="preserve">
    <value>Auto Add Site Alias</value>
  </data>
  <data name="InvalidAlias.Text" xml:space="preserve">
    <value>The site alias is invalid. Please choose a different Site Alias.</value>
  </data>
  <data name="DuplicateAlias.Text" xml:space="preserve">
    <value>The Site Alias you specified already exists. Please choose a different Site Alias.</value>
  </data>
  <data name="SetPrimary.Text" xml:space="preserve">
    <value>Set Primary</value>
  </data>
  <data name="UnassignPrimary.Text" xml:space="preserve">
    <value>Unassign Primary</value>
  </data>
  <data name="UrlMappingSettings.Text" xml:space="preserve">
    <value>URL MAPPING</value>
  </data>
  <data name="Alias.Header" xml:space="preserve">
    <value>ALIAS</value>
  </data>
  <data name="Browser.Header" xml:space="preserve">
    <value>BROWSER</value>
  </data>
  <data name="Theme.Header" xml:space="preserve">
    <value>THEME</value>
  </data>
  <data name="Language.Header" xml:space="preserve">
    <value>LANGUAGE</value>
  </data>
  <data name="Primary.Header" xml:space="preserve">
    <value>PRIMARY</value>
  </data>
  <data name="Canonical.Text" xml:space="preserve">
    <value>Canonical</value>
  </data>
  <data name="Redirect.Text" xml:space="preserve">
    <value>Redirect</value>
  </data>
  <data name="None.Text" xml:space="preserve">
    <value>None</value>
  </data>
  <data name="SiteAliases.Text" xml:space="preserve">
    <value>SITE ALIASES</value>
  </data>
  <data name="SiteAlias.Text" xml:space="preserve">
    <value>Site Alias</value>
  </data>
  <data name="Language.Text" xml:space="preserve">
    <value>Language</value>
  </data>
  <data name="Browser.Text" xml:space="preserve">
    <value>Browser</value>
  </data>
  <data name="Theme.Text" xml:space="preserve">
    <value>Theme</value>
  </data>
  <data name="SiteAliasUpdateSuccess.Text" xml:space="preserve">
    <value>The site alias has been updated.</value>
  </data>
  <data name="SiteAliasCreateSuccess.Text" xml:space="preserve">
    <value>The site alias has been added.</value>
  </data>
  <data name="SiteAliasDeletedWarning.Text" xml:space="preserve">
    <value>Are you sure you want to delete this site alias?</value>
  </data>
  <data name="SiteAliasDeleteSuccess.Text" xml:space="preserve">
    <value>The site alias has been deleted.</value>
  </data>
  <data name="SiteAliasDeleteError.Text" xml:space="preserve">
    <value>Could not delete the site alias. Please try later.</value>
  </data>
  <data name="lblIndexWordMaxLength.Help" xml:space="preserve">
    <value>Enter the maximum word size to be included in the Index.</value>
  </data>
  <data name="lblIndexWordMaxLength.Text" xml:space="preserve">
    <value>Maximum Word Length</value>
  </data>
  <data name="lblIndexWordMinLength.Help" xml:space="preserve">
    <value>Enter the minimum word size to be included in the Index.</value>
  </data>
  <data name="lblIndexWordMinLength.Text" xml:space="preserve">
    <value>Minimum Word Length</value>
  </data>
  <data name="valIndexWordMaxLengthRequired.Error" xml:space="preserve">
    <value>Maximum length of index word is required. Integer must be greater than the minimum length.</value>
  </data>
  <data name="valIndexWordMinLengthRequired.Error" xml:space="preserve">
    <value>Minimum length of index word is required. Integer must be greater than 0.</value>
  </data>
  <data name="lblCustomAnalyzer.Help" xml:space="preserve">
    <value>If this is empty, system will use standard analyzer to index content. if you want to use custom analyzer, please type the full name of analyzer class in this field.  Note: If you want existing content to index with the new analyzer, you must visit the Admin &gt; Search Admin page of each site that you want re-index and click the "Re-Index Content" button.</value>
  </data>
  <data name="lblCustomAnalyzer.Text" xml:space="preserve">
    <value>Custom Analyzer Type</value>
  </data>
  <data name="lblAllowLeadingWildcard.Help" xml:space="preserve">
    <value>Check this box to return search criteria that occurs within a word rather than only at the beginning of the word. Warning: Enabling wildcard searching may cause performance issues.</value>
  </data>
  <data name="lblAllowLeadingWildcard.Text" xml:space="preserve">
    <value>Enable Partial-Word Search (Slow)</value>
  </data>
  <data name="SearchPriorities.Text" xml:space="preserve">
    <value>SEARCH PRIORITIES</value>
  </data>
  <data name="SearchIndex.Text" xml:space="preserve">
    <value>SEARCH INDEX</value>
  </data>
  <data name="lblAuthorBoost.Help" xml:space="preserve">
    <value>Author boost value is associated with the author as it is indexed. The higher the value, the more relevant the field will be for determining the order of the results.</value>
  </data>
  <data name="lblAuthorBoost.Text" xml:space="preserve">
    <value>Author Boost</value>
  </data>
  <data name="lblContentBoost.Help" xml:space="preserve">
    <value>Content boost value is associated with the content as it is indexed.  The higher the value, the more relevant the field will be for determining the order of the results.</value>
  </data>
  <data name="lblContentBoost.Text" xml:space="preserve">
    <value>Content Boost</value>
  </data>
  <data name="lblDescriptionBoost.Help" xml:space="preserve">
    <value>Description boost value is associated with the description as it is indexed.  The higher the value, the more relevant the field will be for determining the order of the results.</value>
  </data>
  <data name="lblDescriptionBoost.Text" xml:space="preserve">
    <value>Description Boost</value>
  </data>
  <data name="lblTagBoost.Help" xml:space="preserve">
    <value>Tag boost value is associated with the tag as it is indexed.  The higher the value, the more relevant the field will be for determining the order of the results.</value>
  </data>
  <data name="lblTagBoost.Text" xml:space="preserve">
    <value>Tag Boost</value>
  </data>
  <data name="lblTitleBoost.Help" xml:space="preserve">
    <value>Title boost value is associated with the title as it is indexed.  The higher the value, the more relevant the field will be for determining the order of the results.</value>
  </data>
  <data name="lblTitleBoost.Text" xml:space="preserve">
    <value>Title Boost</value>
  </data>
  <data name="lblSearchIndexPath.Help" xml:space="preserve">
    <value>Location where Search Index is stored.  This location can be manually changed by creating a Host Setting "Search_IndexFolder" in database.  It is advised to stop the App Pool prior to making this change.  Content from the old folder must be manually copied to new location or a manual re-index must be triggered. </value>
  </data>
  <data name="lblSearchIndexPath.Text" xml:space="preserve">
    <value>Search Index Path</value>
  </data>
  <data name="lblSearchIndexDbSize.Help" xml:space="preserve">
    <value>The total size of search index database files.</value>
  </data>
  <data name="lblSearchIndexDbSize.Text" xml:space="preserve">
    <value>Search Index Size</value>
  </data>
  <data name="lblSearchIndexActiveDocuments.Help" xml:space="preserve">
    <value>The number of active documents in search index files</value>
  </data>
  <data name="lblSearchIndexActiveDocuments.Text" xml:space="preserve">
    <value>Active Documents</value>
  </data>
  <data name="lblSearchIndexDeletedDocuments.Help" xml:space="preserve">
    <value>The number of deleted documents in search index files</value>
  </data>
  <data name="lblSearchIndexDeletedDocuments.Text" xml:space="preserve">
    <value>Deleted Documents</value>
  </data>
  <data name="lblSearchIndexLastModifiedOn.Help" xml:space="preserve">
    <value>Last modified time of search index files.</value>
  </data>
  <data name="lblSearchIndexLastModifiedOn.Text" xml:space="preserve">
    <value>Last Modified On</value>
  </data>
  <data name="MessageIndexWarning.Text" xml:space="preserve">
    <value>Warning: Compacting or Re-Indexing should be done during non-peak hours as the process can be CPU intensive.</value>
  </data>
  <data name="CompactIndex.Text" xml:space="preserve">
    <value>Compact Index</value>
  </data>
  <data name="ReindexContent.Text" xml:space="preserve">
    <value>Re-index Content</value>
  </data>
  <data name="ReindexHostContent.Text" xml:space="preserve">
    <value>Re-index Host Content</value>
  </data>
  <data name="ReIndexConfirmationMessage.Text" xml:space="preserve">
    <value>Re-Index will cause existing content in the Index Store to be deleted. Re-index is done by search crawler(s) and depends on their scheduling frequency. Are you sure you want to continue?</value>
  </data>
  <data name="CompactIndexConfirmationMessage.Text" xml:space="preserve">
    <value>Compacting Index can be CPU consuming and may require twice the space of the current Index Store for processing. Compacting is done by site search crawler and depends on its scheduling frequency. Are you sure you want to continue?</value>
  </data>
  <data name="SynonymsTagDuplicated.Text" xml:space="preserve">
    <value>is already being used in another synonyms group.</value>
  </data>
  <data name="Synonyms.Text" xml:space="preserve">
    <value>Synonyms</value>
  </data>
  <data name="SynonymsGroup.Header" xml:space="preserve">
    <value>Synonyms Group</value>
  </data>
  <data name="SynonymsGroupUpdateSuccess.Text" xml:space="preserve">
    <value>The synonyms group has been updated.</value>
  </data>
  <data name="SynonymsGroupCreateSuccess.Text" xml:space="preserve">
    <value>The synonyms group has been added.</value>
  </data>
  <data name="SynonymsGroupDeletedWarning.Text" xml:space="preserve">
    <value>Are you sure you want to delete this synonyms group?</value>
  </data>
  <data name="SynonymsGroupDeleteSuccess.Text" xml:space="preserve">
    <value>The synonyms group has been deleted.</value>
  </data>
  <data name="SynonymsGroupDeleteError.Text" xml:space="preserve">
    <value>Could not delete the synonyms group. Please try later.</value>
  </data>
  <data name="IgnoreWords.Text" xml:space="preserve">
    <value>Ignore Words</value>
  </data>
  <data name="IgnoreWordsUpdateSuccess.Text" xml:space="preserve">
    <value>The ignore words has been updated.</value>
  </data>
  <data name="IgnoreWordsCreateSuccess.Text" xml:space="preserve">
    <value>The ignore words has been added.</value>
  </data>
  <data name="IgnoreWordsDeletedWarning.Text" xml:space="preserve">
    <value>Are you sure you want to delete the ignore words?</value>
  </data>
  <data name="IgnoreWordsDeleteSuccess.Text" xml:space="preserve">
    <value>The ignore words has been deleted.</value>
  </data>
  <data name="IgnoreWordsDeleteError.Text" xml:space="preserve">
    <value>Could not delete the ignore words. Please try later.</value>
  </data>
  <data name="HtmlEditor.Text" xml:space="preserve">
    <value>Html Editor Manager</value>
  </data>
  <data name="OpenHtmlEditor.Text" xml:space="preserve">
    <value>Open HTML Editor Manager</value>
  </data>
  <data name="HtmlEditorWarning.Text" xml:space="preserve">
    <value>The HTML Editor Manager allows you to easily change your site's HTML editor or configure settings.</value>
  </data>
  <data name="BackToSiteBehavior.Text" xml:space="preserve">
    <value>&lt; BACK TO SITE BEHAVIOR</value>
  </data>
  <data name="BackToLanguages.Text" xml:space="preserve">
    <value>&lt; BACK TO LANGUAGES</value>
  </data>
  <data name="NativeName.Text" xml:space="preserve">
    <value>Native Name</value>
  </data>
  <data name="EnglishName.Text" xml:space="preserve">
    <value>English Name</value>
  </data>
  <data name="LanguageSettings.Text" xml:space="preserve">
    <value>SETTINGS</value>
  </data>
  <data name="Languages.Text" xml:space="preserve">
    <value>LANGUAGES</value>
  </data>
  <data name="systemDefaultLabel.Help" xml:space="preserve">
    <value>The SystemDefault Language is the language that the application uses if no other language is available.  It is the ultimate fallback.</value>
  </data>
  <data name="systemDefaultLabel.Text" xml:space="preserve">
    <value>System Default</value>
  </data>
  <data name="siteDefaultLabel.Help" xml:space="preserve">
    <value>Select the default language for the site here.  If the language is not enabled yet, it will be enabled automatically.  The default language cannot be changed once Content Localization is enabled.</value>
  </data>
  <data name="siteDefaultLabel.Text" xml:space="preserve">
    <value>Site Default</value>
  </data>
  <data name="plUrl.Help" xml:space="preserve">
    <value>Check this box to enable the Language Parameter in the URL.</value>
  </data>
  <data name="plUrl.Text" xml:space="preserve">
    <value>Enable Language Parameter in URLs</value>
  </data>
  <data name="detectBrowserLable.Help" xml:space="preserve">
    <value>Check this box to detect the language selected on the user's browser and switch the site to that language.</value>
  </data>
  <data name="detectBrowserLable.Text" xml:space="preserve">
    <value>Enable Browser Language Detection</value>
  </data>
  <data name="allowUserCulture.Help" xml:space="preserve">
    <value>Check this box to allow site users to select a different language for the interface than the one used for content.</value>
  </data>
  <data name="allowUserCulture.Text" xml:space="preserve">
    <value>Users May Choose Interface Language</value>
  </data>
  <data name="NeutralCulture.Text" xml:space="preserve">
    <value>Neutral Culture</value>
  </data>
  <data name="Culture.Header" xml:space="preserve">
    <value>CULTURE</value>
  </data>
  <data name="Enabled.Header.Text" xml:space="preserve">
    <value>ENABLED</value>
  </data>
  <data name="fallBackLabel.Help" xml:space="preserve">
    <value>Select the fallback language to be used if the selected language is not available.</value>
  </data>
  <data name="fallBackLabel.Text" xml:space="preserve">
    <value>Fallback Language</value>
  </data>
  <data name="enableLanguageLabel.Text" xml:space="preserve">
    <value>Enable Language</value>
  </data>
  <data name="languageLabel.Help" xml:space="preserve">
    <value>Select the language.</value>
  </data>
  <data name="languageLabel.Text" xml:space="preserve">
    <value>Language</value>
  </data>
  <data name="LanguageUpdateSuccess.Text" xml:space="preserve">
    <value>The language has been updated.</value>
  </data>
  <data name="LanguageCreateSuccess.Text" xml:space="preserve">
    <value>The language has been added.</value>
  </data>
  <data name="DefaultLanguage.Text" xml:space="preserve">
    <value>*NOTE: This Language is the System Default</value>
  </data>
  <data name="plEnableContentLocalization.Help" xml:space="preserve">
    <value>Check this box to allow Administrators to enable content localization for their site.</value>
  </data>
  <data name="plEnableContentLocalization.Text" xml:space="preserve">
    <value>Allow Content Localization</value>
  </data>
  <data name="GlobalSetting.Text" xml:space="preserve">
    <value>This is a global setting. Changes to this setting will affect all of your sites.</value>
  </data>
  <data name="CreateLanguagePack.Text" xml:space="preserve">
    <value>Create Language Pack</value>
  </data>
  <data name="ResourceFileVerifier.Text" xml:space="preserve">
    <value>Resource File Verifier</value>
  </data>
  <data name="VerifyLanguageResources.Text" xml:space="preserve">
    <value>Verify Language Resource Files</value>
  </data>
  <data name="MissingFiles.Text" xml:space="preserve">
    <value>Missing Resource files: </value>
  </data>
  <data name="MissingEntries.Text" xml:space="preserve">
    <value>Files With Missing Entries: </value>
  </data>
  <data name="ObsoleteEntries.Text" xml:space="preserve">
    <value>Files With Obsolete Entries: </value>
  </data>
  <data name="ControlTitle_verify.Text" xml:space="preserve">
    <value>Resource File Verifier</value>
  </data>
  <data name="OldFiles.Text" xml:space="preserve">
    <value>Files Older Than System Default: </value>
  </data>
  <data name="DuplicateEntries.Text" xml:space="preserve">
    <value>Files With Duplicate Entries: </value>
  </data>
  <data name="ErrorFiles.Text" xml:space="preserve">
    <value>Malformed Resource Files: </value>
  </data>
  <data name="LanguagePackCreateSuccess.Text" xml:space="preserve">
    <value>The Language Pack(s) were created and can be found in the {0}/Install/Language folder.</value>
  </data>
  <data name="LanguagePackCreateFailure.Text" xml:space="preserve">
    <value>You must create resource files before you can create a language pack.</value>
  </data>
  <data name="lbLocale.Text" xml:space="preserve">
    <value>Resource Locale</value>
  </data>
  <data name="lbLocale.Help" xml:space="preserve">
    <value>Select the locale for which you want to generate the language pack</value>
  </data>
  <data name="lblType.Text" xml:space="preserve">
    <value>Resource Pack Type</value>
  </data>
  <data name="lblType.Help" xml:space="preserve">
    <value>Select the type of resource pack to generate.</value>
  </data>
  <data name="lblName.Text" xml:space="preserve">
    <value>Resource Pack Name</value>
  </data>
  <data name="lblName.Help" xml:space="preserve">
    <value>The name of the generated resource pack can be modified.  Notice that part of the name is fixed.</value>
  </data>
  <data name="valName.ErrorMessage" xml:space="preserve">
    <value>The resource pack name is required.</value>
  </data>
  <data name="SelectModules.Text" xml:space="preserve">
    <value>Include module(s) in resource pack</value>
  </data>
  <data name="Core.LangPackType" xml:space="preserve">
    <value>Core</value>
  </data>
  <data name="Module.LangPackType" xml:space="preserve">
    <value>Module</value>
  </data>
  <data name="Provider.LangPackType" xml:space="preserve">
    <value>Provider</value>
  </data>
  <data name="Full.LangPackType" xml:space="preserve">
    <value>Full</value>
  </data>
  <data name="AuthSystem.LangPackType" xml:space="preserve">
    <value>Auth System</value>
  </data>
  <data name="ModuleRequired.Error" xml:space="preserve">
    <value>Please select at least one module from the list.</value>
  </data>
  <data name="BackToSiteSettings.Text" xml:space="preserve">
    <value>&lt; BACK TO SITE SETTINGS</value>
  </data>
  <data name="DefaultValue.Text" xml:space="preserve">
    <value>Default Value</value>
  </data>
  <data name="Global.Text" xml:space="preserve">
    <value>Global</value>
  </data>
  <data name="HighlightPendingTranslations.Text" xml:space="preserve">
    <value>Highlight Pending Translations</value>
  </data>
  <data name="LanguageEditor.Header" xml:space="preserve">
    <value>Language Editor</value>
  </data>
  <data name="LocalizedValue.Text" xml:space="preserve">
    <value>Localized Value</value>
  </data>
  <data name="ResourceFile.Text" xml:space="preserve">
    <value>Resource File</value>
  </data>
  <data name="ResourceFolder.Text" xml:space="preserve">
    <value>Resource Folder</value>
  </data>
  <data name="ResourceName.Text" xml:space="preserve">
    <value>Resource Name</value>
  </data>
  <data name="SaveTranslationsToFile.Text" xml:space="preserve">
    <value>Save Translations To File</value>
  </data>
  <data name="GlobalRoles.Text" xml:space="preserve">
    <value>Global Roles</value>
  </data>
  <data name="AllRoles.Text" xml:space="preserve">
    <value>All Roles</value>
  </data>
  <data name="RoleName.Header" xml:space="preserve">
    <value>ROLE</value>
  </data>
  <data name="Select.Header" xml:space="preserve">
    <value>SELECT</value>
  </data>
  <data name="Translators.Text" xml:space="preserve">
    <value>TRANSLATORS</value>
  </data>
  <data name="translatorsLabel.Help" xml:space="preserve">
    <value>The selected roles will be granted explicit Edit Rights to all new pages and localized modules for this language.</value>
  </data>
  <data name="GlobalResources.Text" xml:space="preserve">
    <value>Global Resources</value>
  </data>
  <data name="LocalResources.Text" xml:space="preserve">
    <value>Local Resources</value>
  </data>
  <data name="SiteTemplates.Text" xml:space="preserve">
    <value>Site Templates</value>
  </data>
  <data name="Exceptions.Text" xml:space="preserve">
    <value>Exceptions</value>
  </data>
  <data name="HostSkins.Text" xml:space="preserve">
    <value>Host Themes</value>
  </data>
  <data name="PortalSkins.Text" xml:space="preserve">
    <value>Site Themes</value>
  </data>
  <data name="Template.Text" xml:space="preserve">
    <value>Template</value>
  </data>
  <data name="Updated.Text" xml:space="preserve">
    <value>File {0} has been saved.</value>
  </data>
  <data name="ResourceUpdated.Text" xml:space="preserve">
    <value>Resource file has been updated.</value>
  </data>
  <data name="InvalidLocale.ErrorMessage" xml:space="preserve">
    <value>Current site does not support this locale ({0}).</value>
  </data>
  <data name="MicroServices.Text" xml:space="preserve">
    <value>MicroServices</value>
  </data>
  <data name="MicroServicesDescription.Text" xml:space="preserve">
    <value>Warning: once you enable a microservice, you will need contact support yo disable it.</value>
  </data>
  <data name="SaveConfirm.Text" xml:space="preserve">
    <value>Are you sure you want to save the changes?</value>
  </data>
  <data name="MessageReIndexWarning.Text" xml:space="preserve">
    <value>Re-Index deletes existing content from the Index Store and then re-indexes everything. Re-Indexing is done as part of search crawler(s) scheduled task. To re-index immediately, the Search Crawler should be run manually from the scheduler.</value>
  </data>
  <data name="CurrentSiteDefault.Text" xml:space="preserve">
    <value>Current Site Default:</value>
  </data>
  <data name="CurrentSiteDefault.Help" xml:space="preserve">
    <value>Once localized content is enabled, the default site culture will be permanently set and cannot be changed. Click Cancel now if you want to change the current site default.</value>
  </data>
  <data name="AllPagesTranslatable.Text" xml:space="preserve">
    <value>Make All Pages Translatable: </value>
  </data>
  <data name="AllPagesTranslatable.Help" xml:space="preserve">
    <value>Check this box to make all pages within the default language translatable and created a copy of all translatable pages for each enabled language.</value>
  </data>
  <data name="EnableLocalizedContent.Text" xml:space="preserve">
    <value>Enable Localized Content</value>
  </data>
  <data name="EnableLocalizedContentHelpText.Text" xml:space="preserve">
     <value>Enabling localized content allows you to provide translated module content in addition to displaying translated static text. Once localized contetnt is enabled the default site culture will be permanently set and <strong>cannot be changed</strong>.</value>
  </data>
  <data name="EnableLocalizedContentClickCancel.Text" xml:space="preserve">
    <value>Click Cancel now if you want to change the current site default.</value>
  </data>
  <data name="TranslationProgressBarText.Text" xml:space="preserve">
     <value>[number] new pages are beign created for each language. Please wait as you localized pages are generated...</value>
  </data>
  <data name="TotalProgress.Text" xml:space="preserve">
     <value>Total Progress [number]%</value>
  </data>
    <data name="TotalLanguages.Text" xml:space="preserve">
     <value>Total Languages [number]</value>
  </data>
  <data name="Progress.Text" xml:space="preserve">
     <value>Progress [number]%</value>
  </data>
  <data name="ElapsedTime.Text" xml:space="preserve">
     <value>Elapsed Time: </value>
  </data>
  <data name="ProcessingPage.Text" xml:space="preserve">
    <value>{0}: Page {1} of {2} - {3}</value>
  </data>
  <data name="MessageCompactIndexWarning.Text" xml:space="preserve">
    <value>Compacting of Index reclaims space from deleted items in the Index Store. Compacting is recommended only when there are many 'Deleted Documents' in Index Store. Compacting may require twice the size of current Index Store during processing.</value>
  </data>
  <data name="cmdCreateLanguage.Text" xml:space="preserve">
    <value>Add New Language</value>
  </data>
  <data name="cmdAddWord.Text" xml:space="preserve">
    <value>Add Word</value>
  </data>
  <data name="cmdAddField.Text" xml:space="preserve">
    <value>Add Field</value>
  </data>
  <data name="cmdAddAlias.Text" xml:space="preserve">
    <value>Add Alias</value>
  </data>
  <data name="cmdAddGroup.Text" xml:space="preserve">
    <value>Add Group</value>
  </data>
  <data name="DisableLocalizedContent.Text" xml:space="preserve">
    <value>Disable Localized Content</value>
  </data>
  <data name="TranslatePageContent.Text" xml:space="preserve">
    <value>Translate Page Content</value>
  </data>
  <data name="AddAllUnlocalizedPages.Text" xml:space="preserve">
    <value>Add All Unlocalized Pages</value>
  </data>
  <data name="ViewPage.Text" xml:space="preserve">
    <value>[ View Page ]</value>
  </data>
  <data name="EditPageSettings.Text" xml:space="preserve">
    <value>[ Edit Page Settings ]</value>
  </data>
  <data name="Default.Text" xml:space="preserve">
    <value>[Default Language]</value>
  </data>
  <data name="Detached.Text" xml:space="preserve">
    <value>Detached {0}</value>
  </data>
  <data name="NotActive.Text" xml:space="preserve">
    <value>[Language is not Active]</value>
  </data>
  <data name="NotTranslated.Text" xml:space="preserve">
    <value>Not translated {0}</value>
  </data>
  <data name="Reference.Text" xml:space="preserve">
    <value>Reference {0}</value>
  </data>
  <data name="ReferenceDefault.Text" xml:space="preserve">
    <value>Reference Default Language {0}</value>
  </data>
  <data name="Translated.Text" xml:space="preserve">
    <value>Translated {0}</value>
  </data>
  <data name="ModuleDeleted.Text" xml:space="preserve">
    <value>This module is deleted, and exists in the recycle bin.</value>
  </data>
  <data name="ModuleInfo.Text" xml:space="preserve">
    <value>Module: {0}&lt;br/&gt;ModuleTitle: {1}&lt;br/&gt;Pane: {2}</value>
  </data>
  <data name="ModuleInfoForNonAdmins.Text" xml:space="preserve">
    <value>You do not have enough permissions to edit the title of this module.</value>
  </data>
  <data name="ActivatePages.Text" xml:space="preserve">
    <value>Activate Pages in This Language: </value>
  </data>
  <data name="ActivatePages.Help" xml:space="preserve">
    <value>A language must be enabled before it can be activated and it must be deactivated before it can be disabled.</value>
  </data>
  <data name="MarkAllPagesAsTranslated.Text" xml:space="preserve">
    <value>Mark All Pages As Translated</value>
  </data>
  <data name="EraseAllLocalizedPages.Text" xml:space="preserve">
    <value>Erase All Localized Pages</value>
  </data>
  <data name="PublishTranslatedPages.Text" xml:space="preserve">
    <value>Publish All Pages</value>
  </data>
   <data name="UnpublishTranslatedPages.Text" xml:space="preserve">
    <value>Unpublish All Pages</value>
  </data>
  <data name="PagesToTranslate.Text" xml:space="preserve">
    <value>Pages To Translate:</value>
  </data>
<<<<<<< HEAD
  <data name="AddAllUnlocalizedPages.Text" xml:space="preserve">
    <value>Add All Unlocalized Pages</value>
=======
  <data name="plImprovementProgram.Help" xml:space="preserve">
    <value>Check this box to participate in the DNN Improvement Program. &lt;a href="http://www.dnnsoftware.com/dnn-improvement-program" target="_blank"&gt;Learn More&lt;/a&gt;.</value>
  </data>
  <data name="plImprovementProgram.Text" xml:space="preserve">
    <value>Participate in DNN Improvement Program:</value>
  </data>
  <data name="plUpgrade.Text" xml:space="preserve">
    <value>Check for Software Upgrades</value>
  </data>
  <data name="plUpgrade.Help" xml:space="preserve">
    <value>Check this box to have the application check if there are upgrades available.</value>
  </data>
  <data name="Pages.Header" xml:space="preserve">
    <value>PAGES</value>
  </data>
  <data name="Translated.Header" xml:space="preserve">
    <value>TRANSLATED</value>
  </data>
  <data name="Active.Header" xml:space="preserve">
    <value>ACTIVE</value>
>>>>>>> 52926fdf
  </data>
</root><|MERGE_RESOLUTION|>--- conflicted
+++ resolved
@@ -1173,10 +1173,6 @@
   <data name="PagesToTranslate.Text" xml:space="preserve">
     <value>Pages To Translate:</value>
   </data>
-<<<<<<< HEAD
-  <data name="AddAllUnlocalizedPages.Text" xml:space="preserve">
-    <value>Add All Unlocalized Pages</value>
-=======
   <data name="plImprovementProgram.Help" xml:space="preserve">
     <value>Check this box to participate in the DNN Improvement Program. &lt;a href="http://www.dnnsoftware.com/dnn-improvement-program" target="_blank"&gt;Learn More&lt;/a&gt;.</value>
   </data>
@@ -1197,6 +1193,5 @@
   </data>
   <data name="Active.Header" xml:space="preserve">
     <value>ACTIVE</value>
->>>>>>> 52926fdf
   </data>
 </root>