﻿using System;
using System.Collections.Generic;
using System.Linq;
using System.Net;
using DotNetNuke.Common.Utilities;
using DotNetNuke.Entities.Modules;
using DotNetNuke.Entities.Modules.Definitions;
using DotNetNuke.Entities.Portals;
using DotNetNuke.Entities.Tabs;
using DotNetNuke.Framework;
using DotNetNuke.Instrumentation;
using DotNetNuke.Security.Permissions;
using DotNetNuke.Services.Localization;
using Dnn.PersonaBar.Prompt.Common;

namespace Dnn.PersonaBar.Prompt.Components
{
    public class ModulesController : ServiceLocator<IModulesController, ModulesController>, IModulesController
    {
        private static readonly ILog Logger = LoggerSource.Instance.GetLogger(typeof(ModulesController));        

        protected override Func<IModulesController> GetFactory()
        {
            return () => new ModulesController();
        }

        public List<ModuleInfo> AddNewModule(PortalSettings portalSettings, string title, int desktopModuleId, int tabId, string paneName, int position, int permissionType, string align, out KeyValuePair<HttpStatusCode, string> message)
        {
            message = new KeyValuePair<HttpStatusCode, string>();
            var page = TabController.Instance.GetTab(tabId, portalSettings.PortalId);
            if (page == null)
            {
                message = new KeyValuePair<HttpStatusCode, string>(HttpStatusCode.NotFound, string.Format(Localization.GetString("Prompt_PageNotFound", Constants.LocalResourcesFile), tabId));
                return null;
            }
            if (!TabPermissionController.CanManagePage(page))
            {
                message = new KeyValuePair<HttpStatusCode, string>(HttpStatusCode.NotFound, Localization.GetString("Prompt_InsufficientPermissions", Constants.LocalResourcesFile));
                return null;
            }

            var moduleList = new List<ModuleInfo>();

            foreach (var objModuleDefinition in ModuleDefinitionController.GetModuleDefinitionsByDesktopModuleID(desktopModuleId).Values)
            {
                var objModule = new ModuleInfo();
                objModule.Initialize(portalSettings.PortalId);

                objModule.PortalID = portalSettings.PortalId;
                objModule.TabID = tabId;
                objModule.ModuleOrder = position;
                objModule.ModuleTitle = string.IsNullOrEmpty(title) ? objModuleDefinition.FriendlyName : title;
                objModule.PaneName = paneName;
                objModule.ModuleDefID = objModuleDefinition.ModuleDefID;
                if (objModuleDefinition.DefaultCacheTime > 0)
                {
                    objModule.CacheTime = objModuleDefinition.DefaultCacheTime;
                    if (portalSettings.DefaultModuleId > Null.NullInteger &&
                        portalSettings.DefaultTabId > Null.NullInteger)
                    {
                        var defaultModule = ModuleController.Instance.GetModule(portalSettings.DefaultModuleId,
                            portalSettings.DefaultTabId, true);
                        if (defaultModule != null)
                        {
                            objModule.CacheTime = defaultModule.CacheTime;
                        }
                    }
                }

                ModuleController.Instance.InitialModulePermission(objModule, objModule.TabID, permissionType);

                if (portalSettings.ContentLocalizationEnabled)
                {
                    var defaultLocale = LocaleController.Instance.GetDefaultLocale(portalSettings.PortalId);
                    //check whether original tab is exists, if true then set culture code to default language,
                    //otherwise set culture code to current.
                    objModule.CultureCode =
                        TabController.Instance.GetTabByCulture(objModule.TabID, portalSettings.PortalId, defaultLocale) !=
                        null
                            ? defaultLocale.Code
                            : portalSettings.CultureCode;
                }
                else
                {
                    objModule.CultureCode = Null.NullString;
                }
                objModule.AllTabs = false;
                objModule.Alignment = align;

                ModuleController.Instance.AddModule(objModule);
                moduleList.Add(objModule);

                // Set position so future additions to page can operate correctly
                position = ModuleController.Instance.GetTabModule(objModule.TabModuleID).ModuleOrder + 1;
            }
            return moduleList;
        }

        public ModuleInfo CopyModule(PortalSettings portalSettings, int moduleId, int sourcePageId, int targetPageId, string pane, bool includeSettings, out KeyValuePair<HttpStatusCode, string> message, bool moveBahaviour = false)
        {
            var sourceModule = GetModule(portalSettings, moduleId, sourcePageId, out message);

            if (sourceModule == null)
            {
                return null;
            }
            var targetPage = TabController.Instance.GetTab(targetPageId, portalSettings.PortalId);

            message = new KeyValuePair<HttpStatusCode, string>(HttpStatusCode.NotFound, string.Format(Localization.GetString("Prompt_PageNotFound", Constants.LocalResourcesFile), targetPageId));

            if (targetPage == null)
            {                
                return null;
            }

            var currentPortalSetting = PortalController.Instance.GetCurrentPortalSettings();

            if (
                currentPortalSetting == portalSettings ||
                targetPage.PortalID == portalSettings.PortalId ||
                PortalHelper.IsRequestForSiteGroup(targetPage.PortalID, portalSettings.PortalId)
                )
            {
                try
                {
                    if (moveBahaviour)
                        ModuleController.Instance.MoveModule(sourceModule.ModuleID, sourceModule.TabID, targetPage.TabID, pane);
                    else
                        ModuleController.Instance.CopyModule(sourceModule, targetPage, pane, includeSettings);
                    ModuleController.Instance.ClearCache(targetPageId);
                }
                catch (Exception ex)
                {
                    Logger.Error(ex);
                    message = new KeyValuePair<HttpStatusCode, string>(HttpStatusCode.InternalServerError, Localization.GetString(moveBahaviour ? "Prompt_ErrorWhileMoving" : "Prompt_ErrorWhileCopying"));
                }
                // get the new module
                return ModuleController.Instance.GetModule(sourceModule.ModuleID, targetPageId, true);

            }
            else
            {
                return null;
            }            
        }      

        public void DeleteModule(PortalSettings portalSettings, int moduleId, int pageId, out KeyValuePair<HttpStatusCode, string> message)
        {         
            var module = GetModule(portalSettings,moduleId,pageId,out message);

            if (module != null)
            {               
                    try
                    {
                        ModuleController.Instance.DeleteTabModule(pageId, moduleId, true);
                        ModuleController.Instance.ClearCache(pageId);
                    }
                    catch (Exception ex)
                    {
                        Logger.Error(ex);
                        message = new KeyValuePair<HttpStatusCode, string>(HttpStatusCode.InternalServerError, string.Format(Localization.GetString("Prompt_FailedtoDeleteModule", Constants.LocalResourcesFile), moduleId));
                    }             
            }           
        }

        public ModuleInfo GetModule(PortalSettings portalSettings, int moduleId, int? pageId, out KeyValuePair<HttpStatusCode, string> message)
        {
            message = new KeyValuePair<HttpStatusCode, string>();
            if (pageId.HasValue)
            {
                var module = ModuleController.Instance.GetModule(moduleId, pageId.Value, true);

                if (module != null)
                {
                    var currentPortal = PortalController.Instance.GetCurrentPortalSettings();

                    if (
                        portalSettings == currentPortal ||
                        portalSettings.PortalId == module.PortalID ||
                        PortalHelper.IsRequestForSiteGroup(module.PortalID, portalSettings.PortalId)
                        )
                    {
                        return module;
                    }
                }
                else
                {
                    message = new KeyValuePair<HttpStatusCode, string>(HttpStatusCode.NotFound, string.Format(Localization.GetString("Prompt_ModuleNotFound", Constants.LocalResourcesFile), moduleId, pageId));
                    return null;
                }
            }
            else
            {
                var modules = ModuleController.Instance.GetAllTabsModulesByModuleID(moduleId);
                if (modules != null && modules.Count != 0)
                {
                    return modules[0] as ModuleInfo;
                }
            }
<<<<<<< HEAD
=======
        }

        public ModuleInfo GetModule(int moduleId, int? pageId, out KeyValuePair<HttpStatusCode, string> message)
        {
            message = new KeyValuePair<HttpStatusCode, string>();
            if (pageId.HasValue)
            {
                var module = ModuleController.Instance.GetModule(moduleId, pageId.Value, true);
                if (module != null)
                {
                    return module;
                }
                else
                {
                    message = new KeyValuePair<HttpStatusCode, string>(HttpStatusCode.NotFound, string.Format(Localization.GetString("Prompt_ModuleNotFound", Constants.LocalResourcesFile), moduleId, pageId));
                    return null;
                }
            }

            var modules = ModuleController.Instance.GetAllTabsModulesByModuleID(moduleId);
            if (modules != null && modules.Count != 0)
            {
                return modules[0] as ModuleInfo;
            }
>>>>>>> a3ca884a

            message = new KeyValuePair<HttpStatusCode, string>(HttpStatusCode.NotFound, string.Format(Localization.GetString("Prompt_NoModule", Constants.LocalResourcesFile), moduleId));
            return null;
        }
      
        public IEnumerable<ModuleInfo> GetModules(PortalSettings portalSettings, bool? deleted, out int total, string moduleName = null, string moduleTitle = null,
            int? pageId = null, int pageIndex = 0, int pageSize = 10)
        {
            pageIndex = pageIndex < 0 ? 0 : pageIndex;
            pageSize = pageSize > 0 && pageSize <= 100 ? pageSize : 10;
            moduleName = moduleName?.Replace("*", "");
            moduleTitle = moduleTitle?.Replace("*", "");
            var modules = ModuleController.Instance.GetModules(portalSettings.PortalId)
                    .Cast<ModuleInfo>().Where(ModulePermissionController.CanViewModule);
            if (!string.IsNullOrEmpty(moduleName))
                modules = modules.Where(module => module.DesktopModule.ModuleName.IndexOf(moduleName, StringComparison.OrdinalIgnoreCase) >= 0);
            if (!string.IsNullOrEmpty(moduleTitle))
                modules = modules.Where(module => module.ModuleTitle.IndexOf(moduleTitle, StringComparison.OrdinalIgnoreCase) >= 0);

            //Return only deleted modules with matching criteria.
            if (pageId.HasValue && pageId.Value > 0)
            {
                modules = modules.Where(x => x.TabID == pageId.Value);
            }
            if (deleted.HasValue)
            {
                modules = modules.Where(module => module.IsDeleted == deleted);
            }

            //Get distincts.
            modules = modules.GroupBy(x => x.ModuleID).Select(group => group.First()).OrderBy(x => x.ModuleID);
            var moduleInfos = modules as IList<ModuleInfo> ?? modules.ToList();
            total = moduleInfos.Count;
            return moduleInfos.Skip(pageIndex * pageSize).Take(pageSize);
        }
    }
}<|MERGE_RESOLUTION|>--- conflicted
+++ resolved
@@ -188,6 +188,11 @@
                     message = new KeyValuePair<HttpStatusCode, string>(HttpStatusCode.NotFound, string.Format(Localization.GetString("Prompt_ModuleNotFound", Constants.LocalResourcesFile), moduleId, pageId));
                     return null;
                 }
+                else
+                {
+                    message = new KeyValuePair<HttpStatusCode, string>(HttpStatusCode.NotFound, string.Format(Localization.GetString("Prompt_ModuleNotFound", Constants.LocalResourcesFile), moduleId, pageId));
+                    return null;
+                }
             }
             else
             {
@@ -197,33 +202,6 @@
                     return modules[0] as ModuleInfo;
                 }
             }
-<<<<<<< HEAD
-=======
-        }
-
-        public ModuleInfo GetModule(int moduleId, int? pageId, out KeyValuePair<HttpStatusCode, string> message)
-        {
-            message = new KeyValuePair<HttpStatusCode, string>();
-            if (pageId.HasValue)
-            {
-                var module = ModuleController.Instance.GetModule(moduleId, pageId.Value, true);
-                if (module != null)
-                {
-                    return module;
-                }
-                else
-                {
-                    message = new KeyValuePair<HttpStatusCode, string>(HttpStatusCode.NotFound, string.Format(Localization.GetString("Prompt_ModuleNotFound", Constants.LocalResourcesFile), moduleId, pageId));
-                    return null;
-                }
-            }
-
-            var modules = ModuleController.Instance.GetAllTabsModulesByModuleID(moduleId);
-            if (modules != null && modules.Count != 0)
-            {
-                return modules[0] as ModuleInfo;
-            }
->>>>>>> a3ca884a
 
             message = new KeyValuePair<HttpStatusCode, string>(HttpStatusCode.NotFound, string.Format(Localization.GetString("Prompt_NoModule", Constants.LocalResourcesFile), moduleId));
             return null;
