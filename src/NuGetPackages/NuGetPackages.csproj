--- conflicted
+++ resolved
@@ -41,54 +41,6 @@
       <HintPath>..\packages\DotNetNuke.Bundle.9.1.0.85\lib\ClientDependency.Core.dll</HintPath>
       <Private>True</Private>
     </Reference>
-<<<<<<< HEAD
-    <Reference Include="Dnn.PersonaBar.Library, Version=1.1.0.0, Culture=neutral, processorArchitecture=MSIL">
-      <HintPath>..\packages\Dnn.PersonaBar.Library.1.2.0.9\lib\net45\Dnn.PersonaBar.Library.dll</HintPath>
-      <Private>True</Private>
-    </Reference>
-    <Reference Include="DotNetNuke">
-      <HintPath>..\packages\DotNetNuke.Core.9.1.0.20\lib\net40\DotNetNuke.dll</HintPath>
-      <Private>True</Private>
-    </Reference>
-    <Reference Include="DotNetNuke.HttpModules">
-      <HintPath>..\packages\DotNetNuke.Bundle.9.1.0.20\lib\DotNetNuke.HttpModules.dll</HintPath>
-      <Private>True</Private>
-    </Reference>
-    <Reference Include="DotNetNuke.Instrumentation">
-      <HintPath>..\packages\DotNetNuke.Instrumentation.9.1.0.20\lib\net40\DotNetNuke.Instrumentation.dll</HintPath>
-      <Private>True</Private>
-    </Reference>
-    <Reference Include="DotNetNuke.Log4Net, Version=3.0.1.0, Culture=neutral, processorArchitecture=MSIL">
-      <HintPath>..\packages\DotNetNuke.Instrumentation.9.1.0.20\lib\net40\DotNetNuke.Log4Net.dll</HintPath>
-      <Private>True</Private>
-    </Reference>
-    <Reference Include="DotNetNuke.Tests.Data">
-      <HintPath>..\packages\DotNetNuke.Bundle.9.1.0.20\lib\DotNetNuke.Tests.Data.dll</HintPath>
-      <Private>True</Private>
-    </Reference>
-    <Reference Include="DotNetNuke.Tests.Utilities">
-      <HintPath>..\packages\DotNetNuke.Bundle.9.1.0.20\lib\DotNetNuke.Tests.Utilities.dll</HintPath>
-      <Private>True</Private>
-    </Reference>
-    <Reference Include="DotNetNuke.Web">
-      <HintPath>..\packages\DotNetNuke.Web.9.1.0.20\lib\net40\DotNetNuke.Web.dll</HintPath>
-      <Private>True</Private>
-    </Reference>
-    <Reference Include="DotNetNuke.Web.Client">
-      <HintPath>..\packages\DotNetNuke.Web.Client.9.1.0.20\lib\net40\DotNetNuke.Web.Client.dll</HintPath>
-      <Private>True</Private>
-    </Reference>
-    <Reference Include="DotNetNuke.Web.Deprecated">
-      <HintPath>..\packages\DotNetNuke.Web.Deprecated.9.1.0.20\lib\net40\DotNetNuke.Web.Deprecated.dll</HintPath>
-      <Private>True</Private>
-    </Reference>
-    <Reference Include="DotNetNuke.WebControls">
-      <HintPath>..\packages\DotNetNuke.Bundle.9.1.0.20\lib\DotNetNuke.WebControls.dll</HintPath>
-      <Private>True</Private>
-    </Reference>
-    <Reference Include="DotNetNuke.WebUtility">
-      <HintPath>..\packages\DotNetNuke.Web.9.1.0.20\lib\net40\DotNetNuke.WebUtility.dll</HintPath>
-=======
     <Reference Include="Dnn.PersonaBar.Library, Version=1.4.0.0, Culture=neutral, processorArchitecture=MSIL">
       <HintPath>..\packages\Dnn.PersonaBar.Library.1.4.0.49\lib\net45\Dnn.PersonaBar.Library.dll</HintPath>
       <Private>True</Private>
@@ -147,7 +99,6 @@
     </Reference>
     <Reference Include="FiftyOne.Foundation, Version=3.2.3.2, Culture=neutral, PublicKeyToken=e967ae578dabd98e, processorArchitecture=MSIL">
       <HintPath>..\packages\DotNetNuke.Bundle.9.1.0.85\lib\FiftyOne.Foundation.dll</HintPath>
->>>>>>> 12e311c9
       <Private>True</Private>
     </Reference>
     <Reference Include="Microsoft.ApplicationBlocks.Data, Version=2.0.0.0, Culture=neutral, processorArchitecture=MSIL">
