﻿<?xml version="1.0" encoding="utf-8"?>
<Project ToolsVersion="4.0" DefaultTargets="Build" xmlns="http://schemas.microsoft.com/developer/msbuild/2003">
  <Import Project="$(MSBuildExtensionsPath)\$(MSBuildToolsVersion)\Microsoft.Common.props" Condition="Exists('$(MSBuildExtensionsPath)\$(MSBuildToolsVersion)\Microsoft.Common.props')" />
  <PropertyGroup>
    <Configuration Condition=" '$(Configuration)' == '' ">Debug</Configuration>
    <Platform Condition=" '$(Platform)' == '' ">AnyCPU</Platform>
    <ProjectGuid>{5313F690-D9A3-40B1-908C-1F5A3F3EA683}</ProjectGuid>
    <OutputType>Exe</OutputType>
    <AppDesignerFolder>Properties</AppDesignerFolder>
    <RootNamespace>NuGetPackages</RootNamespace>
    <AssemblyName>NuGetPackages</AssemblyName>
    <TargetFrameworkVersion>v4.5</TargetFrameworkVersion>
    <FileAlignment>512</FileAlignment>
    <TargetFrameworkProfile />
    <SolutionDir Condition="$(SolutionDir) == '' Or $(SolutionDir) == '*Undefined*'">..\</SolutionDir>
    <RestorePackages>true</RestorePackages>
  </PropertyGroup>
  <PropertyGroup Condition=" '$(Configuration)|$(Platform)' == 'Debug|AnyCPU' ">
    <PlatformTarget>AnyCPU</PlatformTarget>
    <DebugSymbols>true</DebugSymbols>
    <DebugType>full</DebugType>
    <Optimize>false</Optimize>
    <OutputPath>..\bin\</OutputPath>
    <DefineConstants>DEBUG;TRACE</DefineConstants>
    <ErrorReport>prompt</ErrorReport>
    <WarningLevel>4</WarningLevel>
    <GenerateSerializationAssemblies>Off</GenerateSerializationAssemblies>
  </PropertyGroup>
  <PropertyGroup Condition=" '$(Configuration)|$(Platform)' == 'Release|AnyCPU' ">
    <PlatformTarget>AnyCPU</PlatformTarget>
    <DebugType>pdbonly</DebugType>
    <Optimize>true</Optimize>
    <OutputPath>..\bin\</OutputPath>
    <DefineConstants>TRACE</DefineConstants>
    <ErrorReport>prompt</ErrorReport>
    <WarningLevel>4</WarningLevel>
    <GenerateSerializationAssemblies>Off</GenerateSerializationAssemblies>
  </PropertyGroup>
  <PropertyGroup Condition=" '$(Configuration)|$(Platform)' == 'Cloud_Debug|AnyCPU' ">
    <PlatformTarget>AnyCPU</PlatformTarget>
    <DebugSymbols>true</DebugSymbols>
    <DebugType>full</DebugType>
    <Optimize>false</Optimize>
    <OutputPath>..\bin\</OutputPath>
    <DefineConstants>DEBUG;TRACE;CLOUD;CLOUD_DEBUG</DefineConstants>
    <ErrorReport>prompt</ErrorReport>
    <WarningLevel>4</WarningLevel>
    <GenerateSerializationAssemblies>Off</GenerateSerializationAssemblies>
  </PropertyGroup>
  <PropertyGroup Condition=" '$(Configuration)|$(Platform)' == 'Cloud_Release|AnyCPU' ">
    <PlatformTarget>AnyCPU</PlatformTarget>
    <DebugType>pdbonly</DebugType>
    <Optimize>true</Optimize>
    <OutputPath>..\bin\</OutputPath>
    <DefineConstants>TRACE;CLOUD;CLOUD_RELEASE</DefineConstants>
    <ErrorReport>prompt</ErrorReport>
    <WarningLevel>4</WarningLevel>
    <GenerateSerializationAssemblies>Off</GenerateSerializationAssemblies>
  </PropertyGroup>
  <PropertyGroup Condition=" '$(Configuration)|$(Platform)' == 'Npm_Release|AnyCPU' ">
    <PlatformTarget>AnyCPU</PlatformTarget>
    <DebugType>pdbonly</DebugType>
    <Optimize>true</Optimize>
    <OutputPath>..\bin\</OutputPath>
    <DefineConstants>TRACE</DefineConstants>
    <ErrorReport>prompt</ErrorReport>
    <WarningLevel>4</WarningLevel>
    <GenerateSerializationAssemblies>Off</GenerateSerializationAssemblies>
  </PropertyGroup>
  <ItemGroup>
    <Reference Include="ClientDependency.Core">
      <HintPath>..\packages\DotNetNuke.Bundle.9.0.1.7\lib\ClientDependency.Core.dll</HintPath>
      <Private>True</Private>
    </Reference>
    <Reference Include="Dnn.PersonaBar.Library, Version=1.1.0.0, Culture=neutral, processorArchitecture=MSIL">
<<<<<<< HEAD
      <HintPath>..\packages\Dnn.PersonaBar.Library.1.2.0.9\lib\net45\Dnn.PersonaBar.Library.dll</HintPath>
      <Private>True</Private>
    </Reference>
    <Reference Include="DotNetNuke">
      <HintPath>..\packages\DotNetNuke.Core.9.1.0.20\lib\net40\DotNetNuke.dll</HintPath>
      <Private>True</Private>
    </Reference>
    <Reference Include="DotNetNuke.HttpModules">
      <HintPath>..\packages\DotNetNuke.Bundle.9.1.0.20\lib\DotNetNuke.HttpModules.dll</HintPath>
      <Private>True</Private>
    </Reference>
    <Reference Include="DotNetNuke.Instrumentation">
      <HintPath>..\packages\DotNetNuke.Instrumentation.9.1.0.20\lib\net40\DotNetNuke.Instrumentation.dll</HintPath>
      <Private>True</Private>
    </Reference>
    <Reference Include="DotNetNuke.Log4Net, Version=3.0.1.0, Culture=neutral, processorArchitecture=MSIL">
      <HintPath>..\packages\DotNetNuke.Instrumentation.9.1.0.20\lib\net40\DotNetNuke.Log4Net.dll</HintPath>
      <Private>True</Private>
    </Reference>
    <Reference Include="DotNetNuke.Tests.Data">
      <HintPath>..\packages\DotNetNuke.Bundle.9.1.0.20\lib\DotNetNuke.Tests.Data.dll</HintPath>
      <Private>True</Private>
    </Reference>
    <Reference Include="DotNetNuke.Tests.Utilities">
      <HintPath>..\packages\DotNetNuke.Bundle.9.1.0.20\lib\DotNetNuke.Tests.Utilities.dll</HintPath>
      <Private>True</Private>
    </Reference>
    <Reference Include="DotNetNuke.Web">
      <HintPath>..\packages\DotNetNuke.Web.9.1.0.20\lib\net40\DotNetNuke.Web.dll</HintPath>
      <Private>True</Private>
    </Reference>
    <Reference Include="DotNetNuke.Web.Client">
      <HintPath>..\packages\DotNetNuke.Web.Client.9.1.0.20\lib\net40\DotNetNuke.Web.Client.dll</HintPath>
      <Private>True</Private>
    </Reference>
    <Reference Include="DotNetNuke.Web.Deprecated">
      <HintPath>..\packages\DotNetNuke.Web.Deprecated.9.1.0.20\lib\net40\DotNetNuke.Web.Deprecated.dll</HintPath>
=======
      <HintPath>..\packages\Dnn.PersonaBar.Library.1.1.0.67\lib\net45\Dnn.PersonaBar.Library.dll</HintPath>
      <Private>True</Private>
    </Reference>
    <Reference Include="DotNetNuke">
      <HintPath>..\packages\DotNetNuke.Core.9.0.1.142\lib\net40\DotNetNuke.dll</HintPath>
      <Private>True</Private>
    </Reference>
    <Reference Include="DotNetNuke.HttpModules">
      <HintPath>..\packages\DotNetNuke.Bundle.9.0.1.142\lib\DotNetNuke.HttpModules.dll</HintPath>
      <Private>True</Private>
    </Reference>
    <Reference Include="DotNetNuke.Instrumentation">
      <HintPath>..\packages\DotNetNuke.Instrumentation.9.0.1.142\lib\net40\DotNetNuke.Instrumentation.dll</HintPath>
      <Private>True</Private>
    </Reference>
    <Reference Include="DotNetNuke.Log4Net, Version=3.0.1.0, Culture=neutral, processorArchitecture=MSIL">
      <HintPath>..\packages\DotNetNuke.Instrumentation.9.0.1.142\lib\net40\DotNetNuke.Log4Net.dll</HintPath>
      <Private>True</Private>
    </Reference>
    <Reference Include="DotNetNuke.Tests.Data">
      <HintPath>..\packages\DotNetNuke.Bundle.9.0.1.142\lib\DotNetNuke.Tests.Data.dll</HintPath>
      <Private>True</Private>
    </Reference>
    <Reference Include="DotNetNuke.Tests.Utilities">
      <HintPath>..\packages\DotNetNuke.Bundle.9.0.1.142\lib\DotNetNuke.Tests.Utilities.dll</HintPath>
      <Private>True</Private>
    </Reference>
    <Reference Include="DotNetNuke.Web">
      <HintPath>..\packages\DotNetNuke.WebApi.9.0.1.142\lib\net40\DotNetNuke.Web.dll</HintPath>
    </Reference>
    <Reference Include="DotNetNuke.Web.Client">
      <HintPath>..\packages\DotNetNuke.Web.Client.9.0.1.142\lib\net40\DotNetNuke.Web.Client.dll</HintPath>
      <Private>True</Private>
    </Reference>
    <Reference Include="DotNetNuke.Web.Deprecated">
      <HintPath>..\packages\DotNetNuke.Web.Deprecated.9.0.1.142\lib\net40\DotNetNuke.Web.Deprecated.dll</HintPath>
>>>>>>> 7d6c85f0
      <Private>True</Private>
    </Reference>
    <Reference Include="DotNetNuke.Web.Mvc">
      <HintPath>..\packages\DotNetNuke.Web.Mvc.9.1.0.22\lib\net45\DotNetNuke.Web.Mvc.dll</HintPath>
    </Reference>
    <Reference Include="DotNetNuke.WebControls">
<<<<<<< HEAD
      <HintPath>..\packages\DotNetNuke.Bundle.9.1.0.20\lib\DotNetNuke.WebControls.dll</HintPath>
      <Private>True</Private>
    </Reference>
    <Reference Include="DotNetNuke.WebUtility">
      <HintPath>..\packages\DotNetNuke.Web.9.1.0.20\lib\net40\DotNetNuke.WebUtility.dll</HintPath>
=======
      <HintPath>..\packages\DotNetNuke.Bundle.9.0.1.142\lib\DotNetNuke.WebControls.dll</HintPath>
      <Private>True</Private>
    </Reference>
    <Reference Include="DotNetNuke.WebUtility">
      <HintPath>..\packages\DotNetNuke.Web.9.0.1.142\lib\net40\DotNetNuke.WebUtility.dll</HintPath>
>>>>>>> 7d6c85f0
      <Private>True</Private>
    </Reference>
    <Reference Include="Microsoft.ApplicationBlocks.Data, Version=2.0.0.0, Culture=neutral, processorArchitecture=MSIL">
      <HintPath>..\packages\DotNetNuke.Core.9.0.1.117\lib\net40\Microsoft.ApplicationBlocks.Data.dll</HintPath>
      <Private>True</Private>
    </Reference>
    <Reference Include="Newtonsoft.Json">
      <HintPath>..\packages\Newtonsoft.Json.7.0.1\lib\net45\Newtonsoft.Json.dll</HintPath>
      <SpecificVersion>False</SpecificVersion>
      <Private>True</Private>
    </Reference>
    <Reference Include="System" />
    <Reference Include="System.Core" />
    <Reference Include="System.Drawing" />
    <Reference Include="System.IdentityModel" />
    <Reference Include="System.Net" />
    <Reference Include="System.Net.Http">
      <HintPath>..\packages\System.Net.Http.2.0.20126.16343\lib\net40\System.Net.Http.dll</HintPath>
      <Private>True</Private>
    </Reference>
    <Reference Include="System.Net.Http.Formatting, Version=5.2.3.0, Culture=neutral, PublicKeyToken=31bf3856ad364e35, processorArchitecture=MSIL">
      <HintPath>..\packages\Microsoft.AspNet.WebApi.Client.5.2.3\lib\net45\System.Net.Http.Formatting.dll</HintPath>
      <SpecificVersion>False</SpecificVersion>
      <Private>True</Private>
    </Reference>
    <Reference Include="System.Net.Http.WebRequest">
      <HintPath>..\packages\System.Net.Http.2.0.20126.16343\lib\net40\System.Net.Http.WebRequest.dll</HintPath>
      <Private>True</Private>
    </Reference>
    <Reference Include="System.Web.Http, Version=5.2.3.0, Culture=neutral, PublicKeyToken=31bf3856ad364e35, processorArchitecture=MSIL">
      <HintPath>..\packages\Microsoft.AspNet.WebApi.Core.5.2.3\lib\net45\System.Web.Http.dll</HintPath>
      <SpecificVersion>False</SpecificVersion>
      <Private>True</Private>
    </Reference>
    <Reference Include="System.Web.Http.WebHost, Version=5.2.3.0, Culture=neutral, PublicKeyToken=31bf3856ad364e35, processorArchitecture=MSIL">
      <HintPath>..\packages\Microsoft.AspNet.WebApi.WebHost.5.2.3\lib\net45\System.Web.Http.WebHost.dll</HintPath>
      <SpecificVersion>False</SpecificVersion>
      <Private>True</Private>
    </Reference>
    <Reference Include="System.Xml.Linq" />
    <Reference Include="System.Data.DataSetExtensions" />
    <Reference Include="Microsoft.CSharp" />
    <Reference Include="System.Data" />
    <Reference Include="System.Xml" />
  </ItemGroup>
  <ItemGroup>
    <Compile Include="Program.cs" />
    <Compile Include="Properties\AssemblyInfo.cs" />
  </ItemGroup>
  <ItemGroup>
    <None Include="app.config" />
    <None Include="packages.config">
      <SubType>Designer</SubType>
    </None>
  </ItemGroup>
  <Import Project="$(MSBuildToolsPath)\Microsoft.CSharp.targets" />
  <Import Project="$(SolutionDir)\.nuget\NuGet.targets" Condition="Exists('$(SolutionDir)\.nuget\NuGet.targets')" />
  <Target Name="EnsureNuGetPackageBuildImports" BeforeTargets="PrepareForBuild">
    <PropertyGroup>
      <ErrorText>This project references NuGet package(s) that are missing on this computer. Enable NuGet Package Restore to download them.  For more information, see http://go.microsoft.com/fwlink/?LinkID=322105. The missing file is {0}.</ErrorText>
    </PropertyGroup>
    <Error Condition="!Exists('$(SolutionDir)\.nuget\NuGet.targets')" Text="$([System.String]::Format('$(ErrorText)', '$(SolutionDir)\.nuget\NuGet.targets'))" />
  </Target>
</Project><|MERGE_RESOLUTION|>--- conflicted
+++ resolved
@@ -73,45 +73,6 @@
       <Private>True</Private>
     </Reference>
     <Reference Include="Dnn.PersonaBar.Library, Version=1.1.0.0, Culture=neutral, processorArchitecture=MSIL">
-<<<<<<< HEAD
-      <HintPath>..\packages\Dnn.PersonaBar.Library.1.2.0.9\lib\net45\Dnn.PersonaBar.Library.dll</HintPath>
-      <Private>True</Private>
-    </Reference>
-    <Reference Include="DotNetNuke">
-      <HintPath>..\packages\DotNetNuke.Core.9.1.0.20\lib\net40\DotNetNuke.dll</HintPath>
-      <Private>True</Private>
-    </Reference>
-    <Reference Include="DotNetNuke.HttpModules">
-      <HintPath>..\packages\DotNetNuke.Bundle.9.1.0.20\lib\DotNetNuke.HttpModules.dll</HintPath>
-      <Private>True</Private>
-    </Reference>
-    <Reference Include="DotNetNuke.Instrumentation">
-      <HintPath>..\packages\DotNetNuke.Instrumentation.9.1.0.20\lib\net40\DotNetNuke.Instrumentation.dll</HintPath>
-      <Private>True</Private>
-    </Reference>
-    <Reference Include="DotNetNuke.Log4Net, Version=3.0.1.0, Culture=neutral, processorArchitecture=MSIL">
-      <HintPath>..\packages\DotNetNuke.Instrumentation.9.1.0.20\lib\net40\DotNetNuke.Log4Net.dll</HintPath>
-      <Private>True</Private>
-    </Reference>
-    <Reference Include="DotNetNuke.Tests.Data">
-      <HintPath>..\packages\DotNetNuke.Bundle.9.1.0.20\lib\DotNetNuke.Tests.Data.dll</HintPath>
-      <Private>True</Private>
-    </Reference>
-    <Reference Include="DotNetNuke.Tests.Utilities">
-      <HintPath>..\packages\DotNetNuke.Bundle.9.1.0.20\lib\DotNetNuke.Tests.Utilities.dll</HintPath>
-      <Private>True</Private>
-    </Reference>
-    <Reference Include="DotNetNuke.Web">
-      <HintPath>..\packages\DotNetNuke.Web.9.1.0.20\lib\net40\DotNetNuke.Web.dll</HintPath>
-      <Private>True</Private>
-    </Reference>
-    <Reference Include="DotNetNuke.Web.Client">
-      <HintPath>..\packages\DotNetNuke.Web.Client.9.1.0.20\lib\net40\DotNetNuke.Web.Client.dll</HintPath>
-      <Private>True</Private>
-    </Reference>
-    <Reference Include="DotNetNuke.Web.Deprecated">
-      <HintPath>..\packages\DotNetNuke.Web.Deprecated.9.1.0.20\lib\net40\DotNetNuke.Web.Deprecated.dll</HintPath>
-=======
       <HintPath>..\packages\Dnn.PersonaBar.Library.1.1.0.67\lib\net45\Dnn.PersonaBar.Library.dll</HintPath>
       <Private>True</Private>
     </Reference>
@@ -148,26 +109,17 @@
     </Reference>
     <Reference Include="DotNetNuke.Web.Deprecated">
       <HintPath>..\packages\DotNetNuke.Web.Deprecated.9.0.1.142\lib\net40\DotNetNuke.Web.Deprecated.dll</HintPath>
->>>>>>> 7d6c85f0
       <Private>True</Private>
     </Reference>
     <Reference Include="DotNetNuke.Web.Mvc">
       <HintPath>..\packages\DotNetNuke.Web.Mvc.9.1.0.22\lib\net45\DotNetNuke.Web.Mvc.dll</HintPath>
     </Reference>
     <Reference Include="DotNetNuke.WebControls">
-<<<<<<< HEAD
-      <HintPath>..\packages\DotNetNuke.Bundle.9.1.0.20\lib\DotNetNuke.WebControls.dll</HintPath>
-      <Private>True</Private>
-    </Reference>
-    <Reference Include="DotNetNuke.WebUtility">
-      <HintPath>..\packages\DotNetNuke.Web.9.1.0.20\lib\net40\DotNetNuke.WebUtility.dll</HintPath>
-=======
       <HintPath>..\packages\DotNetNuke.Bundle.9.0.1.142\lib\DotNetNuke.WebControls.dll</HintPath>
       <Private>True</Private>
     </Reference>
     <Reference Include="DotNetNuke.WebUtility">
       <HintPath>..\packages\DotNetNuke.Web.9.0.1.142\lib\net40\DotNetNuke.WebUtility.dll</HintPath>
->>>>>>> 7d6c85f0
       <Private>True</Private>
     </Reference>
     <Reference Include="Microsoft.ApplicationBlocks.Data, Version=2.0.0.0, Culture=neutral, processorArchitecture=MSIL">
