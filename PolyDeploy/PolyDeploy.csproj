﻿<?xml version="1.0" encoding="utf-8"?>
<Project DefaultTargets="Build" xmlns="http://schemas.microsoft.com/developer/msbuild/2003" ToolsVersion="4.0">
  <Import Project="$(MSBuildExtensionsPath)\$(MSBuildToolsVersion)\Microsoft.Common.props" Condition="Exists('$(MSBuildExtensionsPath)\$(MSBuildToolsVersion)\Microsoft.Common.props')" />
  <PropertyGroup>
    <VisualStudioVersion Condition="'$(VisualStudioVersion)' == ''">10.0</VisualStudioVersion>
    <VSToolsPath Condition="'$(VSToolsPath)' == ''">$(MSBuildExtensionsPath32)\Microsoft\VisualStudio\v$(VisualStudioVersion)</VSToolsPath>
    <TargetFrameworkProfile />
    <UseIISExpress>true</UseIISExpress>
    <IISExpressSSLPort />
    <IISExpressAnonymousAuthentication />
    <IISExpressWindowsAuthentication />
    <IISExpressUseClassicPipelineMode />
    <UseGlobalApplicationHostFile />
    <Use64BitIISExpress />
  </PropertyGroup>
  <PropertyGroup>
    <Configuration Condition=" '$(Configuration)' == '' ">Debug</Configuration>
    <Platform Condition=" '$(Platform)' == '' ">AnyCPU</Platform>
    <ProductVersion>9.0.30729</ProductVersion>
    <SchemaVersion>2.0</SchemaVersion>
    <ProjectGuid>{B15D41DD-2D1A-490C-977F-2F14E56447D5}</ProjectGuid>
    <ProjectTypeGuids>{349c5851-65df-11da-9384-00065b846f21};{FAE04EC0-301F-11D3-BF4B-00C04F79EFBC}</ProjectTypeGuids>
    <OutputType>Library</OutputType>
    <RootNamespace>Cantarus.Modules.PolyDeploy</RootNamespace>
    <AssemblyName>Cantarus.Modules.PolyDeploy</AssemblyName>
    <FileUpgradeFlags>
    </FileUpgradeFlags>
    <OldToolsVersion>3.5</OldToolsVersion>
    <UpgradeBackupLocation>
    </UpgradeBackupLocation>
    <TargetFrameworkVersion>v4.5</TargetFrameworkVersion>
  </PropertyGroup>
  <PropertyGroup Condition=" '$(Configuration)|$(Platform)' == 'Debug|AnyCPU' ">
    <DebugSymbols>true</DebugSymbols>
    <DebugType>full</DebugType>
    <DefineConstants>DEBUG;TRACE</DefineConstants>
    <OutputPath>bin\</OutputPath>
    <DocumentationFile>
    </DocumentationFile>
    <WarningLevel>1</WarningLevel>
    <Prefer32Bit>false</Prefer32Bit>
  </PropertyGroup>
  <PropertyGroup Condition=" '$(Configuration)|$(Platform)' == 'Release|AnyCPU' ">
    <DebugType>pdbonly</DebugType>
    <DefineConstants>TRACE;RELEASE</DefineConstants>
    <Optimize>true</Optimize>
    <OutputPath>bin\</OutputPath>
    <DocumentationFile>
    </DocumentationFile>
    <Prefer32Bit>false</Prefer32Bit>
  </PropertyGroup>
  <PropertyGroup Condition=" '$(Configuration)|$(Platform)' == 'Clients|AnyCPU' ">
    <OutputPath>bin\</OutputPath>
    <DefineConstants>
    </DefineConstants>
    <Optimize>false</Optimize>
    <DebugType>pdbonly</DebugType>
    <PlatformTarget>AnyCPU</PlatformTarget>
    <CodeAnalysisRuleSet>MinimumRecommendedRules.ruleset</CodeAnalysisRuleSet>
  </PropertyGroup>
  <ItemGroup>
    <Reference Include="DotNetNuke, Version=7.0.0.1589, Culture=neutral, processorArchitecture=MSIL">
      <HintPath>..\packages\DotNetNuke.Core.7.0.0\lib\DotNetNuke.dll</HintPath>
      <Private>False</Private>
    </Reference>
    <Reference Include="DotNetNuke.Web, Version=7.0.0.1589, Culture=neutral, processorArchitecture=MSIL">
      <HintPath>..\packages\DotNetNuke.WebApi.7.0.0\lib\DotNetNuke.Web.dll</HintPath>
      <Private>False</Private>
    </Reference>
    <Reference Include="DotNetNuke.Web.Client, Version=7.4.2.216, Culture=neutral, processorArchitecture=MSIL">
      <HintPath>..\packages\DotNetNuke.Web.Client.7.4.2.216\lib\net40\DotNetNuke.Web.Client.dll</HintPath>
      <Private>False</Private>
    </Reference>
    <Reference Include="Microsoft.ApplicationBlocks.Data, Version=2.0.0.0, Culture=neutral, processorArchitecture=MSIL">
      <HintPath>..\packages\DotNetNuke.Core.7.0.0\lib\Microsoft.ApplicationBlocks.Data.dll</HintPath>
      <Private>False</Private>
    </Reference>
    <Reference Include="Newtonsoft.Json, Version=4.5.0.0, Culture=neutral, PublicKeyToken=30ad4fe6b2a6aeed, processorArchitecture=MSIL">
      <HintPath>..\packages\Newtonsoft.Json.4.5.1\lib\net40\Newtonsoft.Json.dll</HintPath>
      <Private>False</Private>
    </Reference>
    <Reference Include="System" />
    <Reference Include="System.Data" />
    <Reference Include="System.Data.DataSetExtensions" />
    <Reference Include="System.IO.Compression" />
    <Reference Include="System.IO.Compression.FileSystem" />
    <Reference Include="System.Net.Http" />
    <Reference Include="System.Net.Http.Formatting, Version=4.0.0.0, Culture=neutral, PublicKeyToken=31bf3856ad364e35, processorArchitecture=MSIL">
      <HintPath>..\packages\DotNetNuke.WebApi.7.0.0\lib\System.Net.Http.Formatting.dll</HintPath>
      <Private>False</Private>
    </Reference>
    <Reference Include="System.Net.Http.WebRequest" />
    <Reference Include="System.Web" />
    <Reference Include="System.Web.ApplicationServices" />
    <Reference Include="System.Web.DynamicData" />
    <Reference Include="System.Web.Entity" />
    <Reference Include="System.Web.Extensions" />
    <Reference Include="System.Web.Http, Version=4.0.0.0, Culture=neutral, PublicKeyToken=31bf3856ad364e35, processorArchitecture=MSIL">
      <HintPath>..\packages\DotNetNuke.WebApi.7.0.0\lib\System.Web.Http.dll</HintPath>
      <Private>False</Private>
    </Reference>
    <Reference Include="System.Xml" />
    <Reference Include="System.Configuration" />
    <Reference Include="System.Xml.Linq" />
    <Reference Include="Telerik.Web.UI, Version=2012.3.1016.35, Culture=neutral, PublicKeyToken=121fae78165ba3d4, processorArchitecture=MSIL">
      <HintPath>..\packages\DotNetNuke.Web.7.0.0\lib\Telerik.Web.UI.dll</HintPath>
      <Private>False</Private>
    </Reference>
  </ItemGroup>
  <ItemGroup>
    <Import Include="DotNetNuke" />
    <Import Include="DotNetNuke.Common" />
    <Import Include="DotNetNuke.Common.Utilities" />
    <Import Include="DotNetNuke.Data" />
    <Import Include="DotNetNuke.Entities" />
    <Import Include="DotNetNuke.Entities.Tabs" />
    <Import Include="DotNetNuke.Framework" />
    <Import Include="DotNetNuke.Modules" />
    <Import Include="DotNetNuke.Security" />
    <Import Include="DotNetNuke.Services" />
    <Import Include="DotNetNuke.Services.Exceptions" />
    <Import Include="DotNetNuke.Services.Localization" />
    <Import Include="DotNetNuke.UI" />
    <Import Include="System" />
    <Import Include="System.Collections" />
    <Import Include="System.Collections.Generic" />
    <Import Include="System.Data" />
    <Import Include="System.Diagnostics" />
    <Import Include="System.Collections.Specialized" />
    <Import Include="System.Configuration" />
    <Import Include="System.Text" />
    <Import Include="System.Text.RegularExpressions" />
    <Import Include="System.Web" />
    <Import Include="System.Web.Caching" />
    <Import Include="System.Web.SessionState" />
    <Import Include="System.Web.Security" />
    <Import Include="System.Web.Profile" />
    <Import Include="System.Web.UI" />
    <Import Include="System.Web.UI.WebControls" />
    <Import Include="System.Web.UI.WebControls.WebParts" />
    <Import Include="System.Web.UI.HtmlControls" />
  </ItemGroup>
  <ItemGroup>
    <Compile Include="Clients\Manage\Manage.ascx.cs">
      <DependentUpon>Manage.ascx</DependentUpon>
      <SubType>ASPXCodeBehind</SubType>
    </Compile>
    <Compile Include="Clients\Manage\Manage.ascx.designer.cs">
      <DependentUpon>Manage.ascx</DependentUpon>
    </Compile>
    <Compile Include="Components\APIUserManager.cs" />
    <Compile Include="Components\DataAccess\DataControllers\EventLogDataController.cs" />
    <Compile Include="Components\DataAccess\Models\EventLog.cs" />
    <Compile Include="Components\DataAccess\Models\Obfuscated.cs" />
    <Compile Include="Components\Exceptions\IPSpecExistsException.cs" />
    <Compile Include="Components\Logging\EventLogSeverity.cs" />
    <Compile Include="Components\Logging\EventLogManager.cs" />
    <Compile Include="Components\RemoteDeployment.cs" />
    <Compile Include="Components\Deployment.cs" />
    <Compile Include="Components\FeatureController.cs" />
    <Compile Include="Components\InstallJob.cs" />
    <Compile Include="Components\IPSpecManager.cs" />
    <Compile Include="Components\PackageDependency.cs" />
    <Compile Include="Components\PackageJob.cs" />
    <Compile Include="Components\SessionManager.cs" />
    <Compile Include="Components\Utilities.cs" />
    <Compile Include="Components\DataAccess\DataControllers\IPSpecDataController.cs" />
    <Compile Include="Components\DataAccess\DataControllers\SessionDataController.cs" />
    <Compile Include="Components\DataAccess\Models\APIUser.cs" />
    <Compile Include="Components\DataAccess\DataControllers\APIUserDataController.cs" />
    <Compile Include="Components\DataAccess\Models\IPSpec.cs" />
    <Compile Include="Components\DataAccess\Models\Session.cs" />
    <Compile Include="Components\WebAPI\EventLogController.cs" />
    <Compile Include="Components\WebAPI\HttpRequestMessageExtensions.cs" />
    <Compile Include="Components\WebAPI\RemoteController.cs" />
    <Compile Include="Properties\AssemblyInfo.cs" />
    <Compile Include="Components\PolyDeploySettingsBase.cs">
      <SubType>ASPXCodeBehind</SubType>
    </Compile>
    <Compile Include="Clients\Deploy\Deploy.ascx.designer.cs">
      <DependentUpon>Deploy.ascx</DependentUpon>
    </Compile>
    <Compile Include="Clients\Deploy\Deploy.ascx.cs">
      <DependentUpon>Deploy.ascx</DependentUpon>
      <SubType>ASPXCodeBehind</SubType>
    </Compile>
    <Compile Include="Components\PolyDeployModuleBase.cs">
      <SubType>ASPXCodeBehind</SubType>
    </Compile>
    <Compile Include="Components\WebAPI\ActionFilters\APIAuthentication.cs" />
    <Compile Include="Components\WebAPI\ActionFilters\InWhitelist.cs" />
    <Compile Include="Components\WebAPI\APIUserController.cs" />
    <Compile Include="Components\WebAPI\Routes.cs" />
    <Compile Include="Components\WebAPI\SessionController.cs" />
    <Compile Include="Components\WebAPI\IPSpecController.cs" />
  </ItemGroup>
  <ItemGroup>
    <Content Include="Clients\Core\src\js\app.js" />
    <Content Include="Clients\Core\src\js\bootstrap.js" />
    <Content Include="Clients\Core\src\js\services\EventLogDataService.js" />
    <Content Include="Clients\Core\src\js\services\IPSpecDataService.js" />
    <Content Include="Clients\Core\src\js\services\DnnService.js" />
    <Content Include="Clients\Core\src\js\services\index.js" />
    <Content Include="Clients\Deploy\src\js\bootstrap.js" />
    <Content Include="Clients\Deploy\src\js\config.js" />
    <Content Include="Clients\Deploy\src\js\controllers\index.js" />
    <Content Include="Clients\Deploy\src\js\directives\index.js" />
    <Content Include="Clients\Deploy\src\js\services\index.js" />
    <Content Include="Clients\Manage\Manage.ascx" />
    <Content Include="Clients\Manage\src\js\app.js" />
    <Content Include="Clients\Manage\src\js\bootstrap.js" />
    <Content Include="Clients\Manage\src\js\config.js" />
    <Content Include="Clients\Manage\src\js\controllers\index.js" />
    <Content Include="Clients\Manage\src\js\controllers\EventsController.js" />
    <Content Include="Clients\Manage\src\js\controllers\WhitelistController.js" />
    <Content Include="Clients\Manage\src\js\controllers\UsersController.js" />
    <Content Include="Clients\Manage\src\js\services\index.js" />
    <Content Include="Clients\Manage\src\js\templates\events.html" />
    <Content Include="Clients\Manage\src\js\templates\whitelist.html" />
    <Content Include="Clients\Manage\src\js\templates\welcome.html" />
    <Content Include="Clients\Manage\src\js\templates\menu.html" />
    <Content Include="Clients\Manage\src\js\templates\users.html" />
    <Content Include="Images\polydeploy-logo-icon.png" />
    <Content Include="webpack.base.js" />
    <Content Include="Clients\Deploy\src\js\app.js" />
    <Content Include="Clients\Deploy\src\js\controllers\InstallController.js" />
    <Content Include="Clients\Deploy\src\js\controllers\ResultController.js" />
    <Content Include="Clients\Deploy\src\js\controllers\SummaryController.js" />
    <Content Include="Clients\Deploy\src\js\controllers\UploadController.js" />
    <Content Include="Clients\Core\src\js\services\APIUserDataService.js" />
    <Content Include="Clients\Core\src\js\services\SessionDataService.js" />
    <Content Include="Clients\Deploy\src\js\services\SessionService.js" />
    <Content Include="Clients\Deploy\src\js\templates\manage-users.html" />
    <Content Include="Clients\Deploy\src\js\templates\result.html" />
    <Content Include="Clients\Deploy\src\js\templates\upload.html" />
    <Content Include="Clients\Deploy\src\js\templates\summary.html" />
    <Content Include="Clients\Deploy\src\js\templates\install.html" />
    <Content Include="Clients\Deploy\src\js\templates\main.html" />
    <Content Include="gulpfile.js" />
    <Content Include="package.json" />
    <Content Include="Clients\Core\src\css\main.less" />
    <Content Include="Clients\Deploy\src\css\main.less" />
    <Content Include="Clients\Manage\src\css\main.less" />
    <Content Include="packages.config" />
    <None Include="PolyDeploy.dnn">
      <SubType>Designer</SubType>
    </None>
    <None Include="module.css" />
    <None Include="ReleaseNotes.txt" />
    <None Include="License.txt" />
    <Content Include="project.config.js" />
    <Content Include="SqlDataProviders\00.01.00.SqlDataProvider" />
    <Content Include="SqlDataProviders\00.02.00.SqlDataProvider" />
    <Content Include="SqlDataProviders\Uninstall.SqlDataProvider" />
    <Content Include="SqlDataProviders\00.03.00.SqlDataProvider" />
    <Content Include="SqlDataProviders\00.04.00.SqlDataProvider" />
    <Content Include="SqlDataProviders\00.06.00.SqlDataProvider" />
    <Content Include="SqlDataProviders\00.07.00.SqlDataProvider" />
<<<<<<< HEAD
    <Content Include="SqlDataProviders\00.09.02.SqlDataProvider" />
=======
    <Content Include="SqlDataProviders\00.09.00.SqlDataProvider" />
    <Content Include="SqlDataProviders\00.09.01.SqlDataProvider" />
>>>>>>> 7116a985
  </ItemGroup>
  <ItemGroup>
    <Content Include="Clients\Deploy\Deploy.ascx" />
  </ItemGroup>
  <ItemGroup>
    <ProjectReference Include="..\Encryption\Encryption.csproj">
      <Project>{ab5a3320-f260-42ee-8f19-ccf7546ca511}</Project>
      <Name>Encryption</Name>
    </ProjectReference>
  </ItemGroup>
  <ItemGroup>
    <Folder Include="Clients\Manage\src\js\directives\" />
  </ItemGroup>
  <ItemGroup>
    <Content Include="Clients\Deploy\App_LocalResources\Deploy.ascx.resx" />
  </ItemGroup>
  <Import Project="$(MSBuildBinPath)\Microsoft.CSharp.targets" />
  <Import Project="$(VSToolsPath)\WebApplications\Microsoft.WebApplication.targets" Condition="'$(VSToolsPath)' != ''" />
  <Import Project="$(MSBuildExtensionsPath32)\Microsoft\VisualStudio\v10.0\WebApplications\Microsoft.WebApplication.targets" Condition="false" />
  <ProjectExtensions>
    <VisualStudio>
      <FlavorProperties GUID="{349c5851-65df-11da-9384-00065b846f21}">
        <WebProjectProperties>
          <UseIIS>False</UseIIS>
          <AutoAssignPort>True</AutoAssignPort>
          <DevelopmentServerPort>4825</DevelopmentServerPort>
          <DevelopmentServerVPath>/</DevelopmentServerVPath>
          <IISUrl>
          </IISUrl>
          <NTLMAuthentication>False</NTLMAuthentication>
          <UseCustomServer>False</UseCustomServer>
          <CustomServerUrl>
          </CustomServerUrl>
          <SaveServerSettingsInUserFile>False</SaveServerSettingsInUserFile>
        </WebProjectProperties>
      </FlavorProperties>
    </VisualStudio>
  </ProjectExtensions>
  <PropertyGroup>
    <PreBuildEvent>gulp pre-build-$(ConfigurationName)</PreBuildEvent>
  </PropertyGroup>
  <PropertyGroup>
    <PostBuildEvent>gulp post-build-$(ConfigurationName)</PostBuildEvent>
  </PropertyGroup>
</Project><|MERGE_RESOLUTION|>--- conflicted
+++ resolved
@@ -256,12 +256,9 @@
     <Content Include="SqlDataProviders\00.04.00.SqlDataProvider" />
     <Content Include="SqlDataProviders\00.06.00.SqlDataProvider" />
     <Content Include="SqlDataProviders\00.07.00.SqlDataProvider" />
-<<<<<<< HEAD
-    <Content Include="SqlDataProviders\00.09.02.SqlDataProvider" />
-=======
     <Content Include="SqlDataProviders\00.09.00.SqlDataProvider" />
     <Content Include="SqlDataProviders\00.09.01.SqlDataProvider" />
->>>>>>> 7116a985
+    <Content Include="SqlDataProviders\00.09.02.SqlDataProvider" />
   </ItemGroup>
   <ItemGroup>
     <Content Include="Clients\Deploy\Deploy.ascx" />
