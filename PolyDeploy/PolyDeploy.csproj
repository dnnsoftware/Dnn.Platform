--- conflicted
+++ resolved
@@ -152,13 +152,10 @@
     <Compile Include="Components\DataAccess\DataControllers\EventLogDataController.cs" />
     <Compile Include="Components\DataAccess\DataControllers\SettingDataController.cs" />
     <Compile Include="Components\DataAccess\Models\EventLog.cs" />
-<<<<<<< HEAD
     <Compile Include="Components\DataAccess\Models\Setting.cs" />
     <Compile Include="Components\Exceptions\SettingNotFoundException.cs" />
-=======
     <Compile Include="Components\DataAccess\Models\Obfuscated.cs" />
     <Compile Include="Components\Exceptions\IPSpecExistsException.cs" />
->>>>>>> 4004ced2
     <Compile Include="Components\Logging\EventLogSeverity.cs" />
     <Compile Include="Components\Logging\EventLogManager.cs" />
     <Compile Include="Components\RemoteDeployment.cs" />
@@ -267,13 +264,10 @@
     <Content Include="SqlDataProviders\00.04.00.SqlDataProvider" />
     <Content Include="SqlDataProviders\00.06.00.SqlDataProvider" />
     <Content Include="SqlDataProviders\00.07.00.SqlDataProvider" />
-<<<<<<< HEAD
-    <Content Include="SqlDataProviders\00.09.03.SqlDataProvider" />
-=======
     <Content Include="SqlDataProviders\00.09.00.SqlDataProvider" />
     <Content Include="SqlDataProviders\00.09.01.SqlDataProvider" />
     <Content Include="SqlDataProviders\00.09.02.SqlDataProvider" />
->>>>>>> 4004ced2
+    <Content Include="SqlDataProviders\00.09.03.SqlDataProvider" />
   </ItemGroup>
   <ItemGroup>
     <Content Include="Clients\Deploy\Deploy.ascx" />
