--- conflicted
+++ resolved
@@ -1,10 +1,6 @@
 <dotnetnuke type="Package" version="5.0">
   <packages>
-<<<<<<< HEAD
     <package name="Cantarus.PolyDeploy" type="Module" version="00.09.03">
-=======
-    <package name="Cantarus.PolyDeploy" type="Module" version="00.09.02">
->>>>>>> 4004ced2
       <friendlyName>Cantarus PolyDeploy</friendlyName>
       <description>Cantarus PolyDeploy module</description>
       <iconFile>Images/polydeploy-logo-icon.png</iconFile>
@@ -128,36 +124,35 @@
               <version>00.07.00</version>
             </script>
 
-<<<<<<< HEAD
+            <!-- v0.8.0-->
+            <!-- No script. -->
+
+            <!-- v0.9.0 -->
+            <script type="Install">
+              <path>SqlDataProviders</path>
+              <name>00.09.00.SqlDataProvider</name>
+              <version>00.09.00</version>
+            </script>
+
+            <!-- v0.9.1 -->
+            <script type="Install">
+              <path>SqlDataProviders</path>
+              <name>00.09.01.SqlDataProvider</name>
+              <version>00.09.01</version>
+            </script>
+
+            <!-- v0.9.2 -->
+            <script type="Install">
+              <path>SqlDataProviders</path>
+              <name>00.09.02.SqlDataProvider</name>
+              <version>00.09.02</version>
+            </script>
+
             <!-- v0.9.3 -->
             <script type="Install">
               <path>SqlDataProviders</path>
               <name>00.09.03.SqlDataProvider</name>
               <version>00.09.03</version>
-=======
-            <!-- v0.8.0-->
-            <!-- No script. -->
-
-            <!-- v0.9.0 -->
-            <script type="Install">
-              <path>SqlDataProviders</path>
-              <name>00.09.00.SqlDataProvider</name>
-              <version>00.09.00</version>
-            </script>
-
-            <!-- v0.9.1 -->
-            <script type="Install">
-              <path>SqlDataProviders</path>
-              <name>00.09.01.SqlDataProvider</name>
-              <version>00.09.01</version>
-            </script>
-            
-            <!-- v0.9.2 -->
-            <script type="Install">
-              <path>SqlDataProviders</path>
-              <name>00.09.02.SqlDataProvider</name>
-              <version>00.09.02</version>
->>>>>>> 4004ced2
             </script>
 
             <!-- Uninstall -->
