--- conflicted
+++ resolved
@@ -33,42 +33,31 @@
                     <h3 class="panel-title">New Whitelist Entry</h3>
                 </div>
                 <div class="panel-body">
-<<<<<<< HEAD
-                    <div class="form-group form-group-middle">
-                        <label class="col-sm-3 col-lg-2 control-label">Address</label>
-                        <div class="col-sm-9 col-lg-10">
-                            <input type="text" ng-model="newIpv4Address" />
-                        </div>
-                    </div>
-                    <div class="col-sm-9 col-lg-10 col-sm-offset-3 col-lg-offset-2">
-                        <div class="controls">
-                            <button type="button" class="btn btn-success" ng-click="createSpec(newIpv4Address)">Create</button>
-=======
                     <div class="alert alert-danger alert-dismissable" ng-if="errorMessage">
                         <button type="button" class="close" ng-click="dismissError()">&times</button>
                         {{ errorMessage }}
                     </div>
-                    <div class="form-horizontal">
-                        <div class="form-group">
-                            <label class="col-sm-3 control-label">Name</label>
-                            <div class="col-sm-9">
-                                <input type="text" ng-model="newIp.name" />
-                            </div>
-                        </div>
-                        <div class="form-group">
-                            <label class="col-sm-3 control-label">IPv4 Address</label>
-                            <div class="col-sm-9">
-                                <input type="text" ng-model="newIp.ipv4Address" />
-                            </div>
-                        </div>
-                        <div class="form-group">
-                            <div class="col-sm-offset-3 col-sm-9">
-                                <button type="button" class="btn btn-success" ng-click="createSpec(newIp)">Create</button>
-                            </div>
->>>>>>> 4004ced2
+
+                    <div class="form-group form-group-middle">
+                        <label class="col-sm-3 col-lg-2 control-label">Name</label>
+                        <div class="col-sm-9 col-lg-10">
+                            <input type="text" ng-model="newIp.name" />
                         </div>
                     </div>
 
+                    <div class="form-group form-group-middle">
+                        <label class="col-sm-3 col-lg-2 control-label">Address</label>
+                        <div class="col-sm-9 col-lg-10">
+                            <input type="text" ng-model="newIp.ipv4Address" />
+                        </div>
+                    </div>
+
+                    <div class="col-sm-9 col-lg-10 col-sm-offset-3 col-lg-offset-2">
+                        <div class="controls">
+                            <button type="button" class="btn btn-success" ng-click="createSpec(newIp)">Create</button
+                        </div>
+                    </div>
+                    
                     <div class="clearfix"></div>
                 </div>
             </div>
