--- conflicted
+++ resolved
@@ -1,5 +1,12 @@
 ﻿module.exports = ['$scope', 'IPSpecDataService', 'SettingDataService',
     function ($scope, IPSpecDataService, SettingDataService) {
+
+        $scope.newIp = {
+            name: '',
+            ipv4Address: ''
+        };
+
+        $scope.errorMessage = null;
 
         $scope.whitelistStates = [
             {
@@ -17,7 +24,6 @@
         // Load specs.
         refreshSpecs();
 
-<<<<<<< HEAD
         // Retrieve whitelist state.
         SettingDataService.whitelist.getState()
             .then(function (setting) {
@@ -43,19 +49,12 @@
 
             // Save value.
             SettingDataService.whitelist.setState(state.value);
-=======
-        $scope.newIp = {
-            name: '',
-            ipv4Address: ''
         };
-
-        $scope.errorMessage = null;
 
         // Dismiss error message.
         $scope.dismissError = function () {
 
             $scope.errorMessage = null;
->>>>>>> 4004ced2
         };
 
         // Create spec.
