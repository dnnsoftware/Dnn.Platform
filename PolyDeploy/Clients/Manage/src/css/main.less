﻿/*
    Manage
    Styling for the Manage Angular application.
*/

// Import from Core.
@import "../../../Core/src/css/main.less";

#cantarus-poly-deploy {

<<<<<<< HEAD
    .form-group {
        &.form-group-middle {
            label {
                text-align: right;
            }
        }
    }

    .controls {
        margin-top: 10px;

        @media screen and (max-width: 767px) {
            margin-top: 0;
        }
    }

    .can-pagination {
        position: relative;
        height: 20px;

        .prev, .next {
            position: absolute;
            height: 100%;
            width: 20px;
            top: 0;
            text-align: center;
            line-height: 30px;
            cursor: pointer;
        }
=======
    #menu {
>>>>>>> 4004ced2

        ul {
            list-style: none;
            margin: 0;
            padding: 0;

            li {
                list-style: inherit;
                margin: 0;
                padding: 0;
            }
        }
    }

    .can-pagination {
        text-align: center;

        ul {
            li {
                user-select: none;

                a {
                    cursor: pointer;
                    width: 45px;
                }
            }
        }
    }

    table {
        &.table {
            tr {
                &.critical {
                    background-color: #f77e7e;
                }
            }
        }
    }
}<|MERGE_RESOLUTION|>--- conflicted
+++ resolved
@@ -8,7 +8,21 @@
 
 #cantarus-poly-deploy {
 
-<<<<<<< HEAD
+    #menu {
+
+        ul {
+            list-style: none;
+            margin: 0;
+            padding: 0;
+
+            li {
+                list-style: inherit;
+                margin: 0;
+                padding: 0;
+            }
+        }
+    }
+
     .form-group {
         &.form-group-middle {
             label {
@@ -22,36 +36,6 @@
 
         @media screen and (max-width: 767px) {
             margin-top: 0;
-        }
-    }
-
-    .can-pagination {
-        position: relative;
-        height: 20px;
-
-        .prev, .next {
-            position: absolute;
-            height: 100%;
-            width: 20px;
-            top: 0;
-            text-align: center;
-            line-height: 30px;
-            cursor: pointer;
-        }
-=======
-    #menu {
->>>>>>> 4004ced2
-
-        ul {
-            list-style: none;
-            margin: 0;
-            padding: 0;
-
-            li {
-                list-style: inherit;
-                margin: 0;
-                padding: 0;
-            }
         }
     }
 
