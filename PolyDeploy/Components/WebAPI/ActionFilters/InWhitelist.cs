--- conflicted
+++ resolved
@@ -72,21 +72,6 @@
                 EventLogManager.Log("AUTH_EXCEPTION", EventLogSeverity.Info, null, ex);
             }
 
-<<<<<<< HEAD
-=======
-            // If IP is not whitelisted, check if API user can bypass whitelist
-            if (!authenticated)
-            {
-                string apiKey = actionContext.Request.GetApiKey();
-                APIUser apiUser = APIUserManager.FindAndPrepare(apiKey);
-
-                if (apiUser != null && apiUser.Prepared && apiUser.BypassIPWhitelist)
-                {
-                    authenticated = true;
-                }
-            }
-
->>>>>>> 4004ced2
             // If authentication failure occurs, return a response without carrying on executing actions.
             if (!authenticated)
             {
