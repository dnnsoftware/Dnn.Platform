--- conflicted
+++ resolved
@@ -1,10 +1,5 @@
-<<<<<<< HEAD
-﻿using Cantarus.Modules.PolyDeploy.Components.Logging;
-=======
 using Cantarus.Modules.PolyDeploy.Components.DataAccess.Models;
 using Cantarus.Modules.PolyDeploy.Components.Logging;
-using DotNetNuke.Services.Log.EventLog;
->>>>>>> c73eed26
 using System;
 using System.Net;
 using System.Net.Http;
@@ -66,8 +61,9 @@
             if (!authenticated)
             {
                 string apiKey = actionContext.Request.GetApiKey();
-                APIUser apiUser = APIUserManager.GetByAPIKey(apiKey);
-                if (apiUser != null && apiUser.BypassIPWhitelist)
+                APIUser apiUser = APIUserManager.FindAndPrepare(apiKey);
+
+                if (apiUser != null && apiUser.Prepared && apiUser.BypassIPWhitelist)
                 {
                     authenticated = true;
                 }
