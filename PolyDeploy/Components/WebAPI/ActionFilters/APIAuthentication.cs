﻿using Cantarus.Modules.PolyDeploy.Components.DataAccess.Models;
using Cantarus.Modules.PolyDeploy.Components.Logging;
using System;
using System.Linq;
using System.Net;
using System.Net.Http;
using System.Web.Http.Controllers;
using System.Web.Http.Filters;

namespace Cantarus.Modules.PolyDeploy.Components.WebAPI.ActionFilters
{
    internal class APIAuthentication : ActionFilterAttribute
    {
        public override void OnActionExecuting(HttpActionContext actionContext)
        {
            base.OnActionExecuting(actionContext);

            bool authenticated = false;
            string message = "Access denied.";

            string apiKey = null;

            try
            {
                apiKey = actionContext.Request.GetApiKey();

                // Make sure it's not null and it's 32 characters or we're wasting our time.
                if (apiKey != null && apiKey.Length == 32)
                {
                    // Attempt to look up the api user.
                    APIUser apiUser = APIUserManager.GetByAPIKey(apiKey);

                    // Did we find one and double check the api key.
                    if (apiUser != null && apiUser.APIKey == apiKey)
                    {
<<<<<<< HEAD
                        // Attempt to look up the api user.
                        APIUser apiUser = APIUserManager.FindAndPrepare(apiKey);

                        // Did we find one and is it ready to use?
                        if (apiUser != null && apiUser.Prepared)
                        {
                            // Genuine API user.
                            authenticated = true;
                        }
=======
                        // Genuine API user.
                        authenticated = true;
>>>>>>> c73eed26
                    }
                }
            }
            catch (Exception ex)
            {
                // Set appropriate message.
                message = "An error occurred while trying to authenticate this request.";

                EventLogManager.Log("AUTH_EXCEPTION", EventLogSeverity.Info, null, ex);
            }

            // If authentication failure occurs, return a response without carrying on executing actions.
            if (!authenticated)
            {
                EventLogManager.Log("AUTH_BAD_APIKEY", EventLogSeverity.Warning, string.Format("Authentication failed for API key: {0}.", apiKey));

                actionContext.Response = actionContext.Request.CreateErrorResponse(HttpStatusCode.Forbidden, message);
            }
        }
    }
}<|MERGE_RESOLUTION|>--- conflicted
+++ resolved
@@ -1,7 +1,6 @@
 ﻿using Cantarus.Modules.PolyDeploy.Components.DataAccess.Models;
 using Cantarus.Modules.PolyDeploy.Components.Logging;
 using System;
-using System.Linq;
 using System.Net;
 using System.Net.Http;
 using System.Web.Http.Controllers;
@@ -28,25 +27,13 @@
                 if (apiKey != null && apiKey.Length == 32)
                 {
                     // Attempt to look up the api user.
-                    APIUser apiUser = APIUserManager.GetByAPIKey(apiKey);
+                    APIUser apiUser = APIUserManager.FindAndPrepare(apiKey);
 
-                    // Did we find one and double check the api key.
-                    if (apiUser != null && apiUser.APIKey == apiKey)
+                    // Did we find one and is it ready to use?
+                    if (apiUser != null && apiUser.Prepared)
                     {
-<<<<<<< HEAD
-                        // Attempt to look up the api user.
-                        APIUser apiUser = APIUserManager.FindAndPrepare(apiKey);
-
-                        // Did we find one and is it ready to use?
-                        if (apiUser != null && apiUser.Prepared)
-                        {
-                            // Genuine API user.
-                            authenticated = true;
-                        }
-=======
                         // Genuine API user.
                         authenticated = true;
->>>>>>> c73eed26
                     }
                 }
             }
