﻿<Project ToolsVersion="4.0" DefaultTargets="Build" 
  xmlns="http://schemas.microsoft.com/developer/msbuild/2003">
  <Import Project="..\..\packages\Yarn.MSBuild.1.13.0\build\Yarn.MSBuild.props" Condition="Exists('..\..\packages\Yarn.MSBuild.1.13.0\build\Yarn.MSBuild.props')" />
  <Import Project="..\..\packages\Yarn.MSBuild.1.13.0\build\Yarn.MSBuild.targets" Condition="Exists('..\..\packages\Yarn.MSBuild.1.13.0\build\Yarn.MSBuild.targets')" />

  <PropertyGroup>
    <ResourceZipWorkingDirectory>$(MSBuildProjectDirectory)\Package\Resources\admin\personaBar</ResourceZipWorkingDirectory>
    <WorkingDirectory>$(RootDirectory)</WorkingDirectory>
  </PropertyGroup>

  <Target Name="AfterBuild" DependsOnTargets="RunYarn;CopyBin;GetFiles;DebugProject;Package"></Target>
  <Target Name="GetFiles">
    <ItemGroup>
      <PersonaBar-views Include="admin/**/*.html" />
      <PersonaBar-images Include="admin/**/images/**/*" />
      <PersonaBar-data Include="admin/**/data/*.resources" />
      <PersonaBar-css Include="admin/**/css/**/*" />
      <PersonaBar-resources Include="admin/**/App_LocalResources/*.resx" />
      <PersonaBar-controls Include="admin/**/UserControls/*.ascx" />
      <PersonaBar-scripts Include="admin/**/scripts/*;admin/**/scripts/**/*" />
      <Resources Include="@(PersonaBar-views);@(PersonaBar-images);@(PersonaBar-css);@(PersonaBar-scripts);@(PersonaBar-data);@(PersonaBar-resources);@(PersonaBar-controls)" Exclude="**/node_modules/**/*" />
    </ItemGroup>
  </Target>
  <Target Name="CopyBin">
    <Copy SourceFiles="$(MSBuildProjectDirectory)\bin\$(AssemblyName).dll" DestinationFolder="$(WebsitePath)\bin" />
    <Copy SourceFiles="$(MSBuildProjectDirectory)\bin\$(AssemblyName).pdb" DestinationFolder="$(WebsitePath)\bin" />
    <Copy SourceFiles="$(MSBuildProjectDirectory)\bin\$(AssemblyName).xml" DestinationFolder="$(WebsitePath)\bin" />
  </Target>
  <Target Name="DebugProject" Condition=" '$(Configuration)|$(Platform)' == 'Debug|AnyCPU' ">
    <Copy SourceFiles="@(PersonaBar-views)" DestinationFolder="$(ModuleFolderName)" />
    <Copy SourceFiles="@(PersonaBar-resources)" DestinationFolder="$(ModuleFolderName)\App_LocalResources" />
    <Copy SourceFiles="@(PersonaBar-controls)" DestinationFolder="$(ModuleFolderName)\UserControls" />
    <Copy SourceFiles="@(PersonaBar-images)" DestinationFolder="$(ModuleFolderName)\Images" />
    <Copy SourceFiles="@(PersonaBar-scripts)" DestinationFolder="$(ModuleFolderName)\Scripts" />
    <Copy SourceFiles="@(PersonaBar-css)" DestinationFolder="$(ModuleFolderName)\Css" />
  </Target>
  <Target Name="RunYarn" Condition="$(YarnWorkingDirectory.Length) > 0 AND '$(Configuration)|$(Platform)' == 'Release|AnyCPU'">
    <ItemGroup>
      <_YarnWorkingDirectory Include="$(YarnWorkingDirectory)" Exclude="**/node_modules/**/*" />
    </ItemGroup>

    <MSBuild Projects="$(MSBuildProjectFile)" Targets="RunYarnWorkspace" Properties="WorkingDirectory=%(_YarnWorkingDirectory.RootDir)%(_YarnWorkingDirectory.Directory);" />
  </Target>

  <Target Name="RunYarnWorkspace">
    <Message Importance="high" Text="Running Yarn for $(WorkingDirectory)" />

    <Yarn Command="install" WorkingDirectory="$(WorkingDirectory)" IgnoreExitCode="false" Condition="$(WorkingDirectory.Length) > 0" />
<<<<<<< HEAD
    <Yarn Command="lerna run build --stream" WorkingDirectory="$(WorkingDirectory)" IgnoreExitCode="false" Condition="$(WorkingDirectory.Length) > 0" />
=======
    <Yarn Command="build" WorkingDirectory="$(WorkingDirectory)" IgnoreExitCode="false" Condition="$(WorkingDirectory.Length) > 0" />
>>>>>>> e0336cf8
  </Target>
</Project><|MERGE_RESOLUTION|>--- conflicted
+++ resolved
@@ -46,10 +46,7 @@
     <Message Importance="high" Text="Running Yarn for $(WorkingDirectory)" />
 
     <Yarn Command="install" WorkingDirectory="$(WorkingDirectory)" IgnoreExitCode="false" Condition="$(WorkingDirectory.Length) > 0" />
-<<<<<<< HEAD
-    <Yarn Command="lerna run build --stream" WorkingDirectory="$(WorkingDirectory)" IgnoreExitCode="false" Condition="$(WorkingDirectory.Length) > 0" />
-=======
+
     <Yarn Command="build" WorkingDirectory="$(WorkingDirectory)" IgnoreExitCode="false" Condition="$(WorkingDirectory.Length) > 0" />
->>>>>>> e0336cf8
   </Target>
 </Project>