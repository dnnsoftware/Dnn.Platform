<<<<<<< HEAD
=======
// These tasks are meant for our CI build process. They set the versions of the assemblies and manifests to the version found on Github.

>>>>>>> dbeb24c9
GitVersion version;
var buildId = EnvironmentVariable("BUILD_BUILDID") ?? "0";
var buildNumber = "";
var productVersion = "";

var unversionedManifests = new string[] {
  "DNN Platform/Components/Microsoft.*/**/*.dnn",
  "DNN Platform/Components/Newtonsoft/*.dnn",
  "DNN Platform/JavaScript Libraries/**/*.dnn",
  "Temp/**/*.dnn"
};

Task("BuildServerSetVersion")
  .IsDependentOn("SetVersion")
  .Does(() => {
    StartPowershellScript($"Write-Host ##vso[build.updatebuildnumber]{version.FullSemVer}.{buildId}");
});

Task("SetVersion")
  .Does(() => {
<<<<<<< HEAD
    Information("Local Settings Version is : " + Settings.Version);
    if (Settings.Version == "auto") {
      version = GitVersion(new GitVersionSettings {
          UpdateAssemblyInfo = true,
          UpdateAssemblyInfoFilePath = @"SolutionInfo.cs"
      });
      Information(Newtonsoft.Json.JsonConvert.SerializeObject(version));
    } else {
      version = new GitVersion();
      var v = new System.Version(Settings.Version);
      version.AssemblySemFileVer = Settings.Version.ToString();
      version.Major = v.Major;
      version.Minor = v.Minor;
      version.Patch = v.Build;
      version.Patch = v.Revision;
      version.FullSemVer = v.ToString();
      version.InformationalVersion = v.ToString() + "-custom";
      FileAppendText("SolutionInfo.cs", string.Format("[assembly: AssemblyVersion(\"{0}\")]\r\n", v.ToString(3)));
      FileAppendText("SolutionInfo.cs", string.Format("[assembly: AssemblyFileVersion(\"{0}\")]\r\n", version.FullSemVer));
      FileAppendText("SolutionInfo.cs", string.Format("[assembly: AssemblyInformationalVersion(\"{0}\")]\r\n", version.InformationalVersion));
    }
    Information("AssemblySemFileVer : " + version.AssemblySemFileVer);
    Information("Manifests Version String : " + $"{version.Major.ToString("00")}.{version.Minor.ToString("00")}.{version.Patch.ToString("00")}");
    Information("The full sevVer is : " + version.FullSemVer);
=======
    version = GitVersion();
    Information(Newtonsoft.Json.JsonConvert.SerializeObject(version));
    Dnn.CakeUtils.Utilities.UpdateAssemblyInfoVersion(new System.Version(version.Major, version.Minor, version.Patch, version.CommitsSinceVersionSource != null ? (int)version.CommitsSinceVersionSource : 0), version.InformationalVersion, "SolutionInfo.cs");
    Information("Informational Version : " + version.InformationalVersion);
    buildNumber = version.LegacySemVerPadded;
    productVersion = version.MajorMinorPatch;
    Information("Product Version : " + productVersion);
    Information("Build Number : " + buildNumber);
>>>>>>> dbeb24c9
    Information("The build Id is : " + buildId);
});

Task("UpdateDnnManifests")
  .IsDependentOn("SetVersion")
  .DoesForEach(GetFilesByPatterns(".", new string[] {"**/*.dnn"}, unversionedManifests), (file) => 
  { 
    Information("Transforming: " + file);
    var transformFile = File(System.IO.Path.GetTempFileName());
    FileAppendText(transformFile, GetXdtTransformation());
    XdtTransformConfig(file, transformFile, file);
});

public string GetBuildNumber()
{
    return buildNumber;
}

public string GetProductVersion()
{
    return productVersion;
}

public string GetXdtTransformation()
{
    var versionString = $"{version.Major.ToString("00")}.{version.Minor.ToString("00")}.{version.Patch.ToString("00")}";

    return $@"<?xml version=""1.0""?>
<dotnetnuke xmlns:xdt=""http://schemas.microsoft.com/XML-Document-Transform"">
  <packages>
    <package version=""{versionString}"" 
             xdt:Transform=""SetAttributes(version)"" />
  </packages>
</dotnetnuke>";
}<|MERGE_RESOLUTION|>--- conflicted
+++ resolved
@@ -1,8 +1,5 @@
-<<<<<<< HEAD
-=======
 // These tasks are meant for our CI build process. They set the versions of the assemblies and manifests to the version found on Github.
 
->>>>>>> dbeb24c9
 GitVersion version;
 var buildId = EnvironmentVariable("BUILD_BUILDID") ?? "0";
 var buildNumber = "";
@@ -23,32 +20,6 @@
 
 Task("SetVersion")
   .Does(() => {
-<<<<<<< HEAD
-    Information("Local Settings Version is : " + Settings.Version);
-    if (Settings.Version == "auto") {
-      version = GitVersion(new GitVersionSettings {
-          UpdateAssemblyInfo = true,
-          UpdateAssemblyInfoFilePath = @"SolutionInfo.cs"
-      });
-      Information(Newtonsoft.Json.JsonConvert.SerializeObject(version));
-    } else {
-      version = new GitVersion();
-      var v = new System.Version(Settings.Version);
-      version.AssemblySemFileVer = Settings.Version.ToString();
-      version.Major = v.Major;
-      version.Minor = v.Minor;
-      version.Patch = v.Build;
-      version.Patch = v.Revision;
-      version.FullSemVer = v.ToString();
-      version.InformationalVersion = v.ToString() + "-custom";
-      FileAppendText("SolutionInfo.cs", string.Format("[assembly: AssemblyVersion(\"{0}\")]\r\n", v.ToString(3)));
-      FileAppendText("SolutionInfo.cs", string.Format("[assembly: AssemblyFileVersion(\"{0}\")]\r\n", version.FullSemVer));
-      FileAppendText("SolutionInfo.cs", string.Format("[assembly: AssemblyInformationalVersion(\"{0}\")]\r\n", version.InformationalVersion));
-    }
-    Information("AssemblySemFileVer : " + version.AssemblySemFileVer);
-    Information("Manifests Version String : " + $"{version.Major.ToString("00")}.{version.Minor.ToString("00")}.{version.Patch.ToString("00")}");
-    Information("The full sevVer is : " + version.FullSemVer);
-=======
     version = GitVersion();
     Information(Newtonsoft.Json.JsonConvert.SerializeObject(version));
     Dnn.CakeUtils.Utilities.UpdateAssemblyInfoVersion(new System.Version(version.Major, version.Minor, version.Patch, version.CommitsSinceVersionSource != null ? (int)version.CommitsSinceVersionSource : 0), version.InformationalVersion, "SolutionInfo.cs");
@@ -57,7 +28,6 @@
     productVersion = version.MajorMinorPatch;
     Information("Product Version : " + productVersion);
     Information("Build Number : " + buildNumber);
->>>>>>> dbeb24c9
     Information("The build Id is : " + buildId);
 });
 
