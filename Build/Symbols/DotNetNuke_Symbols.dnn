--- conflicted
+++ resolved
@@ -1,30 +1,26 @@
-﻿<dotnetnuke type="Package" version="5.0">
-  <packages>
-<<<<<<< HEAD
-    <package name="DotNetNuke_Symbols" type="Library" >
-=======
-    <package name="DotNetNuke_Symbols" type="Library" version="09.04.02" >
->>>>>>> dbeb24c9
-      <friendlyName>DNN Platform Symbols</friendlyName>
-      <description>This package contains Debug Symbols and Intellisense files for DNN Platform.</description>
-      <owner>
-        <name>DNN Corporation</name>
-        <organization>DNN Corporation</organization>
-        <url>https://www.dnnsoftware.com</url>
-        <email>support@dnnsoftware.com</email>
-      </owner>
-      <license src="license.txt" />
-      <releaseNotes src="releaseNotes.txt" />
-      <components>
-        <component type="ResourceFile">
-          <resourceFiles>
-            <basePath></basePath>
-            <resourceFile>
-              <name>Resources.zip</name>
-            </resourceFile>
-          </resourceFiles>
-        </component>
-      </components>
-    </package>
-  </packages>
+﻿<dotnetnuke type="Package" version="5.0">
+  <packages>
+    <package name="DotNetNuke_Symbols" type="Library" version="09.04.02" >
+      <friendlyName>DNN Platform Symbols</friendlyName>
+      <description>This package contains Debug Symbols and Intellisense files for DNN Platform.</description>
+      <owner>
+        <name>DNN Corporation</name>
+        <organization>DNN Corporation</organization>
+        <url>https://www.dnnsoftware.com</url>
+        <email>support@dnnsoftware.com</email>
+      </owner>
+      <license src="license.txt" />
+      <releaseNotes src="releaseNotes.txt" />
+      <components>
+        <component type="ResourceFile">
+          <resourceFiles>
+            <basePath></basePath>
+            <resourceFile>
+              <name>Resources.zip</name>
+            </resourceFile>
+          </resourceFiles>
+        </component>
+      </components>
+    </package>
+  </packages>
 </dotnetnuke>