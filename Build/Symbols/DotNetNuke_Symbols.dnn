﻿<dotnetnuke type="Package" version="5.0">
  <packages>
<<<<<<< HEAD
    <package name="DotNetNuke_Symbols" type="Library" version="10.00.00" >
=======
    <package name="DotNetNuke_Symbols" type="Library" version="09.13.04" >
>>>>>>> 2e194e5e
      <friendlyName>DNN Platform Symbols</friendlyName>
      <description>This package contains Debug Symbols and Intellisense files for DNN Platform.</description>
      <owner>
        <name>.NET Foundation and Contributors</name>
        <organization>DNN Community</organization>
        <url>https://dnncommunity.org</url>
        <email>info@dnncommunity.org</email>
      </owner>
      <license src="license.txt" />
      <releaseNotes src="releaseNotes.txt" />
      <components>
        <component type="ResourceFile">
          <resourceFiles>
            <basePath></basePath>
            <resourceFile>
              <name>Resources.zip</name>
            </resourceFile>
          </resourceFiles>
        </component>
      </components>
    </package>
  </packages>
</dotnetnuke><|MERGE_RESOLUTION|>--- conflicted
+++ resolved
@@ -1,30 +1,26 @@
-﻿<dotnetnuke type="Package" version="5.0">
-  <packages>
-<<<<<<< HEAD
-    <package name="DotNetNuke_Symbols" type="Library" version="10.00.00" >
-=======
-    <package name="DotNetNuke_Symbols" type="Library" version="09.13.04" >
->>>>>>> 2e194e5e
-      <friendlyName>DNN Platform Symbols</friendlyName>
-      <description>This package contains Debug Symbols and Intellisense files for DNN Platform.</description>
-      <owner>
-        <name>.NET Foundation and Contributors</name>
-        <organization>DNN Community</organization>
-        <url>https://dnncommunity.org</url>
-        <email>info@dnncommunity.org</email>
-      </owner>
-      <license src="license.txt" />
-      <releaseNotes src="releaseNotes.txt" />
-      <components>
-        <component type="ResourceFile">
-          <resourceFiles>
-            <basePath></basePath>
-            <resourceFile>
-              <name>Resources.zip</name>
-            </resourceFile>
-          </resourceFiles>
-        </component>
-      </components>
-    </package>
-  </packages>
-</dotnetnuke>+﻿<dotnetnuke type="Package" version="5.0">
+  <packages>
+    <package name="DotNetNuke_Symbols" type="Library" version="10.00.00" >
+      <friendlyName>DNN Platform Symbols</friendlyName>
+      <description>This package contains Debug Symbols and Intellisense files for DNN Platform.</description>
+      <owner>
+        <name>.NET Foundation and Contributors</name>
+        <organization>DNN Community</organization>
+        <url>https://dnncommunity.org</url>
+        <email>info@dnncommunity.org</email>
+      </owner>
+      <license src="license.txt" />
+      <releaseNotes src="releaseNotes.txt" />
+      <components>
+        <component type="ResourceFile">
+          <resourceFiles>
+            <basePath></basePath>
+            <resourceFile>
+              <name>Resources.zip</name>
+            </resourceFile>
+          </resourceFiles>
+        </component>
+      </components>
+    </package>
+  </packages>
+</dotnetnuke>