<Project Sdk="Microsoft.NET.Sdk">
  <PropertyGroup>
    <OutputType>Exe</OutputType>
<<<<<<< HEAD
    <TargetFramework>net7.0</TargetFramework>
=======
    <TargetFramework>net8.0</TargetFramework>
>>>>>>> cca47561
    <PackAsTool>true</PackAsTool>
    <!-- Make sure start same folder .NET Core CLI and Visual Studio -->
    <RunWorkingDirectory>$(MSBuildProjectDirectory)</RunWorkingDirectory>
    <RootNamespace>DotNetNuke.Build</RootNamespace>
    <TreatWarningsAsErrors>true</TreatWarningsAsErrors>
    <WarningsNotAsErrors>CS0618</WarningsNotAsErrors>
    <GenerateDocumentationFile>true</GenerateDocumentationFile>
  </PropertyGroup>
  <ItemGroup>
    <AdditionalFiles Include="..\stylecop.json" Link="stylecop.json" />
  </ItemGroup>
  <ItemGroup>
    <PackageReference Include="Cake.BuildSystems.Module" Version="5.0.0" />
    <PackageReference Include="Cake.FileHelpers" Version="6.1.3" />
    <PackageReference Include="Cake.Frosting" Version="4.0.0" />
    <PackageReference Include="Cake.Git" Version="3.0.0" />
    <PackageReference Include="Cake.Issues" Version="3.0.0" />
    <PackageReference Include="Cake.Issues.MsBuild" Version="3.0.0" />
    <PackageReference Include="Cake.Json" Version="7.0.1" />
    <PackageReference Include="Cake.XdtTransform" Version="2.0.0" />
    <PackageReference Include="Dnn.CakeUtils" Version="2.0.2" />
    <PackageReference Include="Newtonsoft.Json" Version="13.0.3" />
    <PackageReference Include="StyleCop.Analyzers" Version="1.1.118">
      <PrivateAssets>all</PrivateAssets>
      <IncludeAssets>runtime; build; native; contentfiles; analyzers; buildtransitive</IncludeAssets>
    </PackageReference>
    <PackageReference Include="System.Data.SqlClient" Version="4.8.5" />
  </ItemGroup>
</Project>
<|MERGE_RESOLUTION|>--- conflicted
+++ resolved
@@ -1,37 +1,34 @@
-<Project Sdk="Microsoft.NET.Sdk">
-  <PropertyGroup>
-    <OutputType>Exe</OutputType>
-<<<<<<< HEAD
-    <TargetFramework>net7.0</TargetFramework>
-=======
-    <TargetFramework>net8.0</TargetFramework>
->>>>>>> cca47561
-    <PackAsTool>true</PackAsTool>
-    <!-- Make sure start same folder .NET Core CLI and Visual Studio -->
-    <RunWorkingDirectory>$(MSBuildProjectDirectory)</RunWorkingDirectory>
-    <RootNamespace>DotNetNuke.Build</RootNamespace>
-    <TreatWarningsAsErrors>true</TreatWarningsAsErrors>
-    <WarningsNotAsErrors>CS0618</WarningsNotAsErrors>
-    <GenerateDocumentationFile>true</GenerateDocumentationFile>
-  </PropertyGroup>
-  <ItemGroup>
-    <AdditionalFiles Include="..\stylecop.json" Link="stylecop.json" />
-  </ItemGroup>
-  <ItemGroup>
-    <PackageReference Include="Cake.BuildSystems.Module" Version="5.0.0" />
-    <PackageReference Include="Cake.FileHelpers" Version="6.1.3" />
-    <PackageReference Include="Cake.Frosting" Version="4.0.0" />
-    <PackageReference Include="Cake.Git" Version="3.0.0" />
-    <PackageReference Include="Cake.Issues" Version="3.0.0" />
-    <PackageReference Include="Cake.Issues.MsBuild" Version="3.0.0" />
-    <PackageReference Include="Cake.Json" Version="7.0.1" />
-    <PackageReference Include="Cake.XdtTransform" Version="2.0.0" />
-    <PackageReference Include="Dnn.CakeUtils" Version="2.0.2" />
-    <PackageReference Include="Newtonsoft.Json" Version="13.0.3" />
-    <PackageReference Include="StyleCop.Analyzers" Version="1.1.118">
-      <PrivateAssets>all</PrivateAssets>
-      <IncludeAssets>runtime; build; native; contentfiles; analyzers; buildtransitive</IncludeAssets>
-    </PackageReference>
-    <PackageReference Include="System.Data.SqlClient" Version="4.8.5" />
-  </ItemGroup>
-</Project>
+<Project Sdk="Microsoft.NET.Sdk">
+  <PropertyGroup>
+    <OutputType>Exe</OutputType>
+    <TargetFramework>net7.0</TargetFramework>
+    <TargetFramework>net8.0</TargetFramework>
+    <PackAsTool>true</PackAsTool>
+    <!-- Make sure start same folder .NET Core CLI and Visual Studio -->
+    <RunWorkingDirectory>$(MSBuildProjectDirectory)</RunWorkingDirectory>
+    <RootNamespace>DotNetNuke.Build</RootNamespace>
+    <TreatWarningsAsErrors>true</TreatWarningsAsErrors>
+    <WarningsNotAsErrors>CS0618</WarningsNotAsErrors>
+    <GenerateDocumentationFile>true</GenerateDocumentationFile>
+  </PropertyGroup>
+  <ItemGroup>
+    <AdditionalFiles Include="..\stylecop.json" Link="stylecop.json" />
+  </ItemGroup>
+  <ItemGroup>
+    <PackageReference Include="Cake.BuildSystems.Module" Version="5.0.0" />
+    <PackageReference Include="Cake.FileHelpers" Version="6.1.3" />
+    <PackageReference Include="Cake.Frosting" Version="4.0.0" />
+    <PackageReference Include="Cake.Git" Version="3.0.0" />
+    <PackageReference Include="Cake.Issues" Version="3.0.0" />
+    <PackageReference Include="Cake.Issues.MsBuild" Version="3.0.0" />
+    <PackageReference Include="Cake.Json" Version="7.0.1" />
+    <PackageReference Include="Cake.XdtTransform" Version="2.0.0" />
+    <PackageReference Include="Dnn.CakeUtils" Version="2.0.2" />
+    <PackageReference Include="Newtonsoft.Json" Version="13.0.3" />
+    <PackageReference Include="StyleCop.Analyzers" Version="1.1.118">
+      <PrivateAssets>all</PrivateAssets>
+      <IncludeAssets>runtime; build; native; contentfiles; analyzers; buildtransitive</IncludeAssets>
+    </PackageReference>
+    <PackageReference Include="System.Data.SqlClient" Version="4.8.5" />
+  </ItemGroup>
+</Project>