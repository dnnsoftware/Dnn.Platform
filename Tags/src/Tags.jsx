import React, { Component, PropTypes } from "react";
import Tag from "./Tag";
import Suggestions from "./Suggestions";
import TagInput from "./TagInput";
import "./style.less";

class Tags extends Component {
    constructor(props) {
        super(props);
        this.state = {
            newTagText: "",
            tags: this.props.tags || [],
            inputWidth: 13,
            isInputVisible: false,
            selectedIndex:-1
        };
    }

    hasClass(className, element) {
        return (" " + element.className + " ").indexOf(" " + className + " ") > -1;
    }

    internalAddTag(newTagText) {
        if (newTagText && typeof(this.props.onNewTag) === "function") {
            this.props.onNewTag(newTagText);
        }

        this.setState({ newTagText: "" });
        if (this.props.tags.find(t=> t === newTagText)) {
            return;
        }

        const tags = this.props.tags.slice();
        tags.push(newTagText.trim());
        this.updateTags(tags);
    }

    removeTagByName(tag) {
        const tags = this.props.tags.filter((_tag) => { return _tag !== tag; }).slice();
        this.updateTags(tags);
    }

    removeLastTag() {
        const tags = this.props.tags.slice();
        tags.pop();
        this.updateTags(tags);
    }

    updateTags(tags) {
        this.setState({selectedIndex:-1});
        this.setState({ tags }, () => {
            this.props.onUpdateTags(tags);
        });
    }

    onClick() {
        if (this.state.isInputVisible) {
            return;
        }

        this.setState({ isInputVisible: true });
    }

    onInputClose() {
        if (!this.state.isInputVisible) {
            return;
        }

        this.setState({ isInputVisible: false,  newTagText: ""});

        if (typeof(this.props.onAddingNewTagChange) === "function") {
            this.props.onAddingNewTagChange("");
        }
    }

    addTag(tag) {
        if (tag) {
            this.internalAddTag(tag);
        } else if (this.state.selectedIndex > -1) {
            let selectedTag = this.props.suggestions[this.state.selectedIndex];
            this.internalAddTag(selectedTag.value);
            this.setState({selectedIndex:-1});
        }
    }

    onAddingNewTagChange(value) {
        this.setState({newTagText:value});

        if (typeof(this.props.onAddingNewTagChange) === "function") {
            this.props.onAddingNewTagChange(value);
        }
    }

    onArrowDown() {
<<<<<<< HEAD
        if (this.props.suggestions.length > 0) {
            const maxIndex = this.props.suggestions.length - 1;
            const current = this.state.selectedIndex;
            const selectedIndex = current < maxIndex ? current + 1 : current;
            this.setState({selectedIndex});
        }
=======
        const maxIndex = this.props.suggestions.length - 1;
        const current = this.state.selectedIndex;
        const selectedIndex = current < maxIndex ? current + 1 : current;
        this.setState({selectedIndex});
>>>>>>> 142f2e82
    }

    onArrowUp() {
        const current = this.state.selectedIndex;
        if (current > 0) {
            const selectedIndex = current - 1;
            this.setState({selectedIndex});
        }
    }

    render() {
        let Tags;
        if (typeof(this.props.renderItem) === "function") {
            Tags = this.props.tags.map((tag, index) => {
                return this.props.renderItem(tag, index, this.removeTagByName.bind(this, tag), this.props.enabled);
            });
        } else {
            Tags = this.props.tags.map((tag, index) => {
                return <Tag tag={tag} key={index} onRemove={this.removeTagByName.bind(this, tag)} enabled={this.props.enabled} />;
            });
        }

        let className = "dnn-uicommon-tags-field-input" +
            (this.state.isInputVisible ? " active " : "");

        const opts = {};

        if (!this.props.enabled) {
            opts["disabled"] = "disabled";
            className += " disabled";
        }

        const typingText = this.props.autoSuggest ? this.props.searchTagsPlaceholder : this.props.addTagsPlaceholder;
        return (
            <div className={className}
                onClick={this.onClick.bind(this) }
                style={this.props.style}
                ref={ref => this.containerRef = ref}>
                <div type="text">
                    {Tags.length > 0 && Tags}
                    {!this.state.isInputVisible && Tags.length === 0 &&
                        <div className="typing-text">{typingText}</div>}
                    {this.state.isInputVisible &&
                    <TagInput
                        value={this.state.newTagText}
                        addTag={this.addTag.bind(this)}
                        onAddingNewTagChange={this.onAddingNewTagChange.bind(this)}
                        onArrowUp={this.onArrowUp.bind(this)}
                        onArrowDown={this.onArrowDown.bind(this)}
                        onClose={this.onInputClose.bind(this) }
                        opts={opts}
                        onFocus={this.props.onInputFocus}
                        newTagText={this.state.newTagText}
                        removeLastTag={this.removeLastTag.bind(this)}
                        addTagsPlaceholder={this.props.addTagsPlaceholder}
                        container={this.containerRef} />}
                </div>
                {this.state.isInputVisible &&
                    this.props.autoSuggest &&
                    this.props.suggestions &&
                    this.props.suggestions.length > 0 &&
                <div className="suggestions-container">
                    <Suggestions suggestions={this.props.suggestions}
                        onSelectSuggestion={this.addTag.bind(this)}
                        selectedIndex={this.state.selectedIndex}
                        onScrollUpdate={this.props.onScrollUpdate} />
                </div>}
            </div>
        );
    }
}

Tags.propTypes = {
    tags: PropTypes.array.isRequired,
    onUpdateTags: PropTypes.func.isRequired,
    style: PropTypes.object,
    enabled: PropTypes.bool.isRequired,
    autoSuggest: PropTypes.bool.isRequired,
    onAddingNewTagChange: PropTypes.func,
    onNewTag: PropTypes.func,
    suggestions: PropTypes.arrayOf(PropTypes.object),
    renderItem: PropTypes.func,
    onScrollUpdate: PropTypes.func,
    onInputFocus: PropTypes.func,
    addTagsPlaceholder: PropTypes.string.isRequired,
    searchTagsPlaceholder: PropTypes.string
};

Tags.defaultProps = {
    addTagsPlaceholder: "Add Tags",
    searchTagsPlaceholder: "Begin typing to search tags",
    enabled: true,
    autoSuggest: false,
    suggestions: []
};

export default Tags;
export { Tag };<|MERGE_RESOLUTION|>--- conflicted
+++ resolved
@@ -92,19 +92,10 @@
     }
 
     onArrowDown() {
-<<<<<<< HEAD
-        if (this.props.suggestions.length > 0) {
-            const maxIndex = this.props.suggestions.length - 1;
-            const current = this.state.selectedIndex;
-            const selectedIndex = current < maxIndex ? current + 1 : current;
-            this.setState({selectedIndex});
-        }
-=======
         const maxIndex = this.props.suggestions.length - 1;
         const current = this.state.selectedIndex;
         const selectedIndex = current < maxIndex ? current + 1 : current;
         this.setState({selectedIndex});
->>>>>>> 142f2e82
     }
 
     onArrowUp() {
