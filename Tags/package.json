{
  "name": "dnn-tags",
  "version": "0.0.31",
  "description": "Tags Input",
  "main": "index.js",
  "scripts": {
    "test": "echo \"Error: no test specified\" && exit 1",
    "eslint": "eslint ./src/**/*.jsx",
    "prepublishOnly": "npm-run-all prepublishOnly:*",
    "prepublishOnly:eslint": "eslint ./src/**/*.jsx",
    "prepublishOnly:babel": "babel src -d lib --source-maps",
    "prepublishOnly:copy-less": "cpy **/*.less ../lib/ --cwd=src --parents"
  },
  "license": "MIT",
  "repository": {
    "type": "git",
    "url": "https://github.com/dnnsoftware/Dnn.React.Common"
  },
  "babel": {
    "presets": [
      "es2015",
      "react"
    ],
    "plugins": [
      "transform-object-assign",
      "transform-object-rest-spread"
    ]
  },
  "devDependencies": {
<<<<<<< HEAD
    "babel-core": "6.24.1",
    "babel-eslint": "^8.0.1",
    "babel-loader": "6.2.4",
=======
    "babel-cli": "^6.18.0",
    "babel-core": "6.24.0",
    "babel-eslint": "^8.0.1",
    "babel-plugin-transform-object-assign": "^6.22.0",
    "babel-plugin-transform-object-rest-spread": "^6.26.0",
>>>>>>> 85b3edc1
    "babel-preset-es2015": "6.6.0",
    "babel-preset-react": "6.5.0",
    "cpy-cli": "^1.0.1",
    "eslint": "2.10.2",
<<<<<<< HEAD
    "eslint-config-dnn": "*",
    "eslint-import-resolver-webpack": "^0.3.2",
    "eslint-loader": "1.3.0",
    "eslint-plugin-babel": "^4.1.2",
    "eslint-plugin-filenames": "^1.0.0",
    "eslint-plugin-import": "^1.10.2",
    "eslint-plugin-react": "5.1.1",
    "eslint-plugin-spellcheck": "0.0.7",
    "less": "2.6.1",
    "less-loader": "2.2.2",
    "react-custom-scrollbars": "4.0.2",
    "style-loader": "0.13.0",
    "webpack": "1.13.1"
=======
    "eslint-config-dnn": "^0.0.7",
    "eslint-import-resolver-node": "^0.3.1",
    "eslint-plugin-babel": "^4.1.2",
    "eslint-plugin-import": "^2.8.0",
    "npm-run-all": "^4.1.1"
  },
  "dependencies": {
    "react": "^15.3.2",
    "dnn-global-styles": "0.0.5",
    "react-custom-scrollbars": "4.0.0-beta.1"
>>>>>>> 85b3edc1
  }
}<|MERGE_RESOLUTION|>--- conflicted
+++ resolved
@@ -27,36 +27,15 @@
     ]
   },
   "devDependencies": {
-<<<<<<< HEAD
-    "babel-core": "6.24.1",
-    "babel-eslint": "^8.0.1",
-    "babel-loader": "6.2.4",
-=======
     "babel-cli": "^6.18.0",
     "babel-core": "6.24.0",
     "babel-eslint": "^8.0.1",
     "babel-plugin-transform-object-assign": "^6.22.0",
     "babel-plugin-transform-object-rest-spread": "^6.26.0",
->>>>>>> 85b3edc1
     "babel-preset-es2015": "6.6.0",
     "babel-preset-react": "6.5.0",
     "cpy-cli": "^1.0.1",
     "eslint": "2.10.2",
-<<<<<<< HEAD
-    "eslint-config-dnn": "*",
-    "eslint-import-resolver-webpack": "^0.3.2",
-    "eslint-loader": "1.3.0",
-    "eslint-plugin-babel": "^4.1.2",
-    "eslint-plugin-filenames": "^1.0.0",
-    "eslint-plugin-import": "^1.10.2",
-    "eslint-plugin-react": "5.1.1",
-    "eslint-plugin-spellcheck": "0.0.7",
-    "less": "2.6.1",
-    "less-loader": "2.2.2",
-    "react-custom-scrollbars": "4.0.2",
-    "style-loader": "0.13.0",
-    "webpack": "1.13.1"
-=======
     "eslint-config-dnn": "^0.0.7",
     "eslint-import-resolver-node": "^0.3.1",
     "eslint-plugin-babel": "^4.1.2",
@@ -67,6 +46,5 @@
     "react": "^15.3.2",
     "dnn-global-styles": "0.0.5",
     "react-custom-scrollbars": "4.0.0-beta.1"
->>>>>>> 85b3edc1
   }
 }