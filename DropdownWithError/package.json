--- conflicted
+++ resolved
@@ -54,25 +54,16 @@
     "eslint-import-resolver-node": "^0.3.1",
     "eslint-plugin-babel": "^4.1.2",
     "eslint-plugin-import": "^2.8.0",
-    "npm-run-all": "^4.1.1",
-    "react": "^15.3.2"
+    "npm-run-all": "^4.1.1"
   },
   "dependencies": {
     "lodash": "4.17.4",
     "dnn-global-styles": "^0.0.5",
     "dnn-tooltip": "^0.2.1",
-<<<<<<< HEAD
-    "dnn-dropdown": "^1.0.19",
-    "dnn-label": "^0.0.8"
-  },
-  "peerDependencies": {
-    "react": "^15.3.2"
-=======
     "dnn-dropdown": "^1.0.16",
     "dnn-label": "^0.0.8"
   },
   "peerDependencies": {
     "react": "^15.3.0"
->>>>>>> 9917a7f8
   }
 }