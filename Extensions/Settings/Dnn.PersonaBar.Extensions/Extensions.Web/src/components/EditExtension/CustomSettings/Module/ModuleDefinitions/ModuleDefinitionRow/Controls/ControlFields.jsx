--- conflicted
+++ resolved
@@ -38,36 +38,34 @@
                             onChange={props.onChange.bind(this, "title")} />
                     </div>
                 </GridSystem>
-                <GridSystem>
-                    <div>
-                        <DropdownWithError
-                            label={Localization.get("AddModuleControl_SourceFolder.Label")}
-                            tooltipMessage={Localization.get("AddModuleControl_SourceFolder.HelpText")}
-                            style={inputStyle}
-                            options={props.sourceFolders.map((folder) => {
-                                return {
-                                    label: folder.Value,
-                                    value: folder.Value
-                                };
-                            })}
-                            onSelect={props.onSelectSourceFolder.bind(this)}
-                            value={props.selectedSourceFolder} />
-                        <DropdownWithError
-                            label={Localization.get("AddModuleControl_Source.Label") + "*"}
-                            tooltipMessage={Localization.get("AddModuleControl_Source.HelpText")}
-                            style={inputStyle}
-                            options={props.sourceFiles.map((file) => {
-                                return {
-                                    label: file.Value,
-                                    value: file.Value
-                                };
-                            })}
-                            value={props.controlBeingEdited.source}
-                            error={props.triedToSave && props.error.source}
-                            onSelect={this.onSelect.bind(this, "source")}
-                            />
-                    </div>
-                </GridSystem>
+                <GridCell>
+                    <DropdownWithError
+                        label={Localization.get("AddModuleControl_SourceFolder.Label")}
+                        tooltipMessage={Localization.get("AddModuleControl_SourceFolder.HelpText")}
+                        style={inputStyle}
+                        options={props.sourceFolders.map((folder) => {
+                            return {
+                                label: folder.Value,
+                                value: folder.Value
+                            };
+                        })}
+                        onSelect={props.onSelectSourceFolder.bind(this)}
+                        value={props.selectedSourceFolder} />
+                    <DropdownWithError
+                        label={Localization.get("AddModuleControl_Source.Label") + "*"}
+                        tooltipMessage={Localization.get("AddModuleControl_Source.HelpText")}
+                        style={inputStyle}
+                        options={props.sourceFiles.map((file) => {
+                            return {
+                                label: file.Value,
+                                value: file.Value
+                            };
+                        })}
+                        value={props.controlBeingEdited.source}
+                        error={props.triedToSave && props.error.source}
+                        onSelect={this.onSelect.bind(this, "source")}
+                        />
+                </GridCell>
                 <GridSystem>
                     <div>
                         <DropdownWithError
@@ -124,28 +122,6 @@
                     </div>
                     <div>
                         <SingleLineInputWithError
-<<<<<<< HEAD
-=======
-                            label={Localization.get("AddModuleControl_Title.Label")}
-                            tooltipMessage={Localization.get("AddModuleControl_Title.HelpText")}
-                            style={inputStyle}
-                            value={props.controlBeingEdited.title}
-                            onChange={props.onChange.bind(this, "title")} />
-                        <DropdownWithError
-                            label={Localization.get("AddModuleControl_Source.Label") + "*"}
-                            tooltipMessage={Localization.get("AddModuleControl_Source.HelpText")}
-                            style={inputStyle}
-                            options={props.sourceFiles.map((file) => {
-                                return {
-                                    label: file.Value,
-                                    value: file.Value
-                                };
-                            })}
-                            value={props.controlBeingEdited.source}
-                            error={props.triedToSave && props.error.source}
-                            onSelect={this.onSelect.bind(this, "source")} />
-                        <SingleLineInputWithError
->>>>>>> 81244eab
                             label={Localization.get("AddModuleControl_ViewOrder.Label")}
                             tooltipMessage={Localization.get("AddModuleControl_ViewOrder.HelpText")}
                             style={inputStyle}
