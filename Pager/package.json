--- conflicted
+++ resolved
@@ -54,15 +54,10 @@
     "eslint-import-resolver-node": "^0.3.1",
     "eslint-plugin-babel": "^4.1.2",
     "eslint-plugin-import": "^2.8.0",
-    "npm-run-all": "^4.1.1",
-    "react": "^15.3.2"
+    "npm-run-all": "^4.1.1"
   },
   "dependencies": {
-<<<<<<< HEAD
-    "dnn-dropdown": "^1.0.19",
-=======
     "dnn-dropdown": "^1.0.16",
->>>>>>> 9917a7f8
     "dnn-global-styles": "^0.0.5",
     "dnn-svg-icons": "^0.1.20"
   },
