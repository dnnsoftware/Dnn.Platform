{
  "name": "dnn-permission-grid",
<<<<<<< HEAD
  "version": "0.0.17",
=======
  "version": "0.0.18",
>>>>>>> 9917a7f8
  "description": "DNN Permission Grid",
  "main": "index.js",
  "scripts": {
    "test": "echo \"Error: no test specified\" && exit 1",
    "eslint": "eslint ./src/**/*.jsx",
    "prepublishOnly": "set NODE_ENV=production&&webpack -p"
  },
  "license": "MIT",
  "repository": {
    "type": "git",
    "url": "https://github.com/dnnsoftware/Dnn.React.Common"
  },
  "babel": {
    "presets": [
      "es2015",
      "react"
    ],
    "plugins": [
      "transform-object-assign",
      "transform-object-rest-spread"
    ]
  },
  "devDependencies": {
    "babel-core": "6.8.0",
    "babel-eslint": "^8.0.1",
    "babel-loader": "6.2.4",
    "babel-plugin-transform-object-assign": "6.8.0",
    "babel-plugin-transform-object-rest-spread": "6.8.0",
    "babel-plugin-transform-react-remove-prop-types": "0.2.6",
    "babel-polyfill": "6.8.0",
    "babel-preset-es2015": "6.6.0",
    "babel-preset-react": "6.5.0",
    "css-loader": "0.23.1",
    "eslint": "2.10.2",
    "eslint-config-dnn": "*",
    "eslint-import-resolver-webpack": "^0.3.2",
    "eslint-loader": "1.3.0",
    "eslint-plugin-babel": "^4.1.2",
    "eslint-plugin-filenames": "^1.0.0",
    "eslint-plugin-import": "^1.10.2",
    "eslint-plugin-react": "5.1.1",
    "eslint-plugin-spellcheck": "0.0.7",
    "file-loader": "0.8.5",
    "less": "2.7.1",
    "less-loader": "2.2.3",
    "raw-loader": "0.5.1",
    "react-collapse": "^2.3.3",
    "react-custom-scrollbars": "^4.0.0",
    "react-dom": "^15.3.2",
    "react-hot-loader": "1.3.0",
    "react-widgets": "^3.4.4",
    "redux-undo": "^1.0.0-beta9",
    "style-loader": "^0.13.1",
    "throttle-debounce": "^1.0.1",
    "url-loader": "0.5.7",
    "webpack": "1.13.0",
    "webpack-bundle-size-analyzer": "2.0.1",
    "webpack-dev-server": "1.14.1",
    "webpack-node-externals": "^1.5.4",
    "react": "^15.3.2"
  },
  "dependencies": {
<<<<<<< HEAD
    "dnn-button": "^0.0.8",
    "dnn-dropdown": "^1.0.19",
    "dnn-global-styles": "^0.0.5",
    "dnn-grid-cell": "^0.0.4",
    "dnn-label": "^0.0.8",
    "dnn-svg-icons": "^0.1.20",
=======
    "dnn-button": "0.0.11",
    "dnn-dropdown": "1.0.19",
    "dnn-global-styles": "^0.0.5",
    "dnn-grid-cell": "0.0.6",
    "dnn-label": "0.0.10",
    "dnn-svg-icons": "0.1.22",
>>>>>>> 9917a7f8
    "throttle-debounce": "^1.0.1",
    "react-widgets": "^3.4.4",
    "redux-undo": "^1.0.0-beta9",
    "react-collapse": "^2.3.3",
    "react-custom-scrollbars": "^4.0.0"
  },
  "peerDependencies": {
    "react": "^15.3.0",
    "react-dom": "^15.3.0"
  }
}<|MERGE_RESOLUTION|>--- conflicted
+++ resolved
@@ -1,10 +1,6 @@
 {
   "name": "dnn-permission-grid",
-<<<<<<< HEAD
-  "version": "0.0.17",
-=======
   "version": "0.0.18",
->>>>>>> 9917a7f8
   "description": "DNN Permission Grid",
   "main": "index.js",
   "scripts": {
@@ -67,21 +63,12 @@
     "react": "^15.3.2"
   },
   "dependencies": {
-<<<<<<< HEAD
-    "dnn-button": "^0.0.8",
-    "dnn-dropdown": "^1.0.19",
-    "dnn-global-styles": "^0.0.5",
-    "dnn-grid-cell": "^0.0.4",
-    "dnn-label": "^0.0.8",
-    "dnn-svg-icons": "^0.1.20",
-=======
     "dnn-button": "0.0.11",
     "dnn-dropdown": "1.0.19",
     "dnn-global-styles": "^0.0.5",
     "dnn-grid-cell": "0.0.6",
     "dnn-label": "0.0.10",
     "dnn-svg-icons": "0.1.22",
->>>>>>> 9917a7f8
     "throttle-debounce": "^1.0.1",
     "react-widgets": "^3.4.4",
     "redux-undo": "^1.0.0-beta9",
